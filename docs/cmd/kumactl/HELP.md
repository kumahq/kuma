# kumactl

```
Management tool for Kuma.

Usage:
  kumactl [command]

Available Commands:
  apply       Create or modify Kuma resources
  completion  Output shell completion code for bash, fish or zsh
  config      Manage kumactl config
  delete      Delete Kuma resources
  generate    Generate resources, tokens, etc
  get         Show Kuma resources
  help        Help about any command
  inspect     Inspect Kuma resources
  install     Install Kuma on Kubernetes
  version     Print version

Flags:
      --config-file string   path to the configuration file to use
  -h, --help                 help for kumactl
      --log-level string     log level: one of off|info|debug (default "off")
  -m, --mesh string          mesh to use (default "default")

Use "kumactl [command] --help" for more information about a command.
```

## kumactl apply

```
Create or modify Kuma resources.

Usage:
  kumactl apply [flags]

Flags:
      --dry-run              Resolve variable and prints result out without actual applying
  -f, --file string          Path to file to apply
  -h, --help                 help for apply
  -v, --var stringToString   Variable to replace in configuration (default [])

Global Flags:
      --config-file string   path to the configuration file to use
      --log-level string     log level: one of off|info|debug (default "off")
  -m, --mesh string          mesh to use (default "default")
```

## kumactl config

```
Manage kumactl config.

Usage:
  kumactl config [command]

Available Commands:
  control-planes Manage known Control Planes
  view           Show kumactl config

Flags:
  -h, --help   help for config

Global Flags:
      --config-file string   path to the configuration file to use
      --log-level string     log level: one of off|info|debug (default "off")
  -m, --mesh string          mesh to use (default "default")

Use "kumactl config [command] --help" for more information about a command.
```

### kumactl config view

```
Show kumactl config.

Usage:
  kumactl config view [flags]

Flags:
  -h, --help   help for view

Global Flags:
      --config-file string   path to the configuration file to use
      --log-level string     log level: one of off|info|debug (default "off")
  -m, --mesh string          mesh to use (default "default")
```

### kumactl config control-planes

```
Manage known Control Planes.

Usage:
  kumactl config control-planes [command]

Available Commands:
  add         Add a Control Plane
  list        List Control Planes
  remove      Remove a Control Plane
  switch      Switch active Control Plane

Flags:
  -h, --help   help for control-planes

Global Flags:
      --config-file string   path to the configuration file to use
      --log-level string     log level: one of off|info|debug (default "off")
  -m, --mesh string          mesh to use (default "default")

Use "kumactl config control-planes [command] --help" for more information about a command.
```

#### kumactl config control-planes list

```
List Control Planes.

Usage:
  kumactl config control-planes list [flags]

Flags:
  -h, --help   help for list

Global Flags:
      --config-file string   path to the configuration file to use
      --log-level string     log level: one of off|info|debug (default "off")
  -m, --mesh string          mesh to use (default "default")
```

#### kumactl config control-planes add

```
Add a Control Plane.

Usage:
  kumactl config control-planes add [flags]

Flags:
      --address string             URL of the Control Plane API Server (required)
      --admin-client-cert string   Path to certificate of a client that is authorized to use Admin Server
      --admin-client-key string    Path to certificate key of a client that is authorized to use Admin Server
  -h, --help                       help for add
      --name string                reference name for the Control Plane (required)
      --overwrite                  overwrite existing Control Plane with the same reference name

Global Flags:
      --config-file string   path to the configuration file to use
      --log-level string     log level: one of off|info|debug (default "off")
  -m, --mesh string          mesh to use (default "default")
```

#### kumactl config control-planes remove

```
Remove a Control Plane.

Usage:
  kumactl config control-planes remove [flags]

Flags:
  -h, --help          help for remove
      --name string   reference name for the Control Plane (required)

Global Flags:
      --config-file string   path to the configuration file to use
      --log-level string     log level: one of off|info|debug (default "off")
  -m, --mesh string          mesh to use (default "default")
```

#### kumactl config control-planes switch

```
Switch active Control Plane.

Usage:
  kumactl config control-planes switch [flags]

Flags:
  -h, --help          help for switch
      --name string   reference name for the Control Plane (required)

Global Flags:
      --config-file string   path to the configuration file to use
      --log-level string     log level: one of off|info|debug (default "off")
  -m, --mesh string          mesh to use (default "default")
```

## kumactl install

```
Install Kuma on Kubernetes.

Usage:
  kumactl install [command]

Available Commands:
  control-plane Install Kuma Control Plane on Kubernetes
<<<<<<< HEAD
  ingress       Install Ingress on Kubernetes
=======
  dns           Install DNS to Kubernetes
>>>>>>> 9d9d764c
  metrics       Install Metrics backend in Kubernetes cluster (Prometheus + Grafana)
  tracing       Install Tracing backend in Kubernetes cluster (Jaeger)

Flags:
  -h, --help   help for install

Global Flags:
      --config-file string   path to the configuration file to use
      --log-level string     log level: one of off|info|debug (default "off")
  -m, --mesh string          mesh to use (default "default")

Use "kumactl install [command] --help" for more information about a command.
```

### kumactl install control-plane

```
Install Kuma Control Plane on Kubernetes in a 'kuma-system' namespace.

Usage:
  kumactl install control-plane [flags]

Flags:
      --admission-server-tls-cert string    TLS certificate for the admission web hooks implemented by the Kuma Control Plane
      --admission-server-tls-key string     TLS key for the admission web hooks implemented by the Kuma Control Plane
      --cni-enabled                         install Kuma with CNI instead of proxy init container
      --cni-image string                    image of Kuma CNI component, if CNIEnabled equals true (default "lobkovilya/install-cni")
      --cni-version string                  version of the CNIImage (default "0.0.1")
      --control-plane-image string          image of the Kuma Control Plane component (default "kong-docker-kuma-docker.bintray.io/kuma-cp")
      --control-plane-service-name string   Service name of the Kuma Control Plane (default "kuma-control-plane")
      --control-plane-version string        version shared by all components of the Kuma Control Plane (default "latest")
      --dataplane-image string              image of the Kuma Dataplane component (default "kong-docker-kuma-docker.bintray.io/kuma-dp")
      --dataplane-init-image string         init image of the Kuma Dataplane component (default "kong-docker-kuma-docker.bintray.io/kuma-init")
  -h, --help                                help for control-plane
      --image-pull-policy string            image pull policy that applies to all components of the Kuma Control Plane (default "IfNotPresent")
      --injector-failure-policy string      failue policy of the mutating web hook implemented by the Kuma Injector component (default "Ignore")
      --mode string                         kuma cp modes: one of standalone|local|global (default "standalone")
      --namespace string                    namespace to install Kuma Control Plane to (default "kuma-system")
      --sds-tls-cert string                 TLS certificate for the SDS server
      --sds-tls-key string                  TLS key for the SDS server

Global Flags:
      --config-file string   path to the configuration file to use
      --log-level string     log level: one of off|info|debug (default "off")
  -m, --mesh string          mesh to use (default "default")
```

### kumactl install metrics

```
Install Metrics backend in Kubernetes cluster (Prometheus + Grafana) in a kuma-metrics namespace

Usage:
  kumactl install metrics [flags]

Flags:
  -h, --help                                help for metrics
      --kuma-cp-address string              the address of Kuma CP (default "http://kuma-control-plane.kuma-system:5681")
      --kuma-prometheus-sd-image string     image name of Kuma Prometheus SD (default "kong-docker-kuma-docker.bintray.io/kuma-prometheus-sd")
      --kuma-prometheus-sd-version string   version of Kuma Prometheus SD (default "latest")
      --namespace string                    namespace to install metrics to (default "kuma-metrics")

Global Flags:
      --config-file string   path to the configuration file to use
      --log-level string     log level: one of off|info|debug (default "off")
  -m, --mesh string          mesh to use (default "default")
```

### kumactl install tracing

```
Install Tracing backend in Kubernetes cluster (Jaeger) in a 'kuma-tracing' namespace

Usage:
  kumactl install tracing [flags]

Flags:
  -h, --help               help for tracing
      --namespace string   namespace to install tracing to (default "kuma-tracing")

Global Flags:
      --config-file string   path to the configuration file to use
      --log-level string     log level: one of off|info|debug (default "off")
  -m, --mesh string          mesh to use (default "default")
```

### kumactl generate tls-certificate

```
Generate self signed key and certificate pair that can be used for example in Dataplane Token Server setup.

Usage:
  kumactl generate tls-certificate [flags]

Examples:

  # Generate a TLS certificate for use by an HTTPS server, i.e. by the Dataplane Token server
  kumactl generate tls-certificate --type=server

  # Generate a TLS certificate for use by a client of an HTTPS server, i.e. by the 'kumactl generate dataplane-token' command
  kumactl generate tls-certificate --type=client

Flags:
      --cert-file string      path to a file with a generated TLS certificate (default "cert.pem")
      --cp-hostname strings   DNS name of the control plane
  -h, --help                  help for tls-certificate
      --key-file string       path to a file with a generated private key (default "key.pem")
      --type string           type of the certificate: one of client|server

Global Flags:
      --config-file string   path to the configuration file to use
      --log-level string     log level: one of off|info|debug (default "off")
  -m, --mesh string          mesh to use (default "default")
```

### kumactl generate dp-token

```
Generate resources, tokens, etc.

Usage:
  kumactl generate [command]

Available Commands:
  dataplane-token Generate Dataplane Token
  tls-certificate Generate a TLS certificate

Flags:
  -h, --help   help for generate

Global Flags:
      --config-file string   path to the configuration file to use
      --log-level string     log level: one of off|info|debug (default "off")
  -m, --mesh string          mesh to use (default "default")

Use "kumactl generate [command] --help" for more information about a command.
```

## kumactl get

```
Show Kuma resources.

Usage:
  kumactl get [command]

Available Commands:
  circuit-breaker     Show a single CircuitBreaker resource
  circuit-breakers    Show CircuitBreakers
  dataplane           Show a single Dataplane resource
  dataplanes          Show Dataplanes
  fault-injection     Show a single Fault-Injection resource
  fault-injections    Show FaultInjections
  healthcheck         Show a single HealthCheck resource
  healthchecks        Show HealthChecks
  mesh                Show a single Mesh resource
  meshes              Show Meshes
  proxytemplate       Show a single Proxytemplate resource
  proxytemplates      Show ProxyTemplates
  secret              Show a single Secret resource
  secrets             Show Secrets
  traffic-log         Show a single TrafficLog resource
  traffic-logs        Show TrafficLogs
  traffic-permission  Show a single TrafficPermission resource
  traffic-permissions Show TrafficPermissions
  traffic-route       Show a single TrafficRoute resource
  traffic-routes      Show TrafficRoutes
  traffic-trace       Show a single TrafficTrace resource
  traffic-traces      Show TrafficTraces

Flags:
  -h, --help            help for get
  -o, --output string   output format: one of table|yaml|json (default "table")

Global Flags:
      --config-file string   path to the configuration file to use
      --log-level string     log level: one of off|info|debug (default "off")
  -m, --mesh string          mesh to use (default "default")

Use "kumactl get [command] --help" for more information about a command.
```

### kumactl get meshes

```
Show Meshes.

Usage:
  kumactl get meshes [flags]

Flags:
  -h, --help            help for meshes
      --offset string   the offset that indicates starting element of the resources list to retrieve
      --size int        maximum number of elements to return

Global Flags:
      --config-file string   path to the configuration file to use
      --log-level string     log level: one of off|info|debug (default "off")
  -m, --mesh string          mesh to use (default "default")
  -o, --output string        output format: one of table|yaml|json (default "table")
```

### kumactl get dataplanes

```
Show Dataplanes.

Usage:
  kumactl get dataplanes [flags]

Flags:
  -h, --help            help for dataplanes
      --offset string   the offset that indicates starting element of the resources list to retrieve
      --size int        maximum number of elements to return

Global Flags:
      --config-file string   path to the configuration file to use
      --log-level string     log level: one of off|info|debug (default "off")
  -m, --mesh string          mesh to use (default "default")
  -o, --output string        output format: one of table|yaml|json (default "table")
```

### kumactl get healthchecks

```
Show HealthChecks.

Usage:
  kumactl get healthchecks [flags]

Flags:
  -h, --help            help for healthchecks
      --offset string   the offset that indicates starting element of the resources list to retrieve
      --size int        maximum number of elements to return

Global Flags:
      --config-file string   path to the configuration file to use
      --log-level string     log level: one of off|info|debug (default "off")
  -m, --mesh string          mesh to use (default "default")
  -o, --output string        output format: one of table|yaml|json (default "table")
```

### kumactl get proxytemplates

```
Show ProxyTemplates.

Usage:
  kumactl get proxytemplates [flags]

Flags:
  -h, --help            help for proxytemplates
      --offset string   the offset that indicates starting element of the resources list to retrieve
      --size int        maximum number of elements to return

Global Flags:
      --config-file string   path to the configuration file to use
      --log-level string     log level: one of off|info|debug (default "off")
  -m, --mesh string          mesh to use (default "default")
  -o, --output string        output format: one of table|yaml|json (default "table")
```

### kumactl get traffic-logs

```
Show TrafficLog entities.

Usage:
  kumactl get traffic-logs [flags]

Flags:
  -h, --help            help for traffic-logs
      --offset string   the offset that indicates starting element of the resources list to retrieve
      --size int        maximum number of elements to return

Global Flags:
      --config-file string   path to the configuration file to use
      --log-level string     log level: one of off|info|debug (default "off")
  -m, --mesh string          mesh to use (default "default")
  -o, --output string        output format: one of table|yaml|json (default "table")
```

### kumactl get traffic-permissions

```
Show TrafficPermission entities.

Usage:
  kumactl get traffic-permissions [flags]

Flags:
  -h, --help            help for traffic-permissions
      --offset string   the offset that indicates starting element of the resources list to retrieve
      --size int        maximum number of elements to return

Global Flags:
      --config-file string   path to the configuration file to use
      --log-level string     log level: one of off|info|debug (default "off")
  -m, --mesh string          mesh to use (default "default")
  -o, --output string        output format: one of table|yaml|json (default "table")
```

### kumactl get traffic-routes

```
Show TrafficRoutes.

Usage:
  kumactl get traffic-routes [flags]

Flags:
  -h, --help            help for traffic-routes
      --offset string   the offset that indicates starting element of the resources list to retrieve
      --size int        maximum number of elements to return

Global Flags:
      --config-file string   path to the configuration file to use
      --log-level string     log level: one of off|info|debug (default "off")
  -m, --mesh string          mesh to use (default "default")
  -o, --output string        output format: one of table|yaml|json (default "table")
```

### kumactl get traffic-traces

```
Show TrafficTrace entities.

Usage:
  kumactl get traffic-traces [flags]

Flags:
  -h, --help            help for traffic-traces
      --offset string   the offset that indicates starting element of the resources list to retrieve
      --size int        maximum number of elements to return

Global Flags:
      --config-file string   path to the configuration file to use
      --log-level string     log level: one of off|info|debug (default "off")
  -m, --mesh string          mesh to use (default "default")
  -o, --output string        output format: one of table|yaml|json (default "table")
```

### kumactl get fault-injections

```
Show FaultInjection entities.

Usage:
  kumactl get fault-injections [flags]

Flags:
  -h, --help            help for fault-injections
      --offset string   the offset that indicates starting element of the resources list to retrieve
      --size int        maximum number of elements to return

Global Flags:
      --config-file string   path to the configuration file to use
      --log-level string     log level: one of off|info|debug (default "off")
  -m, --mesh string          mesh to use (default "default")
  -o, --output string        output format: one of table|yaml|json (default "table")
```

### kumactl get secret

```
Show a single Secret resource.

Usage:
  kumactl get secret NAME [flags]

Flags:
  -h, --help   help for secret

Global Flags:
      --config-file string   path to the configuration file to use
      --log-level string     log level: one of off|info|debug (default "off")
  -m, --mesh string          mesh to use (default "default")
  -o, --output string        output format: one of table|yaml|json (default "table")
```

### kumactl get secrets

```
Show Secrets.

Usage:
  kumactl get secrets [flags]

Flags:
  -h, --help   help for secrets

Global Flags:
      --config-file string   path to the configuration file to use
      --log-level string     log level: one of off|info|debug (default "off")
  -m, --mesh string          mesh to use (default "default")
  -o, --output string        output format: one of table|yaml|json (default "table")
```

## kumactl delete

```
Delete Kuma resources.

Usage:
  kumactl delete TYPE NAME [flags]

Flags:
  -h, --help   help for delete

Global Flags:
      --config-file string   path to the configuration file to use
      --log-level string     log level: one of off|info|debug (default "off")
  -m, --mesh string          mesh to use (default "default")
```

## kumactl inspect

```
Inspect Kuma resources.

Usage:
  kumactl inspect [command]

Available Commands:
  dataplanes  Inspect Dataplanes

Flags:
  -h, --help            help for inspect
  -o, --output string   output format: one of table|yaml|json (default "table")

Global Flags:
      --config-file string   path to the configuration file to use
      --log-level string     log level: one of off|info|debug (default "off")
  -m, --mesh string          mesh to use (default "default")

Use "kumactl inspect [command] --help" for more information about a command.
```

### kumactl inspect dataplanes

```
Inspect Dataplanes.

Usage:
  kumactl inspect dataplanes [flags]

Flags:
      --gateway              filter gateway dataplanes
  -h, --help                 help for dataplanes
      --tag stringToString   filter by tag in format of key=value. You can provide many tags (default [])

Global Flags:
      --config-file string   path to the configuration file to use
      --log-level string     log level: one of off|info|debug (default "off")
  -m, --mesh string          mesh to use (default "default")
  -o, --output string        output format: one of table|yaml|json (default "table")
```

## kumactl version

```
Print version.

Usage:
  kumactl version [flags]

Flags:
  -a, --detailed   Print detailed version
  -h, --help       help for version

Global Flags:
      --config-file string   path to the configuration file to use
      --log-level string     log level: one of off|info|debug (default "off")
  -m, --mesh string          mesh to use (default "default")
```
<|MERGE_RESOLUTION|>--- conflicted
+++ resolved
@@ -197,11 +197,8 @@
 
 Available Commands:
   control-plane Install Kuma Control Plane on Kubernetes
-<<<<<<< HEAD
+  dns           Install DNS to Kubernetes
   ingress       Install Ingress on Kubernetes
-=======
-  dns           Install DNS to Kubernetes
->>>>>>> 9d9d764c
   metrics       Install Metrics backend in Kubernetes cluster (Prometheus + Grafana)
   tracing       Install Tracing backend in Kubernetes cluster (Jaeger)
 
