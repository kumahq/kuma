--- conflicted
+++ resolved
@@ -59,13 +59,8 @@
               zones: ["zone-1"]
           - to:
               type: Any
-<<<<<<< HEAD
-      overprovisioningFactor: 
-        percentage: 120                                     # (9)
-=======
       failoverThreshold: 
         percentage: 70                                      # (7)
->>>>>>> 854dd1c5
 ```
 
 
@@ -88,11 +83,11 @@
 ```yaml
 affinityTags:
   - key: "k8s.io/node"
-    weight: 1000
+    weight: 900
   - key: k8s.io/az"
-    weight: 100
+    weight: 90
   - key: k8s.io/region"
-    weight: 10
+    weight: 9
 ```
 
 and all other endpoints are going to have the weight of 1.
@@ -111,13 +106,9 @@
 - `Any` - will load balance traffic to all zones
 - `AnyExcept` - will load balance traffic to all zones except ones specified in `zones` field
 
-<<<<<<< HEAD
-(9) In [`overprovisioningFactor`](https://www.envoyproxy.io/docs/envoy/latest/intro/arch_overview/upstream/load_balancing/overprovisioning#arch-overview-load-balancing-overprovisioning-factor) section, you configure how early `Envoy` should consider other priorities. Default: 200%, which means the traffic goes out of the zone when there is less then 50% of healthy endpoints in the local zone.
-=======
-(7) In `failoverThreshold` you configure the percentage of live endpoints below which we will start load balancing to the 
+(9) In `failoverThreshold` you configure the percentage of live endpoints below which we will start load balancing to the 
 next priority. This is the inverse of [Envoy overprovisioning factor](https://www.envoyproxy.io/docs/envoy/latest/intro/arch_overview/upstream/load_balancing/overprovisioning#arch-overview-load-balancing-overprovisioning-factor). 
 Default: 70%
->>>>>>> 854dd1c5
 
 
 ### API examples based on use cases
