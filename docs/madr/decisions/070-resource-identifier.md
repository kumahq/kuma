--- conflicted
+++ resolved
@@ -242,13 +242,9 @@
 In Envoy stats fields we can use any character except `:` to avoid on the fly conversion of `:` to `_` for Cluster names in Prometheus label values.
 
 OpenTelemetry defines "Attribute", it's a key-value pair similar to Prometheus labels.
-<<<<<<< HEAD
-There are [no charset limitation on attribute's key or value](https://opentelemetry.io/docs/specs/otel/common/?utm_source=chatgpt.com#attribute).
+There are [no charset limitation on attribute's key or value](https://opentelemetry.io/docs/specs/otel/common).
 SDK [provides a way](https://opentelemetry.io/docs/specs/otel/common/#attribute-limits) to configure attribute length limit,
 but it's set to `Infinity` by default.  
-=======
-There are [no charset limitation on attribute's key or value](https://opentelemetry.io/docs/specs/otel/common).
->>>>>>> 79691528
 
 This leaves us with the following charset:
 
