--- conflicted
+++ resolved
@@ -4,13 +4,8 @@
 
 To release a new version of Kuma follow these steps:
 
-<<<<<<< HEAD
 - [ ] Update the `CHANGELOG.md`. Use `make changelog` as a helper.
-- [ ] Double-check that all the new changes have been documented on the [kuma.io website](https://github.com/Kong/kuma-website) by opening up a documentation PR with the new content for the new version of Kuma.
-=======
-- [ ] Update the `CHANGELOG.md`.
 - [ ] Double-check that all the new changes have been documented on the [kuma.io website](https://github.com/kumahq/kuma-website) by opening up a documentation PR with the new content for the new version of Kuma.
->>>>>>> 48995647
 - [ ] Create a new Git tag for the release.
 - [ ] Push the Git tag. This will trigger the release job on CI.
 - [ ] Make sure that new binaries are available in [Bintray](https://bintray.com/kong/kuma).
