version: 2.1 # Adds support for executors, parameterized jobs, etc

reusable:

  constants:
  - &go_version "1.15.6"

  docker_images:
  - &golang_image "golang:1.15.6"
  - &circleci_golang_image "circleci/golang:1.15.6"

  vm_images:
  - &ubuntu_vm_image "ubuntu-1604:202007-01"

  snippets:

    # apparently, a job can run on a tag only if it has an explicit configuration for tag filters
    release_workflow_filters: &release_workflow_filters
      filters:
        branches:
          ignore: /.*/
        tags:
          only: /.*/

    # release the charts only on tagged releases
    helm_release_workflow_filters: &helm_release_workflow_filters
      filters:
        branches:
          ignore: /.*/
        tags:
          only: /^(\d+)\.(\d+)\.(\d+)$/

    # filters for the kuma-commit workflow
    master_workflow_filters: &master_workflow_filters
      filters:
        branches:
          only: master, /^release-.*/
        tags:
          ignore: /.*/ # we don't want to run master workflow on commits with tag because use_local_kuma_images has to be false for all the jobs to pass

    # filters for the kuma-commit workflow
    commit_workflow_filters: &commit_workflow_filters
      filters:
        branches:
          ignore: master, /^release-.*/, gh-pages

executors:
  golang:
    docker:
    - image: *golang_image
    environment:
      GO_VERSION: *go_version
      GO111MODULE: "on"
    working_directory: /go/src/github.com/kumahq/kuma

  remote-docker:
    docker:
    - image: *circleci_golang_image
    environment:
      GO_VERSION: *go_version
      GO111MODULE: "on"

  vm:
    resource_class: large
    machine:
      image: *ubuntu_vm_image
    environment:
      GO_VERSION: *go_version
      GO111MODULE: "on"

  mac:
    resource_class: large
    macos:
      xcode: "11.6.0"
    environment:
      GO_VERSION: *go_version
      GO111MODULE: "on"

jobs:
  dev_golang:
    docker:
    - image: *golang_image
    environment:
      GO_VERSION: *go_version
      GO111MODULE: "on"
    steps:
    - checkout
    - run:
        name: "Install pre-requirements"
        # `unzip` is necessary to install `protoc`
        command: apt update && apt install -y unzip
    - run:
        name: "Install all development tools"
        command: make dev/tools
    - run:
        name: "Build all binaries"
        command: make build
    - run:
        name: "Run unit tests"
        command: GO_TEST_OPTS='-p 2' make test

  dev_ubuntu:
    docker:
    - image: ubuntu:18.04
    environment:
      GO_VERSION: *go_version
      GO111MODULE: "on"
      CLANG_FORMAT_PATH: clang-format-12
      # if GOPATH is not set, `golang-ci` fails with an obscure message
      # "ERRO Running error: context loading failed: failed to load program with go/packages: could not determine GOARCH and Go compiler"
      GOPATH: /root/.go-kuma-go
    steps:
    - run:
        name: "Install prerequisites"
        # make sure to deploy `git` befor checking out the code, otherwise Circle uses its own version, which behaves differently
        # `unzip` is necessary to install `protoc`
        # `gcc`   is necessary to run `go test -race`
        command: |
          apt update && apt install -y curl git make unzip gcc
    - checkout
    - run:
        name: "Install Go"
        command: |
          # see https://golang.org/doc/install#tarball
          curl -L https://dl.google.com/go/go${GO_VERSION}.linux-amd64.tar.gz | tar -xz -C $HOME
    - run:
        name: "Install all development tools"
        command: |
          export PATH=$HOME/go/bin:$PATH
          make dev/tools
    # - run:
    #     name: "Install check tools (clang-format, ...)"
    #     command: |
    #       apt update && apt install -y wget

    #       # see https://apt.llvm.org/

    #       cat  >>/etc/apt/sources.list \<<EOF

    #       deb http://apt.llvm.org/xenial/ llvm-toolchain-xenial main
    #       deb-src http://apt.llvm.org/xenial/ llvm-toolchain-xenial main

    #       EOF

    #       wget -O - https://apt.llvm.org/llvm-snapshot.gpg.key|apt-key add -

    #       apt update && apt install -y clang-format-11
    - run:
        name: "Run code generators (go generate, protoc, ...) and code checks (go fmt, go vet, ...)"
        command: |
          export PATH=$HOME/go/bin:$PATH
          make check BUILD_INFO_VERSION=latest
    - run:
        name: "Build all binaries"
        command: |
          export PATH=$HOME/go/bin:$PATH
          make build
    - run:
        name: "Run unit tests"
        command: |
          export PATH=$HOME/go/bin:$PATH
          GO_TEST_OPTS='-p 2' make test

  dev_mac:
    executor: mac
    environment:
      # if GOPATH is not set, `golang-ci` fails with an obscure message
      # "ERRO Running error: context loading failed: failed to load program with go/packages: could not determine GOARCH and Go compiler"
      GOPATH: /Users/distiller/.go-kuma-go
    steps:
    - checkout
    - run:
        name: "Install Go"
        command: |
          # see https://golang.org/doc/install#tarball
          curl -L https://dl.google.com/go/go${GO_VERSION}.darwin-amd64.tar.gz | tar -xz -C $HOME
    - run:
        name: "Install all development tools"
        command: |
          export PATH=$HOME/go/bin:$PATH
          make dev/tools
    # Do NOT install `clang-format` on Mac since it takes unreasonable amount of time
    - run:
        name: "Run code generators (go generate, protoc, ...) and code checks (go fmt, go vet, ...)"
        command: |
          export PATH=$HOME/go/bin:$PATH
          make check BUILD_INFO_VERSION=latest
    - run:
        name: "Build all binaries"
        command: |
          export PATH=$HOME/go/bin:$PATH
          make build
    - run:
        name: "Run unit tests"
        command: |
          export PATH=$HOME/go/bin:$PATH
          GO_TEST_OPTS='-p 2' make test

  go_cache:
    executor: golang
    steps:
    - checkout
    - run:
        name: "Download Go modules"
        command: |
          make vet
    # since execution of go commands might change contents of "go.sum", we have to save cache immediately
    - save_cache:
        key: go.mod-{{ .Branch }}-{{ checksum "go.sum" }}
        paths:
        - "/go/pkg/mod"

  check:
    executor: golang
    # we need a large resource class to satisfy the needs of golangci-lint run under `make check`
    resource_class: large
    environment:
      CLANG_FORMAT_PATH: clang-format-12
    steps:
    - checkout
    - restore_cache:
        keys:
        # prefer the exact match
        - go.mod-{{ .Branch }}-{{ checksum "go.sum" }}
<<<<<<< HEAD
=======
        # otherwise, fallback to the most recently generated cache on any branch
        - go.mod-
>>>>>>> 022a9e9f
    - run:
        name: "Install pre-requirements"
        # `unzip` is necessary to install `protoc`
        command: apt update && apt install -y unzip
    - run:
        name: "Install all development tools"
        command: make dev/tools
    - run:
        name: "Install check tools (clang-format, ...)"
        command: |
         # see https://apt.llvm.org/

         cat  >>/etc/apt/sources.list \<<EOF

         deb http://apt.llvm.org/stretch/ llvm-toolchain-stretch main
         deb-src http://apt.llvm.org/stretch/ llvm-toolchain-stretch main

         EOF

         wget -O - https://apt.llvm.org/llvm-snapshot.gpg.key|apt-key add -

         apt update && apt install -y clang-format-12
    - run:
        name: "Run code generators (go generate, protoc, ...) and code checks (go fmt, go vet, ...)"
        command: make check

  api_check:
    executor: golang
    steps:
    - checkout
    - restore_cache:
        keys:
        # prefer the exact match
        - api-go.mod-{{ .Branch }}-{{ checksum "api/go.sum" }}
    - run:
        name: "Download Go modules"
        command: |
          cd api && go mod download
    # since execution of go commands might change contents of "go.sum", we have to save cache immediately
    - save_cache:
        key: api-go.mod-{{ .Branch }}-{{ checksum "api/go.sum" }}
        paths:
          - "/go/pkg/mod"
    - run:
        name: "Install pre-requirements"
        # `unzip` is necessary to install `protoc`
        command: apt update && apt install -y unzip
    - run:
        name: "Install all development tools"
        command: make dev/tools -C api
    - run:
        name: "Verify that auto-generated code is up-to-date"
        command: make check -C api

  test:
    executor: golang
    resource_class: medium
    steps:
    - checkout
    - restore_cache:
        keys:
        # prefer the exact match
        - go.mod-{{ .Branch }}-{{ checksum "go.sum" }}
<<<<<<< HEAD
=======
        # otherwise, fallback to the most recently generated cache on any branch
        - go.mod-
>>>>>>> 022a9e9f
    - run:
        name: "Install pre-requirements"
        # `unzip` is necessary to install `protoc`
        command: apt update && apt install -y unzip
    - run:
        name: "Install all development tools"
        command: make dev/tools
    - run:
        name: "Run unit tests"
        command: GO_TEST_OPTS='-p 2' make test
    - store_artifacts:
        path: build/coverage
        destination: /coverage

  integration:
    executor: vm
    parameters:
      target:
        description: The integration make target.
        type: string
        default: integration
    environment:
      GOPATH: /home/circleci/.go-kuma-go
    steps:
    - checkout
    - run:
        name: "Install Go"
        command: |
          apt update && apt install -y curl git make
          # see https://golang.org/doc/install#tarball
          curl -L https://dl.google.com/go/go${GO_VERSION}.linux-amd64.tar.gz | tar -xz -C $HOME
    - restore_cache:
        keys:
        # prefer the exact match
        - vm-executor-go.mod-{{ .Branch }}-{{ checksum "go.sum" }}
    - run:
        name: "Download Go modules"
        command: |
          export PATH=$HOME/go/bin:$PATH
          go mod download
    # since execution of go commands might change contents of "go.sum", we have to save cache immediately
    - save_cache:
        key: vm-executor-go.mod-{{ .Branch }}-{{ checksum "go.sum" }}
        paths:
          - "/home/circleci/.go-kuma-go"
    - run:
        name: "Install all development tools"
        command: |
          export PATH=$HOME/go/bin:$PATH
          make dev/tools
    - run:
        name: "Run integration tests"
        command: |
          export PATH=$HOME/go/bin:$PATH
          make << parameters.target >>
    - store_artifacts:
        path: build/coverage
        destination: /coverage

  build:
    executor: golang
    steps:
    - checkout
    - restore_cache:
        keys:
        # prefer the exact match
        - go.mod-{{ .Branch }}-{{ checksum "go.sum" }}
<<<<<<< HEAD
=======
        # otherwise, fallback to the most recently generated cache on any branch
        - go.mod-
>>>>>>> 022a9e9f
    - run:
        name: Build all Kuma binaries (such as, kumactl, kuma-cp, kuma-dp, kuma-prometheus-sd)
        command: make build

    # Persist the specified paths into the workspace for use in downstream jobs
    - persist_to_workspace:
        root: build
        paths:
        - artifacts-linux-amd64

  images:
    executor: remote-docker
    steps:
    - checkout
    # Mount files from the upstream jobs
    - attach_workspace:
        at: build
    - setup_remote_docker:
        version: 19.03.12
    - run:
        name: Build Docker images
        command: make docker/build
    - run:
        name: Save Docker images into TAR archives
        command: make docker/save
    # Persist the specified paths into the workspace for use in downstream jobs
    - persist_to_workspace:
        root: build
        paths:
        - docker-images

  example_docker-compose:
    executor: vm
    parameters:
      use_local_kuma_images:
        description: Use local Docker images from CircleCI workspace instead of downloading ones from bintray.io.
        type: boolean
        default: true
    environment:
      KUMACTL_INSTALL_USE_LOCAL_IMAGES: << parameters.use_local_kuma_images >>
    steps:
    - checkout
    # Mount files from the upstream jobs
    - attach_workspace:
        at: build
    - when:
        condition: << parameters.use_local_kuma_images >>
        steps:
        - run:
            name: Load Docker images
            command: make load/example/docker-compose
    - run:
        name: Start Docker Compose setup
        command: make deploy/example/docker-compose DOCKER_COMPOSE_OPTIONS=--detach
    - run:
        name: Wait until Envoy listener gets configured
        command: make wait/example/docker-compose
    - run:
        name: Make test requests via Envoy
        command: make curl/example/docker-compose
    - run:
        name: Verify Envoy stats
        command: make verify/example/docker-compose
    - run:
        name: Verify traffic routing without mTLS
        command: make verify/traffic-routing/docker-compose/without-mtls
    - run:
        name: Verify traffic routing with mTLS
        command: make verify/traffic-routing/docker-compose/with-mtls

  example_minikube:
    executor: vm
    parameters:
      kubernetes_version:
        description: The version of Kubernetes to test on.
        type: string
        default: "v1.15.0"
      use_local_kuma_images:
        description: Use local Docker images from CircleCI workspace instead of downloading ones from bintray.io.
        type: boolean
        default: true
    environment:
      KUMACTL_INSTALL_USE_LOCAL_IMAGES: << parameters.use_local_kuma_images >>
    steps:
    - checkout
    # Mount files from the upstream jobs
    - attach_workspace:
        at: build
    - run:
        name: Install Minikube
        command: make dev/install/minikube
    - run:
        name: Install Kubectl
        command: make dev/install/kubectl
    - run:
        name: Install Conntrack # need for minikube on Ubuntu with --vm-driver=non
        command: |
          sudo apt-get update
          sudo apt-get install -y conntrack
    - run:
        name: Start Minikube
        command: sudo CHANGE_MINIKUBE_NONE_USER=true $HOME/bin/minikube start --vm-driver=none --kubernetes-version=<< parameters.kubernetes_version >>
    - when:
        condition: << parameters.use_local_kuma_images >>
        steps:
        - run:
            name: Load Docker images into Minikube
            command: make load/example/minikube
    - run:
        name: Deploy example setup
        command: make deploy/example/minikube
    - run:
        name: Wait until Envoy listener gets configured
        command: make wait/example/minikube
    - run:
        name: Make test requests via Envoy
        command: make curl/example/minikube
    - run:
        name: Verify Envoy stats
        command: make verify/example/minikube
    - run:
        name: Enable mTLS
        command: make apply/example/minikube/mtls
    - run:
        name: Wait until Envoy is configured for mTLS
        command: make wait/example/minikube/mtls
    - run:
        name: Make test requests via Envoy with mTLS
        command: make curl/example/minikube
    - run:
        name: Verify Envoy mTLS stats
        command: make verify/example/minikube/mtls
    - run:
        name: Verify kumactl workflow
        command: make kumactl/example/minikube
    - run:
        name: Undeploy example setup
        command: make undeploy/example/minikube
    - run:
        name: Deploy example setup for traffic routing
        command: make deploy/traffic-routing/minikube
    - run:
        name: Verify traffic routing without mTLS
        command: make verify/traffic-routing/minikube/without-mtls
    - run:
        name: Verify traffic routing with mTLS
        command: make verify/traffic-routing/minikube/with-mtls

  release:
    executor: golang
    steps:
    - checkout
    - setup_remote_docker:
        version: 19.03.12
    - restore_cache:
        keys:
        # prefer the exact match
        - go.mod-{{ .Branch }}-{{ checksum "go.sum" }}
<<<<<<< HEAD
=======
        # otherwise, fallback to the most recently generated cache on any branch
        - go.mod-
>>>>>>> 022a9e9f
    - run:
        name: "Install Docker client"
        command: |
          VER="19.03.12"
          curl -L -o /tmp/docker-$VER.tgz https://download.docker.com/linux/static/stable/x86_64/docker-$VER.tgz
          tar -xz -C /tmp -f /tmp/docker-$VER.tgz
          mv /tmp/docker/docker /usr/bin
    - run:
        name: Build Packages
        command: ./tools/releases/distros.sh --package --version $CIRCLE_TAG --sha $CIRCLE_SHA1
    - run:
        name: Push Packages
        command: ./tools/releases/distros.sh --release --version $CIRCLE_TAG
    - run:
        name: Build Docker
        command: ./tools/releases/docker.sh --build --version $CIRCLE_TAG
    - run:
        name: Push Docker
        command: ./tools/releases/docker.sh --push --version $CIRCLE_TAG

  helm-release:
    executor: golang
    steps:
    - checkout
    - run:
        name: "Install Helm Chart Releaser"
        command: |
          VER="1.1.1"
          curl -L -o /tmp/cr-$VER.tgz https://github.com/helm/chart-releaser/releases/download/v$VER/chart-releaser_${VER}_linux_amd64.tar.gz
          mkdir -p /tmp/cr
          tar -xz -C /tmp/cr -f /tmp/cr-$VER.tgz
          mv /tmp/cr/cr /usr/bin
    - run:
        name: "Package Helm Charts"
        command: |
          ./tools/releases/helm.sh --package
    - run:
        name: "Release Helm Charts"
        command: |
          ./tools/releases/helm.sh --release


#
# Below, the tag filter needs to be in all jobs
# transitively required by the push job; otherwise,
# the build isn't triggered.
# TODO investigate whether it's possible to DRY it,
# perhaps by creating a separate workflow for deploy,
# which depends on the first workflow (check/test/build)
#
workflows:
  version: 2
  kuma-commit:
    jobs:
    - go_cache: *commit_workflow_filters
    - check:
        <<: *commit_workflow_filters
        requires:
        - go_cache
    - build:
        <<: *commit_workflow_filters
        requires:
        - go_cache
    - integration:
        <<: *commit_workflow_filters
        requires:
        - check
        # custom parameters
        target: -j1 integration test
    - images:
        <<: *commit_workflow_filters
        requires:
        - build
    - example_docker-compose:
        <<: *commit_workflow_filters
        name: docker-compose
        requires:
        - images
        # custom parameters
        use_local_kuma_images: true
    - example_minikube:
        <<: *commit_workflow_filters
        name: minikube_v1_14
        requires:
          - images
        # custom parameters
        kubernetes_version: v1.14.10
        use_local_kuma_images: true
    - example_minikube:
        <<: *commit_workflow_filters
        name: minikube_v1_18
        requires:
          - images
        # custom parameters
        kubernetes_version: v1.18.9
        use_local_kuma_images: true
    - integration:
        <<: *commit_workflow_filters
        name: test/e2e
        requires:
          - images
        # custom parameters
        target: test/e2e

  kuma-master:
    jobs:
      - dev_golang: *master_workflow_filters
      - dev_mac: *master_workflow_filters
      - dev_ubuntu: *master_workflow_filters
      - go_cache: *master_workflow_filters
      - api_check:
          <<: *master_workflow_filters
          requires:
            - go_cache
      - check:
          <<: *master_workflow_filters
          requires:
            - go_cache
      - build:
          <<: *master_workflow_filters
          requires:
            - go_cache
      - test:
          <<: *master_workflow_filters
          requires:
            - api_check
            - check
      - integration:
          <<: *master_workflow_filters
          requires:
            - api_check
            - check
      - images:
          <<: *master_workflow_filters
          requires:
            - build
      - example_docker-compose:
          <<: *master_workflow_filters
          name: docker-compose
          requires:
            - images
          # custom parameters
          use_local_kuma_images: true
      - example_minikube:
          <<: *master_workflow_filters
          name: minikube_v1_14
          requires:
            - images
          # custom parameters
          kubernetes_version: v1.14.10
          use_local_kuma_images: true
      - example_minikube:
          <<: *master_workflow_filters
          name: minikube_v1_15
          requires:
            - images
          # custom parameters
          kubernetes_version: v1.15.12
          use_local_kuma_images: true
      - example_minikube:
          <<: *master_workflow_filters
          name: minikube_v1_16
          requires:
            - images
          # custom parameters
          kubernetes_version: v1.16.15
          use_local_kuma_images: true
      - example_minikube:
          <<: *master_workflow_filters
          name: minikube_v1_17
          requires:
            - images
          # custom parameters
          kubernetes_version: v1.17.12
          use_local_kuma_images: true
      - example_minikube:
          <<: *master_workflow_filters
          name: minikube_v1_18
          requires:
            - images
          # custom parameters
          kubernetes_version: v1.18.9
          use_local_kuma_images: true
      - integration:
          <<: *master_workflow_filters
          name: test/e2e
          requires:
            - images
          # custom parameters
          target: test/e2e

  kuma-release:
    jobs:
    - go_cache: *release_workflow_filters
#    - api_check:
#        <<: *release_workflow_filters
#        requires:
#        - go_cache
    - check:
        <<: *release_workflow_filters
        requires:
        - go_cache
    - test:
        <<: *release_workflow_filters
        requires:
        - go_cache
    - integration:
        <<: *release_workflow_filters
        requires:
        - go_cache
    - release:
        <<: *release_workflow_filters
        requires:
#        - api_check
        - check
        - test
        - integration
    - helm-release:
        <<: *helm_release_workflow_filters
        requires:
        - release
    - example_docker-compose:
        <<: *release_workflow_filters
        name: docker-compose
        requires:
        - release
        # custom parameters
        # docker images for a release build must be downloaded from a public Docker registry
        use_local_kuma_images: false
    - example_minikube:
        <<: *release_workflow_filters
        name: minikube_v1_14
        requires:
        - release
        # custom parameters
        kubernetes_version: v1.14.10
        # docker images for a release build must be downloaded from a public Docker registry
        use_local_kuma_images: false
    - example_minikube:
        <<: *release_workflow_filters
        name: minikube_v1_15
        requires:
        - release
        # custom parameters
        kubernetes_version: v1.15.12
        # docker images for a release build must be downloaded from a public Docker registry
        use_local_kuma_images: false
    - example_minikube:
        <<: *release_workflow_filters
        name: minikube_v1_16
        requires:
        - release
        # custom parameters
        kubernetes_version: v1.16.15
        # docker images for a release build must be downloaded from a public Docker registry
        use_local_kuma_images: false
    - example_minikube:
        <<: *release_workflow_filters
        name: minikube_v1_17
        requires:
        - release
        # custom parameters
        kubernetes_version: v1.17.12
        # docker images for a release build must be downloaded from a public Docker registry
        use_local_kuma_images: false
    - example_minikube:
        <<: *release_workflow_filters
        name: minikube_v1_18
        requires:
          - release
        # custom parameters
        kubernetes_version: v1.18.9
        # docker images for a release build must be downloaded from a public Docker registry
        use_local_kuma_images: false<|MERGE_RESOLUTION|>--- conflicted
+++ resolved
@@ -222,11 +222,6 @@
         keys:
         # prefer the exact match
         - go.mod-{{ .Branch }}-{{ checksum "go.sum" }}
-<<<<<<< HEAD
-=======
-        # otherwise, fallback to the most recently generated cache on any branch
-        - go.mod-
->>>>>>> 022a9e9f
     - run:
         name: "Install pre-requirements"
         # `unzip` is necessary to install `protoc`
@@ -290,11 +285,6 @@
         keys:
         # prefer the exact match
         - go.mod-{{ .Branch }}-{{ checksum "go.sum" }}
-<<<<<<< HEAD
-=======
-        # otherwise, fallback to the most recently generated cache on any branch
-        - go.mod-
->>>>>>> 022a9e9f
     - run:
         name: "Install pre-requirements"
         # `unzip` is necessary to install `protoc`
@@ -362,11 +352,6 @@
         keys:
         # prefer the exact match
         - go.mod-{{ .Branch }}-{{ checksum "go.sum" }}
-<<<<<<< HEAD
-=======
-        # otherwise, fallback to the most recently generated cache on any branch
-        - go.mod-
->>>>>>> 022a9e9f
     - run:
         name: Build all Kuma binaries (such as, kumactl, kuma-cp, kuma-dp, kuma-prometheus-sd)
         command: make build
@@ -525,11 +510,6 @@
         keys:
         # prefer the exact match
         - go.mod-{{ .Branch }}-{{ checksum "go.sum" }}
-<<<<<<< HEAD
-=======
-        # otherwise, fallback to the most recently generated cache on any branch
-        - go.mod-
->>>>>>> 022a9e9f
     - run:
         name: "Install Docker client"
         command: |
