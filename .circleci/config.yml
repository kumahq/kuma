--- conflicted
+++ resolved
@@ -461,13 +461,9 @@
           matrix:
             alias: test/e2e-legacy
             parameters:
-<<<<<<< HEAD
-              k8sVersion: [ v1.20.15-k3s1, v1.21.7-k3s1, kind, kindIpv6 ]
-=======
               k8sVersion: [ v1.20.15-k3s1, v1.26.1-k3s1, kind, kindIpv6 ]
->>>>>>> a16c005b
               arch: [ amd64, arm64 ]
-          parallelism: 1
+          parallelism: 3
           target: test/e2e
           requires: [ build-<< matrix.arch >>, check ]
       - e2e:
@@ -475,11 +471,7 @@
           matrix:
             alias: test/e2e
             parameters:
-<<<<<<< HEAD
-              k8sVersion: [ v1.20.15-k3s1, v1.21.7-k3s1, kind, kindIpv6 ]
-=======
               k8sVersion: [ v1.20.15-k3s1, v1.26.1-k3s1, kind, kindIpv6 ]
->>>>>>> a16c005b
               target: [ test/e2e-kubernetes, test/e2e-universal, test/e2e-multizone ]
               arch: [ amd64, arm64 ]
           parallelism: 1
