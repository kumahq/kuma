version: 2.1 # Adds support for executors, parameterized jobs, etc

orbs:
  aws-cli: circleci/aws-cli@1.4.0
  aws-ecr: circleci/aws-ecr@6.15.3
  aws-eks: circleci/aws-eks@1.0.3
  kubernetes: circleci/kubernetes@0.11.2
  slack: circleci/slack@4.1
  azure-cli: circleci/azure-cli@1.1.0
  azure-acr: circleci/azure-acr@0.2.0
  azure-aks: circleci/azure-aks@0.2.1

parameters:
  run_workflow_clean_eks:
    default: true
    type: boolean

  run_workflow_clean_aks:
    default: true
    type: boolean

  run_workflow_e2e_eks:
    default: true
    type: boolean

  run_workflow_e2e_aks:
    default: true
    type: boolean

commands:
  early_return_for_forked_pull_requests:
    description: >-
      If this build is from a fork, stop executing the current job and return success.
      This is useful to avoid steps that will fail due to missing credentials.
    steps:
    - run:
        name: "Early return if this build is from a forked PR"
        command: |
          if [ -n "${CIRCLE_PR_NUMBER}" ]; then
            echo "Nothing to do for forked PRs, so marking this step successful"
            circleci step halt
          fi

reusable:

  constants:
    - &go_version "1.16.3"

  docker_images:
    - &golang_image "golang:1.16.3"
    - &circleci_golang_image "circleci/golang:1.16.3"

  vm_images:
  - &ubuntu_vm_image "ubuntu-2004:202101-01"

  snippets:

    # apparently, a job can run on a tag only if it has an explicit configuration for tag filters
    release_workflow_filters: &release_workflow_filters
      filters:
        branches:
          ignore: /.*/
        tags:
          only: /.*/

    # release the charts only on tagged releases
    helm_release_workflow_filters: &helm_release_workflow_filters
      filters:
        branches:
          ignore: /.*/
        tags:
          only: /^(\d+)\.(\d+)\.(\d+)$/

    # filters for the kuma-commit workflow
    master_workflow_filters: &master_workflow_filters
      filters:
        branches:
          only:
           - master
           - /^release-.*/
        tags:
          ignore: /.*/ # we don't want to run master workflow on commits with tag because use_local_kuma_images has to be false for all the jobs to pass

    # filters for the eks-e2e workflow
    master_only_workflow_filters: &master_only_workflow_filters
      filters:
        branches:
          only:
            - master
            - /^release-.*/

    # filters for the kuma-commit workflow
    commit_workflow_filters: &commit_workflow_filters
      filters:
        branches:
          ignore:
           - master
           - /^release-.*/
           - gh-pages

parameters:
  run_workflow_eks_e2e:
    default: true
    type: boolean

  run_workflow_clean_eks:
    default: true
    type: boolean

executors:
  golang:
    docker:
    - image: *golang_image
    environment:
      GO_VERSION: *go_version
      GO111MODULE: "on"
    working_directory: /go/src/github.com/kumahq/kuma

  remote-docker:
    docker:
    - image: *circleci_golang_image
    environment:
      GO_VERSION: *go_version
      GO111MODULE: "on"

  vm:
    resource_class: large
    machine:
      image: *ubuntu_vm_image
    environment:
      GO_VERSION: *go_version
      GO111MODULE: "on"

  mac:
    resource_class: large
    macos:
      xcode: "11.6.0"
    environment:
      GO_VERSION: *go_version
      GO111MODULE: "on"

jobs:
  eks-ecr-clean-registry:
    executor: aws-cli/default
    steps:
    - aws-cli/install

    - run:
        name: "Remove all test images from repository"
        command: |
          for image in kumactl kuma-cp kuma-dp kuma-init kuma-universal; do
            images="$(aws ecr list-images --repository-name ${image})"

            aws ecr batch-delete-image \
              --repository-name "${image}" \
              --cli-input-json "${images}" &
          done

          wait || true

  eks-e2e:
    executor: vm
    environment:
      GOPATH: /home/circleci/.go-kuma-go
    parameters:
      prefix:
        description: "Prefix for the cluster names"
        type: string
        default: kuma-cicd-e2e-test
      api_version:
        description: "XDS API version"
        type: string
        default: v3
    steps:
    - early_return_for_forked_pull_requests

    - checkout

    - run:
        name: "Setup Environment"
        command: |
          echo "export PATH=$HOME/.local/bin:$PATH" >> $BASH_ENV
          echo "export PATH=$HOME/go/bin:$PATH" >> $BASH_ENV
          echo "export PATH=$HOME/bin:$PATH" >> $BASH_ENV
          echo "export TAG=${CIRCLE_SHA1:0:7}" >> $BASH_ENV
          echo "export CLUSTER_1=<< parameters.prefix >>-${CIRCLE_SHA1:0:7}-1" >> $BASH_ENV
          echo "export CLUSTER_2=<< parameters.prefix >>-${CIRCLE_SHA1:0:7}-2" >> $BASH_ENV

          # we have to install `unzip` to be able to install aws-cli
          sudo apt update
          sudo apt install -y \
            unzip

    - aws-cli/install

    - aws-eks/install-eksctl

    - aws-eks/install-aws-iam-authenticator

    - kubernetes/install

    # Mount files from the upstream jobs
    - attach_workspace:
        at: build

    - run:
        name: "Load Docker images from TAR archives"
        command: make docker/load

    - aws-ecr/ecr-login:
        account-url: ECR_REGISTRY
        region: AWS_DEFAULT_REGION

    - run:
        name: "Push images to ECR & Create clusters"
        command: |
          for image in kuma-cp kuma-dp kuma-init kumactl kuma-universal; do
            make docker/tag/${image} \
              DOCKER_REGISTRY="${ECR_REGISTRY}" \
              KUMA_VERSION="${TAG}" && \
            docker push "${ECR_REGISTRY}"/${image}:"${TAG}" &
          done

          eksctl create cluster \
            --name "${CLUSTER_1}" \
            --nodes 1 \
            &
          eksctl create cluster \
            --name "${CLUSTER_2}" \
            --nodes 1 \
            &

          FAIL="0"
          for job in $(jobs -p); do
            wait "${job}" || FAIL=$((FAIL + 1))
          done

          exit ${FAIL}

    - aws-eks/update-kubeconfig-with-authenticator:
        cluster-name: "${CLUSTER_1}"
        kubeconfig-file-path: ~/.kube/kind-kuma-1-config

    - aws-eks/update-kubeconfig-with-authenticator:
        cluster-name: "${CLUSTER_2}"
        kubeconfig-file-path: ~/.kube/kind-kuma-2-config

    - restore_cache:
        keys:
        # prefer the exact match
        - vm-executor-go.mod-{{ .Branch }}-{{ checksum "go.sum" }}

    - run:
        name: "Install Go"
        command: |
          # see https://golang.org/doc/install#tarball
          curl -L https://dl.google.com/go/go${GO_VERSION}.linux-amd64.tar.gz | tar -xz -C $HOME

    - run:
        name: "Download Go modules"
        command: |
          export PATH="$HOME/go/bin:$PATH"

          go mod download

    # since execution of go commands might change contents of "go.sum",
    #  we have to save cache immediately
    - save_cache:
        key: vm-executor-go.mod-{{ .Branch }}-{{ checksum "go.sum" }}
        paths:
        - "/home/circleci/.go-kuma-go"

    - run:
        name: "Install all development tools"
        command: |
          export PATH="$HOME/go/bin:$PATH"

          make dev/tools

    - run:
        name: "Setup Helm"
        command: helm repo add kuma https://kumahq.github.io/charts

    # We need kumactl to be built to run tests, and to not build it again,
    #  we can use the one already build by earlier jobs
    - attach_workspace:
        at: build

    - run:
        name: "Run E2E tests"
        command: |
          export PATH="$HOME/go/bin:$PATH"
          export KUMA_UNIVERSAL_IMAGE="${ECR_REGISTRY}/kuma-universal:${TAG}";
          export E2E_PKG_LIST="./test/e2e/helm";
          export API_VERSION="<< parameters.api_version >>"

          make test/e2e/test \
            KUMA_GLOBAL_IMAGE_REGISTRY="${ECR_REGISTRY}" \
            KUMA_GLOBAL_IMAGE_TAG="${TAG}" \
            KUMA_CNI_CONF_NAME="10-aws.conflist" \
            KUMA_USE_LOAD_BALANCER=true \
            KUMA_IN_EKS=true \
            KUMA_UNIVERSAL_IMAGE="${KUMA_UNIVERSAL_IMAGE}" \
            KUMA_DEFAULT_RETRIES=60 \
            KUMA_DEFAULT_TIMEOUT="6s"

    - run:
        name: "Cleanup"
        when: always
        command: |
          for image in kumactl kuma-cp kuma-dp kuma-init kuma-universal; do
            aws ecr batch-delete-image \
                --repository-name "${image}" \
                --image-ids imageTag="${TAG}" &
          done

          eksctl delete cluster --wait --name "${CLUSTER_1}" &
          eksctl delete cluster --wait --name "${CLUSTER_2}" &

          wait || true

    - slack/notify:
        event: fail
        template: basic_fail_1

    - slack/notify:
        event: pass
        template: basic_success_1

  aks-acr-clean-registry:
    executor: azure-cli/default
    steps:
    - azure-cli/install

    - azure-cli/login-with-service-principal

    - run:
        name: "Remove all test images from repository"
        command: |
          PURGE_CMD="acr purge \
            --filter 'kumactl:.*' \
            --filter 'kuma-cp:.*' \
            --filter 'kuma-dp:.*' \
            --filter 'kuma-init:.*' \
            --filter 'kuma-universal:.*' \
            --untagged \
            --ago 1s"

          az acr run \
             --cmd "${PURGE_CMD}" \
             --registry "${AZURE_ACR_REGISTRY}" \
             /dev/null

  aks-delete-clusters:
    executor: azure-cli/default
    steps:
    - azure-cli/install

    - azure-cli/login-with-service-principal

    - run:
        name: "Remove all test images from repository"
        command: |
          for name in $(az aks list --resource-group=${AZURE_RESOURCE_GROUP} | jq -r '.[].name'); do
            az aks delete --resource-group=${AZURE_RESOURCE_GROUP} --name ${name} --yes &
          done

          wait

  aks-e2e:
    executor: vm
    environment:
      GOPATH: /home/circleci/.go-kuma-go
    parameters:
      prefix:
        description: |
          Prefix for the cluster names
        type: string
        default: kuma-cicd-e2e-test
      api_version:
        description: |
          XDS API version
        type: string
        default: v3
      node_count:
        description: |
          Amount of nodes for cluster's node pool
        type: integer
        default: 1
      node_vm_size:
        description: |
          Size of Virtual Machines to create as Kubernetes nodes
        type: string
        default: "Standard_DS2_v2"
      kubernetes_version:
        description: |
          Version of Kubernetes to use for creating the cluster, such as "1.11.8" or "1.12.6".
        type: string
        default: "1.18.17"
    steps:
    - early_return_for_forked_pull_requests

    - checkout

    - run:
        name: "Setup Environment"
        command: |
          echo "export PATH=$HOME/.local/bin:$PATH" >> $BASH_ENV
          echo "export PATH=$HOME/go/bin:$PATH" >> $BASH_ENV
          echo "export PATH=$HOME/bin:$PATH" >> $BASH_ENV
          echo "export TAG=${CIRCLE_SHA1:0:7}" >> $BASH_ENV
          echo "export CLUSTER_1=<< parameters.prefix >>-${CIRCLE_SHA1:0:7}-1" >> $BASH_ENV
          echo "export CLUSTER_2=<< parameters.prefix >>-${CIRCLE_SHA1:0:7}-2" >> $BASH_ENV
          echo "export AZURE_ACR_REGISTRY_FULLNAME=${AZURE_ACR_REGISTRY}.azurecr.io" >> $BASH_ENV

    - azure-cli/install

    - azure-cli/login-with-service-principal

    - run:
        name: "Install AKS Preview Azure CLI Extension"
        command: |
          az extension add --name aks-preview

    - kubernetes/install

    # Mount files from the upstream jobs
    - attach_workspace:
        at: build

    - run:
        name: "Load Docker images from TAR archives"
        command: make docker/load

    - azure-acr/acr-login:
        registry-name: ${AZURE_ACR_REGISTRY}

    - run:
        name: "Push images to ECR & Create clusters"
        command: |
          for image in kuma-cp kuma-dp kuma-init kumactl kuma-universal; do
            make docker/tag/${image} \
              BINTRAY_REGISTRY="${AZURE_ACR_REGISTRY_FULLNAME}" \
              KUMA_VERSION="${TAG}" &
          done

          wait

          for image in kuma-cp kuma-dp kuma-init kumactl kuma-universal; do
            docker push "${AZURE_ACR_REGISTRY_FULLNAME}"/${image}:"${TAG}" &
          done

          clusters="${CLUSTER_1} ${CLUSTER_2}"

          for name in ${clusters}; do
            az aks create \
              --name "${name}" \
              --resource-group "${AZURE_RESOURCE_GROUP}" \
              --location "${AZURE_LOCATION}" \
              --subscription ${AZURE_SUBSCRIPTION} \
              --node-count << parameters.node_count >> \
              --node-vm-size << parameters.node_vm_size >> \
              --kubernetes-version << parameters.kubernetes_version >> \
              --enable-addons monitoring \
              --generate-ssh-keys \
              --network-plugin azure \
              --enable-managed-identity \
              --assign-identity "${AZURE_IDENTITY_CONTROL_PLANE}" \
              --assign-kubelet-identity "${AZURE_IDENTITY_KUBELET}" \
              &
          done

          FAIL="0"
          for job in $(jobs -p); do
            wait "${job}" || FAIL=$((FAIL + 1))
          done

          exit ${FAIL}

    - azure-aks/update-kubeconfig-with-credentials:
        cluster-name: "${CLUSTER_1}"
        resource-group: "${AZURE_RESOURCE_GROUP}"
        subscription: "${AZURE_SUBSCRIPTION}"
        file: ~/.kube/kind-kuma-1-config

    - azure-aks/update-kubeconfig-with-credentials:
        cluster-name: "${CLUSTER_2}"
        resource-group: "${AZURE_RESOURCE_GROUP}"
        subscription: "${AZURE_SUBSCRIPTION}"
        file: ~/.kube/kind-kuma-2-config

    - restore_cache:
        keys:
        # prefer the exact match
        - vm-executor-go.mod-{{ .Branch }}-{{ checksum "go.sum" }}

    - run:
        name: "Install Go"
        command: |
          # see https://golang.org/doc/install#tarball
          curl -L https://dl.google.com/go/go${GO_VERSION}.linux-amd64.tar.gz | tar -xz -C $HOME

    - run:
        name: "Download Go modules"
        command: |
          export PATH="$HOME/go/bin:$PATH"

          go mod download

    # since execution of go commands might change contents of "go.sum",
    #  we have to save cache immediately
    - save_cache:
        key: vm-executor-go.mod-{{ .Branch }}-{{ checksum "go.sum" }}
        paths:
        - "/home/circleci/.go-kuma-go"

    - run:
        name: "Install all development tools"
        command: |
          export PATH="$HOME/go/bin:$PATH"

          make dev/tools

    - run:
        name: "Setup Helm"
        command: helm repo add kuma https://kumahq.github.io/charts

    # We need kumactl to be built to run tests, and to not build it again,
    #  we can use the one already build by earlier jobs
    - attach_workspace:
        at: build

    - run:
        name: "Run E2E tests"
        command: |
          export PATH="$HOME/go/bin:$PATH"
          export KUMA_UNIVERSAL_IMAGE="${AZURE_ACR_REGISTRY_FULLNAME}/kuma-universal:${TAG}";
          export E2E_PKG_LIST="./test/e2e/helm";
          export API_VERSION="<< parameters.api_version >>"

          make test/e2e/test \
            KUMA_GLOBAL_IMAGE_REGISTRY="${AZURE_ACR_REGISTRY_FULLNAME}" \
            KUMA_GLOBAL_IMAGE_TAG="${TAG}" \
            KUMA_CNI_CONF_NAME="10-azure.conflist" \
            KUMA_USE_LOAD_BALANCER=true \
            KUMA_UNIVERSAL_IMAGE="${KUMA_UNIVERSAL_IMAGE}" \
            KUMA_DEFAULT_RETRIES=30 \
            KUMA_DEFAULT_TIMEOUT="3s" \
            KUMA_USE_LOAD_BALANCER=true

    - run:
        name: "Cleanup"
        when: always
        command: |
          for image in kumactl kuma-cp kuma-dp kuma-init kuma-universal; do
            az acr repository delete \
              --subscription "${AZURE_SUBSCRIPTION}" \
              --name "${AZURE_ACR_REGISTRY}" \
              --image "${image}:${TAG}" \
              --yes \
              &
          done

          clusters="${CLUSTER_1} ${CLUSTER_2}"

          for name in ${clusters}; do
            az aks delete \
              --subscription "${AZURE_SUBSCRIPTION}" \
              --name "${name}" \
              --resource-group "${AZURE_RESOURCE_GROUP}" \
              --yes \
              &
          done

          wait || true

    - slack/notify:
        event: fail
        template: basic_fail_1

    - slack/notify:
        event: pass
        template: basic_success_1

  eks-delete-clusters:
    executor: aws-eks/python3
    steps:
    - aws-cli/install

    - aws-eks/install-eksctl

    - run:
        name: "Clean clusters"
        command: |
          for cluster in $(eksctl get cluster -o json | jq -r '.[].metadata.name | select(. | test("kuma-cicd-e2e-test"))'); do
            eksctl delete cluster --wait --name "${cluster}" &
          done

          wait

  dev_golang:
    docker:
    - image: *golang_image
    environment:
      GO_VERSION: *go_version
      GO111MODULE: "on"
    steps:
    - checkout
    - run:
        name: "Install pre-requirements"
        # `unzip` is necessary to install `protoc`
        command: apt update && apt install -y unzip
    - run:
        name: "Install all development tools"
        command: make dev/tools
    - run:
        name: "Build all binaries"
        command: make build
    - run:
        name: "Run unit tests"
        command: GO_TEST_OPTS='-p 2' make test

  dev_ubuntu:
    docker:
    - image: ubuntu:20.04
    environment:
      GO_VERSION: *go_version
      GO111MODULE: "on"
      CLANG_FORMAT_PATH: clang-format-13
      # if GOPATH is not set, `golang-ci` fails with an obscure message
      # "ERRO Running error: context loading failed: failed to load program with go/packages: could not determine GOARCH and Go compiler"
      GOPATH: /root/.go-kuma-go
    steps:
    - run:
        name: "Install prerequisites"
        # make sure to deploy `git` befor checking out the code, otherwise Circle uses its own version, which behaves differently
        # `unzip` is necessary to install `protoc`
        # `gcc`   is necessary to run `go test -race`
        command: |
          apt update && apt install -y curl git make unzip gcc
    - checkout
    - run:
        name: "Install Go"
        command: |
          # see https://golang.org/doc/install#tarball
          curl -L https://dl.google.com/go/go${GO_VERSION}.linux-amd64.tar.gz | tar -xz -C $HOME
    - run:
        name: "Install all development tools"
        command: |
          export PATH=$HOME/go/bin:$PATH
          make dev/tools
    # - run:
    #     name: "Install check tools (clang-format, ...)"
    #     command: |
    #       apt update && apt install -y wget

    #       # see https://apt.llvm.org/

    #       cat  >>/etc/apt/sources.list \<<EOF

    #       deb http://apt.llvm.org/xenial/ llvm-toolchain-xenial main
    #       deb-src http://apt.llvm.org/xenial/ llvm-toolchain-xenial main

    #       EOF

    #       wget -O - https://apt.llvm.org/llvm-snapshot.gpg.key|apt-key add -

    #       apt update && apt install -y clang-format-11
#    - run:
#        name: "Run code generators (go generate, protoc, ...) and code checks (go fmt, go vet, ...)"
#        command: |
#          export PATH=$HOME/go/bin:$PATH
#          make check BUILD_INFO_VERSION=latest
    - run:
        name: "Build all binaries"
        command: |
          export PATH=$HOME/go/bin:$PATH
          make build
    - run:
        name: "Run unit tests"
        command: |
          export PATH=$HOME/go/bin:$PATH
          GO_TEST_OPTS='-p 2' make test

  dev_mac:
    executor: mac
    environment:
      # if GOPATH is not set, `golang-ci` fails with an obscure message
      # "ERRO Running error: context loading failed: failed to load program with go/packages: could not determine GOARCH and Go compiler"
      GOPATH: /Users/distiller/.go-kuma-go
    steps:
    - checkout
    - run:
        name: "Install Go"
        command: |
          # see https://golang.org/doc/install#tarball
          curl -L https://dl.google.com/go/go${GO_VERSION}.darwin-amd64.tar.gz | tar -xz -C $HOME
    - run:
        name: "Install all development tools"
        command: |
          export PATH=$HOME/go/bin:$PATH
          make dev/tools
    # Do NOT install `clang-format` on Mac since it takes unreasonable amount of time
    - run:
        name: "Run code generators (go generate, protoc, ...) and code checks (go fmt, go vet, ...)"
        command: |
          export PATH=$HOME/go/bin:$PATH
          make check BUILD_INFO_VERSION=latest
    - run:
        name: "Build all binaries"
        command: |
          export PATH=$HOME/go/bin:$PATH
          make build
    - run:
        name: "Run unit tests"
        command: |
          export PATH=$HOME/go/bin:$PATH
          GO_TEST_OPTS='-p 2' make test

  go_cache:
    executor: golang
    steps:
    - checkout
    - run:
        name: "Download Go modules"
        command: |
          make vet
    # since execution of go commands might change contents of "go.sum", we have to save cache immediately
    - save_cache:
        key: go.mod-{{ .Branch }}-{{ checksum "go.sum" }}
        paths:
        - "/go/pkg/mod"

  check:
    executor: golang
    # we need a large resource class to satisfy the needs of golangci-lint run under `make check`
    resource_class: large
    environment:
      CLANG_FORMAT_PATH: clang-format-13
    steps:
    - checkout
    - restore_cache:
        keys:
        # prefer the exact match
        - go.mod-{{ .Branch }}-{{ checksum "go.sum" }}
    - run:
        name: "Install pre-requirements"
        # `unzip` is necessary to install `protoc`
        command: apt update && apt install -y unzip
    - run:
        name: "Install all development tools"
        command: make dev/tools
    - run:
        name: "Install check tools (clang-format, ...)"
        command: |
         # see https://apt.llvm.org/

         cat  >>/etc/apt/sources.list \<<EOF

         deb http://apt.llvm.org/stretch/ llvm-toolchain-stretch main
         deb-src http://apt.llvm.org/stretch/ llvm-toolchain-stretch main

         EOF

         wget -O - https://apt.llvm.org/llvm-snapshot.gpg.key|apt-key add -

         apt update && apt install -y clang-format-13
    - run:
        name: "Run code generators (go generate, protoc, ...) and code checks (go fmt, go vet, ...)"
        command: make check

  api_check:
    executor: golang
    steps:
    - checkout
    - restore_cache:
        keys:
        # prefer the exact match
        - api-go.mod-{{ .Branch }}-{{ checksum "api/go.sum" }}
    - run:
        name: "Download Go modules"
        command: |
          cd api && go mod download
    # since execution of go commands might change contents of "go.sum", we have to save cache immediately
    - save_cache:
        key: api-go.mod-{{ .Branch }}-{{ checksum "api/go.sum" }}
        paths:
          - "/go/pkg/mod"
    - run:
        name: "Install pre-requirements"
        # `unzip` is necessary to install `protoc`
        command: apt update && apt install -y unzip
    - run:
        name: "Install all development tools"
        command: make dev/tools -C api
    - run:
        name: "Verify that auto-generated code is up-to-date"
        command: make check -C api

  test:
    executor: golang
    resource_class: medium
    steps:
    - checkout
    - restore_cache:
        keys:
        # prefer the exact match
        - go.mod-{{ .Branch }}-{{ checksum "go.sum" }}
    - run:
        name: "Install pre-requirements"
        # `unzip` is necessary to install `protoc`
        command: apt update && apt install -y unzip
    - run:
        name: "Install all development tools"
        command: make dev/tools
    - run:
        name: "Run unit tests"
        command: GO_TEST_OPTS='-p 2' make test
    - store_artifacts:
        path: build/coverage
        destination: /coverage

  integration:
    executor: vm
    parameters:
      target:
        description: The integration make target.
        type: string
        default: integration
    environment:
      GOPATH: /home/circleci/.go-kuma-go
    steps:
    - checkout
    - run:
        name: "Install Go"
        command: |
          apt update && apt install -y curl git make
          # see https://golang.org/doc/install#tarball
          curl -L https://dl.google.com/go/go${GO_VERSION}.linux-amd64.tar.gz | tar -xz -C $HOME
    - restore_cache:
        keys:
        # prefer the exact match
        - vm-executor-go.mod-{{ .Branch }}-{{ checksum "go.sum" }}
    - run:
        name: "Download Go modules"
        command: |
          export PATH=$HOME/go/bin:$PATH
          go mod download
    # since execution of go commands might change contents of "go.sum", we have to save cache immediately
    - save_cache:
        key: vm-executor-go.mod-{{ .Branch }}-{{ checksum "go.sum" }}
        paths:
          - "/home/circleci/.go-kuma-go"
    - run:
        name: "Install all development tools"
        command: |
          export PATH=$HOME/go/bin:$PATH
          make dev/tools
    - run:
        name: "Run integration tests"
        command: |
          export PATH=$HOME/go/bin:$PATH
          make << parameters.target >>
    - store_artifacts:
        path: build/coverage
        destination: /coverage

  e2e:
    executor: vm
    parameters:
      api:
        description: XDS API version
        type: string
        default: v3
      ipv6:
        description: use IPv6
        type: boolean
        default: false
    parallelism: 2
    environment:
      GOPATH: /home/circleci/.go-kuma-go
    steps:
      - checkout
      - run:
          name: "Install Go"
          command: |
            apt update && apt install -y curl git make
            # see https://golang.org/doc/install#tarball
            curl -L https://dl.google.com/go/go${GO_VERSION}.linux-amd64.tar.gz | tar -xz -C $HOME
      - restore_cache:
          keys:
            # prefer the exact match
            - vm-executor-go.mod-{{ .Branch }}-{{ checksum "go.sum" }}
      - run:
          name: "Download Go modules"
          command: |
            export PATH=$HOME/go/bin:$PATH
            go mod download
      # since execution of go commands might change contents of "go.sum", we have to save cache immediately
      - save_cache:
          key: vm-executor-go.mod-{{ .Branch }}-{{ checksum "go.sum" }}
          paths:
            - "/home/circleci/.go-kuma-go"
      - run:
          name: "Install all development tools"
          command: |
            export PATH=$HOME/go/bin:$PATH
            make dev/tools
      - run:
          name: "Setup Helm"
          command: |
            export PATH=$HOME/go/bin:$PATH
            helm repo add kuma https://kumahq.github.io/charts
      - when:
          condition: << parameters.ipv6 >>
          steps:
            - run:
                name: "Run IPv6 E2E tests"
                command: |
                  export PATH=$HOME/go/bin:$PATH
                  export E2E_PKG_LIST=$(circleci tests glob ./test/e2e/* | circleci tests split | xargs printf "./%s/... ")
                  export API_VERSION=<< parameters.api >>
                  export IPV6=true
                  export KUMA_DEFAULT_RETRIES=60
                  export KUMA_DEFAULT_TIMEOUT="6s"
                  make test/e2e
      - unless:
          condition: << parameters.ipv6 >>
          steps:
            - run:
                name: "Run IPv4 E2E tests"
                command: |
                  export PATH=$HOME/go/bin:$PATH
                  export E2E_PKG_LIST=$(circleci tests glob ./test/e2e/* | circleci tests split | xargs printf "./%s/... ")
                  export API_VERSION=<< parameters.api >>
                  make test/e2e

  build:
    executor: golang
    steps:
    - checkout
    - restore_cache:
        keys:
        # prefer the exact match
        - go.mod-{{ .Branch }}-{{ checksum "go.sum" }}
    - run:
        name: Build all Kuma binaries (such as, kumactl, kuma-cp, kuma-dp, kuma-prometheus-sd)
        command: make build

    # Persist the specified paths into the workspace for use in downstream jobs
    - persist_to_workspace:
        root: build
        paths:
        - artifacts-linux-amd64

  images:
    executor: remote-docker
    parameters:
      docker_registry:
        description: "Registry for container images"
        type: string
        default: "docker.io/kumahq"
    steps:
    - checkout
    # Mount files from the upstream jobs
    - attach_workspace:
        at: build
    - setup_remote_docker:
        version: 19.03.12
    - run:
        name: Build Docker images
        command: |
          make docker/build \
            DOCKER_REGISTRY="<< parameters.docker_registry >>"
    - run:
        name: Save Docker images into TAR archives
        command: make docker/save
    # Persist the specified paths into the workspace for use in downstream jobs
    - persist_to_workspace:
        root: build
        paths:
        - docker-images

  example_docker-compose:
    executor: vm
    parameters:
      use_local_kuma_images:
        description: Use local Docker images from CircleCI workspace instead of downloading ones from docker.io.
        type: boolean
        default: true
    environment:
      KUMACTL_INSTALL_USE_LOCAL_IMAGES: << parameters.use_local_kuma_images >>
    steps:
    - checkout
    # Mount files from the upstream jobs
    - attach_workspace:
        at: build
    - when:
        condition: << parameters.use_local_kuma_images >>
        steps:
        - run:
            name: Load Docker images
            command: make load/example/docker-compose
    - run:
        name: Start Docker Compose setup
        command: make deploy/example/docker-compose DOCKER_COMPOSE_OPTIONS=--detach
    - run:
        name: Wait until Envoy listener gets configured
        command: make wait/example/docker-compose
    - run:
        name: Make test requests via Envoy
        command: make curl/example/docker-compose
    - run:
        name: Verify Envoy stats
        command: make verify/example/docker-compose
    - run:
        name: Verify traffic routing without mTLS
        command: make verify/traffic-routing/docker-compose/without-mtls
    - run:
        name: Verify traffic routing with mTLS
        command: make verify/traffic-routing/docker-compose/with-mtls

  example_minikube:
    executor: vm
    parameters:
      kubernetes_version:
        description: The version of Kubernetes to test on.
        type: string
        default: "v1.20.0"
      use_local_kuma_images:
        description: Use local Docker images from CircleCI workspace instead of downloading ones from docker.io.
        type: boolean
        default: true
    environment:
      KUMACTL_INSTALL_USE_LOCAL_IMAGES: << parameters.use_local_kuma_images >>
    steps:
    - checkout
    # Mount files from the upstream jobs
    - attach_workspace:
        at: build
    - run:
        name: Install Minikube
        command: make dev/install/minikube
    - run:
        name: Install Kubectl
        command: make dev/install/kubectl
    - run:
        name: Install Conntrack # need for minikube on Ubuntu with --vm-driver=non
        command: |
          sudo apt-get update
          sudo apt-get install -y conntrack
    - run:
        name: Start Minikube
        command: $HOME/bin/minikube start --vm-driver=docker --kubernetes-version=<< parameters.kubernetes_version >>
    - when:
        condition: << parameters.use_local_kuma_images >>
        steps:
        - run:
            name: Load Docker images into Minikube
            command: make load/example/minikube
    - run:
        name: Deploy example setup
        command: make deploy/example/minikube
    - run:
        name: Wait until Envoy listener gets configured
        command: make wait/example/minikube
    - run:
        name: Make test requests via Envoy
        command: make curl/example/minikube
    - run:
        name: Verify Envoy stats
        command: make verify/example/minikube
    - run:
        name: Enable mTLS
        command: make apply/example/minikube/mtls
    - run:
        name: Wait until Envoy is configured for mTLS
        command: make wait/example/minikube/mtls
    - run:
        name: Make test requests via Envoy with mTLS
        command: make curl/example/minikube
    - run:
        name: Verify Envoy mTLS stats
        command: make verify/example/minikube/mtls
    - run:
        name: Verify kumactl workflow
        command: make kumactl/example/minikube
    - run:
        name: Undeploy example setup
        command: make undeploy/example/minikube
    - run:
        name: Deploy example setup for traffic routing
        command: make deploy/traffic-routing/minikube
    - run:
        name: Verify traffic routing without mTLS
        command: make verify/traffic-routing/minikube/without-mtls
    - run:
        name: Verify traffic routing with mTLS
        command: make verify/traffic-routing/minikube/with-mtls

  release:
    executor: vm
    steps:
    - checkout
    - run:
        name: "Install Go"
        command: |
          apt update && apt install -y curl git make
          # see https://golang.org/doc/install#tarball
          curl -L https://dl.google.com/go/go${GO_VERSION}.linux-amd64.tar.gz | tar -xz -C $HOME
    - run:
        name: "Download Go modules"
        command: go mod download
    - run:
        name: Build Packages
        command: |
          export PATH=$HOME/go/bin:$PATH
          ./tools/releases/distros.sh --package --version $CIRCLE_TAG --sha $CIRCLE_SHA1
    - run:
        name: Push Packages
        command: |
          export PATH=$HOME/go/bin:$PATH
          ./tools/releases/distros.sh --release --version $CIRCLE_TAG
    - run:
        name: Build Docker
        command: |
          export PATH=$HOME/go/bin:$PATH
          ./tools/releases/docker.sh --build --version $CIRCLE_TAG
    - run:
        name: Push Docker
        command: |
          export PATH=$HOME/go/bin:$PATH
          ./tools/releases/docker.sh --push --version $CIRCLE_TAG

  helm-release:
    executor: golang
    steps:
    - checkout
    - run:
        name: "Install Helm Chart Releaser"
        command: |
          VER="1.1.1"
          curl -L -o /tmp/cr-$VER.tgz https://github.com/helm/chart-releaser/releases/download/v$VER/chart-releaser_${VER}_linux_amd64.tar.gz
          mkdir -p /tmp/cr
          tar -xz -C /tmp/cr -f /tmp/cr-$VER.tgz
          mv /tmp/cr/cr /usr/bin
    - run:
        name: "Package Helm Charts"
        command: |
          ./tools/releases/helm.sh --package
    - run:
        name: "Release Helm Charts"
        command: |
          ./tools/releases/helm.sh --release


#
# Below, the tag filter needs to be in all jobs
# transitively required by the push job; otherwise,
# the build isn't triggered.
# TODO investigate whether it's possible to DRY it,
# perhaps by creating a separate workflow for deploy,
# which depends on the first workflow (check/test/build)
#
workflows:
  version: 2
  kuma-commit:
    jobs:
    - go_cache: *commit_workflow_filters
    - check:
        <<: *commit_workflow_filters
        requires:
        - go_cache
    - build:
        <<: *commit_workflow_filters
        requires:
        - go_cache
    - integration:
        <<: *commit_workflow_filters
        requires:
        - check
        # custom parameters
        target: -j1 integration test
    - images:
        <<: *commit_workflow_filters
        requires:
        - build
    - example_docker-compose:
        <<: *commit_workflow_filters
        name: docker-compose
        requires:
        - images
        - check
        # custom parameters
        use_local_kuma_images: true
    - example_minikube:
        <<: *commit_workflow_filters
        name: minikube_v1_16
        requires:
          - images
          - check
        # custom parameters
        kubernetes_version: v1.16.15
        use_local_kuma_images: true
    - example_minikube:
        <<: *commit_workflow_filters
        name: minikube_v1_18
        requires:
          - images
          - check
        # custom parameters
        kubernetes_version: v1.18.16
        use_local_kuma_images: true
    - example_minikube:
        <<: *commit_workflow_filters
        name: minikube_v1_20
        requires:
          - images
          - check
        # custom parameters
        kubernetes_version: v1.20.4
        use_local_kuma_images: true
    - e2e:
        <<: *commit_workflow_filters
        name: test/e2e-ipv4
        requires:
          - images
          - check
# keep this one disabled and enable only for development
#    - e2e:
#        <<: *commit_workflow_filters
#        name: test/e2e-ipv6
#        # custom parameters
#        ipv6: true

  clean-eks:
    when: << pipeline.parameters.run_workflow_clean_eks >>
    triggers:
    - schedule:
        # run cleanup everyday at 02:00 - it's the last resort for cleanup of
        # EKS resources if anything went wrong and because of any reason
        # they were not cleaned immediately after tests
        cron: "0 2 * * *"
        <<: *master_only_workflow_filters
    jobs:
    - eks-ecr-clean-registry
    - eks-delete-clusters

  clean-aks:
    when: << pipeline.parameters.run_workflow_clean_aks >>
    triggers:
    - schedule:
        # run cleanup everyday at 02:00 - it's the last resort for cleanup of
        # AKS resources if anything went wrong and because of any reason
        # they were not cleaned immediately after tests
        cron: "0 2 * * *"
        <<: *master_only_workflow_filters
    jobs:
    - aks-acr-clean-registry
    - aks-delete-clusters

  e2e-eks:
<<<<<<< HEAD
    when: << pipeline.parameters.run_workflow_e2e_eks >>
=======
    when: << pipeline.parameters.run_workflow_eks_e2e >>
>>>>>>> d43e0ec5
    triggers:
    - schedule:
        # run every Monday at 00:00
        cron: "0 0 * * 1"
        <<: *master_only_workflow_filters
    jobs:
    - go_cache: *master_workflow_filters
    - build:
        <<: *master_workflow_filters
        requires:
        - go_cache
    - images:
        <<: *master_workflow_filters
        requires:
        - build
        docker_registry: ${ECR_REGISTRY}
    - eks-e2e:
        <<: *master_workflow_filters
        name: test/e2e/eks
        requires:
        - images

  e2e-aks:
    when: << pipeline.parameters.run_workflow_e2e_aks >>
    triggers:
    - schedule:
        # run every Monday at 00:00
        cron: "0 0 * * 1"
        <<: *master_only_workflow_filters
    jobs:
    - go_cache: *master_only_workflow_filters
    - build:
        <<: *master_only_workflow_filters
        requires:
        - go_cache
    - images:
        <<: *master_only_workflow_filters
        requires:
        - build
    - aks-e2e:
        <<: *master_only_workflow_filters
        name: test/e2e/aks
        requires:
        - images

  kuma-master:
    jobs:
      - dev_golang: *master_workflow_filters
      - dev_mac: *master_workflow_filters
      - dev_ubuntu: *master_workflow_filters
      - go_cache: *master_workflow_filters
      - api_check:
          <<: *master_workflow_filters
          requires:
            - go_cache
      - check:
          <<: *master_workflow_filters
          requires:
            - go_cache
      - build:
          <<: *master_workflow_filters
          requires:
            - go_cache
      - test:
          <<: *master_workflow_filters
          requires:
            - api_check
            - check
      - integration:
          <<: *master_workflow_filters
          requires:
            - api_check
            - check
      - images:
          <<: *master_workflow_filters
          requires:
            - build
      - example_docker-compose:
          <<: *master_workflow_filters
          name: docker-compose
          requires:
            - images
            - check
          # custom parameters
          use_local_kuma_images: true
      - example_minikube:
          <<: *master_workflow_filters
          name: minikube_v1_16
          requires:
            - images
            - check
          # custom parameters
          kubernetes_version: v1.16.15
          use_local_kuma_images: true
      - example_minikube:
          <<: *master_workflow_filters
          name: minikube_v1_17
          requires:
            - images
            - check
          # custom parameters
          kubernetes_version: v1.17.17
          use_local_kuma_images: true
      - example_minikube:
          <<: *master_workflow_filters
          name: minikube_v1_18
          requires:
            - images
            - check
          # custom parameters
          kubernetes_version: v1.18.16
          use_local_kuma_images: true
      - example_minikube:
          <<: *master_workflow_filters
          name: minikube_v1_19
          requires:
            - images
            - check
          # custom parameters
          kubernetes_version: v1.19.8
          use_local_kuma_images: true
      - example_minikube:
          <<: *master_workflow_filters
          name: minikube_v1_20
          requires:
            - images
            - check
          # custom parameters
          kubernetes_version: v1.20.4
          use_local_kuma_images: true
      - e2e:
          <<: *master_workflow_filters
          name: test/e2e
          requires:
            - images
            - check
      - e2e:
          <<: *master_workflow_filters
          name: test/e2e V2
          requires:
            - images
            - check
          # custom parameters
          api: v2
      - e2e:
          <<: *master_workflow_filters
          name: test/e2e-ipv6
          requires:
            - images
            - check
          # custom parameters
          ipv6: true

  kuma-release:
    jobs:
    - go_cache: *release_workflow_filters
    - api_check:
        <<: *release_workflow_filters
        requires:
        - go_cache
    - check:
        <<: *release_workflow_filters
        requires:
        - go_cache
    - test:
        <<: *release_workflow_filters
        requires:
        - go_cache
    - integration:
        <<: *release_workflow_filters
        requires:
        - go_cache
    - release:
        <<: *release_workflow_filters
        requires:
        - api_check
        - check
        - test
        - integration
    - helm-release:
        <<: *helm_release_workflow_filters
        requires:
        - release
    - example_docker-compose:
        <<: *release_workflow_filters
        name: docker-compose
        requires:
        - release
        # custom parameters
        # docker images for a release build must be downloaded from a public Docker registry
        use_local_kuma_images: false
    - example_minikube:
        <<: *release_workflow_filters
        name: minikube_v1_16
        requires:
        - release
        # custom parameters
        kubernetes_version: v1.16.15
        # docker images for a release build must be downloaded from a public Docker registry
        use_local_kuma_images: false
    - example_minikube:
        <<: *release_workflow_filters
        name: minikube_v1_17
        requires:
        - release
        # custom parameters
        kubernetes_version: v1.17.17
        # docker images for a release build must be downloaded from a public Docker registry
        use_local_kuma_images: false
    - example_minikube:
        <<: *release_workflow_filters
        name: minikube_v1_18
        requires:
          - release
        # custom parameters
        kubernetes_version: v1.18.16
        # docker images for a release build must be downloaded from a public Docker registry
        use_local_kuma_images: false
    - example_minikube:
        <<: *release_workflow_filters
        name: minikube_v1_19
        requires:
          - release
        # custom parameters
        kubernetes_version: v1.19.8
        use_local_kuma_images: false
    - example_minikube:
        <<: *release_workflow_filters
        name: minikube_v1_20
        requires:
          - release
        # custom parameters
        kubernetes_version: v1.20.4
        use_local_kuma_images: false<|MERGE_RESOLUTION|>--- conflicted
+++ resolved
@@ -97,15 +97,6 @@
            - master
            - /^release-.*/
            - gh-pages
-
-parameters:
-  run_workflow_eks_e2e:
-    default: true
-    type: boolean
-
-  run_workflow_clean_eks:
-    default: true
-    type: boolean
 
 executors:
   golang:
@@ -1260,11 +1251,7 @@
     - aks-delete-clusters
 
   e2e-eks:
-<<<<<<< HEAD
     when: << pipeline.parameters.run_workflow_e2e_eks >>
-=======
-    when: << pipeline.parameters.run_workflow_eks_e2e >>
->>>>>>> d43e0ec5
     triggers:
     - schedule:
         # run every Monday at 00:00
@@ -1304,6 +1291,7 @@
         <<: *master_only_workflow_filters
         requires:
         - build
+        docker_registry: ${AZURE_ACR_REGISTRY}.azurecr.io
     - aks-e2e:
         <<: *master_only_workflow_filters
         name: test/e2e/aks
