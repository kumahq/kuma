version: 2.1 # Adds support for executors, parameterized jobs, etc

reusable:

  constants:
    - &go_version "1.18.10"

  docker_images:
    - &golang_image "cimg/go:1.18.10"

  vm_images:
    - &ubuntu_vm_image "ubuntu-2004:202111-01"

# See https://circleci.com/docs/2.0/configuration-reference/#commands-requires-version-21.
commands:
  install_build_tools:
    description: "Install an upstream Go release to $HOME/go"
    parameters:
      go_os:
        type: string
        default: linux
      go_arch:
        type: string
        default: amd64
      go_version:
        type: string
        default: *go_version
    steps:
    - run:
        # `unzip`    is necessary to install `protoc`
        # `gcc`      is necessary to run `go test -race`
        # `git`      is necessary because the CircleCI version is different somehow ¯\_(ツ)_/¯
        # `xz-utils` is necessary to decompress xz files
        name: "Install basic tools"
        command: |
          if [ -r /etc/os-release ]; then source /etc/os-release; fi
          case "$ID" in
          ubuntu)
            if ! command -v sudo 2>&1 >/dev/null; then
              apt update
              apt install -y sudo
            fi

            sudo apt update
            sudo env DEBIAN_FRONTEND=noninteractive apt install -y curl git make unzip gcc xz-utils
            ;;
          esac
    - run:
        name: "Install Go"
        # See https://golang.org/doc/install#tarball
        command: |
          curl -s --fail --location https://dl.google.com/go/go<<parameters.go_version>>.<<parameters.go_os>>-<<parameters.go_arch>>.tar.gz | tar -xz -C $HOME
          echo 'export PATH=$HOME/go/bin:$PATH' >> $BASH_ENV
          # if GOPATH is not set, `golang-ci` fails with an obscure message
          # "ERRO Running error: context loading failed: failed to load program with go/packages: could not determine GOARCH and Go compiler"
          echo 'export GOPATH=$HOME/go' >> $BASH_ENV
    - run:
        name: "Update runc"
        # See https://github.com/rancher/k3d/issues/807 (runc's default version on the instance fails k3d)
        command: |
          if [[ `uname -s` == "Linux" ]]; then
            sudo sh -c 'curl -s --fail --location https://github.com/opencontainers/runc/releases/download/v1.1.0/runc.<<parameters.go_arch>> > /usr/bin/runc'
            sudo chown root:root /usr/bin/runc ; sudo chmod o+x /usr/bin/runc
          fi
  skip_on_branch:
    description: "Skip the job on the branch"
    steps:
    - run:
        name: "Skip the job on the branch"
        command: |
          if [[ "<< pipeline.git.branch >>" != "master" && "<< pipeline.git.branch >>" != "release-"* && $(./tools/ci/has_label.sh ci/run-full-matrix) != "true" ]]; then
            circleci-agent step halt
            exit 0
          fi

executors:
  golang:
    resource_class: xlarge
    docker:
    - image: *golang_image
    environment:
      GO_VERSION: *go_version

  vm-amd64:
    resource_class: large
    machine:
      image: *ubuntu_vm_image
    environment:
      GO_VERSION: *go_version

  vm-arm64:
    resource_class: arm.large
    machine:
      image: *ubuntu_vm_image
    environment:
      GO_VERSION: *go_version

  linux:
    resource_class: large
    machine:
      image: *ubuntu_vm_image
    environment:
      GO_VERSION: *go_version

  darwin:
    resource_class: medium
    macos:
      xcode: "12.5.1"
    environment:
      GO_VERSION: *go_version

jobs:
  go_cache:
    executor: << parameters.executor >>
    parameters:
      executor:
        description: the executor to run on
        type: string
        default: golang
    steps:
    - when:
        condition: {equal: [vm-amd64, << parameters.executor >>]}
        steps:
          - install_build_tools:
              go_arch: amd64
    - when:
        condition: {equal: [vm-arm64, << parameters.executor >>]}
        steps:
          - install_build_tools:
              go_arch: arm64
    - checkout
    - restore_cache:
        key: << parameters.executor >>_go.mod_{{ checksum "go.sum" }}_{{ checksum "mk/dependencies/deps.lock" }}_{{ checksum ".circleci/config.yml" }}
    - run:
        command: make dev/tools
    - run:
        name: "Download Go modules"
        command: |
          go mod download -x
    # since execution of go commands might change contents of "go.sum", we have to save cache immediately
    - save_cache:
        key: << parameters.executor >>_go.mod_{{ checksum "go.sum" }}_{{ checksum "mk/dependencies/deps.lock" }}_{{ checksum ".circleci/config.yml" }}
        paths:
        - "/home/circleci/go/pkg/mod"
        - "/home/circleci/.kuma-dev"

  check:
    executor: golang
    steps:
    - checkout
    - restore_cache:
        keys:
        # prefer the exact match
        - golang_go.mod_{{ checksum "go.sum" }}_{{ checksum "mk/dependencies/deps.lock" }}_{{ checksum ".circleci/config.yml" }}
    - run:
        name: "Run code generators (go generate, protoc, ...) and code checks (go fmt, go vet, ...)"
        command: make check

  test:
    parameters:
      target:
        description: The test make target.
        type: string
        default: test-with-reports
      arch:
        description: The golang arch.
        type: string
        default: amd64
    executor:
      name: vm-<< parameters.arch >>
    steps:
    - checkout
    - when:
        condition: {equal: [arm64, << parameters.arch >>]}
        steps:
          - skip_on_branch
    - run:
        # Label based skip-test runs
        name: "Check if skip"
        command: |
          if [[ $(./tools/ci/has_label.sh ci/skip-test) == "true" ]]; then
            echo "Not running tests as the PR has label: ci/skip-test"
            circleci-agent step halt
            exit 0
          fi
    - install_build_tools:
        go_arch: << parameters.arch >>
        go_os: linux
    - restore_cache:
        keys:
        # prefer the exact match
        - vm-<< parameters.arch >>_go.mod_{{ checksum "go.sum" }}_{{ checksum "mk/dependencies/deps.lock" }}_{{ checksum ".circleci/config.yml" }}
    - run:
        name: "Run tests"
        command: |
          make << parameters.target >>
    - run:
        # Ref https://docs.codecov.com/docs/about-the-codecov-bash-uploader
        name: "Push coverage to Codecov"
        when: always
        command: |
          set -o errexit
          curl --fail --location --silent --output codecov https://codecov.io/bash
          readonly VERSION=$(grep -o 'VERSION=\"[0-9\.]*\"' codecov | cut -d'"' -f2)
          readonly URL="https://raw.githubusercontent.com/codecov/codecov-bash"
          for i in 1 256 512 ; do
            echo checking SHA${i}SUM for version ${VERSION}
            shasum --algorithm $i --check --ignore-missing <(
              curl --location --silent "${URL}/${VERSION}/SHA${i}SUM"
            )
          done
          bash ./codecov -f "build/reports/*.out"
    - store_artifacts:
        path: build/reports
        destination: /reports
    - store_test_results:
        path: build/reports

  e2e:
    parameters:
      k8sVersion:
        description: version of k3s to use or "kind" and "kindIpv6"
        type: string
        default: v1.26.0-k3s2
      parallelism:
        description: level of parallelisation
        type: integer
        default: 8
      target:
        description: makefile target
        type: string
        default: "test/e2e"
      arch:
        description: The golang arch
        type: string
        default: amd64
      cniNetworkPlugin:
        description: The CNI networking plugin to use [flannel | calico]
        type: string
        default: flannel
    executor:
      name: vm-<< parameters.arch >>
    parallelism: << parameters.parallelism >>
    steps:
      - checkout
      - run:
          # This works around circleci limitation by skipping tests for combinations that don't make sense
          # See: https://discuss.circleci.com/t/matrix-exclude-entire-subset/43879
          name: "Check if skip"
          command: |
            echo "Running with: \
              k8s:<< parameters.k8sVersion >> \
              target:<< parameters.target >> \
              parallelism:<< parameters.parallelism >> \
              arch:<< parameters.arch >> \
              cniNetworkPlugin:<< parameters.cniNetworkPlugin >> \
            "
            function skip() {
              echo "Non valid job combination halting job reason: $1"
              circleci-agent step halt
              exit 0
            }

            # Handle skip tests on labels
            if [[ $(./tools/ci/has_label.sh ci/skip-test) == "true" ]]; then
              skip "Not running tests as the PR has label: ci/skip-test"
            fi
            if [[ $(./tools/ci/has_label.sh ci/skip-e2e-test) == "true" ]]; then
              skip "Not running tests as the PR has label: ci/skip-e2e-test"
            fi
            
            # Handle invalid test combinations
            if [[ "<< parameters.k8sVersion >>" == "kind" && "<< parameters.target >>" != "test/e2e-universal" ]]; then
              skip "kind should only be used when testing ipv6 or with test/e2e-universal"
            fi
            if [[ "<< parameters.k8sVersion >>" != kind* && "<< parameters.target >>" == "test/e2e-universal" ]]; then
              skip "universal only runs on kind"
            fi
            
            # Handle force run tests on labels
            if [[ $(./tools/ci/has_label.sh ci/run-full-matrix) == "true" ]]; then
              exit 0
            fi
            
            # Handle legacy tests on branch
            if [[ "<< pipeline.git.branch >>" != "master" && "<< pipeline.git.branch >>" != "release-"* ]]; then
              if [[ "<< parameters.target >>" == "test/e2e" ]]; then
                skip "we do not run legacy E2E on branch by default. To run them add ci/run-e2e-legacy label"
              fi
              if [[ "<< parameters.cniNetworkPlugin >>" == "calico" || "<< parameters.k8sVersion >>" == "kindIpv6" || "<< parameters.k8sVersion >>" == "v1.20.15-k3s1" || "<< parameters.arch >>" == "arm64" ]]; then
                  skip "Not running tests on PRs with kindIpv6, oldK8s, calico and arm64"
              fi
            fi

            echo "Continuing tests"
      - install_build_tools:
          go_arch: << parameters.arch >>
      - restore_cache:
          keys:
            # prefer the exact match
            - vm-<< parameters.arch >>_go.mod_{{ checksum "go.sum" }}_{{ checksum "mk/dependencies/deps.lock" }}_{{ checksum ".circleci/config.yml" }}
      # Mount files from the upstream jobs
      - attach_workspace:
          at: build
      - run:
          name: "Setup Helm"
          command: |
            /home/circleci/.kuma-dev/bin/helm repo add kuma https://kumahq.github.io/charts
      - when: # CircleCI's DNS on IPV6 prevents resolving inside Kind. When change to 8.8.8.8 and remove "search" section (. removes it), resolving works again
          condition:
            equal: [<< parameters.k8sVersion >>, "kindIpv6"]
          steps:
            - run:
                name: Enable IPV6 and change DNS
                command: |
                  cat \<<'EOF' | sudo tee /etc/docker/daemon.json
                  {
                    "ipv6": true,
                    "fixed-cidr-v6": "2001:db8:1::/64",
                    "dns": ["8.8.8.8"],
                    "dns-search": ["."]
                  }
                  EOF
                  sudo service docker restart
      - run:
          name: "Run E2E tests"
          command: |
            if [[ "<< parameters.k8sVersion >>" == "kindIpv6" ]]; then
              export IPV6=true
              export K8S_CLUSTER_TOOL=kind
              export KUMA_DEFAULT_RETRIES=60
              export KUMA_DEFAULT_TIMEOUT="6s"
            fi
            if [[ "<< parameters.k8sVersion >>" == "kindIpv6" ]]; then
              export K8S_CLUSTER_TOOL=kind
            fi
            if [[ "<< parameters.k8sVersion >>" != "kind"* ]]; then
              export CI_K3S_VERSION=<< parameters.k8sVersion >>
              export K3D_NETWORK_CNI=<< parameters.cniNetworkPlugin >>
            fi
            if [[ "<< parameters.arch >>" == "arm64" ]]; then
              export MAKE_PARAMETERS="-j1"
              export GINKGO_E2E_LABEL_FILTERS='!arm-not-supported'
            else
              export MAKE_PARAMETERS="-j2"
            fi

            if [[ "<< parameters.target >>" == "test/e2e" ]]; then
              if [[ "<< parameters.arch >>" == "arm64" ]]; then
                export GINKGO_E2E_LABEL_FILTERS="job-$CIRCLE_NODE_INDEX && !arm-not-supported"
              else
                export GINKGO_E2E_LABEL_FILTERS="job-$CIRCLE_NODE_INDEX"
              fi
            fi
            env
            make ${MAKE_PARAMETERS} CI=true << parameters.target >>
      - store_test_results:
          path: build/reports

  build:
    parameters:
      arch:
        description: The golang arch
        type: string
        default: amd64
    executor: # we are using linux/arm64 and linux/amd64 vm's for build
      name: vm-<< parameters.arch >>
    steps:
    - checkout
    - when:
        condition: {equal: [arm64, << parameters.arch >>]}
        steps:
          - skip_on_branch
    - install_build_tools:
        go_arch: <<parameters.arch>>
    - restore_cache:
        keys:
        # prefer the exact match
        - golang_go.mod_{{ checksum "go.sum" }}_{{ checksum "mk/dependencies/deps.lock" }}_{{ checksum ".circleci/config.yml" }}
    - run:
        name: Build all Kuma binaries (such as, kumactl, kuma-cp, kuma-dp)
        command: make build
    - run:
        name: Build Docker images
        command: |
          make images
    - run:
        name: Save Docker images into TAR archives
        command: |
          make docker/save
    # Persist the specified paths into the workspace for use in downstream jobs
    - persist_to_workspace:
        root: build
        paths:
        - docker-images-<<parameters.arch>>
        - artifacts-linux-<<parameters.arch>>

  release:
    executor: vm-amd64
    steps:
    - install_build_tools
    - checkout
    - run:
        name: "Download Go modules"
        command: go mod download
    - run: # allows to build both arch on AMD
        name: "Install quem'u to support ARM build"
        command: |
          sudo apt-get install -y qemu-user-static
          sudo apt-get install -y binfmt-support
    - run:
        name: Build Packages
        command: |
          ./tools/releases/distros.sh --package
    - run:
        name: Push Packages
        command: |
          ./tools/releases/distros.sh --release
    - run:
        name: Build Docker
        command: |
          ./tools/releases/docker.sh --build
    - run:
        name: Push Docker
        command: |
          ./tools/releases/docker.sh --push
    - run:
        name: Create and Push multiarch manifest for Docker images
        command: |
          ./tools/releases/docker.sh --manifest

workflows:
  version: 2

  kuma-commit:
    jobs:
<<<<<<< HEAD
      - dev:
          # Avoids running expensive workflow on PRs
          filters: &expensive_workflow_filter # only run on tags, master and release-* branches
            branches:
              only:
                - master
                - /^release-.*/
            tags:
              only: /.*/
          name: dev-<< matrix.executor >>
          matrix:
            alias: dev
            parameters:
              executor: [ linux, darwin ]
=======
>>>>>>> 286cd9c4
      - go_cache:
          name: go_cache-<< matrix.executor >>
          matrix:
            alias: go_cache
            parameters:
              executor: [ golang, vm-amd64, vm-arm64 ]
      - check:
          requires: [ go_cache ]
      - build:
          name: build-<< matrix.arch >>
          matrix:
            alias: build
            parameters:
              arch: [ amd64, arm64 ]
          requires: [ go_cache-golang ]
      - test:
          name: test-<< matrix.arch >>
          matrix:
            alias: test
            parameters:
              arch: [ amd64, arm64 ]
          requires: [ check ]
      - e2e:
          name: test/e2e-legacy-k8s:<< matrix.arch >>-<< matrix.k8sVersion >>
          matrix:
            alias: test/e2e-legacy
            parameters:
              k8sVersion: [ v1.20.15-k3s1, v1.26.0-k3s2, kind, kindIpv6 ]
              arch: [ amd64, arm64 ]
          parallelism: 3
          target: test/e2e
          requires: [ build-<< matrix.arch >>, check ]
      - e2e:
          name: << matrix.target >>:<< matrix.arch >>-<< matrix.k8sVersion >>
          matrix:
            alias: test/e2e
            parameters:
              k8sVersion: [ v1.20.15-k3s1, v1.26.0-k3s2, kind, kindIpv6 ]
              target: [ test/e2e-kubernetes, test/e2e-universal, test/e2e-multizone ]
              arch: [ amd64, arm64 ]
          parallelism: 1
          requires: [ build-<< matrix.arch >>, check ]
      - e2e:
          name: << matrix.target >>:<< matrix.arch >>-<< matrix.k8sVersion >>-calico
          matrix:
            alias: test/e2e-calico
            parameters:
              k8sVersion: [ v1.26.0-k3s2 ]
              target: [ test/e2e-multizone ]
              arch: [ amd64 ]
              cniNetworkPlugin: [ calico ]
          parallelism: 1
          requires: [ build-<< matrix.arch >>, check ]
      - release:
          # publish artifacts speculatively for normal commits
          filters: # only on master and release-* branches (never on PRs and tags)
            branches:
              only:
                - master
                - /^release-.*/
            tags:
              ignore: /.*/
          requires: [ build ]
      - release:
          # only publish tagged artifacts if everything passes
          filters: # only on tags
            branches:
              ignore: /.*/
            tags:
              only: /.*/
          requires: [ test, test/e2e, test/e2e-legacy ]<|MERGE_RESOLUTION|>--- conflicted
+++ resolved
@@ -434,23 +434,6 @@
 
   kuma-commit:
     jobs:
-<<<<<<< HEAD
-      - dev:
-          # Avoids running expensive workflow on PRs
-          filters: &expensive_workflow_filter # only run on tags, master and release-* branches
-            branches:
-              only:
-                - master
-                - /^release-.*/
-            tags:
-              only: /.*/
-          name: dev-<< matrix.executor >>
-          matrix:
-            alias: dev
-            parameters:
-              executor: [ linux, darwin ]
-=======
->>>>>>> 286cd9c4
       - go_cache:
           name: go_cache-<< matrix.executor >>
           matrix:
