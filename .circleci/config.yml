--- conflicted
+++ resolved
@@ -442,25 +442,6 @@
             parameters:
               arch: [ amd64, arm64 ]
           requires: [ go_cache-golang ]
-<<<<<<< HEAD
-#      - test:
-#          name: test-<< matrix.arch >>
-#          matrix:
-#            alias: test
-#            parameters:
-#              arch: [ amd64, arm64 ]
-#          requires: [ check ]
-#      - e2e:
-#          name: test/e2e-legacy-k8s:<< matrix.arch >>-<< matrix.k8sVersion >>
-#          matrix:
-#            alias: test/e2e-legacy
-#            parameters:
-#              k8sVersion: [ v1.19.16-k3s1, v1.21.7-k3s1, kind, kindIpv6 ]
-#              arch: [ amd64, arm64 ]
-#          parallelism: 8
-#          target: test/e2e
-#          requires: [ build-<< matrix.arch >>, check ]
-=======
       - test:
           name: test-<< matrix.arch >>
           matrix:
@@ -478,28 +459,27 @@
           parallelism: 5
           target: test/e2e
           requires: [ build-<< matrix.arch >>, check ]
->>>>>>> c5223c83
       - e2e:
           name: << matrix.target >>:<< matrix.arch >>-<< matrix.k8sVersion >>
           matrix:
             alias: test/e2e
             parameters:
               k8sVersion: [ v1.19.16-k3s1, v1.21.7-k3s1, kind, kindIpv6 ]
-              target: [ test/e2e-multizone ]
+              target: [ test/e2e-kubernetes, test/e2e-universal, test/e2e-multizone ]
               arch: [ amd64, arm64 ]
           parallelism: 1
           requires: [ build-<< matrix.arch >>, check ]
-#      - e2e:
-#          name: << matrix.target >>:<< matrix.arch >>-<< matrix.k8sVersion >>-calico
-#          matrix:
-#            alias: test/e2e-calico
-#            parameters:
-#              k8sVersion: [ v1.21.7-k3s1 ]
-#              target: [ test/e2e-multizone ]
-#              arch: [ amd64 ]
-#              cniNetworkPlugin: [ calico ]
-#          parallelism: 1
-#          requires: [ build-<< matrix.arch >>, check ]
+      - e2e:
+          name: << matrix.target >>:<< matrix.arch >>-<< matrix.k8sVersion >>-calico
+          matrix:
+            alias: test/e2e-calico
+            parameters:
+              k8sVersion: [ v1.21.7-k3s1 ]
+              target: [ test/e2e-multizone ]
+              arch: [ amd64 ]
+              cniNetworkPlugin: [ calico ]
+          parallelism: 1
+          requires: [ build-<< matrix.arch >>, check ]
       - release:
           # publish artifacts speculatively for normal commits
           filters: # only on master and release-* branches (never on PRs and tags)
@@ -517,4 +497,4 @@
               ignore: /.*/
             tags:
               only: /.*/
-          requires: [ dev, test/e2e ]+          requires: [ dev, test, test/e2e, test/e2e-legacy ]