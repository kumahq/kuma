version: 2.1 # Adds support for executors, parameterized jobs, etc

reusable:

  constants:
    - &go_version "1.18"

  docker_images:
    - &golang_image "cimg/go:1.18.0"

  vm_images:
    - &ubuntu_vm_image "ubuntu-2004:202111-01"

# See https://circleci.com/docs/2.0/configuration-reference/#commands-requires-version-21.
commands:
  install_build_tools:
    description: "Install an upstream Go release to $HOME/go"
    parameters:
      go_os:
        type: string
        default: linux
      go_arch:
        type: string
        default: amd64
      go_version:
        type: string
        default: *go_version
    steps:
    - run:
        # `unzip`    is necessary to install `protoc`
        # `gcc`      is necessary to run `go test -race`
        # `git`      is necessary because the CircleCI version is different somehow ¯\_(ツ)_/¯
        # `xz-utils` is necessary to decompress xz files
        name: "Install basic tools"
        command: |
          if [ -r /etc/os-release ]; then source /etc/os-release; fi
          case "$ID" in
          ubuntu)
            if ! command -v sudo 2>&1 >/dev/null; then
              apt update
              apt install -y sudo
            fi

            sudo apt update
            sudo env DEBIAN_FRONTEND=noninteractive apt install -y curl git make unzip gcc xz-utils
            ;;
          esac
    - run:
        name: "Install Go"
        # See https://golang.org/doc/install#tarball
        command: |
          curl -s --fail --location https://dl.google.com/go/go<<parameters.go_version>>.<<parameters.go_os>>-<<parameters.go_arch>>.tar.gz | tar -xz -C $HOME
          echo 'export PATH=$HOME/go/bin:$PATH' >> $BASH_ENV
          # if GOPATH is not set, `golang-ci` fails with an obscure message
          # "ERRO Running error: context loading failed: failed to load program with go/packages: could not determine GOARCH and Go compiler"
          echo 'export GOPATH=$HOME/go' >> $BASH_ENV
    - run:
        name: "Update runc"
        # See https://github.com/rancher/k3d/issues/807 (runc's default version on the instance fails k3d)
        command: |
          if [[ `uname -s` == "Linux" ]]; then
            sudo sh -c 'curl -s --fail --location https://github.com/opencontainers/runc/releases/download/v1.1.0/runc.<<parameters.go_arch>> > /usr/bin/runc'
            sudo chown root:root /usr/bin/runc ; sudo chmod o+x /usr/bin/runc
          fi

executors:
  golang:
    resource_class: large
    docker:
    - image: *golang_image
    environment:
      GO_VERSION: *go_version

  vm-amd64:
    resource_class: large
    machine:
      image: *ubuntu_vm_image
    environment:
      GO_VERSION: *go_version

  vm-arm64:
    resource_class: arm.large
    machine:
      image: *ubuntu_vm_image
    environment:
      GO_VERSION: *go_version

  linux:
    resource_class: large
    machine:
      image: *ubuntu_vm_image
    environment:
      GO_VERSION: *go_version

  darwin:
    resource_class: medium
    macos:
      xcode: "12.5.1"
    environment:
      GO_VERSION: *go_version

jobs:
  dev:
    executor: << parameters.executor >>
    parameters:
      executor:
        description: The env in which we execute.
        type: string
        default: linux
    environment:
      CLANG_FORMAT_PATH: clang-format-13
    steps:
    - checkout
    - install_build_tools:
        go_os: << parameters.executor >>
    - run:
        name: "Install all development tools"
        command: |
          make dev/tools
    - unless:
        # Do NOT install `clang-format` on Mac since it takes unreasonable amount of time
        condition: {equal: [ darwin, << parameters.executor >>]}
        steps:
        - run:
            name: "Install check tools (clang-format, ...)"
            command: sudo apt update && sudo apt install -y clang-format
    - run:
        name: "Run code generators (go generate, protoc, ...) and code checks (go fmt, go vet, ...)"
        command: |
          make check BUILD_INFO_VERSION=latest
    - run:
        name: "Build all binaries"
        command: |
          make build
    - run:
        name: "Run unit tests"
        command: |
          make test

  go_cache:
    executor: << parameters.executor >>
    parameters:
      executor:
        description: the executor to run on
        type: string
        default: golang
    steps:
    - when:
        condition: {equal: [vm-amd64, << parameters.executor >>]}
        steps:
          - install_build_tools:
              go_arch: amd64
    - when:
        condition: {equal: [vm-arm64, << parameters.executor >>]}
        steps:
          - install_build_tools:
              go_arch: arm64
    - checkout
    - restore_cache:
        key: << parameters.executor >>_go.mod_{{ checksum "go.sum" }}
    - run:
        name: "Download Go modules"
        command: |
          go mod download -x
    # since execution of go commands might change contents of "go.sum", we have to save cache immediately
    - save_cache:
        key: << parameters.executor >>_go.mod_{{ checksum "go.sum" }}
        paths:
        - "/home/circleci/go/pkg/mod"

  check:
    executor: golang
    steps:
    - checkout
    - restore_cache:
        keys:
        # prefer the exact match
        - golang_go.mod_{{ checksum "go.sum" }}
    - run:
        name: "Install all development tools"
        command: make dev/tools
    - run:
        name: "Install check tools (clang-format, ...)"
        command: sudo apt update && sudo apt install -y clang-format
    - run:
        name: "Run code generators (go generate, protoc, ...) and code checks (go fmt, go vet, ...)"
        command: make check

  test:
    parameters:
      target:
        description: The test make target.
        type: string
        default: test-with-reports
      arch:
        description: The golang arch.
        type: string
        default: amd64
    executor:
      name: vm-<< parameters.arch >>
    steps:
    - install_build_tools:
        go_arch: << parameters.arch >>
        go_os: linux
    - checkout
    - restore_cache:
        keys:
        # prefer the exact match
        - vm-<< parameters.arch >>_go.mod_{{ checksum "go.sum" }}
    - run:
        name: "Install all development tools"
        command: |
          make dev/tools
    - run:
        name: "Run tests"
        command: |
          make << parameters.target >>
    - run:
        # Ref https://docs.codecov.com/docs/about-the-codecov-bash-uploader
        name: "Push coverage to Codecov"
        when: always
        command: |
          set -o errexit
          curl --fail --location --silent --output codecov https://codecov.io/bash
          readonly VERSION=$(grep -o 'VERSION=\"[0-9\.]*\"' codecov | cut -d'"' -f2)
          readonly URL="https://raw.githubusercontent.com/codecov/codecov-bash"
          for i in 1 256 512 ; do
            echo checking SHA${i}SUM for version ${VERSION}
            shasum --algorithm $i --check --ignore-missing <(
              curl --location --silent "${URL}/${VERSION}/SHA${i}SUM"
            )
          done
          bash ./codecov -f "build/reports/*.out"
    - store_artifacts:
        path: build/reports
        destination: /reports
    - store_test_results:
        path: build/reports

  e2e:
    parameters:
      k8sVersion:
        description: version of k3s to use or "kind" and "kindIpv6"
        type: string
        default: v1.21.7-k3s1
      parallelism:
        description: level of parallelisation
        type: integer
        default: 8
      target:
        description: makefile target
        type: string
        default: "test/e2e"
      arch:
        description: The golang arch
        type: string
        default: amd64
    executor:
      name: vm-<< parameters.arch >>
    parallelism: << parameters.parallelism >>
    steps:
      - checkout
      - run:
          # This works around circleci limitation by skipping tests for combinations that don't make sense
          # See: https://discuss.circleci.com/t/matrix-exclude-entire-subset/43879
          name: "Check if skip"
          command: |
            echo "Running with: \
              k8s:<< parameters.k8sVersion >> \
              target:<< parameters.target >> \
              parallelism:<< parameters.parallelism >> \
              arch:<< parameters.arch >> \
            "
            function skip() {
              echo "Non valid job combination halting job reason: $1"
              circleci-agent step halt
              exit 0
            }
            if [[ "<< parameters.k8sVersion >>" == "kind" && "<< parameters.target >>" != "test/e2e-universal" ]]; then
              skip "kind should only be used when testing ipv6 or with test/e2e-universal"
            fi
            if [[ "<< parameters.k8sVersion >>" != kind* && "<< parameters.target >>" == "test/e2e-universal" ]]; then
              skip "universal only runs on kind"
            fi
<<<<<<< HEAD
=======
            if [[ ! $(./tools/ci/has_label.sh ci/run-full-matrix) == "true" ]]; then
              if [[ "<< pipeline.git.branch >>" != "master" && "<< pipeline.git.branch >>" != "release-"* ]]; then
                if [[ "<< parameters.k8sVersion >>" == "kindIpv6" || "<< parameters.k8sVersion >>" == "v1.19.16-k3s1" || "<< parameters.arch >>" == "arm64" ]]; then
                  skip "Not running tests on PRs with kindIpv6, oldK8s and arm64"
                fi
              fi
            fi
>>>>>>> 3b069d55
            echo "Continuing tests"
      - install_build_tools:
          go_arch: << parameters.arch >>
      - restore_cache:
          keys:
            # prefer the exact match
            - vm-<< parameters.arch >>_go.mod_{{ checksum "go.sum" }}
      # Mount files from the upstream jobs
      - attach_workspace:
          at: build
      - run:
          name: "Install all development tools"
          command: |
            make dev/tools
      - run:
          name: "Setup Helm"
          command: |
            helm repo add kuma https://kumahq.github.io/charts
      - when: # CircleCI's DNS on IPV6 prevents resolving inside Kind. When change to 8.8.8.8 and remove "search" section (. removes it), resolving works again
          condition:
            equal: [<< parameters.k8sVersion >>, "kindIpv6"]
          steps:
            - run:
                name: Enable IPV6 and change DNS
                command: |
                  cat \<<'EOF' | sudo tee /etc/docker/daemon.json
                  {
                    "ipv6": true,
                    "fixed-cidr-v6": "2001:db8:1::/64",
                    "dns": ["8.8.8.8"],
                    "dns-search": ["."]
                  }
                  EOF
                  sudo service docker restart
      - run:
          name: "Run E2E tests"
          command: |
            if [[ "<< parameters.k8sVersion >>" == "kindIpv6" ]]; then
              export IPV6=true
              export KUMA_DEFAULT_RETRIES=60
              export KUMA_DEFAULT_TIMEOUT="6s"
            fi
            if [[ "<< parameters.k8sVersion >>" != "kind"* ]]; then
              export CI_K3S_VERSION=<< parameters.k8sVersion >>
              export K3D=true
            fi
            if [[ "<< parameters.arch >>" == "arm64" ]]; then
              export MAKE_PARAMETERS="-j1"
            else
              export MAKE_PARAMETERS="-j2"
            fi

            if [[ "<< parameters.target >>" == "test/e2e" ]]; then
              export E2E_PKG_LIST=${E2E_PKG_LIST:-$(circleci tests glob ./test/e2e/* | circleci tests split | xargs printf "./%s/... ")}
            fi
            env
            make ${MAKE_PARAMETERS} << parameters.target >>
      - store_test_results:
          path: build/reports

  build:
    parameters:
      arch:
        description: The golang arch
        type: string
        default: amd64
    executor: # we are using linux/arm64 and linux/amd64 vm's for build
      name: vm-<< parameters.arch >>
    steps:
    - install_build_tools:
        go_arch: <<parameters.arch>>
    - checkout
    - restore_cache:
        keys:
        # prefer the exact match
        - golang_go.mod_{{ checksum "go.sum" }}
    - run:
        name: Build all Kuma binaries (such as, kumactl, kuma-cp, kuma-dp, kuma-prometheus-sd)
        command: make build
    - run:
        name: Build Docker images
        command: |
          make images
    - run:
        name: Save Docker images into TAR archives
        command: |
          make docker/save
    # Persist the specified paths into the workspace for use in downstream jobs
    - persist_to_workspace:
        root: build
        paths:
        - docker-images-<<parameters.arch>>
        - artifacts-linux-<<parameters.arch>>

  release:
    executor: vm-amd64
    steps:
    - install_build_tools
    - checkout
    - run:
        name: "Download Go modules"
        command: go mod download
    - run: # allows to build both arch on AMD
        name: "Install quem'u to support ARM build"
        command: |
          sudo apt-get install -y qemu-user-static
          sudo apt-get install -y binfmt-support
    - run:
        name: Build Packages
        command: |
          ./tools/releases/distros.sh --package
    - run:
        name: Push Packages
        command: |
          ./tools/releases/distros.sh --release
    - run:
        name: Build Docker
        command: |
          ./tools/releases/docker.sh --build
    - run:
        name: Push Docker
        command: |
          ./tools/releases/docker.sh --push
    - run:
        name: Create and Push multiarch manifest for Docker images
        command: |
          ./tools/releases/docker.sh --manifest

workflows:
  version: 2

  kuma-commit:
    jobs:
      - dev:
          # Avoids running expensive workflow on PRs
          filters: &expensive_workflow_filter # only run on tags, master and release-* branches
            branches:
              only:
                - master
                - /^release-.*/
            tags:
              only: /.*/
          name: dev-<< matrix.executor >>
          matrix:
            alias: dev
            parameters:
              executor: [ linux, darwin]
      - go_cache:
          name: go_cache-<< matrix.executor >>
          matrix:
            alias: go_cache
            parameters:
              executor: [ golang, vm-amd64, vm-arm64 ]
      - check:
          requires: [ go_cache ]
      - build:
          name: build-<< matrix.arch >>
          matrix:
            alias: build
            parameters:
              arch: [ amd64, arm64 ]
          requires: [ go_cache-golang ]
      - test:
          name: test-<< matrix.arch >>
          matrix:
            alias: test
            parameters:
              arch: [ amd64, arm64 ]
          requires: [ check ]
      - e2e:
          name: test/e2e-legacy-k8s:<< matrix.arch >>-<< matrix.k8sVersion >>
          matrix:
            alias: test/e2e-legacy
            parameters:
              k8sVersion: [ v1.19.16-k3s1, v1.21.7-k3s1, kind, kindIpv6 ]
              arch: [ amd64, arm64 ]
          parallelism: 8
          target: test/e2e
          requires: [ build-<< matrix.arch >>, check ]
      - e2e:
          name: << matrix.target >>:<< matrix.arch >>-<< matrix.k8sVersion >>
          matrix:
            alias: test/e2e
            parameters:
              k8sVersion: [ v1.19.16-k3s1, v1.21.7-k3s1, kind, kindIpv6 ]
              target: [ test/e2e-kubernetes, test/e2e-universal, test/e2e-multizone ]
              arch: [ amd64, arm64 ]
          parallelism: 1
          requires: [ build-<< matrix.arch >>, check ]
      - release:
          # publish artifacts speculatively for normal commits
          filters: # only on master and release-* branches (never on PRs and tags)
            branches:
              only:
                - master
                - /^release-.*/
            tags:
              ignore: /.*/
          requires: [ build ]
      - release:
          # only publish tagged artifacts if everything passes
          filters: # only on tags
            branches:
              ignore: /.*/
            tags:
              only: /.*/
          requires: [ dev, test, test/e2e, test/e2e-legacy ]<|MERGE_RESOLUTION|>--- conflicted
+++ resolved
@@ -282,8 +282,6 @@
             if [[ "<< parameters.k8sVersion >>" != kind* && "<< parameters.target >>" == "test/e2e-universal" ]]; then
               skip "universal only runs on kind"
             fi
-<<<<<<< HEAD
-=======
             if [[ ! $(./tools/ci/has_label.sh ci/run-full-matrix) == "true" ]]; then
               if [[ "<< pipeline.git.branch >>" != "master" && "<< pipeline.git.branch >>" != "release-"* ]]; then
                 if [[ "<< parameters.k8sVersion >>" == "kindIpv6" || "<< parameters.k8sVersion >>" == "v1.19.16-k3s1" || "<< parameters.arch >>" == "arm64" ]]; then
@@ -291,7 +289,6 @@
                 fi
               fi
             fi
->>>>>>> 3b069d55
             echo "Continuing tests"
       - install_build_tools:
           go_arch: << parameters.arch >>
