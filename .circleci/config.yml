version: 2.1 # Adds support for executors, parameterized jobs, etc
parameters:
  # These parameters are not meant to be changed they are more constants for the build change these in mk/dev.mk
  go_version:
    type: string
    default: "1.20.3"
  first_k8s_version:
    type: string
    default: "v1.20.15-k3s1"
  last_k8s_version:
    type: string
    default: "v1.26.1-k3s1"
  ubuntu_image:
    type: string
    default: "ubuntu-2204:2022.10.2"
# See https://circleci.com/docs/2.0/configuration-reference/#commands-requires-version-21.
commands:
  install_build_tools:
    description: "Install an upstream Go release to $HOME/go"
    parameters:
      go_arch:
        type: string
        default: amd64
    steps:
      - run:
          # `unzip`    is necessary to install `protoc`
          # `gcc`      is necessary to run `go test -race`
          # `git`      is necessary because the CircleCI version is different somehow ¯\_(ツ)_/¯
          # `xz-utils` is necessary to decompress xz files
          name: "Install basic tools"
          command: |
            if [ -r /etc/os-release ]; then source /etc/os-release; fi
            case "$ID" in
            ubuntu)
              if ! command -v sudo 2>&1 >/dev/null; then
                apt update
                apt install -y sudo
              fi

              sudo apt update
              sudo env DEBIAN_FRONTEND=noninteractive apt install -y curl git make unzip gcc xz-utils
              ;;
            esac
      - run:
          name: "Install Go"
          # See https://golang.org/doc/install#tarball
          command: |
            curl -s --fail --location https://dl.google.com/go/go<<pipeline.parameters.go_version>>.linux-<<parameters.go_arch>>.tar.gz | tar -xz -C $HOME
            echo 'export PATH=$HOME/go/bin:$PATH' >> $BASH_ENV
            # if GOPATH is not set, `golang-ci` fails with an obscure message
            # "ERROR Running error: context loading failed: failed to load program with go/packages: could not determine GOARCH and Go compiler"
            echo 'export GOPATH=$HOME/go' >> $BASH_ENV
  halt_non_priority_job:
    description: "don't run following steps if in PR and doesn't have a specific label"
    parameters:
      label:
        type: string
        description: a label to for running this (if empty no label override is allowed)
        default: "ci/run-full-matrix"
    steps:
      - run:
          name: maybe-halt
          command: |
            if [[ "<< pipeline.git.branch >>" == "master" || "<< pipeline.git.branch >>" == "release-"*  ]]; then
              echo "on a main branch so don't halt job"
              exit 0
            fi
            if [[ "<< pipeline.git.tag >>" != "" ]]; then
              echo "on a tag to don't halt job"
              exit 0
            fi
            if [[ "<<parameters.label>>" != "" && $(${KUMA_DIR}/tools/ci/has_label.sh "<<parameters.label>>") == "true" ]]; then
              echo "<<parameters.label>> label present on PR so don't halt job"
              exit 0
            fi
            echo "halt running job"
            circleci-agent step halt
            exit 0
  setenv_depending_on_priority:
    description: "don't run following steps if in PR and doesn't have a specific label"
    parameters:
      label:
        type: string
        description: a label to for running this (if empty no label override is allowed)
      env:
        type: string
        description: a set of env var to set if it's a priority job
    steps:
      - run:
          name: maybe-add-env
          command: |
            function add_env() {
              echo 'export << parameters.env >>' >> "$BASH_ENV"
              exit 0
            }
            if [[ "<< pipeline.git.branch >>" == "master" || "<< pipeline.git.branch >>" == "release-"*  ]]; then
              echo "on a main branch so run everything"
              add_env
            fi
            if [[ "<< pipeline.git.tag >>" != "" ]]; then
              echo "on a tag so run everything"
              add_env
            fi
            if [[ "<<parameters.label>>" != "" && $(${KUMA_DIR}/tools/ci/has_label.sh "<<parameters.label>>") == "true" ]]; then
              echo "<<parameters.label>> label present on PR so run everything"
              add_env
            fi
            exit 0
  halt_job_if_labeled:
    description: "don't run following steps if PR has a specific label"
    parameters:
      label:
        type: string
        description: a label to for running this (if empty no label override is allowed)
        default: ""
    steps:
      - run:
          name: maybe-halt
          command: |
            if [[ "<<parameters.label>>" != "" && $(${KUMA_DIR}/tools/ci/has_label.sh "<<parameters.label>>") == "true" ]]; then
              echo "Not running as the PR has label: <<parameters.label>>"
              circleci-agent step halt
              exit 0
            fi
            echo "PR doesn't have label <<parameters.label>> keep running job"
            exit 0
executors:
  golang:
    resource_class: xlarge
    docker:
      - image: "cimg/go:<< pipeline.parameters.go_version >>"
    environment:
      KUMA_DIR: .
      GO_VERSION: << pipeline.parameters.go_version >>
  vm-amd64:
    resource_class: large
    machine:
      image: << pipeline.parameters.ubuntu_image >>
    environment:
      KUMA_DIR: .
      GO_VERSION: << pipeline.parameters.go_version >>
  vm-arm64:
    resource_class: arm.large
    machine:
      image: << pipeline.parameters.ubuntu_image >>
    environment:
      KUMA_DIR: .
      GO_VERSION: << pipeline.parameters.go_version >>
jobs:
  go_cache:
    executor: << parameters.executor >>
    parameters:
      executor:
        description: the executor to run on
        type: string
        default: golang
    steps:
      - when:
          condition: {equal: [vm-amd64, << parameters.executor >>]}
          steps:
            - install_build_tools:
                go_arch: amd64
      - when:
          condition: {equal: [vm-arm64, << parameters.executor >>]}
          steps:
            - install_build_tools:
                go_arch: arm64
      - checkout
      - restore_cache:
          key: << parameters.executor >>_go.mod_{{ checksum "go.sum" }}_{{ checksum "mk/dependencies/deps.lock" }}_{{ checksum ".circleci/config.yml" }}
      - run:
          command: make dev/tools
      - run:
          name: "Download Go modules"
          command: |
            go mod download -x
      - save_cache:
          key: << parameters.executor >>_go.mod_{{ checksum "go.sum" }}_{{ checksum "mk/dependencies/deps.lock" }}_{{ checksum ".circleci/config.yml" }}
          paths:
            - "/home/circleci/go/pkg/mod"
            - "/home/circleci/.kuma-dev"
  test:
    parameters:
      target:
        description: The test make target.
        type: string
        default: test
      arch:
        description: The golang arch.
        type: string
        default: amd64
    executor:
      name: vm-<< parameters.arch >>
    steps:
      - checkout
      - when:
          condition: {equal: [arm64, << parameters.arch >>]}
          steps:
            - halt_non_priority_job
      - halt_job_if_labeled:
          label: "ci/skip-test"
      - install_build_tools:
          go_arch: << parameters.arch >>
      - restore_cache:
          keys:
            - vm-<< parameters.arch >>_go.mod_{{ checksum "go.sum" }}_{{ checksum "mk/dependencies/deps.lock" }}_{{ checksum ".circleci/config.yml" }}
      - run:
          name: "Run tests"
          command: |
            make << parameters.target >> TEST_REPORTS=1
      - store_artifacts:
          path: build/reports
          destination: /reports
      - store_test_results:
          path: build/reports
  e2e:
    parameters:
      k8sVersion:
        description: version of k3s to use or "kind" and "kindIpv6"
        type: string
        default: << pipeline.parameters.last_k8s_version >>
      parallelism:
        description: level of parallelization
        type: integer
        default: 1
      target:
        description: makefile target
        type: string
        default: "test/e2e"
      arch:
        description: The golang arch
        type: string
        default: amd64
      cniNetworkPlugin:
        description: The CNI networking plugin to use [flannel | calico]
        type: string
        default: flannel
      deltaKDS:
        description: if should run tests with new implementation of KDS
        type: boolean
        default: false
    executor:
      name: vm-<< parameters.arch >>
    parallelism: << parameters.parallelism >>
    steps:
      - checkout
      - halt_job_if_labeled:
          label: "ci/skip-test"
      - halt_job_if_labeled:
          label: "ci/skip-e2e-test"
      - when:
          condition:
            or:
              - {equal: [test/e2e, << parameters.target >>]}
              - {equal: [calico, << parameters.cniNetworkPlugin >>]}
              - {equal: [kindIpv6, << parameters.k8sVersion >>]}
              - {equal: [arm64, << parameters.arch >>]}
<<<<<<< HEAD
              - {equal: [*firstK8sVersion, << parameters.k8sVersion >>]}
              - {equal: [true, << parameters.deltaKDS >>]}
=======
              - {equal: [<< pipeline.parameters.first_k8s_version >>, << parameters.k8sVersion >>]}
>>>>>>> a4853e44
          steps:
            - halt_non_priority_job
      - run:
          # This works around circleci limitation by skipping tests for combinations that don't make sense
          # See: https://discuss.circleci.com/t/matrix-exclude-entire-subset/43879
          name: skip_invalid_parameter_combinations
          command: |
            echo "Running with: \
              k8s:<< parameters.k8sVersion >> \
              target:<< parameters.target >> \
              parallelism:<< parameters.parallelism >> \
              arch:<< parameters.arch >> \
              cniNetworkPlugin:<< parameters.cniNetworkPlugin >> \
            "
            function skip() {
              echo "Non valid job combination halting job reason: $1"
              circleci-agent step halt
              exit 0
            }

            # Handle invalid test combinations
            if [[ "<< parameters.k8sVersion >>" == "kind" && "<< parameters.target >>" != "test/e2e-universal" ]]; then
              skip "kind should only be used when testing ipv6 or with test/e2e-universal"
            fi
            if [[ "<< parameters.k8sVersion >>" != kind* && "<< parameters.target >>" == "test/e2e-universal" ]]; then
              skip "universal only runs on kind"
            fi
            echo "Continuing tests"
      - install_build_tools:
          go_arch: << parameters.arch >>
      - restore_cache:
          keys:
            - vm-<< parameters.arch >>_go.mod_{{ checksum "go.sum" }}_{{ checksum "mk/dependencies/deps.lock" }}_{{ checksum ".circleci/config.yml" }}
      # Mount files from the upstream jobs
      - attach_workspace:
          at: build
      - run:
          name: "Setup Helm"
          command: |
            make dev/set-kuma-helm-repo
      - when: # CircleCI's DNS on IPV6 prevents resolving inside Kind. When change to 8.8.8.8 and remove "search" section (. removes it), resolving works again
          condition:
            equal: [<< parameters.k8sVersion >>, "kindIpv6"]
          steps:
            - run:
                name: Enable IPV6 and change DNS
                command: |
                  cat \<<'EOF' | sudo tee /etc/docker/daemon.json
                  {
                    "ipv6": true,
                    "fixed-cidr-v6": "2001:db8:1::/64",
                    "dns": ["8.8.8.8"],
                    "dns-search": ["."]
                  }
                  EOF
                  sudo service docker restart
      - run:
          name: "Run E2E tests"
          command: |
            if [[ "<< parameters.k8sVersion >>" == "kindIpv6" ]]; then
              export IPV6=true
              export K8S_CLUSTER_TOOL=kind
              export KUMA_DEFAULT_RETRIES=60
              export KUMA_DEFAULT_TIMEOUT="6s"
            fi
            if [[ "<< parameters.k8sVersion >>" != "kind"* ]]; then
              export CI_K3S_VERSION=<< parameters.k8sVersion >>
              export K3D_NETWORK_CNI=<< parameters.cniNetworkPlugin >>
            fi
            if [[ "<< parameters.arch >>" == "arm64" ]]; then
              export MAKE_PARAMETERS="-j1"
            else
              export MAKE_PARAMETERS="-j2"
            fi

            if [[ "<< parameters.deltaKDS >>" == true ]]; then
              export KUMA_DELTA_KDS=true
            fi

            if [[ "<< parameters.target >>" == "test/e2e" ]]; then
              export GINKGO_E2E_LABEL_FILTERS="job-$CIRCLE_NODE_INDEX"
            fi
            env
            make ${MAKE_PARAMETERS} CI=true << parameters.target >>
      - store_test_results:
          path: build/reports
      - store_artifacts:
          name: "Store logs"
          path: /tmp/e2e
  build:
    executor:
      name: golang
    steps:
      - checkout
      - setup_remote_docker
      - run:
          command: ssh remote-docker "sudo apt-get update; sudo apt-get install -y qemu-user-static binfmt-support"
      - setenv_depending_on_priority:
          label: "ci/run-full-matrix"
          env: ENABLED_GOARCHES="arm64 amd64" ENABLED_GOOSES="linux darwin"
      - restore_cache:
          keys:
            - docker_go.mod_{{ checksum "go.sum" }}_{{ checksum "mk/dependencies/deps.lock" }}_{{ checksum ".circleci/config.yml" }}
      - run:
          command: make dev/tools
      - run:
          command: make clean
      - run:
          command: make check
      - run:
          command: make build
      - run:
          command: make -j build/distributions
      - run:
          command: make -j images
      - run:
          command: make -j docker/save
      - save_cache:
          key: docker_go.mod_{{ checksum "go.sum" }}_{{ checksum "mk/dependencies/deps.lock" }}_{{ checksum ".circleci/config.yml" }}
          paths:
            - "/home/circleci/go/pkg/mod"
            - "/home/circleci/.kuma-dev"
      - persist_to_workspace:
          root: build
          paths:
            - distributions/out
            - docker
            - artifacts-linux-amd64
            - artifacts-linux-arm64
            - ebpf-amd64
            - ebpf-arm64
  distributions:
    executor: vm-amd64
    steps:
      - install_build_tools
      - checkout
      - setenv_depending_on_priority:
          label: ci/force-publish
          env: ALLOW_PUSH=true
      - setenv_depending_on_priority:
          label: ci/run-full-matrix
          env: ENABLED_GOARCHES="arm64 amd64" ENABLED_GOOSES="linux darwin"
      # Mount files from the upstream jobs
      - restore_cache:
          keys:
            - vm-amd64_go.mod_{{ checksum "go.sum" }}_{{ checksum "mk/dependencies/deps.lock" }}_{{ checksum ".circleci/config.yml" }}
      - attach_workspace:
          at: build
      - run:
          name: inspect created tars
          command: for i in build/distributions/out/*.tar.gz; do echo $i; tar -tvf $i; done
      - run:
          name: Publish distributions to Pulp
          command: make publish/pulp
      - run:
          name: load images
          command: make docker/load
      - run:
          name: publish images
          command: |
            make docker/login
            # ensure we always logout
            function on_exit() {
              make docker/logout
            }
            trap on_exit EXIT
            make docker/push
            make docker/manifest
  container-structure:
    executor: vm-amd64
    steps:
      - checkout
      - halt_job_if_labeled:
          label: "ci/skip-container-structure-test"
      - halt_job_if_labeled:
          label: "ci/skip-test"
      - setenv_depending_on_priority:
          label: "ci/run-full-matrix"
          env: ENABLED_GOARCHES="arm64 amd64"
      - run:
          command: sudo apt-get update; sudo apt-get install -y qemu-user-static binfmt-support
      - restore_cache:
          key: vm-amd64_go.mod_{{ checksum "go.sum" }}_{{ checksum "mk/dependencies/deps.lock" }}_{{ checksum ".circleci/config.yml" }}
      - attach_workspace:
          at: build
      - run:
          command: make test/container-structure
workflows:
  version: 2
  kuma-commit:
    jobs:
      - go_cache:
          name: go_cache-<< matrix.executor >>
          matrix:
            alias: go_cache
            parameters:
              executor: [vm-amd64, vm-arm64]
      - build:
          name: build
      - test:
          name: test-<< matrix.arch >>
          matrix:
            alias: test
            parameters:
              arch: [amd64, arm64]
          requires: [build, go_cache-vm-<< matrix.arch >>]
      - e2e:
          name: test/e2e-legacy-k8s:<< matrix.arch >>-<< matrix.k8sVersion >>
          matrix:
            alias: test/e2e-legacy
            parameters:
              k8sVersion: [<< pipeline.parameters.first_k8s_version >>, << pipeline.parameters.last_k8s_version >>, kind, kindIpv6]
              arch: [amd64, arm64]
          parallelism: 3
          target: test/e2e
          requires: [build, go_cache-vm-<< matrix.arch >>]
      - e2e:
          name: << matrix.target >>:<< matrix.arch >>-<< matrix.k8sVersion >>
          matrix:
            alias: test/e2e
            parameters:
              k8sVersion: [<< pipeline.parameters.first_k8s_version >>, << pipeline.parameters.last_k8s_version >>, kind, kindIpv6]
              target: [test/e2e-kubernetes, test/e2e-universal, test/e2e-multizone]
              arch: [amd64, arm64]
          requires: [build, go_cache-vm-<< matrix.arch >>]
      - e2e:
          name: << matrix.target >>:<< matrix.arch >>-<< matrix.k8sVersion >>-delta-kds
          matrix:
            alias: test/e2e-delta-kds
            parameters:
              k8sVersion: [ *lastK8sVersion ]
              target: [ test/e2e-multizone ]
              arch: [ amd64 ]
              deltaKDS: [ true ]
          requires: [ build, check ]
      - e2e:
          name: << matrix.target >>:<< matrix.arch >>-<< matrix.k8sVersion >>-calico
          matrix:
            alias: test/e2e-calico
            parameters:
              k8sVersion: [<< pipeline.parameters.last_k8s_version >>]
              target: [test/e2e-multizone]
              arch: [amd64]
              cniNetworkPlugin: [calico]
          requires: [build, go_cache-vm-amd64]
      - container-structure:
          name: test/container-structure
          requires: [build]
      - distributions:
          requires: [test, test/e2e, test/e2e-legacy, test/container-structure]<|MERGE_RESOLUTION|>--- conflicted
+++ resolved
@@ -255,12 +255,8 @@
               - {equal: [calico, << parameters.cniNetworkPlugin >>]}
               - {equal: [kindIpv6, << parameters.k8sVersion >>]}
               - {equal: [arm64, << parameters.arch >>]}
-<<<<<<< HEAD
-              - {equal: [*firstK8sVersion, << parameters.k8sVersion >>]}
               - {equal: [true, << parameters.deltaKDS >>]}
-=======
               - {equal: [<< pipeline.parameters.first_k8s_version >>, << parameters.k8sVersion >>]}
->>>>>>> a4853e44
           steps:
             - halt_non_priority_job
       - run:
