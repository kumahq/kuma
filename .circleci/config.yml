--- conflicted
+++ resolved
@@ -414,8 +414,6 @@
             trap on_exit EXIT
             make docker/push
             make docker/manifest
-<<<<<<< HEAD
-
   container-structure:
     executor: << parameters.executor >>
     parameters:
@@ -424,37 +422,33 @@
         type: string
         default: vm-amd64
     steps:
-    - when:
-        condition: {equal: [vm-amd64, << parameters.executor >>]}
-        steps:
-        - install_build_tools:
-            go_arch: amd64
-    - when:
-        condition: {equal: [vm-arm64, << parameters.executor >>]}
-        steps:
-        - install_build_tools:
-            go_arch: arm64
-    - checkout
-    - halt_job_if_labeled:
-        label: "ci/skip-container-structure-test"
-    - when:
-        condition:
-          or:
-          - {equal: [vm-arm64, << parameters.executor >>]}
-        steps:
-        - halt_non_priority_job
-    - restore_cache:
-        key: << parameters.executor >>_go.mod_{{ checksum "go.sum" }}_{{ checksum "mk/dependencies/deps.lock" }}_{{ checksum ".circleci/config.yml" }}
-    - attach_workspace:
-        at: build
-    - run:
-        command: make dev/tools
-    - run:
-        command: make -j test/container-structure
-
-
-=======
->>>>>>> 76c7dc78
+      - when:
+          condition: {equal: [vm-amd64, << parameters.executor >>]}
+          steps:
+          - install_build_tools:
+              go_arch: amd64
+      - when:
+          condition: {equal: [vm-arm64, << parameters.executor >>]}
+          steps:
+          - install_build_tools:
+              go_arch: arm64
+      - checkout
+      - halt_job_if_labeled:
+          label: "ci/skip-container-structure-test"
+      - when:
+          condition:
+            or:
+            - {equal: [vm-arm64, << parameters.executor >>]}
+          steps:
+          - halt_non_priority_job
+      - restore_cache:
+          key: << parameters.executor >>_go.mod_{{ checksum "go.sum" }}_{{ checksum "mk/dependencies/deps.lock" }}_{{ checksum ".circleci/config.yml" }}
+      - attach_workspace:
+          at: build
+      - run:
+          command: make dev/tools
+      - run:
+          command: make -j test/container-structure
 workflows:
   version: 2
   kuma-commit:
@@ -498,27 +492,17 @@
           matrix:
             alias: test/e2e-calico
             parameters:
-<<<<<<< HEAD
-              k8sVersion: [ *lastK8sVersion ]
-              target: [ test/e2e-multizone ]
-              arch: [ amd64 ]
-              cniNetworkPlugin: [ calico ]
-          requires: [ build, go_cache-vm-amd64 ]
+              k8sVersion: [<< pipeline.parameters.last_k8s_version >>]
+              target: [test/e2e-multizone]
+              arch: [amd64]
+              cniNetworkPlugin: [calico]
+          requires: [build, go_cache-vm-amd64]
       - container-structure:
           name: test/container-structure-<< matrix.executor >>
           matrix:
             alias: test/container-structure
             parameters:
-              executor: [ vm-amd64, vm-arm64 ]
-          requires: [ build ]
+              executor: [vm-amd64, vm-arm64]
+          requires: [build]
       - distributions:
-          requires: [ test, test/e2e, test/e2e-legacy, test/container-structure ]
-=======
-              k8sVersion: [<< pipeline.parameters.last_k8s_version >>]
-              target: [test/e2e-multizone]
-              arch: [amd64]
-              cniNetworkPlugin: [calico]
-          requires: [build, go_cache-vm-amd64]
-      - distributions:
-          requires: [test, test/e2e, test/e2e-legacy]
->>>>>>> 76c7dc78
+          requires: [test, test/e2e, test/e2e-legacy, test/container-structure]