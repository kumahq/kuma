// +kubebuilder:object:generate=true
package v1alpha1

import (
	"fmt"
	"sort"
	"strings"

	"golang.org/x/exp/maps"
)

type TargetRefKind string

var (
	Mesh              TargetRefKind = "Mesh"
	MeshSubset        TargetRefKind = "MeshSubset"
	MeshService       TargetRefKind = "MeshService"
	MeshServiceSubset TargetRefKind = "MeshServiceSubset"
<<<<<<< HEAD
	MeshGatewayRoute  TargetRefKind = "MeshGatewayRoute"
	MeshHTTPRoute     TargetRefKind = "MeshHTTPRoute"
=======
>>>>>>> d9e54b98
)

var order = map[TargetRefKind]int{
	Mesh:              1,
	MeshSubset:        2,
	MeshService:       3,
	MeshServiceSubset: 4,
<<<<<<< HEAD
	MeshGatewayRoute:  5,
	MeshHTTPRoute:     6,
=======
>>>>>>> d9e54b98
}

func (k TargetRefKind) Less(o TargetRefKind) bool {
	return order[k] < order[o]
}

// TargetRef defines structure that allows attaching policy to various objects
type TargetRef struct {
	// Kind of the referenced resource
	// +kubebuilder:validation:Enum=Mesh;MeshSubset;MeshService;MeshServiceSubset;MeshGatewayRoute;MeshHTTPRoute
	Kind TargetRefKind `json:"kind,omitempty"`
	// Name of the referenced resource. Can only be used with kinds: `MeshService`,
	// `MeshServiceSubset` and `MeshGatewayRoute`
	Name string `json:"name,omitempty"`
	// Tags used to select a subset of proxies by tags. Can only be used with kinds
	// `MeshSubset` and `MeshServiceSubset`
	Tags map[string]string `json:"tags,omitempty"`
	// Mesh is reserved for future use to identify cross mesh resources.
	Mesh string `json:"mesh,omitempty"`
}

type TargetRefHash string

// Hash returns a hash of the TargetRef
func (in TargetRef) Hash() TargetRefHash {
	keys := maps.Keys(in.Tags)
	sort.Strings(keys)
	orderedTags := make([]string, len(keys))
	for _, k := range keys {
		orderedTags = append(orderedTags, fmt.Sprintf("%s=%s", k, in.Tags[k]))
	}
	return TargetRefHash(fmt.Sprintf("%s/%s/%s/%s", in.Kind, in.Name, strings.Join(orderedTags, "/"), in.Mesh))
}

// BackendRef defines where to forward traffic.
type BackendRef struct {
	TargetRef `json:","`
	// +kubebuilder:validation:Minimum=0
	// +kubebuilder:default=1
	Weight *uint `json:"weight,omitempty"`
}<|MERGE_RESOLUTION|>--- conflicted
+++ resolved
@@ -16,11 +16,7 @@
 	MeshSubset        TargetRefKind = "MeshSubset"
 	MeshService       TargetRefKind = "MeshService"
 	MeshServiceSubset TargetRefKind = "MeshServiceSubset"
-<<<<<<< HEAD
-	MeshGatewayRoute  TargetRefKind = "MeshGatewayRoute"
 	MeshHTTPRoute     TargetRefKind = "MeshHTTPRoute"
-=======
->>>>>>> d9e54b98
 )
 
 var order = map[TargetRefKind]int{
@@ -28,11 +24,7 @@
 	MeshSubset:        2,
 	MeshService:       3,
 	MeshServiceSubset: 4,
-<<<<<<< HEAD
-	MeshGatewayRoute:  5,
-	MeshHTTPRoute:     6,
-=======
->>>>>>> d9e54b98
+	MeshHTTPRoute:     5,
 }
 
 func (k TargetRefKind) Less(o TargetRefKind) bool {
