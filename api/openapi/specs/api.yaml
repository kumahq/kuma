openapi: 3.0.3
info:
  title: Kuma API
  description: Kuma API
  version: '1.0.0'
paths:
  /:
    get:
      operationId: index
      summary: The index endpoint
      description: The index endpoint, some common metadata
      tags: ["System"]
      responses:
        '200':
          $ref: '#/components/responses/IndexResponse'
        '400':
          $ref: '#/components/responses/BadRequest'
        '500':
          $ref: '#/components/responses/Internal'
  /_resources:
    get:
      operationId: get-resource-type-description
      summary: A list of all resources that exist
      description: Returns a Global Insight object
      tags: ["System"]
      responses:
        '200':
          $ref: '#/components/responses/ResourceTypeDescriptionListResponse'
        '400':
          $ref: '#/components/responses/BadRequest'
        '500':
          $ref: '#/components/responses/Internal'
  /global-insight:
    get:
      operationId: get-global-insight
      description: Returns a Global Insight object
      summary: Get Global Insight
      tags: ["GlobalInsight"]
      responses:
        '200':
          $ref: '#/components/responses/GlobalInsightResponse'
        '400':
          $ref: '#/components/responses/BadRequest'
        '500':
          $ref: '#/components/responses/Internal'
  /meshes/{mesh}/{resourceType}/{resourceName}/_rules:
    get:
      operationId: inspect-dataplanes-rules
      summary: Returns rules matching this dataplane
      description: Returns rules matching this dataplane
      tags: ["Inspect"]
      parameters:
        - in: path
          name: mesh
          example: default
          schema:
            type: string
          required: true
          description: The mesh the policy is part of
        - in: path
          name: resourceType
          example: dataplanes
          required: true
          schema:
            type: string
            enum: [dataplanes, meshgateways]
          description: The type of resource (only some resources support rules api)
        - in: path
          name: resourceName
          example: my-dp
          schema:
            type: string
          required: true
          description: The name of the resource
      responses:
        '200':
          $ref: '#/components/responses/InspectRulesResponse'
        '400':
          $ref: '#/components/responses/BadRequest'
        '500':
          $ref: '#/components/responses/Internal'
  /meshes/{mesh}/dataplanes/{name}/_config:
    get:
      operationId: get-meshes-mesh-dataplanes-name-config
      summary: Get a proxy XDS config on a CP
      description: Returns the configuration of the proxy ([xds](https://www.envoyproxy.io/docs/envoy/latest/api-docs/xds_protocol) configuration).
      parameters:
        - in: path
          name: mesh
          required: true
          description: The mesh of the DPP to get the diff for.
          schema:
            type: string
        - in: path
          name: name
          required: true
          description: The name of the DPP within the mesh to get the diff for.
          schema:
            type: string
        - in: query
          name: shadow
          description: |
            When computing XDS config the CP takes into account policies with 'kuma.io/effect: shadow' label
          schema:
            type: boolean
            default: false
        - in: query
          name: include
          description: |
            An array of extra fields to include in the response. When `include=diff` the server computes a diff in JSONPatch format
            between the current proxy XDS config and the config returned in the 'xds' field.
          schema:
            type: array
            items:
              type: string
              enum: [diff]
      responses:
        '200':
          $ref: '#/components/responses/InspectDataplanesConfigResponse'
        '400':
          $ref: '#/components/responses/BadRequest'
        '500':
          $ref: '#/components/responses/Internal'
  /meshes/{mesh}/{policyType}/{policyName}/_resources/dataplanes:
    get:
      operationId: inspect-resources
      summary: Returns resources matched by this policy
      description: Returns resources matched by this policy. In the case of `targetRef` policies we'll match using the top level `targetRef`
      tags: ["Inspect"]
      parameters:
        - in: path
          name: mesh
          example: default
          schema:
            type: string
          required: true
          description: The mesh the policy is part of
        - in: path
          name: policyType
          example: meshretries
          schema:
            type: string
          required: true
          description: The type of the policy
        - in: path
          name: policyName
          example: retry-all
          schema:
            type: string
          required: true
          description: The type of the policy
        - in: query
          name: size
          schema:
            type: integer
          required: false
          description: The max number of items to return
        - in: query
          name: offset
          schema:
            type: integer
          required: false
          description: The offset of result
        - in: query
          name: name
          schema:
            type: string
          required: false
          description: A sub string to filter resources by name
      responses:
        '200':
          $ref: '#/components/responses/InspectDataplanesForPolicyResponse'
        '400':
          $ref: '#/components/responses/BadRequest'
        '500':
          $ref: '#/components/responses/Internal'
  /meshes/{mesh}/{serviceType}/{serviceName}/_hostnames:
    get:
      operationId: inspect-hostnames
      summary: Returns hostnames for service
      description: Returns hostnames for a service
      tags: ["Inspect"]
      parameters:
        - in: path
          name: mesh
          example: default
          schema:
            type: string
          required: true
          description: The mesh the service is part of
        - in: path
          name: serviceType
          example: meshservices
          schema:
            type: string
            enum: [meshservices, meshmultizoneservices, meshexternalservices]
          required: true
          description: The type of the service
        - in: path
          name: serviceName
          example: redis
          schema:
            type: string
          required: true
          description: The name of the service
      responses:
        '200':
          $ref: '#/components/responses/InspectHostnamesResponse'
        '400':
          $ref: '#/components/responses/BadRequest'
        '404':
          $ref: '#/components/responses/NotFound'
        '500':
          $ref: '#/components/responses/Internal'
components:
  schemas:
    Index:
      type: object
      title: Index
      description: Some metadata about the service
      required: [hostname, product, version, instanceId, clusterId, gui]
      properties:
        hostname:
          type: string
        product:
          type: string
          description: "The product line (Kuma for OSS, different for other distributions)"
        version:
          type: string
          description: "The semantic version of the server running"
        instanceId:
          type: string
          description: "A unique id to identify the instance requested"
        clusterId:
          type: string
          description: "A unique id to identify the cluster being connected to"
        gui:
          type: string
          description: "The path to the GUI"
        basedOnKuma:
          type: string
          description: "In case of an alternative distribution of Kuma the Kuma version this release is based on"
    ResourceTypeDescriptionList:
      type: object
      title: ResourceTypeDescriptionList
      description: A list of all resources install
      required: [resources]
      properties:
        resources:
          type: array
          items:
            $ref: './common/resource.yaml#/components/schemas/ResourceTypeDescription'
    InspectDataplanesForPolicy:
      type: object
      title: InspectDataplanesForPolicy
      description: A list of proxies
      required: [total, items]
      properties:
        total:
          type: integer
          example: 200
        next:
          type: string
        items:
          type: array
          items:
            $ref: './common/resource.yaml#/components/schemas/Meta'
    InspectDataplanesConfig:
      type: object
      title: InspectDataplanesConfig
      required: [ xds ]
      properties:
        xds:
          description: The raw XDS config as an inline JSON object
          type: object
        diff:
          description: |
            Contains a diff in a JSONPatch format between the XDS config returned in 'xds' and the current proxy XDS config.
            By default, the field is empty. To include the diff in the response, use the `include=diff` query parameter.
          type: array
          items:
            $ref: './common/jsonpatch.yaml#/components/schemas/JsonPatchItem'
    InspectRules:
      type: object
      title: InspectRules
      description: A list of rules for a dataplane
      required: [rules, resource, httpMatches]
      properties:
        resource:
          $ref: './common/resource.yaml#/components/schemas/Meta'
        rules:
          type: array
          items:
            $ref: './common/resource.yaml#/components/schemas/InspectRule'
        httpMatches:
          type: array
          items:
            $ref: './common/resource.yaml#/components/schemas/HttpMatch'
    BaseStatus:
      type: object
      title: Status
      required:
        - online
        - total
      properties:
        online:
          type: integer
          example: 10
        total:
          type: integer
          example: 30
    FullStatus:
      allOf:
        - $ref: "#/components/schemas/BaseStatus"
        - type: object
          required:
            - offline
            - partiallyDegraded
          properties:
            offline:
              type: integer
              example: 15
            partiallyDegraded:
              type: integer
              example: 5
    ServicesStats:
      type: object
      title: ServicesStats
      description: Services statistics
      required:
        - total
        - internal
        - external
        - gatewayBuiltin
        - gatewayDelegated
      properties:
        internal:
          description: Internal services statistics
          allOf:
            - $ref: "#/components/schemas/FullStatus"
        external:
          type: object
          description: External services statistics
          required:
            - total
          properties:
            total:
              type: integer
              example: 5
        gatewayBuiltin:
          description: Builtin Gateway services statistics
          allOf:
            - $ref: "#/components/schemas/FullStatus"
        gatewayDelegated:
          description: Delegated Gateway services statistics
          allOf:
            - $ref: "#/components/schemas/FullStatus"
    ZonesStats:
      type: object
      title: Zones Stats
      description: Zone statistics
      required:
        - controlPlanes
        - zoneEgresses
        - zoneIngresses
      properties:
        controlPlanes:
          description: Control Planes statistics
          allOf:
            - $ref: "#/components/schemas/BaseStatus"
        zoneEgresses:
          description: Zone Egresses statistics
          allOf:
            - $ref: "#/components/schemas/BaseStatus"
        zoneIngresses:
          description: Zone Ingresses statistics
          allOf:
            - $ref: "#/components/schemas/BaseStatus"
    DataplanesStats:
      type: object
      title: Dataplanes Stats
      description: Dataplanes statistics
      required:
        - standard
        - gatewayBuiltin
        - gatewayDelegated
      properties:
        standard:
          description: Standard dataplane proxy statistics
          allOf:
            - $ref: "#/components/schemas/FullStatus"
        gatewayBuiltin:
          description: Builtin Gateway dataplane proxy statistics
          allOf:
            - $ref: "#/components/schemas/FullStatus"
        gatewayDelegated:
          description: Delegated Gateway dataplane proxy statistics
          allOf:
            - $ref: "#/components/schemas/FullStatus"
    PoliciesStats:
      type: object
      title: Policies Stats
      description: Policies statistics
      required:
        - total
      properties:
        total:
          type: integer
          description: Number of policies
          example: 30
    ResourceStats:
      type: object
      title: Resource Stats
      description: Resource statistics
      required:
        - total
      properties:
        total:
          type: integer
          description: Number of resources
          example: 30
    MeshesStats:
      type: object
      title: Meshes Stats
      description: Mesh statistics
      required:
        - total
      properties:
        total:
          type: integer
          description: Number of meshes
          example: 3
    schemas-GlobalInsight:
      type: object
      title: GlobalInsight
      description: Global Insight contains statistics for all main resources
      required:
        - createdAt
        - services
        - zones
        - dataplanes
        - policies
        - meshes
        - resources
      properties:
        createdAt:
          type: string
          description: Time of Global Insight creation
          format: date-time
          example: '2023-01-11T02:30:42.227Z'
        services:
          description: Mesh services statistics
          allOf:
            - $ref: "#/components/schemas/ServicesStats"
        zones:
          description: Zones statistics
          allOf:
            - $ref: "#/components/schemas/ZonesStats"
        dataplanes:
          description: Dataplane proxy statistics
          allOf:
            - $ref: "#/components/schemas/DataplanesStats"
        policies:
          description: Policies statistics
          allOf:
            - $ref: "#/components/schemas/PoliciesStats"
        meshes:
          description: Mesh statistics
          allOf:
            - $ref: "#/components/schemas/MeshesStats"
        resources:
          type: object
          additionalProperties:
            $ref: '#/components/schemas/ResourceStats'
          description: A map of resource names to their corresponding statistics
    GlobalInsight:
      allOf:
        - $ref: '#/components/schemas/schemas-GlobalInsight'
    InspectHostnames:
      type: object
      title: InspectHostnames
      description: A list of hostnames
      required: [total, items]
      properties:
        total:
          type: integer
          example: 200
        items:
          type: array
          items:
            $ref: '#/components/schemas/InspectHostname'
    InspectHostname:
      type: object
      title: InspectHostname
      description: An supported hostname along with the zones it exists in
      required: [hostname, zones]
      properties:
        hostname:
          type: string
          description: Generated hostname
          example: redis.redis-system.svc.east.mesh.local
        zones:
          type: array
          items:
            $ref: '#/components/schemas/InspectHostnameZone'
    InspectHostnameZone:
      type: object
      title: InspectHostnameZone
      description: A name of the zone in which the hostname is available
      required: [name]
      properties:
        name:
          type: string
          example: east
  responses:
    IndexResponse:
      description: A response for the index endpoint
      content:
        application/json:
          schema:
            $ref: '#/components/schemas/Index'
    ResourceTypeDescriptionListResponse:
      description: A response containing a list of all resources installed in Kuma
      content:
        application/json:
          schema:
            $ref: '#/components/schemas/ResourceTypeDescriptionList'
    GlobalInsightResponse:
      description: A response containing global insight.
      content:
        application/json:
          schema:
            $ref: '#/components/schemas/GlobalInsight'
          examples:
            Single control plane response:
              $ref: '#/components/examples/GlobalInsightExample'
    InspectDataplanesForPolicyResponse:
      description: A response containing dataplanes that match a policy.
      content:
        application/json:
          schema:
            $ref: '#/components/schemas/InspectDataplanesForPolicy'
          examples:
            ResponseForDataplane:
              $ref: '#/components/examples/InspectDataplanesForPolicyExample'
    InspectDataplanesConfigResponse:
      description: Successfully retrieved proxy XDS config.
      content:
        application/json:
          schema:
            $ref: '#/components/schemas/InspectDataplanesConfig'
    InspectRulesResponse:
      description: A response containing policies that match a resource
      content:
        application/json:
          schema:
            $ref: '#/components/schemas/InspectRules'
    InspectHostnamesResponse:
      description: A response containing hostnames that match a service.
      content:
        application/json:
          schema:
            $ref: '#/components/schemas/InspectHostnames'
          examples:
            ResponseForDataplane:
              $ref: '#/components/examples/InspectDataplanesForPolicyExample'
    BadRequest:
      description: Bad Request
      content:
        application/problem+json:
          schema:
            $ref: './common/error_schema.yaml#/components/schemas/Error'
    NotFound:
      description: Not Found
      content:
        application/problem+json:
          schema:
            $ref: './common/error_schema.yaml#/components/schemas/Error'
    Internal:
      description: Internal Server Error
      content:
        application/problem+json:
          schema:
            $ref: './common/error_schema.yaml#/components/schemas/Error'
  examples:
    GlobalInsightExample:
      value:
        createdAt: '2023-01-11T02:30:42.227Z'
        services:
          total: 5
          internal:
            total: 4
            online: 2
            offline: 1
            partiallyDegraded: 1
          external:
            total: 1
          gatewayDelegated:
            total: 4
            online: 2
            offline: 1
            partiallyDegraded: 1
          gatewayBuiltin:
            total: 4
            online: 2
            offline: 1
            partiallyDegraded: 1
          internalByStatus:
            total: 4
            online: 2
            offline: 1
            partiallyDegraded: 1
        zones:
          controlPlanes:
            online: 1
            total: 1
          zoneEgresses:
            online: 1
            total: 1
          zoneIngresses:
            online: 1
            total: 1
        dataplanes:
          standard:
            total: 4
            online: 2
            offline: 1
            partiallyDegraded: 1
          gatewayBuiltin:
            total: 4
            online: 2
            offline: 1
            partiallyDegraded: 1
          gatewayDelegated:
            total: 4
            online: 2
            offline: 1
            partiallyDegraded: 1
        policies:
          total: 100
        meshes:
          total: 3
        resources:
          MeshTrafficPermission:
            total: 42
          MeshService:
            total: 84
    InspectDataplanesForPolicyExample:
      value:
        total: 100
        next: http://localhost:5681/meshes/default/meshretries/_resources/dataplanes?offset=100
        items:
          - type: Dataplane
            mesh: default
            name: dp-1
            labels:
              k8s.kuma.io/namespace: kuma-system
          - type: Dataplane
            mesh: default
            name: dp-2
<<<<<<< HEAD
    InspectHostnamesExample:
      value:
        total: 100
        items:
          - hostname: redis.redis-system.svc.east.mesh.local
            zones:
              - name: east
              - name: west
=======
            labels:
              k8s.kuma.io/namespace: kuma-system
>>>>>>> 46ada1fb
<|MERGE_RESOLUTION|>--- conflicted
+++ resolved
@@ -658,7 +658,8 @@
           - type: Dataplane
             mesh: default
             name: dp-2
-<<<<<<< HEAD
+            labels:
+              k8s.kuma.io/namespace: kuma-system
     InspectHostnamesExample:
       value:
         total: 100
@@ -666,8 +667,4 @@
           - hostname: redis.redis-system.svc.east.mesh.local
             zones:
               - name: east
-              - name: west
-=======
-            labels:
-              k8s.kuma.io/namespace: kuma-system
->>>>>>> 46ada1fb
+              - name: west