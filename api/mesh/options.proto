--- conflicted
+++ resolved
@@ -25,11 +25,8 @@
   // Whether to skip type registration for this resource.
   bool skip_registration = 6;
 
-<<<<<<< HEAD
   KumaKdsOptions kds = 10;
-=======
   KumaWsOptions ws = 7;
->>>>>>> aa0bd89a
 }
 
 message KumaWsOptions {
