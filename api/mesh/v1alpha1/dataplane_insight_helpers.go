--- conflicted
+++ resolved
@@ -55,15 +55,9 @@
 	return -1, nil
 }
 
-<<<<<<< HEAD
-func (ds *DataplaneInsight) UpdateCert(generation time.Time, expiration time.Time, backend string) error {
-	if ds.MTLS == nil {
-		ds.MTLS = &DataplaneInsight_MTLS{}
-=======
-func (x *DataplaneInsight) UpdateCert(generation time.Time, expiration time.Time) error {
+func (x *DataplaneInsight) UpdateCert(generation time.Time, expiration time.Time, backend string) error {
 	if x.MTLS == nil {
 		x.MTLS = &DataplaneInsight_MTLS{}
->>>>>>> 1343424b
 	}
 	ts := timestamppb.New(expiration)
 	if err := ts.CheckValid(); err != nil {
@@ -75,12 +69,8 @@
 	if err := ts.CheckValid(); err != nil {
 		return err
 	}
-<<<<<<< HEAD
-	ds.MTLS.Backend = backend
-	ds.MTLS.LastCertificateRegeneration = ts
-=======
+	x.MTLS.Backend = backend
 	x.MTLS.LastCertificateRegeneration = ts
->>>>>>> 1343424b
 	return nil
 }
 
