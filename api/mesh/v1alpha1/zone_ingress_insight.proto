--- conflicted
+++ resolved
@@ -15,14 +15,9 @@
   option (kuma.mesh.resource).package = "mesh";
   option (kuma.mesh.resource).global = true;
   option (kuma.mesh.resource).skip_validation = true;
-<<<<<<< HEAD
   option (kuma.mesh.resource).kds.send_to_global = true;
-  option (kuma.mesh.ws).name = "zone-ingress-insight";
-  option (kuma.mesh.ws).read_only = true;
-=======
   option (kuma.mesh.resource).ws.name = "zone-ingress-insight";
   option (kuma.mesh.resource).ws.read_only = true;
->>>>>>> aa0bd89a
 
   // List of ADS subscriptions created by a given Zone Kuma CP.
   repeated DiscoverySubscription subscriptions = 1;
