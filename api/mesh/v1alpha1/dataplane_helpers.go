--- conflicted
+++ resolved
@@ -57,14 +57,12 @@
 	// observed using the Inspect API.
 	EffectLabel = "kuma.io/effect"
 
-<<<<<<< HEAD
-	// TODO description and probably better name
-	SectionName = "kuma.io/sectionName"
-=======
 	// PolicyRoleLabel is a standard label that reflects the role of the policy. The value is automatically set by the
 	// Kuma CP based on the policy spec. Supported values are "producer", "consumer", "system" and "workload-owner".
 	PolicyRoleLabel = "kuma.io/policy-role"
->>>>>>> 871dc555
+
+	// TODO description and probably better name
+	SectionName = "kuma.io/sectionName"
 )
 
 type ResourceOrigin string
