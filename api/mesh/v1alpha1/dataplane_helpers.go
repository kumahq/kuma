--- conflicted
+++ resolved
@@ -17,13 +17,9 @@
 	ZoneTag = "kuma.io/zone"
 	// Optional tag that has a reserved meaning in Kuma.
 	// If absent, Kuma will treat application's protocol as opaque TCP.
-<<<<<<< HEAD
 	ProtocolTag = "kuma.io/protocol"
-=======
-	ProtocolTag = "protocol"
 	// InstanceTag is set only for Dataplanes that implements headless services
 	InstanceTag = "instance"
->>>>>>> 87f57a70
 )
 
 type InboundInterface struct {
