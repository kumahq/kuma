syntax = "proto3";

package kuma.mesh.v1alpha1;

import "mesh/options.proto";
option go_package = "github.com/kumahq/kuma/api/mesh/v1alpha1";

import "mesh/v1alpha1/selector.proto";
import "config.proto";

option (doc.config) = {
  type : Policy,
  name : "TrafficPermissions",
  file_name : "traffic-permissions"
};

// TrafficPermission defines permission for traffic between dataplanes.
message TrafficPermission {

  option (kuma.mesh.resource).name = "TrafficPermissionResource";
  option (kuma.mesh.resource).type = "TrafficPermission";
  option (kuma.mesh.resource).package = "mesh";
<<<<<<< HEAD
  option (kuma.mesh.resource).kds.send_to_zone = true;
  option (kuma.mesh.ws).name = "traffic-permission";
=======
  option (kuma.mesh.resource).ws.name = "traffic-permission";
>>>>>>> aa0bd89a

  // List of selectors to match dataplanes that are sources of traffic.
  repeated Selector sources = 1;
  // List of selectors to match services that are destinations of traffic.
  repeated Selector destinations = 2;
}<|MERGE_RESOLUTION|>--- conflicted
+++ resolved
@@ -20,12 +20,8 @@
   option (kuma.mesh.resource).name = "TrafficPermissionResource";
   option (kuma.mesh.resource).type = "TrafficPermission";
   option (kuma.mesh.resource).package = "mesh";
-<<<<<<< HEAD
   option (kuma.mesh.resource).kds.send_to_zone = true;
-  option (kuma.mesh.ws).name = "traffic-permission";
-=======
   option (kuma.mesh.resource).ws.name = "traffic-permission";
->>>>>>> aa0bd89a
 
   // List of selectors to match dataplanes that are sources of traffic.
   repeated Selector sources = 1;
