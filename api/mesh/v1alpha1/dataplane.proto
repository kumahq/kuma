syntax = "proto3";

package kuma.mesh.v1alpha1;

option go_package = "github.com/kumahq/kuma/api/mesh/v1alpha1";

import "api/mesh/options.proto";
import "api/mesh/v1alpha1/metrics.proto";
import "api/mesh/v1alpha1/envoy_admin.proto";
import "google/protobuf/duration.proto";
import "google/protobuf/wrappers.proto";
import "validate/validate.proto";

// Dataplane defines a configuration of a side-car proxy.
message Dataplane {

  option (kuma.mesh.resource).name = "DataplaneResource";
  option (kuma.mesh.resource).type = "Dataplane";
  option (kuma.mesh.resource).package = "mesh";
  option (kuma.mesh.resource).kds.send_to_global = true;
  option (kuma.mesh.resource).ws.name = "dataplane";
  option (kuma.mesh.resource).scope_namespace = true;
  option (kuma.mesh.resource).has_insights = true;
  option (kuma.mesh.resource).additional_printer_columns =
      "description=\"Service tag of the first "
      "inbound\",JSONPath=`.spec.networking.inbound[0].tags[\'kuma\\.io/"
      "service\']`,name=\"kuma.io/service\",type=string";
  option (kuma.mesh.resource).additional_printer_columns =
      "description=\"Service tag of the second "
      "inbound\",JSONPath=`.spec.networking.inbound[1].tags[\'kuma\\.io/"
      "service\']`,name=\"kuma.io/service\",type=string";
  option (kuma.mesh.resource).additional_printer_columns =
      "description=\"Service tag of the third "
      "inbound\",JSONPath=`.spec.networking.inbound[2].tags[\'kuma\\.io/"
      "service\']`,name=\"kuma.io/service\",type=string,priority=1";
  option (kuma.mesh.resource).additional_printer_columns =
      "description=\"Service tag of the fourth "
      "inbound\",JSONPath=`.spec.networking.inbound[3].tags[\'kuma\\.io/"
      "service\']`,name=\"kuma.io/service\",type=string,priority=1";

  // Networking describes inbound and outbound interfaces of a data plane proxy.
  message Networking {

    // IP on which the data plane proxy is accessible to the control plane and
    // other data plane proxies in the same network. This can also be a
    // hostname, in which case the control plane will periodically resolve it.
    string address = 5;

    reserved 6; // Formerly ingress mode message, see #3435

    // In some situations, a data plane proxy resides in a private network (e.g.
    // Docker) and is not reachable via `address` to other data plane proxies.
    // `advertisedAddress` is configured with a routable address for such data
    // plane proxy so that other proxies in the mesh can connect to it over
    // `advertisedAddress` and not via address.
    //
    // Envoy still binds to the `address`, not `advertisedAddress`.
    string advertisedAddress = 7;

    // Inbound describes a service implemented by the data plane proxy.
    // All incoming traffic to a data plane proxy are going through inbound
    // listeners. For every defined Inbound there is a corresponding Envoy
    // Listener.
    message Inbound {
      // Port of the inbound interface that will forward requests to the
      // service.
      //
      // When transparent proxying is used, it is a port on which the service is
      // listening to. When transparent proxying is not used, Envoy will bind to
      // this port.
      uint32 port = 3;

      // Port of the service that requests will be forwarded to.
      // Defaults to the same value as `port`.
      uint32 servicePort = 4;

      // Address of the service that requests will be forwarded to.
      // Defaults to 'inbound.address', since Kuma DP should be deployed next
      // to the service.
      string serviceAddress = 6;

      // Address on which inbound listener will be exposed.
      // Defaults to `networking.address`.
      string address = 5;

      // Tags associated with an application this data plane proxy is deployed
      // next to, e.g. `kuma.io/service=web`, `version=1.0`. You can then
      // reference these tags in policies like MeshTrafficPermission.
      // `kuma.io/service` tag is mandatory.
      map<string, string> tags = 2 [ (validate.rules).map.min_pairs = 1 ];

      // Health describes the status of an inbound
      message Health {
        // Ready indicates if the data plane proxy is ready to serve the
        // traffic.
        bool ready = 1;
      }

      // Health describes the status of an inbound.
      // If 'health' is nil we consider data plane proxy as healthy.
      // Unhealthy data plane proxies are excluded from Endpoints Discovery
      // Service (EDS). On Kubernetes, it is filled automatically by the control
      // plane if Pod has readiness probe configured. On Universal, it can be
      // set by the external health checking system, but the most common way is
      // to use service probes.
      //
      // See https://kuma.io/docs/latest/documentation/health for more
      // information.
      Health health = 7;

      // ServiceProbe defines parameters for probing service's port
      message ServiceProbe {
        // Interval between consecutive health checks.
        google.protobuf.Duration interval = 1;

        // Maximum time to wait for a health check response.
        google.protobuf.Duration timeout = 2;

        // Number of consecutive unhealthy checks before considering a host
        // unhealthy.
        google.protobuf.UInt32Value unhealthy_threshold = 3;

        // Number of consecutive healthy checks before considering a host
        // healthy.
        google.protobuf.UInt32Value healthy_threshold = 4;

        message Tcp {}
        // Tcp checker tries to establish tcp connection with destination
        Tcp tcp = 5;
      }

      // ServiceProbe defines parameters for probing the service next to
      // sidecar. When service probe is defined, Envoy will periodically health
      // check the application next to it and report the status to the control
      // plane. On Kubernetes, Kuma deployments rely on Kubernetes probes so
      // this is not used.
      //
      // See https://kuma.io/docs/latest/documentation/health for more
      // information.
      ServiceProbe serviceProbe = 8;

      enum State {
        // Inbound is ready to serve the traffic.
        Ready = 0;
        // Inbound is not ready to serve the traffic.
        NotReady = 1;
        // Inbound is not created. It cannot be targeted by policies.
        // However, a data plane proxy receives a certificate with identity of
        // this inbound.
        Ignored = 2;
      }

      // State describes the current state of the listener.
      State state = 9;

      // Name adds another way of referencing this port, usable with MeshService
      string name = 10;
    }

    // Outbound describes a service consumed by the data plane proxy.
    // For every defined Outbound there is a corresponding Envoy Listener.
    message Outbound {
      // IP on which the consumed service will be available to this data plane
      // proxy. On Kubernetes, it's usually ClusterIP of a Service or PodIP of a
      // Headless Service. Defaults to 127.0.0.1
      string address = 3;

      // Port on which the consumed service will be available to this data plane
      // proxy. When transparent proxying is not used, Envoy will bind to this
      // port.
      uint32 port = 4;

      // Tags of consumed data plane proxies.
      // `kuma.io/service` tag is required.
      // These tags can then be referenced in `destinations` section of policies
      // like TrafficRoute or in `to` section in policies like MeshAccessLog. It
      // is recommended to only use `kuma.io/service`. If you need to consume
      // specific data plane proxy of a service (for example: `version=v2`) the
      // better practice is to use TrafficRoute.
      map<string, string> tags = 5;

      // BackendRef is a way to target MeshService.
      // Experimental. Do not use on production yet.
      BackendRef backendRef = 6;

      message BackendRef {
        // Kind is a type of the object to target. Allowed: MeshService
        string kind = 1;
        // Name of the targeted object
        string name = 2;
        // Port of the targeted object. Required when kind is MeshService.
        uint32 port = 3;
      }
    }

    // Gateway describes a service that ingress should not be proxied.
    message Gateway {
      enum GatewayType {
        // A `DELEGATED` gateway is an independently deployed proxy that
        // receives inbound traffic that is not proxied by Kuma, and
        // it sends outbound traffic into the data plane proxy.
        DELEGATED = 0;
        // The `BUILTIN` gateway type configures data plane proxy itself as a
        // gateway.
        BUILTIN = 1;
      }

      // Tags associated with a gateway of this data plane to, e.g.
      // `kuma.io/service=gateway`, `env=prod`. `kuma.io/service` tag is
      // mandatory.
      map<string, string> tags = 1 [ (validate.rules).map.min_pairs = 1 ];

      // Type of gateway this data plane proxy manages.
      // There are two types: `DELEGATED` and `BUILTIN`. Defaults to
      // `DELEGATED`.
      //
      // A `DELEGATED` gateway is an independently deployed proxy (e.g., Kong,
      // Contour, etc) that receives inbound traffic that is not proxied by
      // Kuma, and it sends outbound traffic into the data plane proxy.
      //
      // The `BUILTIN` gateway type causes the data plane proxy itself to be
      // configured as a gateway.
      //
      // See https://kuma.io/docs/latest/explore/gateway/ for more information.
      GatewayType type = 2;
    }

    // TransparentProxying describes configuration for transparent proxying.
    message TransparentProxying {
      enum IpFamilyMode {
        // This value is to support backward compatibility and should not be
        // used in new data plane objects.
        UnSpecified = 0;
        // Enables transparent proxying for both IPv4 and IPv6 traffic, This is
        // the default.
        DualStack = 1;
        // Enables transparent proxying for IPv4 traffic only.
        IPv4 = 2;
        // Enables transparent proxying for IPv6 traffic only. This mode is to
        // be supported in the future.
        IPv6 = 3;
      }

      // Port on which all inbound traffic is being transparently redirected.
      uint32 redirect_port_inbound = 1
          [ (validate.rules).uint32 = {lte : 65535} ];

      // Port on which all outbound traffic is being transparently redirected.
      uint32 redirect_port_outbound = 2
          [ (validate.rules).uint32 = {lte : 65535} ];

      // List of services that will be accessed directly via IP:PORT
      // Use `*` to indicate direct access to every service in the Mesh.
      // Using `*` to directly access every service is a resource-intensive
      // operation, use it only if needed.
      repeated string direct_access_services = 3;

      // Port on which all IPv6 inbound traffic is being transparently
      // redirected.
      uint32 redirect_port_inbound_v6 = 4
          [ (validate.rules).uint32 = {lte : 65535} ];

      // List of reachable services (represented by the value of
      // `kuma.io/service`) via transparent proxying. Setting an explicit list
      // can dramatically improve the performance of the mesh. If not specified,
      // all services in the mesh are reachable.
      repeated string reachable_services = 5;

      // The IP family mode to enable for. Can be "IPv4" or "DualStack".
<<<<<<< HEAD
      IpFamilyMode ip_family_mode  = 6;
      message ReachableBackendRef {
        // Type of the backend: MeshService or MeshExternalService
        //  +required
        string kind = 1;
        // Name of the backend.
        //  +optional
        string name = 2;
        // Namespace of the backend. Might be empty
        //  +optional
        string namespace = 3;
        // Port of the backend.
        //  +optional
        google.protobuf.UInt32Value port = 4;
        // Labels used to select backends
        //  +optional
        map<string, string> labels = 5;
    }
    // List of reachable backend refs via transparent proxy when running with 
    // MeshExternalService and MeshService. Setting an explicit list
    // can dramatically improve the performance of the mesh. If not specified,
    // all services in the mesh are reachable.
    repeated ReachableBackendRef reachable_backend_refs = 7;
=======
      IpFamilyMode ip_family_mode = 6;
>>>>>>> d62ab229
    }

    // Gateway describes a configuration of the gateway of the data plane proxy.
    Gateway gateway = 3;

    // Inbound describes a list of inbound interfaces of the data plane proxy.
    //
    // Inbound describes a service implemented by the data plane proxy.
    // All incoming traffic to a data plane proxy is going through inbound
    // listeners. For every defined Inbound there is a corresponding Envoy
    // Listener.
    repeated Inbound inbound = 1;

    // Outbound describes a list of services consumed by the data plane proxy.
    // For every defined Outbound, there is a corresponding Envoy Listener.
    repeated Outbound outbound = 2;

    // TransparentProxying describes the configuration for transparent proxying.
    // It is used by default on Kubernetes.
    TransparentProxying transparent_proxying = 4;

    // Admin describes configuration related to Envoy Admin API.
    // Due to security, all the Envoy Admin endpoints are exposed only on
    // localhost. Additionally, Envoy will expose `/ready` endpoint on
    // `networking.address` for health checking systems to be able to check the
    // state of Envoy. The rest of the endpoints exposed on `networking.address`
    // are always protected by mTLS and only meant to be consumed internally by
    // the control plane.
    EnvoyAdmin admin = 8;
  }

  // Networking describes inbound and outbound interfaces of the data plane
  // proxy.
  Networking networking = 1;

  // Configuration for metrics that should be collected and exposed by the
  // data plane proxy.
  //
  // Settings defined here will override their respective defaults
  // defined at a Mesh level.
  MetricsBackend metrics = 2;

  message Probes {
    // Port on which the probe endpoints will be exposed. This cannot overlap
    // with any other ports.
    uint32 port = 1;

    message Endpoint {
      // Inbound port is a port of the application from which we expose the
      // endpoint.
      uint32 inbound_port = 1;
      // Inbound path is a path of the application from which we expose the
      // endpoint. It is recommended to be as specific as possible.
      string inbound_path = 2;
      // Path is a path on which we expose inbound path on the probes port.
      string path = 3;
    }

    // List of endpoints to expose without mTLS.
    repeated Endpoint endpoints = 2;
  }

  // Probes describe a list of endpoints that will be exposed without mTLS.
  // This is useful to expose the health endpoints of the application so the
  // orchestration system (e.g. Kubernetes) can still health check the
  // application.
  //
  // See
  // https://kuma.io/docs/latest/policies/service-health-probes/#virtual-probes
  // for more information.
  Probes probes = 3;
}<|MERGE_RESOLUTION|>--- conflicted
+++ resolved
@@ -267,8 +267,7 @@
       repeated string reachable_services = 5;
 
       // The IP family mode to enable for. Can be "IPv4" or "DualStack".
-<<<<<<< HEAD
-      IpFamilyMode ip_family_mode  = 6;
+      IpFamilyMode ip_family_mode = 6;
       message ReachableBackendRef {
         // Type of the backend: MeshService or MeshExternalService
         //  +required
@@ -285,15 +284,12 @@
         // Labels used to select backends
         //  +optional
         map<string, string> labels = 5;
-    }
-    // List of reachable backend refs via transparent proxy when running with 
-    // MeshExternalService and MeshService. Setting an explicit list
-    // can dramatically improve the performance of the mesh. If not specified,
-    // all services in the mesh are reachable.
-    repeated ReachableBackendRef reachable_backend_refs = 7;
-=======
-      IpFamilyMode ip_family_mode = 6;
->>>>>>> d62ab229
+      }
+      // List of reachable backend refs via transparent proxy when running with
+      // MeshExternalService and MeshService. Setting an explicit list
+      // can dramatically improve the performance of the mesh. If not specified,
+      // all services in the mesh are reachable.
+      repeated ReachableBackendRef reachable_backend_refs = 7;
     }
 
     // Gateway describes a configuration of the gateway of the data plane proxy.
