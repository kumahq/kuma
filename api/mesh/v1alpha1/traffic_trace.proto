syntax = "proto3";

package kuma.mesh.v1alpha1;

option go_package = "github.com/kumahq/kuma/api/mesh/v1alpha1";

import "mesh/options.proto";
import "mesh/v1alpha1/selector.proto";
import "config.proto";

option (doc.config) = {
  type : Policy,
  name : "TrafficTrace",
  file_name : "traffic-trace"
};

// TrafficTrace defines trace configuration for selected dataplanes.
message TrafficTrace {

  option (kuma.mesh.resource).name = "TrafficTraceResource";
  option (kuma.mesh.resource).type = "TrafficTrace";
  option (kuma.mesh.resource).package = "mesh";
<<<<<<< HEAD
  option (kuma.mesh.resource).kds.send_to_zone = true;
  option (kuma.mesh.ws).name = "traffic-trace";
=======
  option (kuma.mesh.resource).ws.name = "traffic-trace";
>>>>>>> aa0bd89a

  // List of selectors to match dataplanes.
  repeated Selector selectors = 1;

  // Configuration defines settings of the tracing.
  message Conf {
    // Backend defined in the Mesh entity.
    string backend = 1;
  }

  // Configuration of the tracing.
  Conf conf = 3;
}<|MERGE_RESOLUTION|>--- conflicted
+++ resolved
@@ -20,12 +20,8 @@
   option (kuma.mesh.resource).name = "TrafficTraceResource";
   option (kuma.mesh.resource).type = "TrafficTrace";
   option (kuma.mesh.resource).package = "mesh";
-<<<<<<< HEAD
   option (kuma.mesh.resource).kds.send_to_zone = true;
-  option (kuma.mesh.ws).name = "traffic-trace";
-=======
   option (kuma.mesh.resource).ws.name = "traffic-trace";
->>>>>>> aa0bd89a
 
   // List of selectors to match dataplanes.
   repeated Selector selectors = 1;
