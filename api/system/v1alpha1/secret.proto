--- conflicted
+++ resolved
@@ -14,14 +14,9 @@
   option (kuma.mesh.resource).type = "Secret";
   option (kuma.mesh.resource).package = "system";
   option (kuma.mesh.resource).skip_validation = true;
-<<<<<<< HEAD
-  option (kuma.mesh.ws).name = "secret";
   option (kuma.mesh.resource).kds.send_to_zone = true;
-  option (kuma.mesh.ws).admin_only = true;
-=======
   option (kuma.mesh.resource).ws.name = "secret";
   option (kuma.mesh.resource).ws.admin_only = true;
->>>>>>> aa0bd89a
 
   // Value of the secret
   google.protobuf.BytesValue data = 1;
