module github.com/kumahq/kuma

go 1.18

require (
	cirello.io/pglock v1.9.0
	github.com/Masterminds/semver/v3 v3.1.1
	github.com/Masterminds/sprig v2.22.0+incompatible
	github.com/Nordix/simple-ipam v1.0.0
	github.com/asaskevich/govalidator v0.0.0-20210307081110-f21760c49a8d
	github.com/cncf/xds/go v0.0.0-20220314180256-7f1daf1720fc
	github.com/containerd/cgroups v1.0.4
	github.com/containernetworking/cni v1.1.2
	github.com/containernetworking/plugins v1.1.1
	github.com/emicklei/go-restful/v3 v3.9.0
	github.com/envoyproxy/go-control-plane v0.10.3
	github.com/envoyproxy/protoc-gen-validate v0.6.8
	github.com/evanphx/json-patch/v5 v5.6.0
	github.com/ghodss/yaml v1.0.0
	github.com/go-logr/logr v1.2.3
	github.com/go-logr/zapr v1.2.3
	github.com/golang-jwt/jwt/v4 v4.4.2
	github.com/golang-migrate/migrate/v4 v4.15.2
	github.com/golang/protobuf v1.5.2
	github.com/google/go-cmp v0.5.9
	github.com/google/uuid v1.3.0
	github.com/grpc-ecosystem/go-grpc-prometheus v1.2.0
	github.com/gruntwork-io/terratest v0.40.22
	github.com/hoisie/mustache v0.0.0-20160804235033-6375acf62c69
	github.com/kelseyhightower/envconfig v1.4.0
	github.com/kumahq/kuma-net v0.6.0
	github.com/kumahq/protoc-gen-kumadoc v0.3.1
	github.com/lib/pq v1.10.7
	github.com/miekg/dns v1.1.50
	github.com/natefinch/atomic v1.0.1
	github.com/onsi/ginkgo/v2 v2.2.0
	github.com/onsi/gomega v1.20.2
	github.com/operator-framework/operator-lib v0.11.0
	github.com/patrickmn/go-cache v2.1.0+incompatible
	github.com/pkg/errors v0.9.1
	github.com/prometheus/client_golang v1.13.0
	github.com/prometheus/client_model v0.2.0
	github.com/prometheus/common v0.37.0
	github.com/prometheus/prometheus v0.38.0
	github.com/sethvargo/go-retry v0.2.3
	github.com/slok/go-http-metrics v0.10.0
	github.com/soheilhy/cmux v0.1.5
	github.com/spf13/cobra v1.5.0
	github.com/spf13/viper v1.13.0
	github.com/spiffe/go-spiffe v0.0.0-20190820222348-6adcf1eecbcc
	github.com/testcontainers/testcontainers-go v0.14.0
	go.uber.org/multierr v1.8.0
	go.uber.org/zap v1.23.0
	golang.org/x/exp v0.0.0-20220407100705-7b9b53b0aca4
	golang.org/x/net v0.0.0-20220907135653-1e95f45603a7
	golang.org/x/sync v0.0.0-20220722155255-886fb9371eb4
	golang.org/x/sys v0.0.0-20220908150016-7ac13a9a928d
	golang.org/x/text v0.3.7
	golang.org/x/time v0.0.0-20220722155302-e5dcc9cfc0b9
	google.golang.org/genproto v0.0.0-20220808204814-fd01256a5276
	google.golang.org/grpc v1.49.0
	google.golang.org/protobuf v1.28.1
	gopkg.in/natefinch/lumberjack.v2 v2.0.0
	gopkg.in/yaml.v2 v2.4.0
	helm.sh/helm/v3 v3.8.1
	istio.io/pkg v0.0.0-20201202160453-b7f8c8c88ca3
	k8s.io/api v0.25.1
	k8s.io/apiextensions-apiserver v0.25.1
	k8s.io/apimachinery v0.25.1
	k8s.io/client-go v0.25.1
	k8s.io/utils v0.0.0-20220728103510-ee6ede2d64ed
	sigs.k8s.io/controller-runtime v0.13.0
	sigs.k8s.io/controller-tools v0.9.2
	sigs.k8s.io/gateway-api v0.5.0
	sigs.k8s.io/testing_frameworks v0.1.2
)

require (
	cloud.google.com/go/compute v1.7.0 // indirect
	github.com/Azure/go-ansiterm v0.0.0-20210617225240-d185dfc1b5a1 // indirect
	github.com/Azure/go-autorest v14.2.0+incompatible // indirect
	github.com/Azure/go-autorest/autorest v0.11.28 // indirect
	github.com/Azure/go-autorest/autorest/adal v0.9.21 // indirect
	github.com/Azure/go-autorest/autorest/date v0.3.0 // indirect
	github.com/Azure/go-autorest/logger v0.2.1 // indirect
	github.com/Azure/go-autorest/tracing v0.6.0 // indirect
	github.com/BurntSushi/toml v0.4.1 // indirect
	github.com/Masterminds/goutils v1.1.1 // indirect
	github.com/Masterminds/semver v1.5.0 // indirect
	github.com/Masterminds/sprig/v3 v3.2.2 // indirect
	github.com/Microsoft/go-winio v0.5.2 // indirect
	github.com/Microsoft/hcsshim v0.9.4 // indirect
	github.com/PuerkitoBio/purell v1.1.1 // indirect
	github.com/PuerkitoBio/urlesc v0.0.0-20170810143723-de5bf2ad4578 // indirect
	github.com/aws/aws-sdk-go v1.44.72 // indirect
	github.com/beorn7/perks v1.0.1 // indirect
	github.com/boombuler/barcode v1.0.1-0.20190219062509-6c824513bacc // indirect
	github.com/cenkalti/backoff/v4 v4.1.3 // indirect
	github.com/census-instrumentation/opencensus-proto v0.3.0 // indirect
	github.com/cespare/xxhash/v2 v2.1.2 // indirect
	github.com/cilium/ebpf v0.9.1 // indirect
	github.com/containerd/containerd v1.6.8 // indirect
	github.com/coreos/go-systemd/v22 v22.3.2 // indirect
	github.com/cpuguy83/go-md2man/v2 v2.0.2 // indirect
	github.com/cyphar/filepath-securejoin v0.2.3 // indirect
	github.com/davecgh/go-spew v1.1.1 // indirect
	github.com/docker/distribution v2.8.1+incompatible // indirect
	github.com/docker/docker v20.10.17+incompatible // indirect
	github.com/docker/go-connections v0.4.0 // indirect
	github.com/docker/go-units v0.5.0 // indirect
	github.com/evanphx/json-patch v4.12.0+incompatible // indirect
	github.com/fatih/color v1.13.0 // indirect
	github.com/fsnotify/fsnotify v1.5.4 // indirect
	github.com/go-errors/errors v1.4.2 // indirect
	github.com/go-openapi/jsonpointer v0.19.5 // indirect
	github.com/go-openapi/jsonreference v0.19.6 // indirect
	github.com/go-openapi/swag v0.21.1 // indirect
	github.com/go-sql-driver/mysql v1.6.0 // indirect
	github.com/gobuffalo/flect v0.2.5 // indirect
	github.com/gobwas/glob v0.2.3 // indirect
	github.com/godbus/dbus/v5 v5.0.6 // indirect
	github.com/gogo/protobuf v1.3.2 // indirect
	github.com/golang/groupcache v0.0.0-20210331224755-41bb18bfe9da // indirect
	github.com/google/gnostic v0.5.7-v3refs // indirect
	github.com/google/gofuzz v1.2.0 // indirect
	github.com/grafana/regexp v0.0.0-20220304095617-2e8d9baf4ac2 // indirect
	github.com/gruntwork-io/go-commons v0.8.0 // indirect
	github.com/hashicorp/errwrap v1.1.0 // indirect
	github.com/hashicorp/go-multierror v1.1.1 // indirect
	github.com/hashicorp/hcl v1.0.1-0.20190430135223-99e2f22d1c94 // indirect
	github.com/huandu/xstrings v1.3.2 // indirect
	github.com/imdario/mergo v0.3.12 // indirect
	github.com/inconshreveable/mousetrap v1.0.0 // indirect
	github.com/jmespath/go-jmespath v0.4.0 // indirect
	github.com/josharian/intern v1.0.0 // indirect
	github.com/jpillora/backoff v1.0.0 // indirect
	github.com/json-iterator/go v1.1.12 // indirect
	github.com/magiconair/properties v1.8.6 // indirect
	github.com/mailru/easyjson v0.7.7 // indirect
	github.com/mattn/go-colorable v0.1.12 // indirect
	github.com/mattn/go-isatty v0.0.14 // indirect
	github.com/mattn/go-zglob v0.0.2-0.20190814121620-e3c945676326 // indirect
	github.com/matttproud/golang_protobuf_extensions v1.0.2-0.20181231171920-c182affec369 // indirect
	github.com/mitchellh/copystructure v1.2.0 // indirect
	github.com/mitchellh/go-homedir v1.1.0 // indirect
	github.com/mitchellh/mapstructure v1.5.0 // indirect
	github.com/mitchellh/reflectwalk v1.0.2 // indirect
	github.com/moby/spdystream v0.2.0 // indirect
	github.com/moby/sys/mount v0.3.3 // indirect
	github.com/moby/sys/mountinfo v0.6.2 // indirect
	github.com/moby/term v0.0.0-20210619224110-3f7ff695adc6 // indirect
	github.com/modern-go/concurrent v0.0.0-20180306012644-bacd9c7ef1dd // indirect
	github.com/modern-go/reflect2 v1.0.2 // indirect
	github.com/morikuni/aec v1.0.0 // indirect
	github.com/munnerz/goautoneg v0.0.0-20191010083416-a7dc8b61c822 // indirect
	github.com/mwitkow/go-conntrack v0.0.0-20190716064945-2f068394615f // indirect
	github.com/natefinch/lumberjack v2.0.0+incompatible // indirect
	github.com/opencontainers/go-digest v1.0.0 // indirect
	github.com/opencontainers/image-spec v1.0.3-0.20211202183452-c5a74bcca799 // indirect
	github.com/opencontainers/runc v1.1.3 // indirect
	github.com/opencontainers/runtime-spec v1.0.3-0.20210326190908-1c3f411f0417 // indirect
	github.com/pelletier/go-toml v1.9.5 // indirect
	github.com/pelletier/go-toml/v2 v2.0.5 // indirect
	github.com/pmezard/go-difflib v1.0.0 // indirect
	github.com/pquerna/otp v1.2.0 // indirect
	github.com/prometheus/procfs v0.8.0 // indirect
	github.com/russross/blackfriday/v2 v2.1.0 // indirect
	github.com/shopspring/decimal v1.2.0 // indirect
	github.com/sirupsen/logrus v1.8.1 // indirect
	github.com/spf13/afero v1.9.2 // indirect
	github.com/spf13/cast v1.5.0 // indirect
	github.com/spf13/jwalterweatherman v1.1.0 // indirect
	github.com/spf13/pflag v1.0.5 // indirect
	github.com/stretchr/testify v1.8.0 // indirect
	github.com/subosito/gotenv v1.4.1 // indirect
	github.com/urfave/cli v1.22.2 // indirect
	github.com/vishvananda/netlink v1.2.1-beta.2 // indirect
	github.com/vishvananda/netns v0.0.0-20211101163701-50045581ed74 // indirect
	github.com/xeipuuv/gojsonpointer v0.0.0-20190905194746-02993c407bfb // indirect
	github.com/xeipuuv/gojsonreference v0.0.0-20180127040603-bd5ef7bd5415 // indirect
	github.com/xeipuuv/gojsonschema v1.2.0 // indirect
	go.opencensus.io v0.23.0 // indirect
	go.uber.org/atomic v1.9.0 // indirect
	golang.org/x/crypto v0.0.0-20220722155217-630584e8d5aa // indirect
	golang.org/x/mod v0.6.0-dev.0.20220419223038-86c51ed26bb4 // indirect
	golang.org/x/oauth2 v0.0.0-20220808172628-8227340efae7 // indirect
	golang.org/x/term v0.0.0-20220526004731-065cf7ba2467 // indirect
	golang.org/x/tools v0.1.12 // indirect
	gomodules.xyz/jsonpatch/v2 v2.2.0 // indirect
	google.golang.org/appengine v1.6.7 // indirect
	gopkg.in/inf.v0 v0.9.1 // indirect
	gopkg.in/ini.v1 v1.67.0 // indirect
	gopkg.in/yaml.v3 v3.0.1 // indirect
<<<<<<< HEAD
	gotest.tools/v3 v3.1.0 // indirect
	k8s.io/component-base v0.25.1 // indirect
=======
	gotest.tools/v3 v3.3.0 // indirect
	k8s.io/component-base v0.25.0 // indirect
>>>>>>> c6f09283
	k8s.io/klog/v2 v2.70.1 // indirect
	k8s.io/kube-openapi v0.0.0-20220803162953-67bda5d908f1 // indirect
	sigs.k8s.io/json v0.0.0-20220713155537-f223a00ba0e2 // indirect
	sigs.k8s.io/structured-merge-diff/v4 v4.2.3 // indirect
	sigs.k8s.io/yaml v1.3.0 // indirect
)

replace sigs.k8s.io/gateway-api => github.com/kumahq/gateway-api v0.0.0-20220822185518-e8a3f0be778b<|MERGE_RESOLUTION|>--- conflicted
+++ resolved
@@ -191,13 +191,8 @@
 	gopkg.in/inf.v0 v0.9.1 // indirect
 	gopkg.in/ini.v1 v1.67.0 // indirect
 	gopkg.in/yaml.v3 v3.0.1 // indirect
-<<<<<<< HEAD
-	gotest.tools/v3 v3.1.0 // indirect
+	gotest.tools/v3 v3.3.0 // indirect
 	k8s.io/component-base v0.25.1 // indirect
-=======
-	gotest.tools/v3 v3.3.0 // indirect
-	k8s.io/component-base v0.25.0 // indirect
->>>>>>> c6f09283
 	k8s.io/klog/v2 v2.70.1 // indirect
 	k8s.io/kube-openapi v0.0.0-20220803162953-67bda5d908f1 // indirect
 	sigs.k8s.io/json v0.0.0-20220713155537-f223a00ba0e2 // indirect
