--- conflicted
+++ resolved
@@ -1,10 +1,7 @@
 module github.com/kumahq/kuma
 
-<<<<<<< HEAD
-go 1.22.2
-=======
-go 1.21.11
->>>>>>> 7e578034
+
+go 1.22.5
 
 require (
 	cirello.io/pglock v1.14.2
