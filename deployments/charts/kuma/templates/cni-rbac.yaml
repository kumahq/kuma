--- conflicted
+++ resolved
@@ -51,12 +51,7 @@
     name: {{ include "kuma.name" $root }}-cni
     namespace: {{ $root.Release.Namespace }}
 {{- end }}
-<<<<<<< HEAD
-{{- end }}
-{{- if eq (len .Values.enabledNamespaces) 0 }}
-=======
 {{- else }}
->>>>>>> 8b2da656
 ---
 apiVersion: rbac.authorization.k8s.io/v1
 kind: ClusterRoleBinding
@@ -73,8 +68,5 @@
     name: {{ include "kuma.name" . }}-cni
     namespace: {{ .Values.cni.namespace }}
 {{- end }}
-<<<<<<< HEAD
 {{- end }}
-=======
->>>>>>> 8b2da656
 {{- end }}