{{- if and (eq .Values.controlPlane.mode "global") .Values.controlPlane.globalZoneSyncService.enabled }}
apiVersion: v1
kind: Service
metadata:
  name: {{ include "kuma.controlPlane.globalZoneSync.serviceName" . }}
  namespace: {{ .Release.Namespace }}
  annotations:
    {{- range $key, $value := .Values.controlPlane.globalZoneSyncService.annotations }}
      {{ $key }}: {{ $value | quote }}
    {{- end }}
  labels: {{ include "kuma.cpLabels" . | nindent 4 }}
spec:
  type: {{ .Values.controlPlane.globalZoneSyncService.type }}
  {{- if .Values.controlPlane.globalZoneSyncService.loadBalancerIP }}
  loadBalancerIP: {{ .Values.controlPlane.globalZoneSyncService.loadBalancerIP }}
  {{- end }}
  ports:
    - port: {{ .Values.controlPlane.globalZoneSyncService.port }}
<<<<<<< HEAD
      appProtocol: {{ .Values.controlPlane.globalZoneSyncService.protocol }}
  {{- if eq .Values.controlPlane.globalZoneSyncService.type "NodePort" }}
      nodePort: 30685
  {{- end }}
=======
      appProtocol: grpc
      {{- if and (eq .Values.controlPlane.globalZoneSyncService.type "NodePort") .Values.controlPlane.globalZoneSyncService.nodePort }}
      nodePort: {{ .Values.controlPlane.globalZoneSyncService.nodePort }}
      {{- end }}
>>>>>>> f1e319b1
      name: global-zone-sync
  selector:
    app: {{ include "kuma.name" . }}-control-plane
  {{ include "kuma.selectorLabels" . | nindent 4 }}
{{- end }}<|MERGE_RESOLUTION|>--- conflicted
+++ resolved
@@ -16,17 +16,10 @@
   {{- end }}
   ports:
     - port: {{ .Values.controlPlane.globalZoneSyncService.port }}
-<<<<<<< HEAD
       appProtocol: {{ .Values.controlPlane.globalZoneSyncService.protocol }}
-  {{- if eq .Values.controlPlane.globalZoneSyncService.type "NodePort" }}
-      nodePort: 30685
-  {{- end }}
-=======
-      appProtocol: grpc
       {{- if and (eq .Values.controlPlane.globalZoneSyncService.type "NodePort") .Values.controlPlane.globalZoneSyncService.nodePort }}
       nodePort: {{ .Values.controlPlane.globalZoneSyncService.nodePort }}
       {{- end }}
->>>>>>> f1e319b1
       name: global-zone-sync
   selector:
     app: {{ include "kuma.name" . }}-control-plane
