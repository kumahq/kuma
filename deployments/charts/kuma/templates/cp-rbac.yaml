apiVersion: v1
kind: ServiceAccount
metadata:
  name: {{ include "kuma.name" . }}-control-plane
  namespace: {{ .Release.Namespace }}
  labels:
  {{- include "kuma.labels" . | nindent 4 }}
---
apiVersion: rbac.authorization.k8s.io/v1
kind: ClusterRole
metadata:
  name: {{ include "kuma.name" . }}-control-plane
  labels:
  {{- include "kuma.labels" . | nindent 4 }}
rules:
  - apiGroups:
      - ""
    resources:
      - namespaces
      - pods
      - services
      - configmaps
      - nodes
    verbs:
      - get
      - list
      - watch
  - apiGroups:
      - ""
    resources:
      - events
    verbs:
      - create
      - patch
  - apiGroups:
      - kuma.io
    resources:
      - dataplanes
      - dataplaneinsights
      - meshes
      - zones
      - zoneinsights
<<<<<<< HEAD
      - meshinsights
    verbs:
      - get
      - list
      - watch
      - create
      - update
      - patch
      - delete
  - apiGroups:
      - kuma.io
    resources:
=======
>>>>>>> c4058ee8
      - proxytemplates
      - trafficpermissions
    verbs:
      - get
      - list
      - watch
      - create
      - update
      - patch
      - delete
  - apiGroups:
      - kuma.io
    resources:
      - circuitbreakers
      - externalservices
      - faultinjections
      - healthchecks
      - trafficlogs
      - trafficroutes
      - traffictraces
    verbs:
      - get
      - list
      - watch
      {{- if eq .Values.controlPlane.mode "remote" }}
      - create
      - update
      - patch
      - delete
  {{- end }}
{{- if .Values.cni.enabled }}
  - apiGroups:
      - k8s.cni.cncf.io
    resources:
      - network-attachment-definitions
    verbs:
      - get
      - list
      - watch
      - create
      - delete
{{- end }}
  - apiGroups:
      - ""
    resources:
      - pods/finalizers
    verbs:
      - "*"
  - apiGroups:
      - kuma.io
    resources:
      - meshes/finalizers
    verbs:
      - "*"
  - apiGroups:
      - kuma.io
    resources:
      - dataplanes/finalizers
    verbs:
      - "*"
  # validate k8s token before issueing mTLS cert
  - apiGroups:
      - authentication.k8s.io
    resources:
      - tokenreviews
    verbs:
      - create
---
apiVersion: rbac.authorization.k8s.io/v1
kind: ClusterRoleBinding
metadata:
  name: {{ include "kuma.name" . }}-control-plane
  labels:
  {{- include "kuma.labels" . | nindent 4 }}
roleRef:
  apiGroup: rbac.authorization.k8s.io
  kind: ClusterRole
  name: {{ include "kuma.name" . }}-control-plane
subjects:
  - kind: ServiceAccount
    name: {{ include "kuma.name" . }}-control-plane
    namespace: {{ .Release.Namespace }}
---
apiVersion: rbac.authorization.k8s.io/v1
kind: Role
metadata:
  name: {{ include "kuma.name" . }}-control-plane
  namespace: {{ .Release.Namespace }}
  labels:
  {{- include "kuma.labels" . | nindent 4 }}
rules:
  - apiGroups:
      - ""
    resources:
      - secrets
    verbs:
      - get
      - list
      - watch
      - create
      - update
      - patch
      - delete
  - apiGroups:
      - ""
    resources:
      - configmaps
    verbs:
      - get
      - list
      - watch
      - create
      - update
      - patch
      - delete
---
apiVersion: rbac.authorization.k8s.io/v1
kind: RoleBinding
metadata:
  name: {{ include "kuma.name" . }}-control-plane
  namespace: {{ .Release.Namespace }}
roleRef:
  apiGroup: rbac.authorization.k8s.io
  kind: Role
  name: {{ include "kuma.name" . }}-control-plane
subjects:
  - kind: ServiceAccount
    name: {{ include "kuma.name" . }}-control-plane
    namespace: {{ .Release.Namespace }}<|MERGE_RESOLUTION|>--- conflicted
+++ resolved
@@ -40,21 +40,7 @@
       - meshes
       - zones
       - zoneinsights
-<<<<<<< HEAD
       - meshinsights
-    verbs:
-      - get
-      - list
-      - watch
-      - create
-      - update
-      - patch
-      - delete
-  - apiGroups:
-      - kuma.io
-    resources:
-=======
->>>>>>> c4058ee8
       - proxytemplates
       - trafficpermissions
     verbs:
