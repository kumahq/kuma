{{- if or .Values.skipRBAC .Values.controlPlane.skipRBAC }}
{{- printf "\n# WARNING: RBAC is skipped. If this was intentional, remember to create the necessary resources for control-plane manually.\n" }}
{{- end }}
apiVersion: v1
kind: ServiceAccount
metadata:
  name: {{ include "kuma.name" . }}-control-plane
  namespace: {{ .Release.Namespace }}
  labels: {{ include "kuma.cpLabels" . | nindent 4 }}
{{- with .Values.controlPlane.serviceAccountAnnotations }}
  annotations:
    {{- toYaml . | nindent 4 }}
{{- end }}
{{- with .Values.global.imagePullSecrets }}
imagePullSecrets:
  {{- range . }}
  - name: {{ . | quote }}
  {{- end }}
{{- end }}
{{- if and (not .Values.skipRBAC) (eq .Values.controlPlane.environment "kubernetes") (not .Values.controlPlane.skipRBAC) }}
---
# ClusterRole for cluster-scoped resources and read resources
apiVersion: rbac.authorization.k8s.io/v1
kind: ClusterRole
metadata:
  name: {{ include "kuma.name" . }}-control-plane
  labels: {{ include "kuma.cpLabels" . | nindent 4 }}
rules:
  # Kubernetes resources
  - apiGroups:
      - ""
    resources:
      - namespaces
      - pods
      - nodes
      - services
{{- if .Values.controlPlane.supportGatewaySecretsInAllNamespaces }}
      - secrets
{{- end }}
    verbs:
      - get
      - list
      - watch
  - apiGroups:
      - "discovery.k8s.io"
    resources:
      - endpointslices
    verbs:
      - get
      - list
      - watch
  - apiGroups:
      - "apps"
    resources:
      - deployments
      - replicasets
    verbs:
      - get
      - list
      - watch
  - apiGroups:
      - "batch"
    resources:
      - jobs
    verbs:
      - get
      - list
      - watch
  - apiGroups: # Gateway API
      - gateway.networking.k8s.io
    resources:
      - gateways
      - referencegrants
      - httproutes
    verbs:
<<<<<<< HEAD
      - get
      - list
      - watch
  - apiGroups:
      - gateway.networking.k8s.io
    resources:
      - gatewayclasses # ClusterScope
    verbs:
      - create
      - delete
=======
>>>>>>> 8b2da656
      - get
      - list
      - watch
  - apiGroups:
      - gateway.networking.k8s.io
    resources:
<<<<<<< HEAD
      - gatewayclasses/status # ClusterScope
=======
      - gatewayclasses # ClusterScope
>>>>>>> 8b2da656
    verbs:
      - create
      - delete
      - get
      - list
      - patch
      - update
<<<<<<< HEAD
  - apiGroups: # Kuma resources
      - kuma.io
    resources: ["*"]
    verbs:
      - get
      - list
      - watch
      - create
      - update
      - patch
      - delete
  {{- if .Values.cni.enabled }}
  - apiGroups:
      - k8s.cni.cncf.io
    resources:
      - network-attachment-definitions
    verbs:
      - get
      - list
      - watch
  - apiGroups:
      - apiextensions.k8s.io
    resources:
      - customresourcedefinitions
    verbs:
      - get
      - list
      - watch
  - apiGroups: # required for taint controller
      - ""
    resources:
      - nodes
    verbs:
      - update
  {{- end }}
  # validate k8s token before issuing mTLS cert
=======
      - watch
  - apiGroups:
      - gateway.networking.k8s.io
    resources:
      - gatewayclasses/status # ClusterScope
    verbs:
      - get
      - patch
      - update
>>>>>>> 8b2da656
  - apiGroups:
      - authentication.k8s.io
    resources:
      - tokenreviews
    verbs:
      - create
---
apiVersion: rbac.authorization.k8s.io/v1
kind: ClusterRoleBinding
metadata:
  name: {{ include "kuma.name" . }}-control-plane
  labels: {{ include "kuma.cpLabels" . | nindent 4 }}
roleRef:
  apiGroup: rbac.authorization.k8s.io
  kind: ClusterRole
  name: {{ include "kuma.name" . }}-control-plane
subjects:
  - kind: ServiceAccount
    name: {{ include "kuma.name" . }}-control-plane
    namespace: {{ .Release.Namespace }}
---
# ClusterRole for namespaces-scoped resource with write permissions
apiVersion: rbac.authorization.k8s.io/v1
kind: ClusterRole
metadata:
  name: {{ include "kuma.name" . }}-control-plane-writer
  labels: {{ include "kuma.cpLabels" . | nindent 4 }}
rules:
  - apiGroups:
      - ""
    resources:
      - events
    verbs:
      - create
      - patch
<<<<<<< HEAD
  - apiGroups:
    # required by MeshGateway
      - "apps"
    resources:
      - deployments
      - replicasets
    verbs:
      - create
      - delete
      - get
      - list
      - patch
      - update
      - watch
=======
      - update
  {{- if .Values.cni.enabled }}
>>>>>>> 8b2da656
  - apiGroups:
      - "batch"
    resources:
      - jobs
    verbs:
      - get
      - list
      - watch
  - apiGroups:
    # required by MeshGateway
      - ""
    resources:
      - services
    verbs:
      - get
      - delete
      - list
      - watch
<<<<<<< HEAD
      - create
      - update
      - patch
  - apiGroups:
=======
  {{- if.Values.cni.taintController.enabled }}
  - apiGroups: # required for taint controller
>>>>>>> 8b2da656
      - ""
    resources:
      - pods/finalizers
    verbs:
      - get
      - patch
      - update
<<<<<<< HEAD
  - apiGroups:
    # Gateway API
      - gateway.networking.k8s.io
    resources:
      - gateways
      - referencegrants
      - httproutes
    verbs:
      - create
      - delete
      - get
      - list
      - patch
      - update
      - watch
=======
  {{- end }}
  {{- end }}
  # validate k8s token before issuing mTLS cert
>>>>>>> 8b2da656
  - apiGroups:
      - gateway.networking.k8s.io
    resources:
      - gateways/status
      - httproutes/status
    verbs:
      - get
      - patch
      - update
  {{- if .Values.cni.enabled }}
  - apiGroups:
      - k8s.cni.cncf.io
    resources:
      - network-attachment-definitions
    verbs:
      - create
      - delete
  {{- end }}
{{- if gt (len .Values.enabledNamespaces) 0 }}
{{- $root := . }}
{{- range $element := .Values.enabledNamespaces }}
---
apiVersion: rbac.authorization.k8s.io/v1
kind: RoleBinding
metadata:
  name: {{ include "kuma.name" $root }}-control-plane-writer
  labels: {{ include "kuma.cpLabels" $root | nindent 4 }}
  namespace: {{ $element }}
roleRef:
  apiGroup: rbac.authorization.k8s.io
  kind: ClusterRole
  name: {{ include "kuma.name" $root }}-control-plane-writer
subjects:
  - kind: ServiceAccount
    name: {{ include "kuma.name" $root }}-control-plane
    namespace: {{ $root.Release.Namespace }}
{{- end }}
{{- end }}
{{- if eq (len .Values.enabledNamespaces) 0 }}
---
apiVersion: rbac.authorization.k8s.io/v1
kind: ClusterRoleBinding
metadata:
  name: {{ include "kuma.name" . }}-control-plane-writer
  labels: {{ include "kuma.cpLabels" . | nindent 4 }}
roleRef:
  apiGroup: rbac.authorization.k8s.io
  kind: ClusterRole
  name: {{ include "kuma.name" . }}-control-plane-writer
subjects:
  - kind: ServiceAccount
    name: {{ include "kuma.name" . }}-control-plane
    namespace: {{ .Release.Namespace }}
{{- end }}
---
# Role for control-plane required resources
apiVersion: rbac.authorization.k8s.io/v1
kind: Role
metadata:
  name: {{ include "kuma.name" . }}-control-plane
  namespace: {{ .Release.Namespace }}
  labels: {{ include "kuma.cpLabels" . | nindent 4 }}
rules:
  - apiGroups:
      - coordination.k8s.io
    resources:
      - leases
    verbs:
      - get
      - list
      - watch
      - create
      - update
      - patch
      - delete
  - apiGroups:
      - ""
    resources:
      - configmaps
      - secrets
    verbs:
      - get
      - delete
      - list
      - watch
      - create
      - update
      - patch
  - apiGroups:
      - ""
    resources:
      - events
    verbs:
      - create
      - patch
  # leader-for-life election deletes Pods in some circumstances
  - apiGroups:
      - ""
    resources:
      - pods
    verbs:
      - delete
  - apiGroups:
      - gateway.networking.k8s.io
    resources:
      - gateways
      - referencegrants
      - httproutes
    verbs:
      - create
      - delete
      - get
      - list
      - patch
      - update
      - watch
  - apiGroups:
      - gateway.networking.k8s.io
    resources:
      - gateways/status
      - httproutes/status
    verbs:
      - get
      - patch
      - update
  {{- if .Values.cni.enabled }}
  - apiGroups:
      - k8s.cni.cncf.io
    resources:
      - network-attachment-definitions
    verbs:
      - get
      - list
      - watch
      - create
      - delete
  {{- end }}
---
apiVersion: rbac.authorization.k8s.io/v1
kind: RoleBinding
metadata:
  name: {{ include "kuma.name" . }}-control-plane
  namespace: {{ .Release.Namespace }}
  labels: {{ include "kuma.cpLabels" . | nindent 4 }}
roleRef:
  apiGroup: rbac.authorization.k8s.io
  kind: Role
  name: {{ include "kuma.name" . }}-control-plane
subjects:
  - kind: ServiceAccount
    name: {{ include "kuma.name" . }}-control-plane
    namespace: {{ .Release.Namespace }}
---
apiVersion: rbac.authorization.k8s.io/v1
kind: ClusterRole
metadata:
  name: {{ include "kuma.name" . }}-control-plane-writer
  labels: {{ include "kuma.cpLabels" . | nindent 4 }}
rules:
  - apiGroups:
      - ""
    resources:
      - events
    verbs:
      - create
      - patch
  - apiGroups:
    # required by MeshGateway
      - "apps"
    resources:
      - deployments
      - replicasets
    verbs:
      - create
      - delete
      - get
      - list
      - patch
      - update
      - watch
  - apiGroups:
      - "batch"
    resources:
      - jobs
    verbs:
      - get
      - list
      - watch
  - apiGroups:
    # required by MeshGateway
      - ""
    resources:
      - services
    verbs:
      - get
      - delete
      - list
      - watch
      - create
      - update
      - patch
  - apiGroups:
      - ""
    resources:
      - pods/finalizers
    verbs:
      - get
      - patch
      - update
  - apiGroups:
    # Gateway API
      - gateway.networking.k8s.io
    resources:
      - gateways
      - referencegrants
      - httproutes
    verbs:
      - create
      - delete
      - get
      - list
      - patch
      - update
      - watch
  - apiGroups:
      - gateway.networking.k8s.io
    resources:
      - gateways/status
      - httproutes/status
    verbs:
      - get
      - patch
      - update
  {{- if .Values.cni.enabled }}
  - apiGroups:
      - k8s.cni.cncf.io
    resources:
      - network-attachment-definitions
    verbs:
      - create
      - delete
  {{- end }}
{{- if gt (len .Values.enabledNamespaces) 0 }}
{{- $root := . }}
{{- range $element := .Values.enabledNamespaces }}
---
apiVersion: rbac.authorization.k8s.io/v1
kind: RoleBinding
metadata:
  name: {{ include "kuma.name" $root }}-control-plane-writer
  labels: {{ include "kuma.cpLabels" $root | nindent 4 }}
  namespace: {{ $element }}
roleRef:
  apiGroup: rbac.authorization.k8s.io
  kind: ClusterRole
  name: {{ include "kuma.name" $root }}-control-plane-writer
subjects:
  - kind: ServiceAccount
    name: {{ include "kuma.name" $root }}-control-plane
    namespace: {{ $root.Release.Namespace }}
{{- end }}
{{- end }}
{{- if eq (len .Values.enabledNamespaces) 0 }}
---
apiVersion: rbac.authorization.k8s.io/v1
kind: ClusterRoleBinding
metadata:
  name: {{ include "kuma.name" . }}-control-plane-writer
  labels: {{ include "kuma.cpLabels" . | nindent 4 }}
roleRef:
  apiGroup: rbac.authorization.k8s.io
  kind: ClusterRole
  name: {{ include "kuma.name" . }}-control-plane-writer
subjects:
  - kind: ServiceAccount
    name: {{ include "kuma.name" . }}-control-plane
    namespace: {{ .Release.Namespace }}
{{- end }}
{{- end }}<|MERGE_RESOLUTION|>--- conflicted
+++ resolved
@@ -73,7 +73,6 @@
       - referencegrants
       - httproutes
     verbs:
-<<<<<<< HEAD
       - get
       - list
       - watch
@@ -84,38 +83,80 @@
     verbs:
       - create
       - delete
-=======
->>>>>>> 8b2da656
-      - get
-      - list
-      - watch
-  - apiGroups:
-      - gateway.networking.k8s.io
-    resources:
-<<<<<<< HEAD
+      - get
+      - list
+      - patch
+      - update
+      - watch
+  - apiGroups:
+      - gateway.networking.k8s.io
+    resources:
       - gatewayclasses/status # ClusterScope
-=======
-      - gatewayclasses # ClusterScope
->>>>>>> 8b2da656
-    verbs:
-      - create
-      - delete
-      - get
-      - list
-      - patch
-      - update
-<<<<<<< HEAD
-  - apiGroups: # Kuma resources
+    verbs:
+      - get
+      - patch
+      - update
+  - apiGroups:
       - kuma.io
-    resources: ["*"]
-    verbs:
-      - get
-      - list
-      - watch
-      - create
-      - update
-      - patch
-      - delete
+    resources:
+      - dataplanes
+      - dataplaneinsights
+      - meshes
+      - zones
+      - zoneinsights
+      - zoneingresses
+      - zoneingressinsights
+      - zoneegresses
+      - zoneegressinsights
+      - meshinsights
+      - serviceinsights
+      - proxytemplates
+      - ratelimits
+      - trafficpermissions
+      - trafficroutes
+      - timeouts
+      - retries
+      - circuitbreakers
+      - virtualoutbounds
+      - containerpatches
+      - externalservices
+      - faultinjections
+      - healthchecks
+      - trafficlogs
+      - traffictraces
+      - meshgateways
+      - meshgatewayroutes
+      - meshgatewayinstances
+      - meshgatewayconfigs
+  {{- range $policy, $v := .Values.plugins.policies }}
+  {{- if $v }}
+      - {{ $policy }}
+  {{- end}}
+  {{- end}}
+  {{- range $policy, $v := .Values.plugins.resources }}
+  {{- if $v }}
+      - {{ $policy }}
+  {{- end}}
+  {{- end}}
+    verbs:
+      - get
+      - list
+      - watch
+      - create
+      - update
+      - patch
+      - delete
+  - apiGroups:
+      - kuma.io
+    resources:
+      - meshgatewayinstances/status
+      - meshgatewayinstances/finalizers
+      - meshes/finalizers
+      - dataplanes/finalizers
+    verbs:
+      - get
+      - patch
+      - update
   {{- if .Values.cni.enabled }}
   - apiGroups:
       - k8s.cni.cncf.io
@@ -133,25 +174,16 @@
       - get
       - list
       - watch
+  {{- if.Values.cni.taintController.enabled }}
   - apiGroups: # required for taint controller
       - ""
     resources:
       - nodes
     verbs:
       - update
+  {{- end }}
   {{- end }}
   # validate k8s token before issuing mTLS cert
-=======
-      - watch
-  - apiGroups:
-      - gateway.networking.k8s.io
-    resources:
-      - gatewayclasses/status # ClusterScope
-    verbs:
-      - get
-      - patch
-      - update
->>>>>>> 8b2da656
   - apiGroups:
       - authentication.k8s.io
     resources:
@@ -187,7 +219,6 @@
     verbs:
       - create
       - patch
-<<<<<<< HEAD
   - apiGroups:
     # required by MeshGateway
       - "apps"
@@ -202,10 +233,6 @@
       - patch
       - update
       - watch
-=======
-      - update
-  {{- if .Values.cni.enabled }}
->>>>>>> 8b2da656
   - apiGroups:
       - "batch"
     resources:
@@ -224,15 +251,10 @@
       - delete
       - list
       - watch
-<<<<<<< HEAD
-      - create
-      - update
-      - patch
-  - apiGroups:
-=======
-  {{- if.Values.cni.taintController.enabled }}
-  - apiGroups: # required for taint controller
->>>>>>> 8b2da656
+      - create
+      - update
+      - patch
+  - apiGroups:
       - ""
     resources:
       - pods/finalizers
@@ -240,7 +262,6 @@
       - get
       - patch
       - update
-<<<<<<< HEAD
   - apiGroups:
     # Gateway API
       - gateway.networking.k8s.io
@@ -256,11 +277,6 @@
       - patch
       - update
       - watch
-=======
-  {{- end }}
-  {{- end }}
-  # validate k8s token before issuing mTLS cert
->>>>>>> 8b2da656
   - apiGroups:
       - gateway.networking.k8s.io
     resources:
