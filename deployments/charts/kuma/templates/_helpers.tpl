{{/* vim: set filetype=mustache: */}}
{{/*
Expand the name of the chart.
*/}}
{{- define "kuma.name" -}}
{{- default .Chart.Name .Values.nameOverride | trunc 63 | trimSuffix "-" }}
{{- end }}

{{/*
This is the Kuma version the chart is intended to be used with.
*/}}
{{- define "kuma.appVersion" -}}
{{- .Chart.AppVersion -}}
{{- end }}

{{/*
This is only used in the `kuma.formatImage` function below.
*/}}
{{- define "kuma.defaultRegistry" -}}
docker.io/kumahq
{{- end }}

{{- define "kuma.product" -}}
Kuma
{{- end }}

{{- define "kuma.tagPrefix" -}}
{{- end }}

{{/*
Create a default fully qualified app name.
We truncate at 63 chars because some Kubernetes name fields are limited to this (by the DNS naming spec).
If release name contains chart name it will be used as a full name.
*/}}
{{- define "kuma.fullname" -}}
{{- if .Values.fullnameOverride }}
{{- .Values.fullnameOverride | trunc 63 | trimSuffix "-" }}
{{- else }}
{{- $name := default .Chart.Name .Values.nameOverride }}
{{- if contains $name .Release.Name }}
{{- .Release.Name | trunc 63 | trimSuffix "-" }}
{{- else }}
{{- printf "%s-%s" .Release.Name $name | trunc 63 | trimSuffix "-" }}
{{- end }}
{{- end }}
{{- end }}

{{/*
Create chart name and version as used by the chart label.
*/}}
{{- define "kuma.chart" -}}
{{- printf "%s-%s" .Chart.Name .Chart.Version | replace "+" "_" | trunc 63 | trimSuffix "-" }}
{{- end }}

{{- define "kuma.controlPlane.serviceName" -}}
{{- $defaultSvcName := printf "%s-control-plane" (include "kuma.name" .) -}}
{{ printf "%s" (default $defaultSvcName .Values.controlPlane.service.name) }}
{{- end }}

{{- define "kuma.controlPlane.globalZoneSync.serviceName" -}}
{{- $defaultSvcName := printf "%s-global-zone-sync" (include "kuma.name" .) -}}
{{ printf "%s" (default $defaultSvcName .Values.controlPlane.globalZoneSyncService.name) }}
{{- end }}

{{- define "kuma.ingress.serviceName" -}}
{{- $defaultSvcName := printf "%s-ingress" (include "kuma.name" .) -}}
{{ printf "%s" (default $defaultSvcName .Values.ingress.service.name) }}
{{- end }}

{{- define "kuma.egress.serviceName" -}}
{{- $defaultSvcName := printf "%s-egress" (include "kuma.name" .) -}}
{{ printf "%s" (default $defaultSvcName .Values.egress.service.name) }}
{{- end }}

{{/*
Common labels
*/}}
{{- define "kuma.labels" -}}
helm.sh/chart: {{ include "kuma.chart" . }}
{{ include "kuma.selectorLabels" . }}
{{- if (include "kuma.appVersion" .) }}
app.kubernetes.io/version: {{ (include "kuma.appVersion" .) | quote }}
{{- end }}
app.kubernetes.io/managed-by: {{ .Release.Service }}
{{- end }}

{{/*
Selector labels
*/}}
{{- define "kuma.selectorLabels" -}}
app.kubernetes.io/name: {{ include "kuma.name" . }}
app.kubernetes.io/instance: {{ .Release.Name }}
{{- end }}

{{/*
CNI labels
*/}}
{{- define "kuma.cniLabels" -}}
app: {{ include "kuma.name" . }}-cni
{{ include "kuma.labels" . }}
{{- end }}

{{/*
control plane labels
*/}}
{{- define "kuma.cpLabels" -}}
app: {{ include "kuma.name" . }}-control-plane
{{- range $key, $value := $.Values.controlPlane.extraLabels }}
{{ $key | quote }}: {{ $value | quote }}
{{- end }}
{{ include "kuma.labels" . }}
{{- end }}

{{/*
control plane pod annotations
*/}}
{{- define "kuma.cpPodAnnotations" -}}
{{ range $key, $value := $.Values.controlPlane.podAnnotations }}
{{- $key }}: {{ $value -}}
{{ end }}
{{- end }}

{{/*
ingress labels
*/}}
{{- define "kuma.ingressLabels" -}}
app: {{ include "kuma.name" . }}-ingress
{{- range $key, $value := .Values.ingress.extraLabels }}
{{ $key | quote }}: {{ $value | quote }}
{{- end }}
{{ include "kuma.labels" . }}
{{- end }}

{{/*
egress labels
*/}}
{{- define "kuma.egressLabels" -}}
app: {{ include "kuma.name" . }}-egress
{{ range $key, $value := .Values.egress.extraLabels }}
{{ $key | quote }}: {{ $value | quote }}
{{ end }}
{{- include "kuma.labels" . }}
{{- end }}

{{/*
CNI selector labels
*/}}
{{- define "kuma.cniSelectorLabels" -}}
app: {{ include "kuma.name" . }}-cni
parent.app: "kuma-cni"
{{ include "kuma.selectorLabels" . }}
{{- end }}

{{/*
params: { image: { registry?, repository, tag? }, root: $ }
returns: formatted image string
*/}}
{{- define "kuma.formatImage" -}}
{{- $img := .image }}
{{- $root := .root }}
{{- $registry := ($img.registry | default $root.Values.global.image.registry) -}}
{{- $repo := ($img.repository | required "Must specify image repository") -}}
{{- $product := (include "kuma.product" .) }}
{{- $tagPrefix := (include "kuma.tagPrefix" .) }}
{{- $expectedVersion := (include "kuma.appVersion" $root) }}
{{- if
  and
    $root.Values.global.image.tag
    (ne $root.Values.global.image.tag (include "kuma.appVersion" $root))
    (eq $root.Values.global.image.registry (include "kuma.defaultRegistry" .))
-}}
{{- fail (
  printf "This chart only supports %s version %q but %sglobal.image.tag is set to %q. Set %sglobal.image.tag to %q or skip this check by setting %s*.image.tag for each individual component."
  $product $expectedVersion $tagPrefix $root.Values.global.image.tag $tagPrefix $expectedVersion $tagPrefix
) -}}
{{- end -}}
{{- $defaultTag := ($root.Values.global.image.tag | default (include "kuma.appVersion" $root)) -}}
{{- $tag := ($img.tag | default $defaultTag) -}}
{{- printf "%s/%s:%s" $registry $repo $tag -}}
{{- end -}}

{{- define "kuma.defaultEnv" -}}
{{ if not (or (eq .Values.controlPlane.mode "zone") (eq .Values.controlPlane.mode "global") (eq .Values.controlPlane.mode "standalone")) }}
  {{ $msg := printf "controlPlane.mode invalid got:'%s' supported values: global,zone,standalone" .Values.controlPlane.mode }}
  {{ fail $msg }}
{{ end }}
{{ if eq .Values.controlPlane.mode "zone" }}
  {{ if empty .Values.controlPlane.zone }}
    {{ fail "Can't have controlPlane.zone to be empty when controlPlane.mode=='zone'" }}
  {{ end }}
  {{ if empty .Values.controlPlane.kdsGlobalAddress }}
    {{ fail "controlPlane.kdsGlobalAddress can't be empty when controlPlane.mode=='zone', needs to be the global control-plane address" }}
  {{ else }}
    {{ $url := urlParse .Values.controlPlane.kdsGlobalAddress }}
    {{ if not (eq $url.scheme "grpcs") }}
      {{ $msg := printf "controlPlane.kdsGlobalAddress must be a url with scheme grpcs:// got:'%s'" .Values.controlPlane.kdsGlobalAddress }}
      {{ fail $msg }}
    {{ end }}
  {{ end }}
{{ else }}
  {{ if not (empty .Values.controlPlane.zone) }}
    {{ fail "Can't specify a controlPlane.zone when controlPlane.mode!='zone'" }}
  {{ end }}
  {{ if not (empty .Values.controlPlane.kdsGlobalAddress) }}
    {{ fail "Can't specify a controlPlane.kdsGlobalAddress when controlPlane.mode!='zone'" }}
  {{ end }}
{{ end }}
env:
- name: KUMA_ENVIRONMENT
  value: "kubernetes"
- name: KUMA_STORE_TYPE
  value: "kubernetes"
- name: KUMA_STORE_KUBERNETES_SYSTEM_NAMESPACE
  value: {{ .Release.Namespace | quote }}
- name: KUMA_RUNTIME_KUBERNETES_CONTROL_PLANE_SERVICE_NAME
  value: {{ include "kuma.controlPlane.serviceName" . }}
- name: KUMA_GENERAL_TLS_CERT_FILE
  value: /var/run/secrets/kuma.io/tls-cert/tls.crt
- name: KUMA_GENERAL_TLS_KEY_FILE
  value: /var/run/secrets/kuma.io/tls-cert/tls.key
{{- if eq .Values.controlPlane.mode "zone" }}
- name: KUMA_MULTIZONE_ZONE_GLOBAL_ADDRESS
  value: {{ .Values.controlPlane.kdsGlobalAddress }}
{{- end }}
- name: KUMA_DP_SERVER_HDS_ENABLED
  value: "false"
- name: KUMA_API_SERVER_READ_ONLY
  value: "true"
- name: KUMA_RUNTIME_KUBERNETES_ADMISSION_SERVER_PORT
  value: "5443"
- name: KUMA_RUNTIME_KUBERNETES_ADMISSION_SERVER_CERT_DIR
  value: /var/run/secrets/kuma.io/tls-cert
- name: KUMA_RUNTIME_KUBERNETES_INJECTOR_CNI_ENABLED
  value: {{ .Values.cni.enabled | quote }}
- name: KUMA_RUNTIME_KUBERNETES_INJECTOR_SIDECAR_CONTAINER_IMAGE
  value: {{ include "kuma.formatImage" (dict "image" .Values.dataPlane.image "root" $) | quote }}
- name: KUMA_INJECTOR_INIT_CONTAINER_IMAGE
  value: {{ include "kuma.formatImage" (dict "image" .Values.dataPlane.initImage "root" $) | quote }}
- name: KUMA_RUNTIME_KUBERNETES_INJECTOR_CA_CERT_FILE
  value: /var/run/secrets/kuma.io/tls-cert/ca.crt
- name: KUMA_DEFAULTS_SKIP_MESH_CREATION
  value: {{ .Values.controlPlane.defaults.skipMeshCreation | quote }}
- name: KUMA_MODE
  value: {{ .Values.controlPlane.mode | quote }}
{{- if .Values.controlPlane.zone }}
- name: KUMA_MULTIZONE_ZONE_NAME
  value: {{ .Values.controlPlane.zone | quote }}
{{- end }}
{{- if .Values.controlPlane.tls.apiServer.secretName }}
- name: KUMA_API_SERVER_HTTPS_TLS_CERT_FILE
  value: /var/run/secrets/kuma.io/api-server-tls-cert/tls.crt
- name: KUMA_API_SERVER_HTTPS_TLS_KEY_FILE
  value: /var/run/secrets/kuma.io/api-server-tls-cert/tls.key
{{- end }}
{{- if .Values.controlPlane.tls.apiServer.clientCertsSecretName }}
- name: KUMA_API_SERVER_AUTH_CLIENT_CERTS_DIR
  value: /var/run/secrets/kuma.io/api-server-client-certs/
{{- end }}
{{- if and (eq .Values.controlPlane.mode "global") (or .Values.controlPlane.tls.kdsGlobalServer.secretName .Values.controlPlane.tls.kdsGlobalServer.create) }}
- name: KUMA_MULTIZONE_GLOBAL_KDS_TLS_CERT_FILE
  value: /var/run/secrets/kuma.io/kds-server-tls-cert/tls.crt
- name: KUMA_MULTIZONE_GLOBAL_KDS_TLS_KEY_FILE
  value: /var/run/secrets/kuma.io/kds-server-tls-cert/tls.key
{{- end }}
{{- if and (eq .Values.controlPlane.mode "zone") (or .Values.controlPlane.tls.kdsZoneClient.secretName .Values.controlPlane.tls.kdsZoneClient.create) }}
- name: KUMA_MULTIZONE_ZONE_KDS_ROOT_CA_FILE
  value: /var/run/secrets/kuma.io/kds-client-tls-cert/ca.crt
{{- end }}
- name: KUMA_API_SERVER_AUTHN_LOCALHOST_IS_ADMIN
  value: "false"
- name: KUMA_RUNTIME_KUBERNETES_SERVICE_ACCOUNT_NAME
  value: "system:serviceaccount:{{ .Release.Namespace }}:{{ include "kuma.name" . }}-control-plane"
{{- if .Values.experimental.gatewayAPI }}
- name: KUMA_EXPERIMENTAL_GATEWAY_API
  value: "true"
{{- end }}
<<<<<<< HEAD
{{- if .Values.experimental.cni }}
- name: KUMA_EXPERIMENTAL_CNI
  value: "true"
=======
{{- if .Values.experimental.ebpf.enabled }}
- name: KUMA_RUNTIME_KUBERNETES_INJECTOR_EBPF_ENABLED
  value: "true"
- name: KUMA_RUNTIME_KUBERNETES_INJECTOR_EBPF_INSTANCE_IP_ENV_VAR_NAME
  value: {{ .Values.experimental.ebpf.instanceIPEnvVarName }}
- name: KUMA_RUNTIME_KUBERNETES_INJECTOR_EBPF_BPFFS_PATH
  value: {{ .Values.experimental.ebpf.bpffsPath }}
- name: KUMA_RUNTIME_KUBERNETES_INJECTOR_EBPF_PROGRAMS_SOURCE_PATH
  value: {{ .Values.experimental.ebpf.programsSourcePath }}
>>>>>>> d03aa042
{{- end }}
{{- end }}

{{/*
params: { image: { registry?, repository, tag? }, root: $ }
returns: formatted image string
*/}}
{{- define "kubectl.formatImage" -}}
{{- $img := .image }}
{{- $tag := .tag }}
{{- $root := .root }}
{{- $registry := ($img.registry | default $root.Values.kubectl.image.registry) -}}
{{- $repo := ($img.repository | default $root.Values.kubectl.image.repository) -}}
{{- $imageTag := ($tag | default $root.Values.kubectl.image.tag) -}}
{{- printf "%s/%s:%s" $registry $repo $imageTag -}}
{{- end -}}<|MERGE_RESOLUTION|>--- conflicted
+++ resolved
@@ -274,11 +274,10 @@
 - name: KUMA_EXPERIMENTAL_GATEWAY_API
   value: "true"
 {{- end }}
-<<<<<<< HEAD
 {{- if .Values.experimental.cni }}
 - name: KUMA_EXPERIMENTAL_CNI
   value: "true"
-=======
+{{- end }}
 {{- if .Values.experimental.ebpf.enabled }}
 - name: KUMA_RUNTIME_KUBERNETES_INJECTOR_EBPF_ENABLED
   value: "true"
@@ -288,7 +287,6 @@
   value: {{ .Values.experimental.ebpf.bpffsPath }}
 - name: KUMA_RUNTIME_KUBERNETES_INJECTOR_EBPF_PROGRAMS_SOURCE_PATH
   value: {{ .Values.experimental.ebpf.programsSourcePath }}
->>>>>>> d03aa042
 {{- end }}
 {{- end }}
 
