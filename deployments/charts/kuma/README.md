--- conflicted
+++ resolved
@@ -17,12 +17,8 @@
 | installCrdsOnUpgrade.enabled | bool | `true` | Whether install new CRDs before upgrade (if any were introduced with the new version of Kuma) |
 | installCrdsOnUpgrade.imagePullSecrets | list | `[]` | The `imagePullSecrets` to attach to the Service Account running CRD installation. This field will be deprecated in a future release, please use .global.imagePullSecrets |
 | noHelmHooks | bool | `false` | Whether to disable all helm hooks |
-<<<<<<< HEAD
-| enabledNamespaces | list | `[]` | Namespaces that are part of the Mesh. Required to create RoleBindings in these namespaces. If not specified, a ClusterRoleBinding will be created instead. |
+| enabledNamespaces | list | `[]` | Namespaces that are part of the Mesh. When specified, the control plane receives write permissions only for the listed namespaces. If not specified, the control plane has write permissions for all namespaces. |
 | skipRBAC | bool | `false` | Determines whether ClusterRole, Role, ClusterRoleBinding, RoleBinding for Kuma should be created. If set to true, the user must manually create these resources before installation. |
-=======
-| enabledNamespaces | list | `[]` | Namespaces that are part of the Mesh. When specified, the control plane receives write permissions only for the listed namespaces. If not specified, the control plane has write permissions for all namespaces. |
->>>>>>> 8b2da656
 | restartOnSecretChange | bool | `true` | Whether to restart control-plane by calculating a new checksum for the secret |
 | controlPlane.environment | string | `"kubernetes"` | Environment that control plane is run in, useful when running universal global control plane on k8s |
 | controlPlane.extraLabels | object | `{}` | Labels to add to resources in addition to default labels |
