--- conflicted
+++ resolved
@@ -27,16 +27,11 @@
 | controlPlane.autoscaling.maxReplicas | int | `5` | The max CP pods to scale to |
 | controlPlane.autoscaling.targetCPUUtilizationPercentage | int | `80` | For clusters that don't support autoscaling/v2beta, autoscaling/v1 is used |
 | controlPlane.autoscaling.metrics | list | `[{"resource":{"name":"cpu","target":{"averageUtilization":80,"type":"Utilization"}},"type":"Resource"}]` | For clusters that do support autoscaling/v2beta, use metrics |
-<<<<<<< HEAD
-| controlPlane.nodeSelector | object | `{"kubernetes.io/arch":"amd64","kubernetes.io/os":"linux"}` | Node selector for the Kuma Control Plane pods |
+| controlPlane.nodeSelector | object | `{"kubernetes.io/os":"linux"}` | Node selector for the Kuma Control Plane pods |
 | controlPlane.podDisruptionBudget.enabled | bool | `false` | Whether to create a pod disruption budget |
 | controlPlane.podDisruptionBudget.maxUnavailable | int | `1` | The maximum number of unavailable pods allowed by the budget |
 | controlPlane.affinity | object | `{"podAntiAffinity":{"preferredDuringSchedulingIgnoredDuringExecution":[{"podAffinityTerm":{"labelSelector":{"matchExpressions":[{"key":"app.kubernetes.io/name","operator":"In","values":["{{ include \"kuma.name\" . }}"]},{"key":"app.kubernetes.io/instance","operator":"In","values":["{{ .Release.Name }}"]},{"key":"app","operator":"In","values":["{{ include \"kuma.name\" . }}-control-plane"]}]},"topologyKey":"kubernetes.io/hostname"},"weight":100}]}}` | Affinity placement rule for the Kuma Control Plane pods. This is rendered as a template, so you can reference other helm variables or includes. |
 | controlPlane.topologySpreadConstraints | string | `nil` | Topology spread constraints rule for the Kuma Control Plane pods. This is rendered as a template, so you can use variables to generate match labels. |
-=======
-| controlPlane.nodeSelector | object | `{"kubernetes.io/os":"linux"}` | Node selector for the Kuma Control Plane pods |
-| controlPlane.affinity | object | `{}` | Affinity placement rule for the Kuma Control Plane pods |
->>>>>>> 56280f65
 | controlPlane.injectorFailurePolicy | string | `"Fail"` | Failure policy of the mutating webhook implemented by the Kuma Injector component |
 | controlPlane.service.enabled | bool | `true` | Whether to create a service resource. |
 | controlPlane.service.name | string | `nil` | Optionally override of the Kuma Control Plane Service's name |
@@ -119,16 +114,11 @@
 | ingress.service.port | int | `10001` | Port on which Ingress is exposed |
 | ingress.service.nodePort | string | `nil` | Port on which service is exposed on Node for service of type NodePort |
 | ingress.annotations | object | `{}` | Additional deployment annotation |
-<<<<<<< HEAD
-| ingress.nodeSelector | object | `{"kubernetes.io/arch":"amd64","kubernetes.io/os":"linux"}` | Node Selector for the Ingress pods |
+| ingress.nodeSelector | object | `{"kubernetes.io/os":"linux"}` | Node Selector for the Ingress pods |
 | ingress.podDisruptionBudget.enabled | bool | `false` | Whether to create a pod disruption budget |
 | ingress.podDisruptionBudget.maxUnavailable | int | `1` | The maximum number of unavailable pods allowed by the budget |
 | ingress.affinity | object | `{"podAntiAffinity":{"preferredDuringSchedulingIgnoredDuringExecution":[{"podAffinityTerm":{"labelSelector":{"matchExpressions":[{"key":"app.kubernetes.io/name","operator":"In","values":["{{ include \"kuma.name\" . }}"]},{"key":"app.kubernetes.io/instance","operator":"In","values":["{{ .Release.Name }}"]},{"key":"app","operator":"In","values":["kuma-ingress"]}]},"topologyKey":"kubernetes.io/hostname"},"weight":100}]}}` | Affinity placement rule for the Kuma Ingress pods This is rendered as a template, so you can reference other helm variables or includes. |
 | ingress.topologySpreadConstraints | string | `nil` | Topology spread constraints rule for the Kuma Mesh Ingress pods. This is rendered as a template, so you can use variables to generate match labels. |
-=======
-| ingress.nodeSelector | object | `{"kubernetes.io/os":"linux"}` | Node Selector for the Ingress pods |
-| ingress.affinity | object | `{}` | Affinity placement rule for the Kuma Ingress pods |
->>>>>>> 56280f65
 | ingress.podSecurityContext | object | `{}` | Security context at the pod level for ingress |
 | ingress.containerSecurityContext | object | `{}` | Security context at the container level for ingress |
 | egress.enabled | bool | `false` | If true, it deploys Egress for cross cluster communication |
@@ -147,16 +137,11 @@
 | egress.service.port | int | `10002` | Port on which Egress is exposed |
 | egress.service.nodePort | string | `nil` | Port on which service is exposed on Node for service of type NodePort |
 | egress.annotations | object | `{}` | Additional deployment annotation |
-<<<<<<< HEAD
-| egress.nodeSelector | object | `{"kubernetes.io/arch":"amd64","kubernetes.io/os":"linux"}` | Node Selector for the Egress pods |
+| egress.nodeSelector | object | `{"kubernetes.io/os":"linux"}` | Node Selector for the Egress pods |
 | egress.podDisruptionBudget.enabled | bool | `false` | Whether to create a pod disruption budget |
 | egress.podDisruptionBudget.maxUnavailable | int | `1` | The maximum number of unavailable pods allowed by the budget |
 | egress.affinity | object | `{"podAntiAffinity":{"preferredDuringSchedulingIgnoredDuringExecution":[{"podAffinityTerm":{"labelSelector":{"matchExpressions":[{"key":"app.kubernetes.io/name","operator":"In","values":["{{ include \"kuma.name\" . }}"]},{"key":"app.kubernetes.io/instance","operator":"In","values":["{{ .Release.Name }}"]},{"key":"app","operator":"In","values":["kuma-egress"]}]},"topologyKey":"kubernetes.io/hostname"},"weight":100}]}}` | Affinity placement rule for the Kuma Egress pods. This is rendered as a template, so you can reference other helm variables or includes. |
 | egress.topologySpreadConstraints | string | `nil` | Topology spread constraints rule for the Kuma Egress pods. This is rendered as a template, so you can use variables to generate match labels. |
-=======
-| egress.nodeSelector | object | `{"kubernetes.io/os":"linux"}` | Node Selector for the Egress pods |
-| egress.affinity | object | `{}` | Affinity placement rule for the Kuma Ingress pods |
->>>>>>> 56280f65
 | egress.podSecurityContext | object | `{}` | Security context at the pod level for egress |
 | egress.containerSecurityContext | object | `{}` | Security context at the container level for egress |
 | kumactl.image.repository | string | `"kumactl"` | The kumactl image repository |
