global:
<<<<<<< HEAD
  # -- Default namespace for kuma
  namespace: "kuma-system"
=======
>>>>>>> 8224a5ef
  image:
    # -- Default registry for all Kuma Images
    registry: "kong-docker-kuma-docker.bintray.io"
    # Defaults to .Chart.AppVersion
    # tag: ""

# -- Whether or not to patch the target namespace with the system label
patchSystemNamespace: true

controlPlane:
  # -- Kuma CP log level: one of off,info,debug
  logLevel: "info"
  # -- Kuma CP modes: one of standalone,remote,global
  mode: "standalone"
  # zone: ""

  kdsGlobalAddress: ""
  # -- Number of replicas of the Kuma CP
  replicas: 1
  # -- Node selector for the Kuma Control Plane pods
  nodeSelector:
    kubernetes.io/os: linux
    kubernetes.io/arch: amd64
  # -- Failure policy of the mutating webhook implemented by the Kuma Injector component
  injectorFailurePolicy: Ignore

  service:
    # -- Service type of the Kuma Control Plane
    type:
      ClusterIP
      # -- Additional annotations to put on the Kuma Control Plane
    annotations: {}
  # -- URL of Global Kuma CP
  globalRemoteSyncService:
    # -- Service type of the Global-Remote sync
    type: LoadBalancer
    # -- Additional annotations to put on the Global Remote Sync Service
    annotations: {}
    # -- Port on which Global Remote Sync Service is exposed
    port: 5685

  defaults:
    # -- Whether or not to skip creating the default Mesh
    skipMeshCreation: false

  #  resources:
  #     requests:
  #       cpu: 100m
  #       memory: 256Mi

  # TLS for various servers
  tls:
    general:
      # -- Secret that contains tls.crt, key.crt and ca.crt for protecting Kuma in-cluster communication
      secretName: ""
      # -- Base64 encoded CA certificate (the same as in controlPlane.tls.general.secret#ca.crt)
      caBundle: ""
    apiServer:
      # -- Secret that contains tls.crt, key.crt for protecting Kuma API on HTTPS
      secretName: ""
      # -- Secret that contains list of .pem certificates that can access admin endpoints of Kuma API on HTTPS
      clientCertsSecretName: ""
    kdsGlobalServer:
      # -- Secret that contains tls.crt, key.crt for protecting cross cluster communication
      secretName: ""
    kdsRemoteClient:
      # -- Secret that contains ca.crt which was used to sign KDS Global server. Used for CP verification
      secretName: ""

  image:
    # -- Kuma CP ImagePullPolicy
    pullPolicy: IfNotPresent
    # -- Kuma CP image repository
    repository: "kuma-cp"
  # secrets: {}

  # -- Additional environment variables that will be passed to the control plane
  envVars: {}

cni:
  # -- Install Kuma with CNI instead of proxy init container
  enabled: false
  # -- Install CNI in chained mode
  chained: false
  # -- Set the CNI install directory
  netDir: /etc/cni/multus/net.d
  # -- Set the CNI bin directory
  binDir: /var/lib/cni/bin
  # -- Set the CNI configuration name
  confName: kuma-cni.conf
  # -- CNI log level: one of off,info,debug
  logLevel: info
  # -- Node Selector for the CNI pods
  nodeSelector:
    kubernetes.io/os: linux
    kubernetes.io/arch: amd64

  image:
    # -- CNI image registry
    registry:
      "docker.io"
      # -- CNI image repository
    repository: "lobkovilya/install-cni"
    # -- CNI image tag
    tag: "0.0.2"

dataPlane:
  image:
    # -- The Kuma DP image repository
    repository: "kuma-dp"
    # -- Kuma DP ImagePullPolicy
    pullPolicy: IfNotPresent

  initImage:
    # -- The Kuma DP init image repository
    repository: "kuma-init"

ingress:
  # -- If true, it deploys Ingress for cross cluster communication
  enabled: false
  # -- Mesh to which Dataplane Ingress belongs to
  mesh: default
  # -- Time for which old listener will still be active as draining
  drainTime: 30s
  # -- Number of replicas of the Ingress
  replicas: 1
  service:
    # -- Service type of the Ingress
    type: LoadBalancer
    # -- Additional annotations to put on the Ingress service
    annotations: {}
    # -- Port on which Ingress is exposed
    port: 10001<|MERGE_RESOLUTION|>--- conflicted
+++ resolved
@@ -1,9 +1,4 @@
 global:
-<<<<<<< HEAD
-  # -- Default namespace for kuma
-  namespace: "kuma-system"
-=======
->>>>>>> 8224a5ef
   image:
     # -- Default registry for all Kuma Images
     registry: "kong-docker-kuma-docker.bintray.io"
