--- conflicted
+++ resolved
@@ -180,48 +180,6 @@
       # -- Additional rules to apply on Kuma owner reference webhook. Useful when building custom policy on top of Kuma.
       additionalRules: ""
 
-<<<<<<< HEAD
-  # -- Specifies if the deployment should be started in hostNetwork mode.
-  hostNetwork: false
-
-
-=======
-  # -- Security context at the pod level for control plane.
-  podSecurityContext: {}
-#    # The values below are examples. More values can be added as needed, since the field resolves as free form.
-#    # -- Indicates that the container must run as a non-root user. If true, the Kubelet will validate the image at runtime to ensure that it does not run as UID 0 (root) and fail to start the container if it does.
-#    runAsNonRoot: true
-#    # -- The UID to run the entrypoint of the container process.
-#    runAsUser: 1000
-#    # -- The GID to run the entrypoint of the container process.
-#    runAsGroup: 3000
-#    # -- A special supplemental group that applies to all containers in a pod
-#    fsGroup: 2000
-#    fsGroupChangePolicy:
-#    # to support additional pod level securityContext parameters, please check:https://kubernetes.io/docs/reference/generated/kubernetes-api/v1.23/#podsecuritycontext-v1-core
-
-  # -- Security context at the container level for control plane.
-  containerSecurityContext: {} #for overlapping securityContext between pod and container, the container's value take precedence
-#    # The values below are examples. More values can be added as needed, since the field resolves as free form.
-#    # -- Controls whether a process can gain more privileges than its parent process.
-#    allowPrivilegeEscalation: false
-#    # -- The capabilities to add/drop when running containers
-#    capabilities:
-#      drop:
-#        - all
-#    # -- Whether this container has a read-only root filesystem.
-#    readOnlyRootFilesystem: true
-#    # -- Run container in privileged mode. Processes in privileged containers are essentially equivalent to root on the host.
-#    privileged: false
-#    # -- Indicates that the container must run as a non-root user. If true, the Kubelet will validate the image at runtime to ensure that it does not run as UID 0 (root) and fail to start the container if it does.
-#    runAsNonRoot: true
-#    # -- The UID to run the entrypoint of the container process. Defaults to user specified in image metadata if unspecified. May also be set in PodSecurityContext.
-#    runAsUser: 1000
-#    # -- The GID to run the entrypoint of the container process. Uses runtime default if unset. May also be set in PodSecurityContext.
-#    runAsGroup: 3000
-#    #to support additional container level securityContext parameters, please check:https://kubernetes.io/docs/reference/generated/kubernetes-api/v1.23/#securitycontext-v1-core
->>>>>>> 0c5d1d5b
-
 cni:
   # -- Install Kuma with CNI instead of proxy init container
   enabled: false
