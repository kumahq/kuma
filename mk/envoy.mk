<<<<<<< HEAD
# Remember to update pkg/version/compatibility.go
ENVOY_TAG ?= v1.20.0
ENVOY_COMMIT_HASH ?= b16d390f11376e47f479778f2362ea4f48bdc895
=======
KUMA_DIR ?= .

BUILD_ENVOY_FROM_SOURCES ?= false

ENVOY_TAG ?= b16d390f11376e47f479778f2362ea4f48bdc895 # commit hash or git tag
ENVOY_VERSION = $(shell ${KUMA_DIR}/tools/envoy/version.sh ${ENVOY_TAG})

ifeq ($(GOOS),linux)
	ENVOY_DISTRO ?= alpine
endif
ENVOY_DISTRO ?= ${GOOS}
>>>>>>> bd363bf4

SOURCE_DIR ?= ${TMPDIR}envoy-sources
ifndef TMPDIR
	SOURCE_DIR ?= /tmp/envoy-sources
endif

# Target 'build/envoy' allows to put Envoy binary under the build/artifacts-$GOOS-$GOARCH/envoy directory.
# Depending on the flag BUILD_ENVOY_FROM_SOURCES this target either fetches Envoy from binary registry or
# builds from sources. It's possible to build binaries for darwin, linux and centos by specifying GOOS
# and ENVOY_DISTRO variables. Envoy version could be specified by ENVOY_TAG that accepts git tag or commit
# hash values.
.PHONY: build/envoy
build/envoy:
	GOOS=${GOOS} \
	GOARCH=${GOARCH} \
	ENVOY_DISTRO=${ENVOY_DISTRO} \
	ENVOY_VERSION=${ENVOY_VERSION} \
	$(MAKE) build/artifacts-${GOOS}-${GOARCH}/envoy/envoy-${ENVOY_VERSION}-${ENVOY_DISTRO}

.PHONY: build/artifacts-linux-amd64/envoy/envoy
build/artifacts-linux-amd64/envoy/envoy:
	GOOS=linux GOARCH=amd64 $(MAKE) build/envoy

build/artifacts-${GOOS}-${GOARCH}/envoy/envoy-${ENVOY_VERSION}-${ENVOY_DISTRO}:
ifeq ($(BUILD_ENVOY_FROM_SOURCES),true)
	ENVOY_TAG=${ENVOY_TAG} \
	SOURCE_DIR=${SOURCE_DIR} \
	KUMA_DIR=${KUMA_DIR} \
	BAZEL_BUILD_EXTRA_OPTIONS=${BAZEL_BUILD_EXTRA_OPTIONS} \
	BINARY_PATH=$@ ${KUMA_DIR}/tools/envoy/build_${ENVOY_DISTRO}.sh
else
	ENVOY_VERSION=${ENVOY_VERSION} \
	ENVOY_DISTRO=${ENVOY_DISTRO} \
	BINARY_PATH=$@ ${KUMA_DIR}/tools/envoy/fetch.sh
endif

.PHONY: clean/envoy
clean/envoy:
	rm -rf ${SOURCE_DIR}
	rm -rf build/artifacts-${GOOS}-${GOARCH}/envoy/<|MERGE_RESOLUTION|>--- conflicted
+++ resolved
@@ -1,20 +1,15 @@
-<<<<<<< HEAD
-# Remember to update pkg/version/compatibility.go
-ENVOY_TAG ?= v1.20.0
-ENVOY_COMMIT_HASH ?= b16d390f11376e47f479778f2362ea4f48bdc895
-=======
 KUMA_DIR ?= .
 
 BUILD_ENVOY_FROM_SOURCES ?= false
 
 ENVOY_TAG ?= b16d390f11376e47f479778f2362ea4f48bdc895 # commit hash or git tag
+# Remember to update pkg/version/compatibility.go
 ENVOY_VERSION = $(shell ${KUMA_DIR}/tools/envoy/version.sh ${ENVOY_TAG})
 
 ifeq ($(GOOS),linux)
 	ENVOY_DISTRO ?= alpine
 endif
 ENVOY_DISTRO ?= ${GOOS}
->>>>>>> bd363bf4
 
 SOURCE_DIR ?= ${TMPDIR}envoy-sources
 ifndef TMPDIR
