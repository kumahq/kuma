build_info := $(shell $(TOOLS_DIR)/releases/version.sh)
BUILD_INFO_VERSION ?= $(word 1, $(build_info))

build_info_fields := \
	version=$(BUILD_INFO_VERSION) \
	gitTag=$(word 2, $(build_info)) \
	gitCommit=$(word 3, $(build_info)) \
	buildDate=$(word 4, $(build_info)) \
	Envoy=$(word 5, $(build_info))

build_info_ld_flags := $(foreach entry,$(build_info_fields), -X github.com/kumahq/kuma/pkg/version.$(entry))

LD_FLAGS := -ldflags="-s -w $(build_info_ld_flags) $(EXTRA_LD_FLAGS)"
CGO_ENABLED := 0
GOFLAGS := -trimpath $(EXTRA_GOFLAGS)

TOP := $(shell pwd)
BUILD_DIR ?= $(TOP)/build
BUILD_ARTIFACTS_DIR ?= $(BUILD_DIR)/artifacts-${GOOS}-${GOARCH}
BUILD_KUMACTL_DIR := ${BUILD_ARTIFACTS_DIR}/kumactl
export PATH := $(BUILD_KUMACTL_DIR):$(PATH)

ifdef EBPF_ENABLED
	GOFLAGS += -tags ebpf
endif
GO_BUILD := GOOS=${GOOS} GOARCH=${GOARCH} CGO_ENABLED=${CGO_ENABLED} go build -v $(GOFLAGS) $(LD_FLAGS)
GO_BUILD_COREDNS := GOOS=${GOOS} GOARCH=${GOARCH} CGO_ENABLED=${CGO_ENABLED} go build -v

COREDNS_GIT_REPOSITORY ?= https://github.com/coredns/coredns.git
COREDNS_VERSION ?= v1.10.0
COREDNS_TMP_DIRECTORY ?= $(BUILD_DIR)/coredns
COREDNS_PLUGIN_CFG_PATH ?= $(TOOLS_DIR)/builds/coredns/templates/plugin.cfg


# List of binaries that we have release build rules for.
BUILD_RELEASE_BINARIES := kuma-cp kuma-dp kumactl coredns envoy kuma-cni install-cni

# List of binaries that we have test build roles for.
BUILD_TEST_BINARIES := test-server

# Build_Go_Application is a build command for the Kuma Go applications.
Build_Go_Application = $(GO_BUILD) -o $(BUILD_ARTIFACTS_DIR)/$(notdir $@)/$(notdir $@)

.PHONY: build
build: build/release build/test

.PHONY: build/release
build/release: $(patsubst %,build/%,$(BUILD_RELEASE_BINARIES)) ## Dev: Build all binaries

.PHONY: build/test
build/test: $(patsubst %,build/%,$(BUILD_TEST_BINARIES)) ## Dev: Build testing binaries

.PHONY: build/linux-amd64
build/linux-amd64:
	GOOS=linux GOARCH=amd64 $(MAKE) build

.PHONY: build/linux-arm64
build/linux-arm64:
	GOOS=linux GOARCH=arm64 $(MAKE) build

.PHONY: build/release/linux-amd64
build/release/linux-amd64:
	GOOS=linux GOARCH=amd64 $(MAKE) build/release

.PHONY: build/release/linux-arm64
build/release/linux-arm64:
	GOOS=linux GOARCH=arm64 $(MAKE) build/release

.PHONY: build/test/linux-amd64
build/test/linux-amd64:
	GOOS=linux GOARCH=amd64 $(MAKE) build/test

.PHONY: build/test/linux-arm64
build/test/linux-arm64:
	GOOS=linux GOARCH=amd64 $(MAKE) build/test

.PHONY: build/kuma-cp
build/kuma-cp: ## Dev: Build `Control Plane` binary
	$(Build_Go_Application) ./app/$(notdir $@)

.PHONY: build/kuma-dp
build/kuma-dp: ## Dev: Build `kuma-dp` binary
	$(Build_Go_Application) ./app/$(notdir $@)

.PHONY: build/kumactl
build/kumactl: ## Dev: Build `kumactl` binary
	$(Build_Go_Application) ./app/$(notdir $@)

.PHONY: build/kuma-cni
build/kuma-cni: ## Dev: Build `kuma-cni` binary
	$(Build_Go_Application) -ldflags="-extldflags=-static" ./app/cni/cmd/kuma-cni

.PHONY: build/install-cni
build/install-cni: ## Dev: Build `install-cni` binary
	$(Build_Go_Application) -ldflags="-extldflags=-static" ./app/cni/cmd/install

.PHONY: build/coredns
build/coredns:
ifeq (,$(wildcard $(BUILD_ARTIFACTS_DIR)/coredns/coredns))
	rm -rf "$(COREDNS_TMP_DIRECTORY)"
	git clone --branch $(COREDNS_VERSION) --depth 1 $(COREDNS_GIT_REPOSITORY) $(COREDNS_TMP_DIRECTORY)
	cp $(COREDNS_PLUGIN_CFG_PATH) $(COREDNS_TMP_DIRECTORY)
	cd $(COREDNS_TMP_DIRECTORY) && \
		GOOS= GOARCH= go generate coredns.go && \
		go get github.com/coredns/alternate && \
		$(GO_BUILD_COREDNS) -ldflags="-s -w -X github.com/coredns/coredns/coremain.GitCommit=$(shell git describe --dirty --always)" -o $(BUILD_ARTIFACTS_DIR)/coredns/coredns
	rm -rf "$(COREDNS_TMP_DIRECTORY)"
else
	@echo "CoreDNS is already built. If you want to rebuild it, remove the binary: rm $(BUILD_ARTIFACTS_DIR)/coredns/coredns"
endif

<<<<<<< HEAD
.PHONY: build/ebpf
build/ebpf:
ifdef EBPF_ENABLED
ifeq ($(shell uname), Linux)
ifeq (,$(wildcard $(BUILD_ARTIFACTS_DIR)/ebpf))
	rm -rf "$(EBPF_TMP_DIRECTORY)"

	git clone \
		--recurse-submodules \
		--branch $(EBPF_GIT_BRANCH) \
		$(EBPF_GIT_REPOSITORY) \
		$(EBPF_TMP_DIRECTORY)

	make \
		LLVM_STRIP=llvm-strip-14 \
		--directory $(EBPF_TMP_DIRECTORY)/bpf \
		$(EBPF_TMP_DIRECTORY)/bpf/.output/bpftool \
		$(EBPF_TMP_DIRECTORY)/bpf/.output/bpftool/bootstrap/bpftool \
		$(EBPF_TMP_DIRECTORY)/bpf/.output/libbpf.a

	make \
		MESH_MODE=kuma \
		DEBUG=0 \
		USE_RECONNECT=1 \
		LLVM_STRIP=llvm-strip-14 \
		--directory $(EBPF_TMP_DIRECTORY)/bpf \
		all

	rm -rf $(EBPF_TMP_DIRECTORY)/bpf/mb_*.*

	mkdir -p $(BUILD_ARTIFACTS_DIR)/ebpf
	mkdir -p pkg/transparentproxy/ebpf/programs

	cp $(EBPF_TMP_DIRECTORY)/bpf/mb_* $(BUILD_ARTIFACTS_DIR)/ebpf/
	cp $(EBPF_TMP_DIRECTORY)/bpf/mb_* $(KUMA_DIR)/pkg/transparentproxy/ebpf/programs/

	rm -rf "$(EBPF_TMP_DIRECTORY)"
else
	@echo "eBPF programs are already built. If you want to rebuild it, remove them: rm -r $(BUILD_ARTIFACTS_DIR)/ebpf"
endif
else
	@echo "You can build ebpf programs only on Linux machine"
endif
endif

.PHONY: build/ebpf/copy-for-kumactl
build/ebpf/copy-for-kumactl: build/ebpf
ifeq ($(shell uname), Linux)
ifdef EBPF_ENABLED
	mkdir -p $(KUMA_DIR)/pkg/transparentproxy/ebpf/programs

	cp $(BUILD_ARTIFACTS_DIR)/ebpf/mb_* $(KUMA_DIR)/pkg/transparentproxy/ebpf/programs/
endif
endif

=======
>>>>>>> 9de98827
.PHONY: build/test-server
build/test-server: ## Dev: Build `test-server` binary
	$(Build_Go_Application) ./test/server

.PHONY: build/kuma-cni/linux-amd64
build/kuma-cni/linux-amd64:
	GOOS=linux GOARCH=amd64 $(MAKE) build/kuma-cni

.PHONY: build/kuma-cni/linux-arm64
build/kuma-cni/linux-arm64:
	GOOS=linux GOARCH=arm64 $(MAKE) build/kuma-cni

.PHONY: build/install-cni/linux-amd64
build/install-cni/linux-amd64:
	GOOS=linux GOARCH=amd64 $(MAKE) build/install-cni

.PHONY: build/install-cni/linux-arm64
build/install-cni/linux-arm64:
	GOOS=linux GOARCH=arm64 $(MAKE) build/install-cni

.PHONY: build/kuma-cp/linux-amd64
build/kuma-cp/linux-amd64:
	GOOS=linux GOARCH=amd64 $(MAKE) build/kuma-cp

.PHONY: build/kuma-cp/linux-arm64
build/kuma-cp/linux-arm64:
	GOOS=linux GOARCH=arm64 $(MAKE) build/kuma-cp

.PHONY: build/kuma-dp/linux-amd64
build/kuma-dp/linux-amd64:
	GOOS=linux GOARCH=amd64 $(MAKE) build/kuma-dp

.PHONY: build/kuma-dp/linux-arm64
build/kuma-dp/linux-arm64:
	GOOS=linux GOARCH=arm64 $(MAKE) build/kuma-dp

.PHONY: build/kumactl/linux-amd64
build/kumactl/linux-amd64:
	GOOS=linux GOARCH=amd64 $(MAKE) build/kumactl

.PHONY: build/kumactl/linux-arm64
build/kumactl/linux-arm64:
	GOOS=linux GOARCH=arm64 $(MAKE) build/kumactl

.PHONY: build/coredns/linux-amd64
build/coredns/linux-amd64:
	GOOS=linux GOARCH=amd64 $(MAKE) build/coredns

.PHONY: build/coredns/linux-arm64
build/coredns/linux-arm64:
	GOOS=linux GOARCH=arm64 $(MAKE) build/coredns

.PHONY: build/test-server/linux-amd64
build/test-server/linux-amd64:
	GOOS=linux GOARCH=amd64 $(MAKE) build/test-server

.PHONY: build/test-server/linux-arm64
build/test-server/linux-arm64:
	GOOS=linux GOARCH=arm64 $(MAKE) build/test-server

.PHONY: clean
clean: clean/build ## Dev: Clean

.PHONY: clean/build
clean/build: ## Dev: Remove build/ dir
	rm -rf "$(BUILD_DIR)"<|MERGE_RESOLUTION|>--- conflicted
+++ resolved
@@ -109,64 +109,6 @@
 	@echo "CoreDNS is already built. If you want to rebuild it, remove the binary: rm $(BUILD_ARTIFACTS_DIR)/coredns/coredns"
 endif
 
-<<<<<<< HEAD
-.PHONY: build/ebpf
-build/ebpf:
-ifdef EBPF_ENABLED
-ifeq ($(shell uname), Linux)
-ifeq (,$(wildcard $(BUILD_ARTIFACTS_DIR)/ebpf))
-	rm -rf "$(EBPF_TMP_DIRECTORY)"
-
-	git clone \
-		--recurse-submodules \
-		--branch $(EBPF_GIT_BRANCH) \
-		$(EBPF_GIT_REPOSITORY) \
-		$(EBPF_TMP_DIRECTORY)
-
-	make \
-		LLVM_STRIP=llvm-strip-14 \
-		--directory $(EBPF_TMP_DIRECTORY)/bpf \
-		$(EBPF_TMP_DIRECTORY)/bpf/.output/bpftool \
-		$(EBPF_TMP_DIRECTORY)/bpf/.output/bpftool/bootstrap/bpftool \
-		$(EBPF_TMP_DIRECTORY)/bpf/.output/libbpf.a
-
-	make \
-		MESH_MODE=kuma \
-		DEBUG=0 \
-		USE_RECONNECT=1 \
-		LLVM_STRIP=llvm-strip-14 \
-		--directory $(EBPF_TMP_DIRECTORY)/bpf \
-		all
-
-	rm -rf $(EBPF_TMP_DIRECTORY)/bpf/mb_*.*
-
-	mkdir -p $(BUILD_ARTIFACTS_DIR)/ebpf
-	mkdir -p pkg/transparentproxy/ebpf/programs
-
-	cp $(EBPF_TMP_DIRECTORY)/bpf/mb_* $(BUILD_ARTIFACTS_DIR)/ebpf/
-	cp $(EBPF_TMP_DIRECTORY)/bpf/mb_* $(KUMA_DIR)/pkg/transparentproxy/ebpf/programs/
-
-	rm -rf "$(EBPF_TMP_DIRECTORY)"
-else
-	@echo "eBPF programs are already built. If you want to rebuild it, remove them: rm -r $(BUILD_ARTIFACTS_DIR)/ebpf"
-endif
-else
-	@echo "You can build ebpf programs only on Linux machine"
-endif
-endif
-
-.PHONY: build/ebpf/copy-for-kumactl
-build/ebpf/copy-for-kumactl: build/ebpf
-ifeq ($(shell uname), Linux)
-ifdef EBPF_ENABLED
-	mkdir -p $(KUMA_DIR)/pkg/transparentproxy/ebpf/programs
-
-	cp $(BUILD_ARTIFACTS_DIR)/ebpf/mb_* $(KUMA_DIR)/pkg/transparentproxy/ebpf/programs/
-endif
-endif
-
-=======
->>>>>>> 9de98827
 .PHONY: build/test-server
 build/test-server: ## Dev: Build `test-server` binary
 	$(Build_Go_Application) ./test/server
