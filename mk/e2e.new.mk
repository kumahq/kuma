--- conflicted
+++ resolved
@@ -55,7 +55,6 @@
 .PHONY: test/e2e/test
 test/e2e/test:
 	for t in $(E2E_PKG_LIST); do \
-<<<<<<< HEAD
 		K8SCLUSTERS="$(K8SCLUSTERS)" \
 		KUMACTLBIN=${BUILD_ARTIFACTS_DIR}/kumactl/kumactl \
 		API_VERSION="$(API_VERSION)" \
@@ -70,15 +69,8 @@
 		KUMA_UNIVERSAL_IMAGE="$(KUMA_UNIVERSAL_IMAGE)" \
 		KUMA_WAIT_FOR_MESH_RETRIES="$(KUMA_WAIT_FOR_MESH_RETRIES)" \
         KUMA_WAIT_FOR_MESH_TIMEOUT="$(KUMA_WAIT_FOR_MESH_TIMEOUT)" \
-			$(GO_TEST) -v -timeout=45m $$t; \
+			$(GO_TEST) -v -timeout=45m $$t || exit; \
 	done
-=======
-	    K8SCLUSTERS="$(K8SCLUSTERS)" \
-	    KUMACTLBIN=${BUILD_ARTIFACTS_DIR}/kumactl/kumactl \
-	    API_VERSION="$(API_VERSION)" \
-		    $(GO_TEST) -v -timeout=45m $$t || exit; \
-    done
->>>>>>> 47009e1a
 
 # test/e2e/debug is used for quicker feedback of E2E tests (ex. debugging flaky tests)
 # It runs tests with fail fast which means you don't have to wait for all tests to get information that something failed
