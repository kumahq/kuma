--- conflicted
+++ resolved
@@ -45,11 +45,7 @@
 
 # deletes all files in policy directory except *.proto and validator.go
 cleanup/policy/%:
-<<<<<<< HEAD
-	$(shell find $(POLICIES_DIR)/$* -not -name '*.proto' -not -name 'validator.go' -not -name '*_test.go' -type f -delete)
-=======
 	$(shell find $(POLICIES_DIR)/$* \( -name '*.pb.go' -o -name '*.yaml' -o -name 'zz_generated.*'  \) -type f -delete)
->>>>>>> 65e8ecf1
 	@rm -r $(POLICIES_DIR)/$*/k8s || true
 
 generate/policy/%: generate/schema/%
