--- conflicted
+++ resolved
@@ -21,13 +21,8 @@
 # Change here and `make check` ensures these are used for CI
 K8S_MIN_VERSION = v1.22.9-k3s1
 K8S_MAX_VERSION = v1.27.1-k3s1
-<<<<<<< HEAD
 export GO_VERSION=1.20.6
-export GOLANGCI_LINT_VERSION=v1.51.2
-=======
-export GO_VERSION=1.20.5
 export GOLANGCI_LINT_VERSION=v1.53.3
->>>>>>> 353b82ef
 GOOS := $(shell go env GOOS)
 GOARCH := $(shell go env GOARCH)
 
