KUMA_DIR ?= .
TOOLS_DIR = $(KUMA_DIR)/tools
# Important to use `:=` to only run the script once per make invocation!
BUILD_INFO := $(shell $(TOOLS_DIR)/releases/version.sh)
BUILD_INFO_VERSION = $(word 1, $(BUILD_INFO))
GIT_TAG = $(word 2, $(BUILD_INFO))
GIT_COMMIT = $(word 3, $(BUILD_INFO))
BUILD_DATE = $(word 4, $(BUILD_INFO))
CI_TOOLS_VERSION = $(word 5, $(BUILD_INFO))
ENVOY_VERSION ?= 1.34.2
KUMA_CHARTS_URL ?= https://kumahq.github.io/charts
CHART_REPO_NAME ?= kuma
PROJECT_NAME ?= kuma

ifeq (,$(shell which mise))
$(error "mise - https://github.com/jdx/mise - not found. Please install it.")
endif
MISE := $(shell which mise)

CI_TOOLS_DIR ?= ${HOME}/.local/share/mise/${PROJECT_NAME}
ifdef XDG_DATA_HOME
	CI_TOOLS_DIR := ${XDG_DATA_HOME}/.local/share/mise/${PROJECT_NAME}
endif
CI_TOOLS_BIN_DIR=$(CI_TOOLS_DIR)/bin

# Change here and `make check` ensures these are used for CI
# Note: These are _docker image tags_
# If changing min version, update mk/kind.mk as well
K8S_MIN_VERSION = v1.27.16-k3s1
K8S_MAX_VERSION=v1.32.2-k3s1
# This should have the same minor version as K8S_MAX_VERSION
KUBEBUILDER_ASSETS_VERSION=1.32

export GO_VERSION=$(shell go mod edit -json | jq -r .Go)
<<<<<<< HEAD
# This needs to rely on version from mise
export GOLANGCI_LINT_VERSION=v2.1.6
=======
export GOLANGCI_LINT_VERSION=v2.2.2
>>>>>>> 0e88f758
GOOS := $(shell go env GOOS)
GOARCH := $(shell go env GOARCH)

# A helper to protect calls that push things upstreams (.e.g docker push or github artifact publish)
# $(1) - the actual command to run, if ALLOW_PUSH is not set we'll prefix this with '#' to prevent execution
define GATE_PUSH
$(if $(filter $(ALLOW_PUSH),true),$(1), # $(1))
endef

# The e2e tests depend on Kind kubeconfigs being in this directory,
# so this is location should not be changed by developers.
KUBECONFIG_DIR := $(HOME)/.kube

PROTOS_DEPS_PATH=$(shell $(MISE) where protoc)/include
# TODO find better way of managing proto deps: https://github.com/kumahq/kuma/issues/13880
XDS_VERSION=$(shell go list -f '{{ .Version }}' -m github.com/cncf/xds/go)
PROTO_XDS=$(shell go mod download github.com/cncf/xds@$(XDS_VERSION) && go list -f '{{ .Dir }}' -m github.com/cncf/xds@$(XDS_VERSION))
PGV_VERSION=$(shell go list -f '{{.Version}}' -m github.com/envoyproxy/protoc-gen-validate)
PROTO_PGV=$(shell go mod download github.com/envoyproxy/protoc-gen-validate@$(PGV_VERSION) && go list -f '{{ .Dir }}' -m github.com/envoyproxy/protoc-gen-validate@$(PGV_VERSION))
PROTO_GOOGLE_APIS=$(shell go mod download github.com/googleapis/googleapis@master && go list -f '{{ .Dir }}' -m github.com/googleapis/googleapis@master)
PROTO_ENVOY=$(shell go mod download github.com/envoyproxy/data-plane-api@main && go list -f '{{ .Dir }}' -m github.com/envoyproxy/data-plane-api@main)

CLANG_FORMAT=$(shell $(MISE) which clang-format)
YQ=$(shell $(MISE) which yq)
HELM=$(shell $(MISE) which helm)
K3D_BIN=$(shell $(MISE) which k3d)
KIND=$(shell $(MISE) which kind)
SETUP_ENVTEST=$(shell $(MISE) which setup-envtest)
KUBEBUILDER_ASSETS=$(shell $(SETUP_ENVTEST) use $(KUBEBUILDER_ASSETS_VERSION) --bin-dir $(CI_TOOLS_BIN_DIR) -p path)
CONTROLLER_GEN=$(shell $(MISE) which controller-gen)
KUBECTL=$(shell $(MISE) which kubectl)
PROTOC_BIN=$(shell $(MISE) which protoc)
SHELLCHECK=$(shell $(MISE) which shellcheck)
CONTAINER_STRUCTURE_TEST=$(shell $(MISE) which container-structure-test)
PROTOC_GEN_GO=$(shell $(MISE) which protoc-gen-go)
PROTOC_GEN_GO_GRPC=$(shell $(MISE) which protoc-gen-go-grpc)
PROTOC_GEN_VALIDATE=$(shell $(MISE) which protoc-gen-validate)
PROTOC_GEN_KUMADOC=$(shell $(MISE) which protoc-gen-kumadoc)
PROTOC_GEN_JSONSCHEMA=$(shell $(MISE) which protoc-gen-jsonschema)
GINKGO=$(shell $(MISE) which ginkgo)
GOLANGCI_LINT=$(shell $(MISE) which golangci-lint)
HELM_DOCS=$(shell $(MISE) which helm-docs)
KUBE_LINTER=$(shell $(MISE) which kube-linter)
HADOLINT=$(shell $(MISE) which hadolint)
OAPI_CODEGEN=$(shell $(MISE) which oapi-codegen)

TOOLS_DEPS_DIRS=$(KUMA_DIR)/mk/dependencies
TOOLS_DEPS_LOCK_FILE=mk/dependencies/deps.lock
TOOLS_MAKEFILE=$(KUMA_DIR)/mk/dev.mk

LATEST_RELEASE_BRANCH := $(shell $(YQ) e '.[] | .branch' versions.yml | grep -v dev | sort -V | tail -n 1)

# Install all dependencies on tools and protobuf files
.PHONY: install
install: ## Bootstrap: Install all development tools
	$(MISE) install

$(KUBECONFIG_DIR):
	@mkdir -p $(KUBECONFIG_DIR)

# kubectl always writes the current context into the first config file. When
# debugging, it's common to switch contexts and we don't want to edit the Kind
# config files (because then the integration tests have the wrong current
# context). So we create this as a place for kubectl to write the interactive
# current context.
$(KUBECONFIG_DIR)/kind-kuma-current: $(KUBECONFIG_DIR)
	@touch $@

.PHONY: dev/print-latest-release-branch
dev/print-latest-release-branch:
	@echo $(LATEST_RELEASE_BRANCH)

TAKE_FILES_FROM_MASTER = app/kuma-ui/pkg/resources go.mod go.sum deployments/charts/*/Chart.yaml

.PHONY: dev/merge-release
dev/merge-release:
	git merge origin/$(LATEST_RELEASE_BRANCH) --no-commit || true
	git rm -rf $(TAKE_FILES_FROM_MASTER)
	git checkout HEAD -- $(TAKE_FILES_FROM_MASTER)
	@if git diff --name-status --diff-filter=U --exit-code; then\
		echo "Run \`git commit\` to finish merge!";\
	else\
	    echo "Fix above conflicts and run \`git commit\` to finish merge!";\
	fi

# Generate a .envrc that prepends e2e test suite configs to whatever
# KUBECONFIG currently has, and stores CI tooling in .tools.
.PHONY: dev/enrc
dev/envrc: $(KUBECONFIG_DIR)/kind-kuma-current ## Generate .envrc
	@echo 'export CI_TOOLS_DIR=$$(expand_path .tools)' > .envrc
	@for c in $(patsubst %,$(KUBECONFIG_DIR)/kind-%-config,kuma $(K8SCLUSTERS)) $(KUBECONFIG_DIR)/kind-kuma-current ; do \
		echo "path_add KUBECONFIG $$c" ; \
	done >> .envrc
	@echo 'export KUBECONFIG' >> .envrc
	@for prog in $(BUILD_RELEASE_BINARIES) $(BUILD_TEST_BINARIES) ; do \
		echo "PATH_add $(BUILD_ARTIFACTS_DIR)/$$prog" ; \
	done >> .envrc
	@echo 'export KUBEBUILDER_ASSETS=$(KUBEBUILDER_ASSETS)' >> .envrc
	@direnv allow

.PHONY: dev/sync-demo
dev/sync-demo:
	rm app/kumactl/data/install/k8s/demo/*.yaml
	curl -s --fail https://raw.githubusercontent.com/kumahq/kuma-counter-demo/master/demo.yaml | \
		sed 's/"local"/"{{ .Zone }}"/g' | \
		sed 's/\([^/]\)kuma-demo/\1{{ .Namespace }}/g' | \
		sed 's/\([^/]\)kuma-system/\1{{ .SystemNamespace }}/g' \
		> app/kumactl/data/install/k8s/demo/demo.yaml
	curl -s --fail https://raw.githubusercontent.com/kumahq/kuma-counter-demo/master/gateway.yaml | \
		sed 's/\([^/]\)kuma-demo/\1{{ .Namespace }}/g' | \
		sed 's/\([^/]\)kuma-system/\1{{ .SystemNamespace }}/g' \
		> app/kumactl/data/install/k8s/demo/gateway.yaml

.PHONY: dev/set-kuma-helm-repo
dev/set-kuma-helm-repo:
	$(HELM) repo add ${CHART_REPO_NAME} ${KUMA_CHARTS_URL}

.PHONY: clean
clean: clean/build clean/generated clean/docs ## Dev: Clean

.PHONY: dev/fetch-demo
dev/fetch-demo: ## Dev: Fetch demo files
	mkdir -p $(BUILD_DIR)/k8s
	curl -s --fail https://raw.githubusercontent.com/kumahq/kuma-counter-demo/refs/heads/main/k8s/001-with-mtls.yaml > $(BUILD_DIR)/k8s/001-with-mtls.yaml<|MERGE_RESOLUTION|>--- conflicted
+++ resolved
@@ -32,12 +32,8 @@
 KUBEBUILDER_ASSETS_VERSION=1.32
 
 export GO_VERSION=$(shell go mod edit -json | jq -r .Go)
-<<<<<<< HEAD
 # This needs to rely on version from mise
-export GOLANGCI_LINT_VERSION=v2.1.6
-=======
 export GOLANGCI_LINT_VERSION=v2.2.2
->>>>>>> 0e88f758
 GOOS := $(shell go env GOOS)
 GOARCH := $(shell go env GOARCH)
 
