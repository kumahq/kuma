--- conflicted
+++ resolved
@@ -73,13 +73,6 @@
 		opts = append(opts, zap.Development(), zap.AddStacktrace(zap.ErrorLevel))
 	default:
 		lvl = zap.NewAtomicLevelAt(zap.InfoLevel)
-<<<<<<< HEAD
-		opts = append(opts,
-			zap.WrapCore(func(core zapcore.Core) zapcore.Core {
-				return zapcore.NewSamplerWithOptions(core, time.Second, 100, 100)
-			}))
-=======
->>>>>>> a91e78b5
 	}
 	encCfg := zap.NewDevelopmentEncoderConfig()
 	enc := zapcore.NewConsoleEncoder(encCfg)
