mesh: default
metadata:
  creationTimestamp: null
spec:
  networking:
    address: 192.168.0.1
    inbound:
      - port: 8080
        tags:
          app: example
<<<<<<< HEAD
          kuma.io/protocol: tcp
          kuma.io/service: example_demo_svc_80
=======
          instance: example
          protocol: tcp
          service: example_demo_svc_80
>>>>>>> 87f57a70
          version: "0.1"
          kuma.io/zone: "zone-1"
      - port: 8443
        tags:
          app: example
<<<<<<< HEAD
          kuma.io/protocol: tcp
          kuma.io/service: example_demo_svc_443
=======
          instance: example
          protocol: tcp
          service: example_demo_svc_443
>>>>>>> 87f57a70
          version: "0.1"
          kuma.io/zone: "zone-1"
    outbound:
      - address: 10.244.0.25
        port: 80
        tags:
<<<<<<< HEAD
          kuma.io/service: test-app_playground_svc_80
=======
          instance: test-app-0
          service: test-app_playground_svc_80
>>>>>>> 87f57a70
<|MERGE_RESOLUTION|>--- conflicted
+++ resolved
@@ -8,36 +8,22 @@
       - port: 8080
         tags:
           app: example
-<<<<<<< HEAD
+          instance: example
           kuma.io/protocol: tcp
           kuma.io/service: example_demo_svc_80
-=======
-          instance: example
-          protocol: tcp
-          service: example_demo_svc_80
->>>>>>> 87f57a70
           version: "0.1"
           kuma.io/zone: "zone-1"
       - port: 8443
         tags:
           app: example
-<<<<<<< HEAD
+          instance: example
           kuma.io/protocol: tcp
           kuma.io/service: example_demo_svc_443
-=======
-          instance: example
-          protocol: tcp
-          service: example_demo_svc_443
->>>>>>> 87f57a70
           version: "0.1"
           kuma.io/zone: "zone-1"
     outbound:
       - address: 10.244.0.25
         port: 80
         tags:
-<<<<<<< HEAD
-          kuma.io/service: test-app_playground_svc_80
-=======
           instance: test-app-0
-          service: test-app_playground_svc_80
->>>>>>> 87f57a70
+          kuma.io/service: test-app_playground_svc_80