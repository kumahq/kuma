--- conflicted
+++ resolved
@@ -4,16 +4,12 @@
   modificationTime: "0001-01-01T00:00:00Z"
   name: mtp-2
   spec:
-<<<<<<< HEAD
-    from: null
-=======
     from:
     - default:
         action: ALLOW
       targetRef:
         kind: Mesh
         name: default
->>>>>>> e6d7e4de
     targetRef:
       kind: Mesh
   type: MeshTrafficPermission
@@ -22,16 +18,12 @@
   modificationTime: "0001-01-01T00:00:00Z"
   name: mtp-4
   spec:
-<<<<<<< HEAD
-    from: null
-=======
     from:
     - default:
         action: ALLOW
       targetRef:
         kind: Mesh
         name: default
->>>>>>> e6d7e4de
     targetRef:
       kind: MeshSubset
       tags:
@@ -42,16 +34,12 @@
   modificationTime: "0001-01-01T00:00:00Z"
   name: mtp-3
   spec:
-<<<<<<< HEAD
-    from: null
-=======
     from:
     - default:
         action: ALLOW
       targetRef:
         kind: Mesh
         name: default
->>>>>>> e6d7e4de
     targetRef:
       kind: MeshService
       name: web
@@ -61,16 +49,12 @@
   modificationTime: "0001-01-01T00:00:00Z"
   name: mtp-1
   spec:
-<<<<<<< HEAD
-    from: null
-=======
     from:
     - default:
         action: ALLOW
       targetRef:
         kind: Mesh
         name: default
->>>>>>> e6d7e4de
     targetRef:
       kind: MeshServiceSubset
       name: web
