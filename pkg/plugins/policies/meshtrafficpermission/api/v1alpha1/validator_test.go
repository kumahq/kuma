package v1alpha1_test

import (
	. "github.com/onsi/ginkgo/v2"
	. "github.com/onsi/gomega"
	"sigs.k8s.io/yaml"

	core_model "github.com/kumahq/kuma/pkg/core/resources/model"
	meshtrafficpermissions_proto "github.com/kumahq/kuma/pkg/plugins/policies/meshtrafficpermission/api/v1alpha1"
)

var _ = Describe("MeshTrafficPermission", func() {
	Describe("Validate()", func() {
		DescribeTable("should pass validation",
			func(mtpYAML string) {
				// setup
				mtp := meshtrafficpermissions_proto.NewMeshTrafficPermissionResource()

				// when
				err := core_model.FromYAML([]byte(mtpYAML), &mtp.Spec)
				Expect(err).ToNot(HaveOccurred())
				// and
				verr := mtp.Validate()

				// then
				Expect(verr).ToNot(HaveOccurred())
			},
			Entry("allow or deny all possible kinds of clients", `
targetRef:
  kind: Mesh
from:
  - targetRef:
      kind: Mesh
    default:
      action: Allow
  - targetRef:
      kind: MeshSubset
      tags:
        kuma.io/zone: us-east
        env: dev
    default:
      action: Deny
  - targetRef:
      kind: MeshService
      name: backend
    default:
      action: Allow
  - targetRef:
      kind: MeshServiceSubset
      name: backend
      tags:
        version: v1
    default:
      action: Deny
`),
			Entry("allow MeshSubset at top-level targetRef", `
targetRef:
  kind: MeshSubset
  tags:
    env: prod
from:
  - targetRef:
      kind: Mesh
    default:
      action: Deny
`),
			Entry("allow MeshService at top-level targetRef", `
targetRef:
  kind: MeshService
  name: backend
from:
  - targetRef:
      kind: Mesh
    default:
      action: Deny
`),
			Entry("allow MeshServiceSubset at top-level targetRef", `
targetRef:
  kind: MeshServiceSubset
  name: backend
  tags:
    version: v2
from:
  - targetRef:
      kind: Mesh
    default:
      action: Deny
`),
			Entry("full rules example", `
targetRef:
  kind: Mesh
rules:
  - default:
      deny: 
        - spiffeId:
            type: Exact
            value: spiffe://trust.domain/service
      allow:
        - spiffeId:
<<<<<<< HEAD
            type: PathPrefix
            value: spiffe://trust.domain/service
=======
            type: Prefix
            value: spiffe://trust.domain
>>>>>>> 4bca8c53
      allowWithShadowDeny:
        - spiffeId:
            type: Exact
            value: spiffe://trust.domain/service-2
`),
		)

		type testCase struct {
			inputYaml string
			expected  string
		}

		DescribeTable("should validate all fields and return as much individual errors as possible",
			func(given testCase) {
				// setup
				mtp := meshtrafficpermissions_proto.NewMeshTrafficPermissionResource()

				// when
				err := core_model.FromYAML([]byte(given.inputYaml), &mtp.Spec)
				Expect(err).ToNot(HaveOccurred())
				// and
				verr := mtp.Validate()
				actual, err := yaml.Marshal(verr)
				Expect(err).ToNot(HaveOccurred())

				// then
				Expect(actual).To(MatchYAML(given.expected))
			},
			Entry("empty 'from' array", testCase{
				inputYaml: `
targetRef:
  kind: MeshService
  name: backend
from: []
`,
				expected: `
violations:
  - field: spec
    message: at least one of 'from' or 'rules' has to be defined`,
			}),
			Entry("empty 'rules' array", testCase{
				inputYaml: `
targetRef:
  kind: MeshService
  name: backend
rules: []
`,
				expected: `
violations:
  - field: spec
    message: at least one of 'from' or 'rules' has to be defined`,
			}),
			Entry("sectionName without from or rules", testCase{
				inputYaml: `
targetRef:
  kind: Dataplane
  sectionName: test
to: []
`,
				expected: `
violations:
- field: spec.targetRef.sectionName
  message: can only be used with inbound policies
- field: spec
  message: at least one of 'from' or 'rules' has to be defined`,
			}),
			Entry("not supported kinds in 'from' array", testCase{
				inputYaml: `
targetRef:
  kind: MeshService
  name: backend
from: 
  - targetRef:
      kind: MeshGatewayRoute
      name: mgr-1
    default:
      action: Allow
`,
				expected: `
violations:
  - field: spec.from[0].targetRef.kind
    message: value is not supported
`,
			}),
			Entry("default is nil", testCase{
				inputYaml: `
targetRef:
  kind: Mesh
from:
  - targetRef:
      kind: Mesh
`,
				expected: `
violations:
  - field: spec.from[0].default.action
    message: must be defined 
`,
			}),
			Entry("rules default is nil", testCase{
				inputYaml: `
targetRef:
  kind: Mesh
rules:
  - default:
      deny: []
`,
				expected: `
violations:
  - field: spec.rules[0]
    message: at least one of 'allow', 'allowWithShadowDeny', 'deny' has to be defined
`,
			}),
			Entry("matches with invalid spiffe id", testCase{
				inputYaml: `
targetRef:
  kind: Mesh
rules:
  - default:
      deny: 
        - spiffeId:
            type: Exact
            value: some-service
      allow:
        - spiffeId:
<<<<<<< HEAD
            type: PathPrefix
=======
            type: Prefix
>>>>>>> 4bca8c53
            value: wrong
      allowWithShadowDeny:
        - spiffeId:
            type: Exact
            value: test
`,
				expected: `
violations:
  - field: spec.rules[0].allow[0].spiffeId
    message: must be a valid Spiffe ID
  - field: spec.rules[0].allowWithShadowDeny[0].spiffeId
    message: must be a valid Spiffe ID
  - field: spec.rules[0].deny[0].spiffeId
    message: must be a valid Spiffe ID
`,
			}),
		)
	})
})<|MERGE_RESOLUTION|>--- conflicted
+++ resolved
@@ -97,13 +97,8 @@
             value: spiffe://trust.domain/service
       allow:
         - spiffeId:
-<<<<<<< HEAD
-            type: PathPrefix
-            value: spiffe://trust.domain/service
-=======
             type: Prefix
             value: spiffe://trust.domain
->>>>>>> 4bca8c53
       allowWithShadowDeny:
         - spiffeId:
             type: Exact
@@ -228,11 +223,7 @@
             value: some-service
       allow:
         - spiffeId:
-<<<<<<< HEAD
-            type: PathPrefix
-=======
             type: Prefix
->>>>>>> 4bca8c53
             value: wrong
       allowWithShadowDeny:
         - spiffeId:
