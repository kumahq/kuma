--- conflicted
+++ resolved
@@ -119,17 +119,10 @@
                         description: SpiffeId defines a matcher configuration for SpiffeId matching
                         properties:
                           type:
-<<<<<<< HEAD
-                            description: Type defines how to match incoming traffic by SpiffeId. `Exact` or `PathPrefix` are allowed.
-                            enum:
-                              - Exact
-                              - PathPrefix
-=======
                             description: Type defines how to match incoming traffic by SpiffeId. `Exact` or `Prefix` are allowed.
                             enum:
                               - Exact
                               - Prefix
->>>>>>> 4bca8c53
                             type: string
                           value:
                             description: Value is SpiffeId of a client that needs to match for the configuration to be applied
@@ -150,17 +143,10 @@
                         description: SpiffeId defines a matcher configuration for SpiffeId matching
                         properties:
                           type:
-<<<<<<< HEAD
-                            description: Type defines how to match incoming traffic by SpiffeId. `Exact` or `PathPrefix` are allowed.
-                            enum:
-                              - Exact
-                              - PathPrefix
-=======
                             description: Type defines how to match incoming traffic by SpiffeId. `Exact` or `Prefix` are allowed.
                             enum:
                               - Exact
                               - Prefix
->>>>>>> 4bca8c53
                             type: string
                           value:
                             description: Value is SpiffeId of a client that needs to match for the configuration to be applied
@@ -179,17 +165,10 @@
                         description: SpiffeId defines a matcher configuration for SpiffeId matching
                         properties:
                           type:
-<<<<<<< HEAD
-                            description: Type defines how to match incoming traffic by SpiffeId. `Exact` or `PathPrefix` are allowed.
-                            enum:
-                              - Exact
-                              - PathPrefix
-=======
                             description: Type defines how to match incoming traffic by SpiffeId. `Exact` or `Prefix` are allowed.
                             enum:
                               - Exact
                               - Prefix
->>>>>>> 4bca8c53
                             type: string
                           value:
                             description: Value is SpiffeId of a client that needs to match for the configuration to be applied
