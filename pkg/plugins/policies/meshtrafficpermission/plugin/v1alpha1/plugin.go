--- conflicted
+++ resolved
@@ -76,7 +76,6 @@
 			err := p.configureLegacyRules(mtp, key, listener, res, proxy)
 			if err != nil {
 				return err
-<<<<<<< HEAD
 			}
 		} else {
 			configurer := &v3.RBACConfigurer{
@@ -91,9 +90,34 @@
 				if err := configurer.Configure(filterChain); err != nil {
 					return err
 				}
-=======
->>>>>>> ad7f6c6d
-			}
+			}
+		}
+	}
+	return nil
+}
+
+func (p plugin) configureLegacyRules(mtp core_xds.TypedMatchingPolicies, key core_rules.InboundListener, listener *envoy_listener.Listener, resource *core_xds.Resource, proxy *core_xds.Proxy) error {
+	rules, ok := mtp.FromRules.Rules[key]
+	if !ok {
+		if len(proxy.Policies.TrafficPermissions) == 0 {
+			rules = p.denyRules()
+		} else {
+			return nil
+		}
+	}
+
+	configurer := &v3.LegacyRBACConfigurer{
+		StatsName: resource.Name,
+		Rules:     rules,
+		Mesh:      proxy.Dataplane.GetMeta().GetMesh(),
+	}
+	for _, filterChain := range listener.FilterChains {
+		if filterChain.TransportSocket.GetName() != wellknown.TransportSocketTLS {
+			// we only want to configure RBAC on listeners protected by Kuma's TLS
+			continue
+		}
+		if err := configurer.Configure(filterChain); err != nil {
+			return err
 		}
 	}
 	return nil
