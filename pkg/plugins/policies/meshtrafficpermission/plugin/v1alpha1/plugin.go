--- conflicted
+++ resolved
@@ -4,6 +4,7 @@
 	envoy_listener "github.com/envoyproxy/go-control-plane/envoy/config/listener/v3"
 	envoy_resource "github.com/envoyproxy/go-control-plane/pkg/resource/v3"
 
+	"github.com/kumahq/kuma/pkg/core"
 	core_plugins "github.com/kumahq/kuma/pkg/core/plugins"
 	core_mesh "github.com/kumahq/kuma/pkg/core/resources/apis/mesh"
 	core_xds "github.com/kumahq/kuma/pkg/core/xds"
@@ -29,8 +30,10 @@
 }
 
 func (p plugin) Apply(rs *core_xds.ResourceSet, ctx xds_context.Context, proxy *core_xds.Proxy) error {
-<<<<<<< HEAD
 	if !ctx.Mesh.Resource.MTLSEnabled() {
+		log.V(1).Info("skip applying MeshTrafficPermission, MTLS is disabled",
+			"proxyName", proxy.Dataplane.GetMeta().GetName(),
+			"mesh", ctx.Mesh.Resource.GetMeta().GetName())
 		return nil
 	}
 
@@ -67,8 +70,5 @@
 			}
 		}
 	}
-=======
-	log.Info("apply is not implemented")
->>>>>>> 29248a65
 	return nil
 }