--- conflicted
+++ resolved
@@ -27,16 +27,9 @@
                 url:
                   description: Address of Datadog collector, only host and port are allowed (no paths, fragments etc.)
                   type: string
-<<<<<<< HEAD
-                port:
-                  description: Port of datadog collector
-                  format: int32
-                  type: integer
               required:
-                - address
-                - port
-=======
->>>>>>> 2983e792
+                - splitService
+                - url
               type: object
             zipkin:
               description: Zipkin backend configuration.
@@ -89,21 +82,16 @@
             type: object
           random:
             description: 'Target percentage of requests that will be randomly selected for trace generation, if not requested by the client or not forced. Default: 100% Mirror of random_sampling in Envoy https://github.com/envoyproxy/envoy/blob/v1.22.0/api/envoy/config/filter/network/http_connection_manager/v2/http_connection_manager.proto#L135-L140'
-<<<<<<< HEAD
-            format: int32
-            type: integer
-        required:
-          - client
-          - overall
-          - random
-=======
             properties:
               value:
                 description: The uint32 value.
                 format: int32
                 type: integer
             type: object
->>>>>>> 2983e792
+        required:
+          - client
+          - overall
+          - random
         type: object
       tags:
         description: Custom tags configuration. You can add custom tags to traces based on headers or literal values.
