package outbound

import (
	"github.com/pkg/errors"

	common_api "github.com/kumahq/kuma/api/common/v1alpha1"
	"github.com/kumahq/kuma/pkg/core/kri"
	core_mesh "github.com/kumahq/kuma/pkg/core/resources/apis/mesh"
	meshexternalservice_api "github.com/kumahq/kuma/pkg/core/resources/apis/meshexternalservice/api/v1alpha1"
	meshmultizoneservice_api "github.com/kumahq/kuma/pkg/core/resources/apis/meshmultizoneservice/api/v1alpha1"
	meshservice_api "github.com/kumahq/kuma/pkg/core/resources/apis/meshservice/api/v1alpha1"
	core_model "github.com/kumahq/kuma/pkg/core/resources/model"
	"github.com/kumahq/kuma/pkg/plugins/policies/core/rules/common"
	"github.com/kumahq/kuma/pkg/plugins/policies/core/rules/merge"
	"github.com/kumahq/kuma/pkg/plugins/policies/core/rules/resolve"
	meshhttproute_api "github.com/kumahq/kuma/pkg/plugins/policies/meshhttproute/api/v1alpha1"
)

type ResourceRule struct {
	Resource            core_model.ResourceMeta
	ResourceSectionName string
	Conf                []interface{}
	Origin              []common.Origin

	// BackendRefOriginIndex is a mapping from the rule to the origin of the BackendRefs in the rule.
	// Some policies have BackendRefs in their confs, and it's important to know what was the original policy
	// that contributed the BackendRefs to the final conf. Rule (key) is represented as a hash from rule.Matches.
	// Origin (value) is represented as an index in the Origin list. If policy doesn't have rules (i.e. MeshTCPRoute)
	// then key is an empty string "".
	BackendRefOriginIndex common.BackendRefOriginIndex
}

func (r *ResourceRule) GetBackendRefOrigin(hash common_api.MatchesHash) (core_model.ResourceMeta, bool) {
	if r == nil {
		return nil, false
	}
	if r.BackendRefOriginIndex == nil {
		return nil, false
	}
	index, ok := r.BackendRefOriginIndex[hash]
	if !ok {
		return nil, false
	}
	if index >= len(r.Origin) {
		return nil, false
	}
	return r.Origin[index].Resource, true
}

type ResourceRules map[kri.Identifier]ResourceRule

func (rr ResourceRules) Compute(uri kri.Identifier, reader kri.ResourceReader) *ResourceRule {
	if rule, ok := rr[uri]; ok {
		return &rule
	}

	switch uri.ResourceType {
	case meshservice_api.MeshServiceType, meshmultizoneservice_api.MeshMultiZoneServiceType:
		// find MeshService without the sectionName and compute rules for it
		if uri.SectionName != "" {
			uriWithoutSection := uri
			uriWithoutSection.SectionName = ""
			return rr.Compute(uriWithoutSection, reader)
		}
		// find MeshService's Mesh and compute rules for it
		if mesh := reader.Get(kri.Identifier{ResourceType: core_mesh.MeshType, Name: uri.Mesh}); mesh != nil {
			return rr.Compute(kri.From(mesh, ""), reader)
		}
	case meshexternalservice_api.MeshExternalServiceType:
		// find MeshExternalService's Mesh and compute rules for it
		if mesh := reader.Get(kri.Identifier{ResourceType: core_mesh.MeshType, Name: uri.Mesh}); mesh != nil {
			return rr.Compute(kri.From(mesh, ""), reader)
		}
	case meshhttproute_api.MeshHTTPRouteType:
		// todo(lobkovilya): handle MeshHTTPRoute
	}

	return nil
}

type ToEntry interface {
	common.BaseEntry
	GetTargetRef() common_api.TargetRef
}

// BuildRules constructs ResourceRules from the given policies and resource reader.
// It first extracts 'to' entries from the policies and then builds the rules based on these entries.
<<<<<<< HEAD
func BuildRules(policies []core_model.Resource, reader kri.ResourceReader) (ResourceRules, error) {
=======
func BuildRules(policies core_model.ResourceList, reader common.ResourceReader) (ResourceRules, error) {
>>>>>>> 1c4643c2
	entries, err := GetEntries(policies)
	if err != nil {
		return nil, errors.Wrap(err, "failed to get 'to' entries")
	}
	return buildRules(entries, reader)
}

func GetEntries(policies core_model.ResourceList) ([]common.WithPolicyAttributes[ToEntry], error) {
	policiesWithTo, ok := common.Cast[core_model.PolicyWithToList](policies.GetItems())
	if !ok {
		return nil, nil
	}

	entries := []common.WithPolicyAttributes[ToEntry]{}

	for i, pwt := range policiesWithTo {
		for j, item := range pwt.GetToList() {
			entries = append(entries, common.WithPolicyAttributes[ToEntry]{
				Entry:     item,
				Meta:      policies.GetItems()[i].GetMeta(),
				TopLevel:  pwt.GetTargetRef(),
				RuleIndex: j,
			})
		}
	}
	return entries, nil
}

func buildRules[T interface {
	common.PolicyAttributes
	common.Entry[ToEntry]
}](list []T, reader kri.ResourceReader) (ResourceRules, error) {
	rules := ResourceRules{}

	Sort(list)

	var resolvedItems []*withResolvedResource[T]
	for _, item := range list {
		rs := resolve.TargetRef(item.GetEntry().GetTargetRef(), item.GetResourceMeta(), reader)
		for _, r := range rs {
			resolvedItems = append(resolvedItems, &withResolvedResource[T]{entry: item, rs: r})
		}
	}

	indexed := map[kri.Identifier]core_model.Resource{}
	for _, i := range resolvedItems {
		indexed[i.rs.Identifier()] = i.rs.Resource
	}

	// we could've built ResourceRule for all resources in the cluster, but we only need to build rules for resources
	// that are part of the policy to reduce the size of the ResourceRules
	for uri, resource := range indexed {
		// take only policy items that have isRelevant conf for the resource
		var relevant []T
		for _, policyItem := range resolvedItems {
			if policyItem.isRelevant(resource, uri.SectionName) {
				relevant = append(relevant, policyItem.entry)
			}
		}

		if len(relevant) > 0 {
			// merge all relevant confs into one, the order of merging is guaranteed by SortToEntries
			merged, err := merge.Entries(relevant)
			if err != nil {
				return nil, err
			}
			ruleOrigins, originIndex := common.Origins(relevant, true)
			rules[uri] = ResourceRule{
				Resource:              resource.GetMeta(),
				ResourceSectionName:   uri.SectionName,
				Conf:                  merged,
				Origin:                ruleOrigins,
				BackendRefOriginIndex: originIndex,
			}
		}
	}

	return rules, nil
}

type withResolvedResource[T any] struct {
	entry T
	rs    *resolve.ResourceSection
}

// isRelevant returns true if the rs.resource is relevant to the other resource or section of the resource
func (rw *withResolvedResource[T]) isRelevant(other core_model.Resource, sectionName string) bool {
	switch itemDescriptorName := rw.rs.Resource.Descriptor().Name; itemDescriptorName {
	case core_mesh.MeshType:
		switch other.Descriptor().Name {
		case core_mesh.MeshType:
			return rw.rs.Resource.GetMeta().GetName() == other.GetMeta().GetName()
		default:
			return rw.rs.Resource.GetMeta().GetName() == other.GetMeta().GetMesh()
		}
	case meshservice_api.MeshServiceType, meshmultizoneservice_api.MeshMultiZoneServiceType:
		if other.Descriptor().Name != itemDescriptorName {
			return false
		}
		switch {
		case kri.From(rw.rs.Resource, rw.rs.SectionName) == kri.From(other, sectionName):
			return true
		case kri.From(rw.rs.Resource, "") == kri.From(other, "") && rw.rs.SectionName == "" && sectionName != "":
			return true
		default:
			return false
		}
	case meshexternalservice_api.MeshExternalServiceType:
		if other.Descriptor().Name != itemDescriptorName {
			return false
		}
		return kri.From(rw.rs.Resource, "") == kri.From(other, "")
	default:
		return false
	}
}<|MERGE_RESOLUTION|>--- conflicted
+++ resolved
@@ -85,11 +85,7 @@
 
 // BuildRules constructs ResourceRules from the given policies and resource reader.
 // It first extracts 'to' entries from the policies and then builds the rules based on these entries.
-<<<<<<< HEAD
-func BuildRules(policies []core_model.Resource, reader kri.ResourceReader) (ResourceRules, error) {
-=======
-func BuildRules(policies core_model.ResourceList, reader common.ResourceReader) (ResourceRules, error) {
->>>>>>> 1c4643c2
+func BuildRules(policies core_model.ResourceList, reader kri.ResourceReader) (ResourceRules, error) {
 	entries, err := GetEntries(policies)
 	if err != nil {
 		return nil, errors.Wrap(err, "failed to get 'to' entries")
