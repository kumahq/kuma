package rules_test

import (
	"os"
	"path"

	. "github.com/onsi/ginkgo/v2"
	. "github.com/onsi/gomega"
	"sigs.k8s.io/yaml"

	core_model "github.com/kumahq/kuma/pkg/core/resources/model"
	"github.com/kumahq/kuma/pkg/core/resources/model/rest"
	_ "github.com/kumahq/kuma/pkg/plugins/policies"
	core_rules "github.com/kumahq/kuma/pkg/plugins/policies/core/rules"
	meshaccesslog_api "github.com/kumahq/kuma/pkg/plugins/policies/meshaccesslog/api/v1alpha1"
	meshtrafficpermission_api "github.com/kumahq/kuma/pkg/plugins/policies/meshtrafficpermission/api/v1alpha1"
	"github.com/kumahq/kuma/pkg/test/matchers"
	util_yaml "github.com/kumahq/kuma/pkg/util/yaml"
)

var _ = Describe("Rules", func() {
	Describe("SubsetIter", func() {
		It("should return all possible subsets for the given set of tags", func() {
			// given
			tags := []core_rules.Tag{
				{Key: "k1", Value: "v1"},
				{Key: "k2", Value: "v2"},
				{Key: "k3", Value: "v3"},
			}

			// when
			iter := core_rules.NewSubsetIter(tags)

			// then
			expected := [][]core_rules.Tag{
				{
					{Key: "k1", Not: true, Value: "v1"},
					{Key: "k2", Value: "v2"},
					{Key: "k3", Value: "v3"},
				},
				{
					{Key: "k1", Value: "v1"},
					{Key: "k2", Not: true, Value: "v2"},
					{Key: "k3", Value: "v3"},
				},
				{
					{Key: "k1", Not: true, Value: "v1"},
					{Key: "k2", Not: true, Value: "v2"},
					{Key: "k3", Value: "v3"},
				},
				{
					{Key: "k1", Value: "v1"},
					{Key: "k2", Value: "v2"},
					{Key: "k3", Not: true, Value: "v3"},
				},
				{
					{Key: "k1", Not: true, Value: "v1"},
					{Key: "k2", Value: "v2"},
					{Key: "k3", Not: true, Value: "v3"},
				},
				{
					{Key: "k1", Value: "v1"},
					{Key: "k2", Not: true, Value: "v2"},
					{Key: "k3", Not: true, Value: "v3"},
				},
				{
					{Key: "k1", Not: true, Value: "v1"},
					{Key: "k2", Not: true, Value: "v2"},
					{Key: "k3", Not: true, Value: "v3"},
				},
				{
					{Key: "k1", Value: "v1"},
					{Key: "k2", Value: "v2"},
					{Key: "k3", Value: "v3"},
				},
			}
			for _, expectedTags := range expected {
				actual := iter.Next()
				Expect(actual).To(ConsistOf(expectedTags))
			}
			Expect(iter.Next()).To(BeNil())
		})

		It("should handle empty tags", func() {
			// given
			tags := []core_rules.Tag{}

			// when
			iter := core_rules.NewSubsetIter(tags)

			// then
			empty := iter.Next()
			Expect(empty).To(Equal(core_rules.Subset{}))
		})

		It("should handle tags with equal keys", func() {
			// given
			tags := []core_rules.Tag{
				{Key: "zone", Value: "us-east"},
				{Key: "env", Value: "dev"},
				{Key: "env", Value: "prod"},
			}

			// when
			iter := core_rules.NewSubsetIter(tags)

			// then
			expected := []core_rules.Subset{
				{
					{Key: "zone", Value: "us-east"},
					{Key: "env", Value: "prod"},
				},
				{
					{Key: "zone", Value: "us-east", Not: true},
					{Key: "env", Value: "prod"},
				},
				{
					{Key: "zone", Value: "us-east"},
					{Key: "env", Value: "dev"},
				},
				{
					{Key: "zone", Value: "us-east", Not: true},
					{Key: "env", Value: "dev"},
				},
				{
					{Key: "zone", Value: "us-east"},
					{Key: "env", Value: "dev", Not: true},
					{Key: "env", Value: "prod", Not: true},
				},
				{
					{Key: "zone", Value: "us-east", Not: true},
					{Key: "env", Value: "dev", Not: true},
					{Key: "env", Value: "prod", Not: true},
				},
			}
			for _, expectedTags := range expected {
				actual := iter.Next()
				Expect(actual).To(Equal(expectedTags))
			}
			Expect(iter.Next()).To(BeNil())
		})
	})

	Describe("IsSubset", func() {
		type testCase struct {
			s1, s2   core_rules.Subset
			isSubset bool
		}

		DescribeTable("should respond if s2 is subset of s1",
			func(given testCase) {
				Expect(given.s1.IsSubset(given.s2)).To(Equal(given.isSubset))
			},
<<<<<<< HEAD
			Entry("", testCase{
=======
			Entry("entry 1", testCase{
>>>>>>> d3f72fc5
				s1: []core_rules.Tag{
					{Key: "service", Value: "backend"},
				},
				s2: []core_rules.Tag{
					{Key: "service", Not: true, Value: "frontend"},
					{Key: "version", Value: "v2"},
				},
				isSubset: false,
			}),
<<<<<<< HEAD
			Entry("", testCase{
=======
			Entry("entry 2", testCase{
>>>>>>> d3f72fc5
				s1: []core_rules.Tag{
					{Key: "service", Value: "backend"},
				},
				s2: []core_rules.Tag{
					{Key: "service", Value: "backend"},
					{Key: "version", Value: "v2"},
				},
				isSubset: true,
			}),
<<<<<<< HEAD
			Entry("", testCase{
=======
			Entry("entry 3", testCase{
>>>>>>> d3f72fc5
				s1: []core_rules.Tag{
					{Key: "service", Not: true, Value: "backend"},
				},
				s2: []core_rules.Tag{
					{Key: "service", Not: true, Value: "backend"},
					{Key: "version", Value: "v2"},
				},
				isSubset: true,
			}),
<<<<<<< HEAD
			Entry("", testCase{
=======
			Entry("entry 4", testCase{
>>>>>>> d3f72fc5
				s1: []core_rules.Tag{
					{Key: "service", Not: true, Value: "backend"},
					{Key: "version", Not: true, Value: "v1"},
				},
				s2: []core_rules.Tag{
					{Key: "service", Not: true, Value: "backend"},
					{Key: "version", Not: true, Value: "v1"},
					{Key: "zone", Value: "east"},
				},
				isSubset: true,
			}),
<<<<<<< HEAD
			Entry("", testCase{
=======
			Entry("entry 5", testCase{
>>>>>>> d3f72fc5
				s1: []core_rules.Tag{},
				s2: []core_rules.Tag{
					{Key: "service", Not: true, Value: "backend"},
					{Key: "version", Not: true, Value: "v1"},
					{Key: "zone", Value: "east"},
				},
				isSubset: true,
			}),
<<<<<<< HEAD
			Entry("", testCase{
=======
			Entry("entry 6", testCase{
>>>>>>> d3f72fc5
				s1: []core_rules.Tag{
					{Key: "service", Value: "backend"},
					{Key: "version", Value: "v1"},
				},
				s2:       []core_rules.Tag{},
				isSubset: false,
			}),
<<<<<<< HEAD
			Entry("", testCase{
=======
			Entry("entry 7", testCase{
>>>>>>> d3f72fc5
				s1: []core_rules.Tag{
					{Key: "key1", Not: true, Value: "val1"},
				},
				s2: []core_rules.Tag{
					{Key: "key1", Value: "val2"},
				},
				isSubset: true,
			}),
<<<<<<< HEAD
			Entry("", testCase{
=======
			Entry("entry 8", testCase{
>>>>>>> d3f72fc5
				s1: []core_rules.Tag{
					{Key: "key1", Not: true, Value: "val1"},
				},
				s2: []core_rules.Tag{
					{Key: "key1", Value: "val2"},
					{Key: "key2", Value: "val3"},
				},
				isSubset: true,
			}),
		)
	})

	Describe("Intersect", func() {
		type testCase struct {
			s1, s2    core_rules.Subset
			intersect bool
		}

		DescribeTable("should respond if s1 and s2 have intersection",
			func(given testCase) {
				Expect(given.s1.Intersect(given.s2)).To(Equal(given.intersect))
			},
<<<<<<< HEAD
			Entry("", testCase{
=======
			Entry("entry 1", testCase{
>>>>>>> d3f72fc5
				s1: []core_rules.Tag{
					{Key: "service", Value: "backend"},
				},
				s2: []core_rules.Tag{
					{Key: "service", Not: true, Value: "frontend"},
					{Key: "version", Value: "v2"},
				},
				intersect: true,
			}),
<<<<<<< HEAD
			Entry("", testCase{
=======
			Entry("entry 2", testCase{
>>>>>>> d3f72fc5
				s1: []core_rules.Tag{
					{Key: "service", Value: "backend"},
				},
				s2: []core_rules.Tag{
					{Key: "service", Value: "frontend"},
					{Key: "version", Value: "v2"},
				},
				intersect: false,
			}),
<<<<<<< HEAD
			Entry("", testCase{
=======
			Entry("entry 3", testCase{
>>>>>>> d3f72fc5
				s1: []core_rules.Tag{
					{Key: "service", Not: true, Value: "backend"},
				},
				s2: []core_rules.Tag{
					{Key: "service", Not: true, Value: "backend"},
					{Key: "version", Value: "v2"},
				},
				intersect: true,
			}),
<<<<<<< HEAD
			Entry("", testCase{
=======
			Entry("entry 4", testCase{
>>>>>>> d3f72fc5
				s1: []core_rules.Tag{
					{Key: "service", Not: true, Value: "backend"},
					{Key: "version", Not: true, Value: "v1"},
				},
				s2: []core_rules.Tag{
					{Key: "service", Not: true, Value: "backend"},
					{Key: "version", Not: true, Value: "v1"},
					{Key: "zone", Value: "east"},
				},
				intersect: true,
			}),
<<<<<<< HEAD
			Entry("", testCase{
=======
			Entry("entry 5", testCase{
>>>>>>> d3f72fc5
				s1: []core_rules.Tag{},
				s2: []core_rules.Tag{
					{Key: "service", Not: true, Value: "backend"},
					{Key: "version", Not: true, Value: "v1"},
					{Key: "zone", Value: "east"},
				},
				intersect: true,
			}),
<<<<<<< HEAD
			Entry("", testCase{
=======
			Entry("entry 6", testCase{
>>>>>>> d3f72fc5
				s1: []core_rules.Tag{
					{Key: "service", Not: true, Value: "backend"},
					{Key: "version", Not: true, Value: "v1"},
				},
				s2:        []core_rules.Tag{},
				intersect: true,
			}),
		)
	})

	Describe("BuildRules", func() {
		type testCase struct {
			policyFile string
			goldenFile string
			typ        string
		}

		DescribeTable("should build a rule-based view for the policy with a from list",
			func(given testCase) {
				// given
				policiesBytes, err := os.ReadFile(path.Join("testdata", "rules", given.policyFile))
				Expect(err).ToNot(HaveOccurred())

				policies := util_yaml.SplitYAML(string(policiesBytes))

				listener := core_rules.InboundListener{
					Address: "127.0.0.1",
					Port:    80,
				}
				policiesByInbound := map[core_rules.InboundListener][]core_model.Resource{}

				for _, policyBytes := range policies {
					policy, err := rest.YAML.UnmarshalCore([]byte(policyBytes))
					Expect(err).ToNot(HaveOccurred())
					policiesByInbound[listener] = append(policiesByInbound[listener], policy)
				}

				// when
				rules, err := core_rules.BuildFromRules(policiesByInbound)
				Expect(err).ToNot(HaveOccurred())

				// then
				bytes, err := yaml.Marshal(rules)
				Expect(err).ToNot(HaveOccurred())

				Expect(bytes).To(matchers.MatchGoldenYAML(path.Join("testdata", "rules", given.goldenFile)))
			},
			Entry("01. MeshTrafficPermission with 2 'env' tags that have different values", testCase{
				policyFile: "01.policy.yaml",
				goldenFile: "01.golden.yaml",
				typ:        string(meshtrafficpermission_api.MeshTrafficPermissionType),
			}),
			Entry("02. MeshTrafficPermission with 3 different tags", testCase{
				policyFile: "02.policy.yaml",
				goldenFile: "02.golden.yaml",
				typ:        string(meshtrafficpermission_api.MeshTrafficPermissionType),
			}),
			Entry("03. MeshTrafficPermission with MeshService targets", testCase{
				policyFile: "03.policy.yaml",
				goldenFile: "03.golden.yaml",
				typ:        string(meshtrafficpermission_api.MeshTrafficPermissionType),
			}),
			Entry("04. MeshAccessLog with overriding empty backend list", testCase{
				policyFile: "04.policy.yaml",
				goldenFile: "04.golden.yaml",
				typ:        string(meshaccesslog_api.MeshAccessLogType),
			}),
			Entry("05. MeshAccessLog with overriding list of different backend type", testCase{
				policyFile: "05.policy.yaml",
				goldenFile: "05.golden.yaml",
				typ:        string(meshaccesslog_api.MeshAccessLogType),
			}),
			Entry("Multiple policies", testCase{
				policyFile: "multiple-mtp.policy.yaml",
				goldenFile: "multiple-mtp.golden.yaml",
				typ:        string(meshaccesslog_api.MeshAccessLogType),
			}),
			Entry("MeshTrafficPermission with mix of MeshService and MeshServiceSubset", testCase{
				policyFile: "mtp-mix-ms-and-mss.policy.yaml",
				goldenFile: "mtp-mix-ms-and-mss.golden.yaml",
				typ:        string(meshtrafficpermission_api.MeshTrafficPermissionType),
			}),
		)

		DescribeTable("should build a rule-based view for the policy with a to list",
			func(given testCase) {
				// given
				policiesBytes, err := os.ReadFile(path.Join("testdata", "rules", given.policyFile))
				Expect(err).ToNot(HaveOccurred())

				var policies []core_model.Resource
				for _, policyBytes := range util_yaml.SplitYAML(string(policiesBytes)) {
					policy, err := rest.YAML.UnmarshalCore([]byte(policyBytes))
					Expect(err).ToNot(HaveOccurred())
					policies = append(policies, policy)
				}

				// when
				rules, err := core_rules.BuildToRules(policies)
				Expect(err).ToNot(HaveOccurred())

				// then
				bytes, err := yaml.Marshal(rules)
				Expect(err).ToNot(HaveOccurred())

				Expect(bytes).To(matchers.MatchGoldenYAML(path.Join("testdata", "rules", given.goldenFile)))
			},
			Entry("Single to policy", testCase{
				policyFile: "single-to.policy.yaml",
				goldenFile: "single-to.golden.yaml",
			}),
		)

		DescribeTable("should build a rule-based view for list of single item policies",
			func(given testCase) {
				// given
				policyBytes, err := os.ReadFile(path.Join("testdata", "rules", given.policyFile))
				Expect(err).ToNot(HaveOccurred())

				yamls := util_yaml.SplitYAML(string(policyBytes))
				var policies []core_model.Resource
				for _, yaml := range yamls {
					policy, err := rest.YAML.UnmarshalCore([]byte(yaml))
					Expect(err).ToNot(HaveOccurred())

					policies = append(policies, policy)
				}

				// when
				rules, err := core_rules.BuildSingleItemRules(policies)
				Expect(err).ToNot(HaveOccurred())

				// then
				bytes, err := yaml.Marshal(rules)
				Expect(err).ToNot(HaveOccurred())

				Expect(bytes).To(matchers.MatchGoldenYAML(path.Join("testdata", "rules", given.goldenFile)))
			},
			Entry("06. MeshTrace", testCase{
				policyFile: "06.policy.yaml",
				goldenFile: "06.golden.yaml",
			}),
			Entry("07. MeshTrace list", testCase{
				policyFile: "07.policy.yaml",
				goldenFile: "07.golden.yaml",
			}),
		)
	})

	Describe("Eval", func() {
		type testCase struct {
			rules    core_rules.Rules
			subset   core_rules.Subset
			confYAML []byte
		}

		DescribeTable("should compute conf for subset based on rules",
			func(given testCase) {
				conf := given.rules.Compute(given.subset)
				if given.confYAML == nil {
					Expect(conf).To(BeNil())
				} else {
					actualYAML, err := yaml.Marshal(conf.Conf)
					Expect(err).To(Not(HaveOccurred()))
					Expect(actualYAML).To(MatchYAML(given.confYAML))
				}
			},
			Entry("single matched rule", testCase{
				rules: core_rules.Rules{
					{
						Subset: []core_rules.Tag{
							{Key: "key1", Value: "val1"},
						},
						Conf: meshtrafficpermission_api.Conf{
							Action: "Allow",
						},
					},
				},
				subset: []core_rules.Tag{
					{Key: "key1", Value: "val1"},
					{Key: "key2", Value: "val2"},
				},
				confYAML: []byte(`action: Allow`),
			}),
			Entry("single matched not", testCase{
				rules: core_rules.Rules{
					{
						Subset: []core_rules.Tag{
							{Key: "key1", Value: "val1", Not: true},
						},
						Conf: meshtrafficpermission_api.Conf{
							Action: "Allow",
						},
					},
				},
				subset: []core_rules.Tag{
					{Key: "key1", Value: "val2"},
				},
				confYAML: []byte(`action: Allow`),
			}),
			Entry("single matched rule, rule and subset with negation", testCase{
				rules: core_rules.Rules{
					{
						Subset: []core_rules.Tag{
							{Key: "key1", Value: "val1", Not: true},
						},
						Conf: meshtrafficpermission_api.Conf{
							Action: "Allow",
						},
					},
				},
				subset: []core_rules.Tag{
					{Key: "key1", Value: "val1", Not: true},
				},
				confYAML: []byte(`action: Allow`),
			}),
			Entry("empty set is a superset for all subset", testCase{
				rules: core_rules.Rules{
					{
						Subset: []core_rules.Tag{}, // empty set
						Conf: meshtrafficpermission_api.Conf{
							Action: "Allow",
						},
					},
				},
				subset: []core_rules.Tag{
					{Key: "key1", Value: "val1"},
					{Key: "key2", Value: "val2"},
				},
				confYAML: []byte(`action: Allow`),
			}),
			Entry("no rules matched, rule with negation, subset without key", testCase{
				rules: core_rules.Rules{
					{
						Subset: []core_rules.Tag{
							{Key: "key1", Value: "val1", Not: true},
						},
						Conf: meshtrafficpermission_api.Conf{
							Action: "Allow",
						},
					},
				},
				subset: []core_rules.Tag{
					{Key: "key2", Value: "val2"},
				},
				confYAML: nil,
			}),
			Entry("no rules matched, subset has key which is not presented in superset", testCase{
				rules: core_rules.Rules{
					{
						Subset: []core_rules.Tag{
							{Key: "key1", Value: "val1"},
						},
						Conf: meshtrafficpermission_api.Conf{
							Action: "Allow",
						},
					},
				},
				subset: []core_rules.Tag{
					{Key: "key2", Value: "val2"}, // key2 is not in rules[0].Subset
				},
				confYAML: nil,
			}),
			Entry("no rules matched, subset has key with another value", testCase{
				rules: core_rules.Rules{
					{
						Subset: []core_rules.Tag{
							{Key: "key1", Value: "val1"},
						},
						Conf: meshtrafficpermission_api.Conf{
							Action: "Allow",
						},
					},
				},
				subset: []core_rules.Tag{
					{Key: "key1", Value: "val2"}, // val2 is not equal to rules[0].Subset["key1"]
				},
				confYAML: nil,
			}),
			Entry("no rules matched, rule with negation", testCase{
				rules: core_rules.Rules{
					{
						Subset: []core_rules.Tag{
							{Key: "key1", Value: "val1", Not: true},
						},
						Conf: meshtrafficpermission_api.Conf{
							Action: "Allow",
						},
					},
				},
				subset: []core_rules.Tag{
					{Key: "key1", Value: "val1"}, // rule has "key1: !val1"
				},
				confYAML: nil,
			}),
			Entry("no rules matched, subset with negation", testCase{
				rules: core_rules.Rules{
					{
						Subset: []core_rules.Tag{
							{Key: "key1", Value: "val1"},
						},
						Conf: meshtrafficpermission_api.Conf{
							Action: "Allow",
						},
					},
				},
				subset: []core_rules.Tag{
					{Key: "key1", Value: "val1", Not: true}, // rule has "key1: val1"
				},
				confYAML: nil,
			}),
			Entry("the first matched conf is taken", testCase{
				rules: core_rules.Rules{
					{
						Subset: core_rules.Subset{
							{Key: "key1", Value: "val1"}, // not matched
						},
						Conf: meshtrafficpermission_api.Conf{
							Action: "Allow",
						},
					},
					{
						Subset: core_rules.Subset{
							{Key: "key2", Value: "val2"}, // the first matched
						},
						Conf: meshtrafficpermission_api.Conf{
							Action: "Deny",
						},
					},
					{
						Subset: core_rules.Subset{}, // matched but not the first
						Conf: meshtrafficpermission_api.Conf{
							Action: "AllowWithShadowDeny",
						},
					},
				},
				subset: []core_rules.Tag{
					{Key: "key2", Value: "val2"},
					{Key: "key3", Value: "val3"},
				},
				confYAML: []byte(`action: Deny`),
			}),
		)
	})
})<|MERGE_RESOLUTION|>--- conflicted
+++ resolved
@@ -151,11 +151,7 @@
 			func(given testCase) {
 				Expect(given.s1.IsSubset(given.s2)).To(Equal(given.isSubset))
 			},
-<<<<<<< HEAD
-			Entry("", testCase{
-=======
 			Entry("entry 1", testCase{
->>>>>>> d3f72fc5
 				s1: []core_rules.Tag{
 					{Key: "service", Value: "backend"},
 				},
@@ -165,11 +161,7 @@
 				},
 				isSubset: false,
 			}),
-<<<<<<< HEAD
-			Entry("", testCase{
-=======
 			Entry("entry 2", testCase{
->>>>>>> d3f72fc5
 				s1: []core_rules.Tag{
 					{Key: "service", Value: "backend"},
 				},
@@ -179,11 +171,7 @@
 				},
 				isSubset: true,
 			}),
-<<<<<<< HEAD
-			Entry("", testCase{
-=======
 			Entry("entry 3", testCase{
->>>>>>> d3f72fc5
 				s1: []core_rules.Tag{
 					{Key: "service", Not: true, Value: "backend"},
 				},
@@ -193,11 +181,7 @@
 				},
 				isSubset: true,
 			}),
-<<<<<<< HEAD
-			Entry("", testCase{
-=======
 			Entry("entry 4", testCase{
->>>>>>> d3f72fc5
 				s1: []core_rules.Tag{
 					{Key: "service", Not: true, Value: "backend"},
 					{Key: "version", Not: true, Value: "v1"},
@@ -209,11 +193,7 @@
 				},
 				isSubset: true,
 			}),
-<<<<<<< HEAD
-			Entry("", testCase{
-=======
 			Entry("entry 5", testCase{
->>>>>>> d3f72fc5
 				s1: []core_rules.Tag{},
 				s2: []core_rules.Tag{
 					{Key: "service", Not: true, Value: "backend"},
@@ -222,11 +202,7 @@
 				},
 				isSubset: true,
 			}),
-<<<<<<< HEAD
-			Entry("", testCase{
-=======
 			Entry("entry 6", testCase{
->>>>>>> d3f72fc5
 				s1: []core_rules.Tag{
 					{Key: "service", Value: "backend"},
 					{Key: "version", Value: "v1"},
@@ -234,11 +210,7 @@
 				s2:       []core_rules.Tag{},
 				isSubset: false,
 			}),
-<<<<<<< HEAD
-			Entry("", testCase{
-=======
 			Entry("entry 7", testCase{
->>>>>>> d3f72fc5
 				s1: []core_rules.Tag{
 					{Key: "key1", Not: true, Value: "val1"},
 				},
@@ -247,11 +219,7 @@
 				},
 				isSubset: true,
 			}),
-<<<<<<< HEAD
-			Entry("", testCase{
-=======
 			Entry("entry 8", testCase{
->>>>>>> d3f72fc5
 				s1: []core_rules.Tag{
 					{Key: "key1", Not: true, Value: "val1"},
 				},
@@ -274,11 +242,7 @@
 			func(given testCase) {
 				Expect(given.s1.Intersect(given.s2)).To(Equal(given.intersect))
 			},
-<<<<<<< HEAD
-			Entry("", testCase{
-=======
 			Entry("entry 1", testCase{
->>>>>>> d3f72fc5
 				s1: []core_rules.Tag{
 					{Key: "service", Value: "backend"},
 				},
@@ -288,11 +252,7 @@
 				},
 				intersect: true,
 			}),
-<<<<<<< HEAD
-			Entry("", testCase{
-=======
 			Entry("entry 2", testCase{
->>>>>>> d3f72fc5
 				s1: []core_rules.Tag{
 					{Key: "service", Value: "backend"},
 				},
@@ -302,11 +262,7 @@
 				},
 				intersect: false,
 			}),
-<<<<<<< HEAD
-			Entry("", testCase{
-=======
 			Entry("entry 3", testCase{
->>>>>>> d3f72fc5
 				s1: []core_rules.Tag{
 					{Key: "service", Not: true, Value: "backend"},
 				},
@@ -316,11 +272,7 @@
 				},
 				intersect: true,
 			}),
-<<<<<<< HEAD
-			Entry("", testCase{
-=======
 			Entry("entry 4", testCase{
->>>>>>> d3f72fc5
 				s1: []core_rules.Tag{
 					{Key: "service", Not: true, Value: "backend"},
 					{Key: "version", Not: true, Value: "v1"},
@@ -332,11 +284,7 @@
 				},
 				intersect: true,
 			}),
-<<<<<<< HEAD
-			Entry("", testCase{
-=======
 			Entry("entry 5", testCase{
->>>>>>> d3f72fc5
 				s1: []core_rules.Tag{},
 				s2: []core_rules.Tag{
 					{Key: "service", Not: true, Value: "backend"},
@@ -345,11 +293,7 @@
 				},
 				intersect: true,
 			}),
-<<<<<<< HEAD
-			Entry("", testCase{
-=======
 			Entry("entry 6", testCase{
->>>>>>> d3f72fc5
 				s1: []core_rules.Tag{
 					{Key: "service", Not: true, Value: "backend"},
 					{Key: "version", Not: true, Value: "v1"},
