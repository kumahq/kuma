package rules

import (
	core_mesh "github.com/kumahq/kuma/pkg/core/resources/apis/mesh"
	meshexternalservice_api "github.com/kumahq/kuma/pkg/core/resources/apis/meshexternalservice/api/v1alpha1"
	meshmultizoneservice_api "github.com/kumahq/kuma/pkg/core/resources/apis/meshmultizoneservice/api/v1alpha1"
	meshservice_api "github.com/kumahq/kuma/pkg/core/resources/apis/meshservice/api/v1alpha1"
	core_model "github.com/kumahq/kuma/pkg/core/resources/model"
	meshhttproute_api "github.com/kumahq/kuma/pkg/plugins/policies/meshhttproute/api/v1alpha1"
	meshtcproute_api "github.com/kumahq/kuma/pkg/plugins/policies/meshtcproute/api/v1alpha1"
)

type ResourceRule struct {
	Resource            core_model.ResourceMeta
	ResourceSectionName string
	Conf                []interface{}
	Origin              []Origin
<<<<<<< HEAD
=======

	// BackendRefOriginIndex is a mapping from the rule to the origin of the BackendRefs in the rule.
	// Some policies have BackendRefs in their confs, and it's important to know what was the original policy
	// that contributed the BackendRefs to the final conf. Rule (key) is represented as a hash from rule.Matches.
	// Origin (value) is represented as an index in the Origin list. If policy doesn't have rules (i.e. MeshTCPRoute)
	// then key is an empty string "".
	BackendRefOriginIndex BackendRefOriginIndex
}

type BackendRefOriginIndex map[MatchesHash]int

func (originIndex BackendRefOriginIndex) Update(conf interface{}, newIndex int) {
	switch conf := conf.(type) {
	case meshtcproute_api.Rule:
		if conf.Default.BackendRefs != nil {
			originIndex[EmptyMatches] = newIndex
		}
	case meshhttproute_api.PolicyDefault:
		for _, rule := range conf.Rules {
			if rule.Default.BackendRefs != nil {
				hash := meshhttproute_api.HashMatches(rule.Matches)
				originIndex[MatchesHash(hash)] = newIndex
			}
		}
	default:
		return
	}
}

type MatchesHash string

var EmptyMatches MatchesHash = ""

type Origin struct {
	Resource core_model.ResourceMeta
	// RuleIndex is an index in the 'to[]' array, so we could unambiguously detect what to-item contributed to the final conf.
	// Especially useful when to-item uses `targetRef.Labels`, because there is no obvious matching between the specific resource
	// in `ResourceRule.Resource` and to-item.
	RuleIndex int
}
>>>>>>> f39c1432

	// BackendRefOriginIndex is a mapping from the rule to the origin of the BackendRefs in the rule.
	// Some policies have BackendRefs in their confs, and it's important to know what was the original policy
	// that contributed the BackendRefs to the final conf. Rule (key) is represented as a hash from rule.Matches.
	// Origin (value) is represented as an index in the Origin list. If policy doesn't have rules (i.e. MeshTCPRoute)
	// then key is an empty string "".
	BackendRefOriginIndex BackendRefOriginIndex
}

type BackendRefOriginIndex map[MatchesHash]int

func (originIndex BackendRefOriginIndex) Update(conf interface{}, newIndex int) {
	switch conf := conf.(type) {
	case meshtcproute_api.Rule:
		if conf.Default.BackendRefs != nil {
			originIndex[EmptyMatches] = newIndex
		}
	case meshhttproute_api.PolicyDefault:
		for _, rule := range conf.Rules {
			if rule.Default.BackendRefs != nil {
				hash := meshhttproute_api.HashMatches(rule.Matches)
				originIndex[MatchesHash(hash)] = newIndex
			}
		}
	default:
		return
	}
}

type MatchesHash string

<<<<<<< HEAD
var EmptyMatches MatchesHash = ""

type Origin struct {
	Resource core_model.ResourceMeta
	// RuleIndex is an index in the 'to[]' array, so we could unambiguously detect what to-item contributed to the final conf.
	// Especially useful when to-item uses `targetRef.Labels`, because there is no obvious matching between the specific resource
	// in `ResourceRule.Resource` and to-item.
	RuleIndex int
}

type ResourceRules map[core_model.TypedResourceIdentifier]ResourceRule

func (rr ResourceRules) Compute(uri core_model.TypedResourceIdentifier, reader ResourceReader) *ResourceRule {
=======
func (rr ResourceRules) Compute(uri UniqueResourceIdentifier, reader ResourceReader) *ResourceRule {
>>>>>>> f39c1432
	if rule, ok := rr[uri]; ok {
		return &rule
	}

	switch uri.ResourceType {
	case meshservice_api.MeshServiceType, meshmultizoneservice_api.MeshMultiZoneServiceType:
		// find MeshService without the sectionName and compute rules for it
		if uri.SectionName != "" {
			uriWithoutSection := uri
			uriWithoutSection.SectionName = ""
			return rr.Compute(uriWithoutSection, reader)
		}
		// find MeshService's Mesh and compute rules for it
		if mesh := reader.Get(core_mesh.MeshType, core_model.ResourceIdentifier{Name: uri.Mesh}); mesh != nil {
			return rr.Compute(UniqueKey(mesh, ""), reader)
		}
	case meshexternalservice_api.MeshExternalServiceType:
		// find MeshExternalService's Mesh and compute rules for it
		if mesh := reader.Get(core_mesh.MeshType, core_model.ResourceIdentifier{Name: uri.Mesh}); mesh != nil {
			return rr.Compute(UniqueKey(mesh, ""), reader)
		}
	case meshhttproute_api.MeshHTTPRouteType:
		// todo(lobkovilya): handle MeshHTTPRoute
	}

	return nil
}

func BuildResourceRules(list []PolicyItemWithMeta, reader ResourceReader) (ResourceRules, error) {
	rules := ResourceRules{}

	SortByTargetRefV2(list)

	var resolvedItems []*resolvedPolicyItem
	for _, item := range list {
		resolvedItems = append(resolvedItems, resolveTargetRef(item, reader)...)
	}

	// we could've built ResourceRule for all resources in the cluster, but we only need to build rules for resources
	// that are part of the policy to reduce the size of the ResourceRules
	for uri, resource := range indexResources(resolvedItems) {
		// take only policy items that have isRelevant conf for the resource
		var relevant []PolicyItemWithMeta
		for _, policyItem := range resolvedItems {
			if isRelevant(policyItem, resource, uri.SectionName) {
				relevant = append(relevant, policyItem.item)
			}
		}

		if len(relevant) > 0 {
			// merge all relevant confs into one, the order of merging is guaranteed by SortByTargetRefV2
			merged, err := mergeConfs(relevant)
			if err != nil {
				return nil, err
			}
			ruleOrigins, originIndex := origins(relevant, true)
			rules[uri] = ResourceRule{
				Resource:              resource.GetMeta(),
				ResourceSectionName:   uri.SectionName,
				Conf:                  merged,
				Origin:                ruleOrigins,
				BackendRefOriginIndex: originIndex,
			}
		}
	}

	return rules, nil
}

func indexResources(ri []*resolvedPolicyItem) map[core_model.TypedResourceIdentifier]core_model.Resource {
	index := map[core_model.TypedResourceIdentifier]core_model.Resource{}
	for _, i := range ri {
		index[UniqueKey(i.resource, i.sectionName())] = i.resource
	}
	return index
}

func mergeConfs(items []PolicyItemWithMeta) ([]interface{}, error) {
	var confs []interface{}
	for _, item := range items {
		confs = append(confs, item.GetDefault())
	}
	return MergeConfs(confs)
}

func origins(items []PolicyItemWithMeta, withRuleIndex bool) ([]Origin, BackendRefOriginIndex) {
	var rv []Origin

	type keyType struct {
		core_model.ResourceKey
		ruleIndex int
	}
	key := func(policyItem PolicyItemWithMeta) keyType {
		k := keyType{
			ResourceKey: core_model.MetaToResourceKey(policyItem.ResourceMeta),
		}
		if withRuleIndex {
			k.ruleIndex = policyItem.RuleIndex
		}
		return k
	}
	set := map[keyType]struct{}{}
	originIndex := BackendRefOriginIndex{}
	for _, item := range items {
		if _, ok := set[key(item)]; !ok {
			originIndex.Update(item.GetDefault(), len(rv))
			rv = append(rv, Origin{Resource: item.ResourceMeta, RuleIndex: item.RuleIndex})
			set[key(item)] = struct{}{}
		}
	}
	return rv, originIndex
}

func UniqueKey(r core_model.Resource, sectionName string) core_model.TypedResourceIdentifier {
	return core_model.TypedResourceIdentifier{
		ResourceIdentifier: core_model.NewResourceIdentifier(r),
		ResourceType:       r.Descriptor().Name,
		SectionName:        sectionName,
	}
}

// isRelevant returns true if the policyItem is relevant to the resource or section of the resource
func isRelevant(policyItem *resolvedPolicyItem, r core_model.Resource, sectionName string) bool {
	switch itemDescriptorName := policyItem.resource.Descriptor().Name; itemDescriptorName {
	case core_mesh.MeshType:
		switch r.Descriptor().Name {
		case core_mesh.MeshType:
			return policyItem.resource.GetMeta().GetName() == r.GetMeta().GetName()
		default:
			return policyItem.resource.GetMeta().GetName() == r.GetMeta().GetMesh()
		}
	case meshservice_api.MeshServiceType, meshmultizoneservice_api.MeshMultiZoneServiceType:
		if r.Descriptor().Name != itemDescriptorName {
			return false
		}
		switch {
		case UniqueKey(policyItem.resource, policyItem.sectionName()) == UniqueKey(r, sectionName):
			return true
		case UniqueKey(policyItem.resource, "") == UniqueKey(r, "") && policyItem.sectionName() == "" && sectionName != "":
			return true
		default:
			return false
		}
	case meshexternalservice_api.MeshExternalServiceType:
		if r.Descriptor().Name != itemDescriptorName {
			return false
		}
		return UniqueKey(policyItem.resource, "") == UniqueKey(r, "")
	default:
		return false
	}
}

type resolvedPolicyItem struct {
	item     PolicyItemWithMeta
	resource core_model.Resource
}

func (r *resolvedPolicyItem) sectionName() string {
	return r.item.PolicyItem.GetTargetRef().SectionName
}

func resolveTargetRef(item PolicyItemWithMeta, reader ResourceReader) []*resolvedPolicyItem {
	if !item.GetTargetRef().Kind.IsRealResource() {
		return nil
	}
	rtype := core_model.ResourceType(item.GetTargetRef().Kind)
	list := reader.ListOrEmpty(rtype).GetItems()

	if len(item.GetTargetRef().Labels) > 0 {
		var rv []*resolvedPolicyItem
		trLabels := NewSubset(item.GetTargetRef().Labels)
		for _, r := range list {
			rLabels := NewSubset(r.GetMeta().GetLabels())
			if trLabels.IsSubset(rLabels) {
				rv = append(rv, &resolvedPolicyItem{resource: r, item: item})
			}
		}
		return rv
	}

	ri := core_model.TargetRefToResourceIdentifier(item.ResourceMeta, item.GetTargetRef())
	if resource := reader.Get(rtype, ri); resource != nil {
		return []*resolvedPolicyItem{{resource: resource, item: item}}
	}

	return nil
}<|MERGE_RESOLUTION|>--- conflicted
+++ resolved
@@ -15,8 +15,6 @@
 	ResourceSectionName string
 	Conf                []interface{}
 	Origin              []Origin
-<<<<<<< HEAD
-=======
 
 	// BackendRefOriginIndex is a mapping from the rule to the origin of the BackendRefs in the rule.
 	// Some policies have BackendRefs in their confs, and it's important to know what was the original policy
@@ -26,6 +24,23 @@
 	BackendRefOriginIndex BackendRefOriginIndex
 }
 
+func (r *ResourceRule) GetBackendRefOrigin(hash MatchesHash) (core_model.ResourceMeta, bool) {
+	if r == nil {
+		return nil, false
+	}
+	if r.BackendRefOriginIndex == nil {
+		return nil, false
+	}
+	index, ok := r.BackendRefOriginIndex[hash]
+	if !ok {
+		return nil, false
+	}
+	if index >= len(r.Origin) {
+		return nil, false
+	}
+	return r.Origin[index].Resource, true
+}
+
 type BackendRefOriginIndex map[MatchesHash]int
 
 func (originIndex BackendRefOriginIndex) Update(conf interface{}, newIndex int) {
@@ -57,55 +72,10 @@
 	// in `ResourceRule.Resource` and to-item.
 	RuleIndex int
 }
->>>>>>> f39c1432
-
-	// BackendRefOriginIndex is a mapping from the rule to the origin of the BackendRefs in the rule.
-	// Some policies have BackendRefs in their confs, and it's important to know what was the original policy
-	// that contributed the BackendRefs to the final conf. Rule (key) is represented as a hash from rule.Matches.
-	// Origin (value) is represented as an index in the Origin list. If policy doesn't have rules (i.e. MeshTCPRoute)
-	// then key is an empty string "".
-	BackendRefOriginIndex BackendRefOriginIndex
-}
-
-type BackendRefOriginIndex map[MatchesHash]int
-
-func (originIndex BackendRefOriginIndex) Update(conf interface{}, newIndex int) {
-	switch conf := conf.(type) {
-	case meshtcproute_api.Rule:
-		if conf.Default.BackendRefs != nil {
-			originIndex[EmptyMatches] = newIndex
-		}
-	case meshhttproute_api.PolicyDefault:
-		for _, rule := range conf.Rules {
-			if rule.Default.BackendRefs != nil {
-				hash := meshhttproute_api.HashMatches(rule.Matches)
-				originIndex[MatchesHash(hash)] = newIndex
-			}
-		}
-	default:
-		return
-	}
-}
-
-type MatchesHash string
-
-<<<<<<< HEAD
-var EmptyMatches MatchesHash = ""
-
-type Origin struct {
-	Resource core_model.ResourceMeta
-	// RuleIndex is an index in the 'to[]' array, so we could unambiguously detect what to-item contributed to the final conf.
-	// Especially useful when to-item uses `targetRef.Labels`, because there is no obvious matching between the specific resource
-	// in `ResourceRule.Resource` and to-item.
-	RuleIndex int
-}
 
 type ResourceRules map[core_model.TypedResourceIdentifier]ResourceRule
 
 func (rr ResourceRules) Compute(uri core_model.TypedResourceIdentifier, reader ResourceReader) *ResourceRule {
-=======
-func (rr ResourceRules) Compute(uri UniqueResourceIdentifier, reader ResourceReader) *ResourceRule {
->>>>>>> f39c1432
 	if rule, ok := rr[uri]; ok {
 		return &rule
 	}
