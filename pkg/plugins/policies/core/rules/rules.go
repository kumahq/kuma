package rules

import (
	"encoding"
	"fmt"
	"sort"
	"strings"

	"github.com/pkg/errors"
	"golang.org/x/exp/maps"
	"gonum.org/v1/gonum/graph"
	"gonum.org/v1/gonum/graph/simple"
	"gonum.org/v1/gonum/graph/topo"

	common_api "github.com/kumahq/kuma/api/common/v1alpha1"
	mesh_proto "github.com/kumahq/kuma/api/mesh/v1alpha1"
	meshservice_api "github.com/kumahq/kuma/pkg/core/resources/apis/meshservice/api/v1alpha1"
	core_model "github.com/kumahq/kuma/pkg/core/resources/model"
	"github.com/kumahq/kuma/pkg/plugins/policies/meshhttproute/api/v1alpha1"
	"github.com/kumahq/kuma/pkg/util/pointer"
)

const (
	RuleMatchesHashTag = "__rule-matches-hash__"
	ResourceNameTag    = "__resource-name__"
)

type InboundListener struct {
	Address string
	Port    uint32
}

// We need to implement TextMarshaler because InboundListener is used
// as a key for maps that are JSON encoded for logging.
var _ encoding.TextMarshaler = InboundListener{}

func (i InboundListener) MarshalText() ([]byte, error) {
	return []byte(i.String()), nil
}

func (i InboundListener) String() string {
	return fmt.Sprintf("%s:%d", i.Address, i.Port)
}

type FromRules struct {
	Rules map[InboundListener]Rules
}

type ToRules struct {
	Rules Rules
}

type InboundListenerHostname struct {
	Address  string
	Port     uint32
	hostname string
}

var _ encoding.TextMarshaler = InboundListenerHostname{}

func (i InboundListenerHostname) MarshalText() ([]byte, error) {
	return []byte(i.String()), nil
}

func (i InboundListenerHostname) String() string {
	return fmt.Sprintf("%s:%d:%s", i.Address, i.Port, i.hostname)
}

func NewInboundListenerHostname(address string, port uint32, hostname string) InboundListenerHostname {
	if hostname == "" {
		hostname = mesh_proto.WildcardHostname
	}
	return InboundListenerHostname{
		Address:  address,
		Port:     port,
		hostname: hostname,
	}
}

func InboundListenerHostnameFromGatewayListener(
	l *mesh_proto.MeshGateway_Listener,
	address string,
) InboundListenerHostname {
	return NewInboundListenerHostname(
		address,
		l.GetPort(),
		l.GetNonEmptyHostname(),
	)
}

type GatewayToRules struct {
	// ByListener contains rules that are not specific to hostnames
	// If the policy supports `GatewayListenerTagsAllowed: true`
	// then it likely should use ByListenerAndHostname
	ByListener map[InboundListener]Rules
	// ByListenerAndHostname contains rules for policies that are specific to hostnames
	// This only relevant if the policy has `GatewayListenerTagsAllowed: true`
	ByListenerAndHostname map[InboundListenerHostname]Rules
}

type GatewayRules struct {
	ToRules   GatewayToRules
	FromRules map[InboundListener]Rules
}

type SingleItemRules struct {
	Rules Rules
}

type PolicyItemWithMeta struct {
	core_model.PolicyItem
	core_model.ResourceMeta
}

// Tag is a key-value pair. If Not is true then Key != Value
type Tag struct {
	Key   string
	Value string
	Not   bool
}

// Subset represents a group of proxies
type Subset []Tag

// IsSubset returns true if 'other' is a subset of the current set.
// Empty set is a superset for all subsets.
func (ss Subset) IsSubset(other Subset) bool {
	if len(ss) == 0 {
		return true
	}
	otherByKeys := map[string][]Tag{}
	for _, t := range other {
		otherByKeys[t.Key] = append(otherByKeys[t.Key], t)
	}
	for _, tag := range ss {
		oTags, ok := otherByKeys[tag.Key]
		if !ok {
			return false
		}
		for _, otherTag := range oTags {
			if !isSubset(tag, otherTag) {
				return false
			}
		}
	}
	return true
}

func isSubset(t1, t2 Tag) bool {
	switch {
	// t2={y: b} can't be a subset of t1={x: a} because point {y: b, x: c} belongs to t2, but doesn't belong to t1
	case t1.Key != t2.Key:
		return false

	// t2={y: !a} is a subset of t1={y: !b} if and only if a == b
	case t1.Not == t2.Not:
		return t1.Value == t2.Value

	// t2={y: a} is a subset of t1={y: !b} if and only if a != b
	case t1.Not:
		return t1.Value != t2.Value

	// t2={y: !a} can't be a subset of t1={y: b} because point {y: c} belongs to t2, but doesn't belong to t1
	case t2.Not:
		return false

	default:
		panic("impossible")
	}
}

// Intersect returns true if there exists an element that belongs both to 'other' and current set.
// Empty set intersects with all sets.
func (ss Subset) Intersect(other Subset) bool {
	if len(ss) == 0 || len(other) == 0 {
		return true
	}
	otherByKeysOnlyPositive := map[string][]Tag{}
	for _, t := range other {
		if t.Not {
			continue
		}
		otherByKeysOnlyPositive[t.Key] = append(otherByKeysOnlyPositive[t.Key], t)
	}
	for _, tag := range ss {
		if tag.Not {
			continue
		}
		oTags, ok := otherByKeysOnlyPositive[tag.Key]
		if !ok {
			return true
		}
		for _, otherTag := range oTags {
			if otherTag != tag {
				return false
			}
		}
	}
	return true
}

func (ss Subset) WithTag(key, value string, not bool) Subset {
	return append(ss, Tag{Key: key, Value: value, Not: not})
}

func MeshSubset() Subset {
	return Subset{}
}

func DeprecatedMeshService(name string) Subset {
	return Subset{{
		Key: ResourceNameTag, Value: name,
	}}
}

<<<<<<< HEAD
func MeshService(meshService *meshservice_api.MeshServiceResource, port meshservice_api.Port, localZone string) Subset {
	subset := Subset{
		{Key: ResourceNameTag, Value: meshService.GetMeta().GetName()},
	}

	namespace, ok := meshService.GetMeta().GetNameExtensions()[mesh_proto.KubeNamespaceTag]
	if ok && namespace != "" {
		subset = append(subset, Tag{Key: mesh_proto.KubeNamespaceTag, Value: namespace})
	}

	zone, ok := meshService.GetMeta().GetLabels()[mesh_proto.ZoneTag]
	if ok && zone != "" {
		subset = append(subset, Tag{Key: mesh_proto.ZoneTag, Value: zone})
	} else {
		subset = append(subset, Tag{Key: mesh_proto.ZoneTag, Value: localZone})
	}

	if port.Name != "" {
		subset = append(subset, Tag{Key: mesh_proto.ServiceTag, Value: port.Name})
	}

	for label, value := range meshService.Meta.GetLabels() {
		subset = append(subset, Tag{Key: label, Value: value})
	}

	return subset
=======
func MeshExternalService(name string) Subset {
	return Subset{{
		Key: mesh_proto.ServiceTag, Value: name,
	}}
>>>>>>> 62e96b4b
}

func SubsetFromTags(tags map[string]string) Subset {
	subset := Subset{}
	for k, v := range tags {
		subset = append(subset, Tag{Key: k, Value: v})
	}
	return subset
}

// NumPositive returns a number of tags without negation
func (ss Subset) NumPositive() int {
	pos := 0
	for _, t := range ss {
		if !t.Not {
			pos++
		}
	}
	return pos
}

func (ss Subset) IndexOfPositive() int {
	for i, t := range ss {
		if !t.Not {
			return i
		}
	}
	return -1
}

// Rule contains a configuration for the given Subset. When rule is an inbound rule (from),
// then Subset represents a group of clients. When rule is an outbound (to) then Subset
// represents destinations.
type Rule struct {
	Subset Subset
	Conf   interface{}
	Origin []core_model.ResourceMeta
}

type Rules []*Rule

// Compute returns configuration for the given subset.
func (rs Rules) Compute(sub Subset) *Rule {
	for _, rule := range rs {
		if rule.Subset.IsSubset(sub) {
			return rule
		}
	}
	return nil
}

func ComputeConf[T any](rs Rules, sub Subset) *T {
	if computed := rs.Compute(sub); computed != nil {
		return pointer.To(computed.Conf.(T))
	}
	return nil
}

func BuildFromRules(
	matchedPoliciesByInbound map[InboundListener][]core_model.Resource,
) (FromRules, error) {
	rulesByInbound := map[InboundListener]Rules{}
	for inbound, policies := range matchedPoliciesByInbound {
		fromList := []PolicyItemWithMeta{}
		for _, p := range policies {
			policyWithFrom, ok := p.GetSpec().(core_model.PolicyWithFromList)
			if !ok {
				return FromRules{}, nil
			}
			fromList = append(fromList, BuildPolicyItemsWithMeta(policyWithFrom.GetFromList(), p.GetMeta())...)
		}
		rules, err := BuildRules(fromList)
		if err != nil {
			return FromRules{}, err
		}
		rulesByInbound[inbound] = rules
	}
	return FromRules{
		Rules: rulesByInbound,
	}, nil
}

func BuildToRules(matchedPolicies []core_model.Resource, httpRoutes []core_model.Resource) (ToRules, error) {
	toList := []PolicyItemWithMeta{}
	for _, mp := range matchedPolicies {
		tl, err := buildToList(mp, httpRoutes)
		if err != nil {
			return ToRules{}, err
		}
		toList = append(toList, BuildPolicyItemsWithMeta(tl, mp.GetMeta())...)
	}

	rules, err := BuildRules(toList)
	if err != nil {
		return ToRules{}, err
	}

	return ToRules{Rules: rules}, nil
}

func BuildGatewayRules(
	matchedPoliciesByInbound map[InboundListener][]core_model.Resource,
	matchedPoliciesByListener map[InboundListenerHostname][]core_model.Resource,
	httpRoutes []core_model.Resource,
) (GatewayRules, error) {
	toRulesByInbound := map[InboundListener]Rules{}
	toRulesByListenerHostname := map[InboundListenerHostname]Rules{}
	for listener, policies := range matchedPoliciesByListener {
		toRules, err := BuildToRules(policies, httpRoutes)
		if err != nil {
			return GatewayRules{}, err
		}
		toRulesByListenerHostname[listener] = toRules.Rules
	}
	for inbound, policies := range matchedPoliciesByInbound {
		toRules, err := BuildToRules(policies, httpRoutes)
		if err != nil {
			return GatewayRules{}, err
		}
		toRulesByInbound[inbound] = toRules.Rules
	}

	fromRules, err := BuildFromRules(matchedPoliciesByInbound)
	if err != nil {
		return GatewayRules{}, err
	}

	return GatewayRules{
		ToRules: GatewayToRules{
			ByListenerAndHostname: toRulesByListenerHostname,
			ByListener:            toRulesByInbound,
		},
		FromRules: fromRules.Rules,
	}, nil
}

func buildToList(p core_model.Resource, httpRoutes []core_model.Resource) ([]core_model.PolicyItem, error) {
	policyWithTo, ok := p.GetSpec().(core_model.PolicyWithToList)
	if !ok {
		return nil, nil
	}

	var mhr *v1alpha1.MeshHTTPRouteResource
	switch policyWithTo.GetTargetRef().Kind {
	case common_api.MeshHTTPRoute:
		for _, route := range httpRoutes {
			if core_model.IsReferenced(p.GetMeta(), policyWithTo.GetTargetRef().Name, route.GetMeta()) {
				if r, ok := route.(*v1alpha1.MeshHTTPRouteResource); ok {
					mhr = r
				}
			}
		}
		if mhr == nil {
			return nil, errors.New("can't resolve MeshHTTPRoute policy")
		}
	default:
		return policyWithTo.GetToList(), nil
	}

	rv := []core_model.PolicyItem{}
	for _, mhrRules := range mhr.Spec.To {
		for _, mhrRule := range mhrRules.Rules {
			matchesHash := v1alpha1.HashMatches(mhrRule.Matches)
			for _, to := range policyWithTo.GetToList() {
				var targetRef common_api.TargetRef
				switch mhrRules.TargetRef.Kind {
				case common_api.Mesh, common_api.MeshSubset:
					targetRef = common_api.TargetRef{
						Kind: common_api.MeshSubset,
						Tags: map[string]string{
							RuleMatchesHashTag: matchesHash,
						},
					}
				default:
					targetRef = common_api.TargetRef{
						Kind: common_api.MeshServiceSubset,
						Name: mhrRules.TargetRef.Name,
						Tags: map[string]string{
							RuleMatchesHashTag: matchesHash,
						},
					}
				}
				rv = append(rv, &artificialPolicyItem{
					targetRef: targetRef,
					conf:      to.GetDefault(),
				})
			}
		}
	}

	return rv, nil
}

type artificialPolicyItem struct {
	conf      interface{}
	targetRef common_api.TargetRef
}

func (a *artificialPolicyItem) GetTargetRef() common_api.TargetRef {
	return a.targetRef
}

func (a *artificialPolicyItem) GetDefault() interface{} {
	return a.conf
}

func BuildPolicyItemsWithMeta(items []core_model.PolicyItem, meta core_model.ResourceMeta) []PolicyItemWithMeta {
	var result []PolicyItemWithMeta
	for _, item := range items {
		result = append(result, PolicyItemWithMeta{
			PolicyItem:   item,
			ResourceMeta: meta,
		})
	}
	return result
}

func BuildSingleItemRules(matchedPolicies []core_model.Resource) (SingleItemRules, error) {
	items := []PolicyItemWithMeta{}
	for _, mp := range matchedPolicies {
		policyWithSingleItem, ok := mp.GetSpec().(core_model.PolicyWithSingleItem)
		if !ok {
			// policy doesn't support single item
			return SingleItemRules{}, nil
		}
		item := PolicyItemWithMeta{
			PolicyItem:   policyWithSingleItem.GetPolicyItem(),
			ResourceMeta: mp.GetMeta(),
		}
		items = append(items, item)
	}

	rules, err := BuildRules(items)
	if err != nil {
		return SingleItemRules{}, err
	}

	return SingleItemRules{Rules: rules}, nil
}

// BuildRules creates a list of rules with negations sorted by the number of positive tags.
// If rules with negative tags are filtered out then the order becomes 'most specific to less specific'.
// Filtering out of negative rules could be useful for XDS generators that don't have a way to configure negations.
//
// See the detailed algorithm description in docs/madr/decisions/007-mesh-traffic-permission.md
func BuildRules(list []PolicyItemWithMeta) (Rules, error) {
	rules := Rules{}

	// 1. Convert list of rules into the list of subsets
	var subsets []Subset
	for _, item := range list {
		ss, err := asSubset(item)
		if err != nil {
			return nil, err
		}
		subsets = append(subsets, ss)
	}

	// 2. Create a graph where nodes are subsets and edge exists between 2 subsets only if there is an intersection
	g := simple.NewUndirectedGraph()

	for nodeId := range subsets {
		g.AddNode(simple.Node(nodeId))
	}

	for i := range subsets {
		for j := range subsets {
			if i == j {
				continue
			}
			if subsets[i].Intersect(subsets[j]) {
				g.SetEdge(simple.Edge{F: simple.Node(i), T: simple.Node(j)})
			}
		}
	}

	// 3. Construct rules for all connected components of the graph independently
	components := topo.ConnectedComponents(g)

	sortComponents(components)

	for _, nodes := range components {
		tagSet := map[Tag]bool{}
		for _, node := range nodes {
			for _, t := range subsets[node.ID()] {
				tagSet[t] = true
			}
		}

		tags := []Tag{}
		for tag := range tagSet {
			tags = append(tags, tag)
		}

		sort.Slice(tags, func(i, j int) bool {
			if tags[i].Key != tags[j].Key {
				return tags[i].Key < tags[j].Key
			}
			return tags[i].Value < tags[j].Value
		})

		// 4. Iterate over all possible combinations with negations
		iter := NewSubsetIter(tags)
		for {
			ss := iter.Next()
			if ss == nil {
				break
			}
			// 5. For each combination determine a configuration
			confs := []interface{}{}
			distinctOrigins := map[core_model.ResourceKey]core_model.ResourceMeta{}
			for i := 0; i < len(list); i++ {
				item := list[i]
				itemSubset, err := asSubset(item)
				if err != nil {
					return nil, err
				}
				if itemSubset.IsSubset(ss) {
					confs = append(confs, item.GetDefault())
					distinctOrigins[core_model.MetaToResourceKey(item.ResourceMeta)] = item.ResourceMeta
				}
			}
			merged, err := MergeConfs(confs)
			if err != nil {
				return nil, err
			}
			if merged != nil {
				origins := maps.Values(distinctOrigins)
				sort.Slice(origins, func(i, j int) bool {
					return origins[i].GetName() < origins[j].GetName()
				})
				for _, mergedRule := range merged {
					rules = append(rules, &Rule{
						Subset: ss,
						Conf:   mergedRule,
						Origin: origins,
					})
				}
			}
		}
	}

	sort.SliceStable(rules, func(i, j int) bool {
		return rules[i].Subset.NumPositive() > rules[j].Subset.NumPositive()
	})

	return rules, nil
}

func sortComponents(components [][]graph.Node) {
	for _, c := range components {
		sort.SliceStable(c, func(i, j int) bool {
			return c[i].ID() < c[j].ID()
		})
	}
	sort.SliceStable(components, func(i, j int) bool {
		return strings.Join(toStringList(components[i]), ":") > strings.Join(toStringList(components[j]), ":")
	})
}

func toStringList(nodes []graph.Node) []string {
	rv := make([]string, 0, len(nodes))
	for _, id := range nodes {
		rv = append(rv, fmt.Sprintf("%d", id.ID()))
	}
	return rv
}

func asSubset(policy PolicyItemWithMeta) (Subset, error) {
	tr := policy.GetTargetRef()
	switch tr.Kind {
	case common_api.Mesh:
		return Subset{}, nil
	case common_api.MeshSubset:
		ss := Subset{}
		for k, v := range tr.Tags {
			ss = append(ss, Tag{Key: k, Value: v})
		}
		return ss, nil
	case common_api.MeshService:
		return meshServiceSubset(policy), nil
	case common_api.MeshServiceSubset:
		ss := Subset{{Key: ResourceNameTag, Value: tr.Name}}
		for k, v := range tr.Tags {
			ss = append(ss, Tag{Key: k, Value: v})
		}
		return ss, nil
	default:
		return nil, errors.Errorf("can't represent %s as tags", tr.Kind)
	}
}

func meshServiceSubset(policy PolicyItemWithMeta) Subset {
	subset := Subset{}
	tr := policy.GetTargetRef()

	if tr.Name != "" {
		subset = append(subset, Tag{Key: ResourceNameTag, Value: tr.Name})
	}

	if tr.Namespace != "" {
		subset = append(subset, Tag{Key: mesh_proto.KubeNamespaceTag, Value: tr.Namespace})
	}
	// todo should we use something like PolicyRole method? It operates on Resource which policy item is not
	policyRole, ok := policy.GetLabels()[mesh_proto.PolicyRoleLabel]
	if ok && tr.Namespace == "" && policyRole != string(mesh_proto.SystemPolicyRole) {
		subset = append(subset, Tag{Key: mesh_proto.KubeNamespaceTag, Value: policy.GetNameExtensions()[mesh_proto.KubeNamespaceTag]})
	}

	if len(tr.Labels) != 0 {
		for k, v := range tr.Labels {
			subset = append(subset, Tag{Key: k, Value: v})
		}
	}

	if tr.SectionName != "" {
		subset = append(subset, Tag{Key: mesh_proto.SectionName, Value: tr.SectionName})
	}

	return subset
}

type SubsetIter struct {
	current  []Tag
	finished bool
}

func NewSubsetIter(tags []Tag) *SubsetIter {
	return &SubsetIter{
		current: tags,
	}
}

// Next returns the next subset of the partition. When reaches the end Next returns 'nil'
func (c *SubsetIter) Next() Subset {
	if c.finished {
		return nil
	}
	for {
		hasNext := c.next()
		if !hasNext {
			c.finished = true
			return c.simplified()
		}
		if result := c.simplified(); result != nil {
			return result
		}
	}
}

func (c *SubsetIter) next() bool {
	for idx := 0; idx < len(c.current); idx++ {
		if c.current[idx].Not {
			c.current[idx].Not = false
		} else {
			c.current[idx].Not = true
			return true
		}
	}
	return false
}

// simplified returns copy of c.current and deletes redundant tags, for example:
//   - env: dev
//   - env: !prod
//
// could be simplified to:
//   - env: dev
//
// If tags are contradicted (same keys have different positive value) then the function
// returns nil.
func (c *SubsetIter) simplified() Subset {
	result := Subset{}

	ssByKey := map[string]Subset{}
	keyOrder := []string{}
	for _, t := range c.current {
		if _, ok := ssByKey[t.Key]; !ok {
			keyOrder = append(keyOrder, t.Key)
		}
		ssByKey[t.Key] = append(ssByKey[t.Key], Tag{Key: t.Key, Value: t.Value, Not: t.Not})
	}

	for _, key := range keyOrder {
		ss := ssByKey[key]
		positive := ss.NumPositive()
		switch {
		case positive == 0:
			result = append(result, ss...)
		case positive == 1:
			result = append(result, ss[ss.IndexOfPositive()])
		case positive >= 2:
			// contradicted, at least 2 positive values for the same key, i.e 'key1: value1' and 'key1: value2'
			return nil
		}
	}

	return result
}<|MERGE_RESOLUTION|>--- conflicted
+++ resolved
@@ -213,7 +213,6 @@
 	}}
 }
 
-<<<<<<< HEAD
 func MeshService(meshService *meshservice_api.MeshServiceResource, port meshservice_api.Port, localZone string) Subset {
 	subset := Subset{
 		{Key: ResourceNameTag, Value: meshService.GetMeta().GetName()},
@@ -240,12 +239,12 @@
 	}
 
 	return subset
-=======
+}
+
 func MeshExternalService(name string) Subset {
 	return Subset{{
 		Key: mesh_proto.ServiceTag, Value: name,
 	}}
->>>>>>> 62e96b4b
 }
 
 func SubsetFromTags(tags map[string]string) Subset {
