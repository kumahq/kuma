--- conflicted
+++ resolved
@@ -2,17 +2,13 @@
 
 import (
 	"encoding"
-	"encoding/json"
 	"fmt"
 	"sort"
 	"strings"
 
 	"github.com/pkg/errors"
-<<<<<<< HEAD
-=======
 	"golang.org/x/exp/maps"
 	"gonum.org/v1/gonum/graph"
->>>>>>> d3f72fc5
 	"gonum.org/v1/gonum/graph/simple"
 	"gonum.org/v1/gonum/graph/topo"
 
@@ -92,11 +88,7 @@
 			return false
 		}
 		for _, otherTag := range oTags {
-<<<<<<< HEAD
-			if !singleDimSubset(tag, otherTag) {
-=======
 			if !isSubset(tag, otherTag) {
->>>>>>> d3f72fc5
 				return false
 			}
 		}
@@ -104,25 +96,6 @@
 	return true
 }
 
-<<<<<<< HEAD
-func singleDimSubset(t1, t2 Tag) bool {
-	if t1.Key != t2.Key {
-		return false
-	}
-	if t1.Not == t2.Not {
-		return t1.Value == t2.Value
-	}
-	if t1.Not {
-		return t1.Value != t2.Value
-	}
-	if t2.Not {
-		return false
-	}
-	panic("impossible")
-}
-
-// Intersect returns true if potentially we can get an element that belongs both to 'other' and current set.
-=======
 func isSubset(t1, t2 Tag) bool {
 	switch {
 	// t2={y: b} can't be a subset of t1={x: a} because point {y: b, x: c} belongs to t2, but doesn't belong to t1
@@ -147,7 +120,6 @@
 }
 
 // Intersect returns true if there exists an element that belongs both to 'other' and current set.
->>>>>>> d3f72fc5
 // Empty set intersects with all sets.
 func (ss Subset) Intersect(other Subset) bool {
 	if len(ss) == 0 || len(other) == 0 {
@@ -402,7 +374,6 @@
 			return nil, err
 		}
 		subsets = append(subsets, ss)
-<<<<<<< HEAD
 	}
 
 	// 2. Create a graph where nodes are subsets and edge exists between 2 subsets only if there is an intersection
@@ -425,6 +396,10 @@
 
 	// 3. Construct rules for all connected components of the graph independently
 	components := topo.ConnectedComponents(g)
+
+	sort.SliceStable(components, func(i, j int) bool {
+		return strings.Join(toStringList(components[i]), ":") > strings.Join(toStringList(components[j]), ":")
+	})
 
 	for _, nodes := range components {
 		tagSet := map[Tag]bool{}
@@ -434,43 +409,6 @@
 			}
 		}
 
-=======
-	}
-
-	// 2. Create a graph where nodes are subsets and edge exists between 2 subsets only if there is an intersection
-	g := simple.NewUndirectedGraph()
-
-	for nodeId := range subsets {
-		g.AddNode(simple.Node(nodeId))
-	}
-
-	for i := range subsets {
-		for j := range subsets {
-			if i == j {
-				continue
-			}
-			if subsets[i].Intersect(subsets[j]) {
-				g.SetEdge(simple.Edge{F: simple.Node(i), T: simple.Node(j)})
-			}
-		}
-	}
-
-	// 3. Construct rules for all connected components of the graph independently
-	components := topo.ConnectedComponents(g)
-
-	sort.SliceStable(components, func(i, j int) bool {
-		return strings.Join(toStringList(components[i]), ":") > strings.Join(toStringList(components[j]), ":")
-	})
-
-	for _, nodes := range components {
-		tagSet := map[Tag]bool{}
-		for _, node := range nodes {
-			for _, t := range subsets[node.ID()] {
-				tagSet[t] = true
-			}
-		}
-
->>>>>>> d3f72fc5
 		tags := []Tag{}
 		for tag := range tagSet {
 			tags = append(tags, tag)
@@ -490,11 +428,7 @@
 			if ss == nil {
 				break
 			}
-<<<<<<< HEAD
-			// 3. For each combination determine a configuration
-=======
 			// 5. For each combination determine a configuration
->>>>>>> d3f72fc5
 			confs := []interface{}{}
 			distinctOrigins := map[core_model.ResourceKey]core_model.ResourceMeta{}
 			for i := 0; i < len(list); i++ {
@@ -513,14 +447,7 @@
 				return nil, err
 			}
 			if merged != nil {
-<<<<<<< HEAD
-				var origins []core_model.ResourceMeta
-				for _, origin := range distinctOrigins {
-					origins = append(origins, origin)
-				}
-=======
 				origins := maps.Values(distinctOrigins)
->>>>>>> d3f72fc5
 				sort.Slice(origins, func(i, j int) bool {
 					return origins[i].GetName() < origins[j].GetName()
 				})
@@ -534,13 +461,7 @@
 	}
 
 	sort.SliceStable(rules, func(i, j int) bool {
-		ss1, ss2 := rules[i].Subset, rules[j].Subset
-		if ss1.NumPositive() != ss2.NumPositive() {
-			return ss1.NumPositive() > ss2.NumPositive()
-		}
-		h1, _ := json.Marshal(ss1)
-		h2, _ := json.Marshal(ss2)
-		return string(h1) > string(h2)
+		return rules[i].Subset.NumPositive() > rules[j].Subset.NumPositive()
 	})
 
 	return rules, nil
