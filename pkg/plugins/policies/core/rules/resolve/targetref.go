--- conflicted
+++ resolved
@@ -132,17 +132,6 @@
 	return result
 }
 
-<<<<<<< HEAD
-=======
-func tryParsePort(s string) (int32, bool) {
-	u, err := strconv.ParseInt(s, 10, 32)
-	if err != nil {
-		return 0, false
-	}
-	return int32(u), true
-}
-
->>>>>>> 8dc904d4
 // parseService is copied from pkg/plugins/runtime/k8s/controllers/outbound_converter.go
 // but when port is not specified it returns 0 instead of IANA Reserved port 49151.
 // We don't need reserved port in the original 'parseService',
