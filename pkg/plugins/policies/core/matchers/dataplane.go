--- conflicted
+++ resolved
@@ -205,17 +205,13 @@
 		return tr1.Kind.Less(tr2.Kind)
 	}
 
-<<<<<<< HEAD
-	return nameToCompare(b[i].GetMeta()) < nameToCompare(b[j].GetMeta())
-=======
 	if tr1.Kind == common_api.MeshGateway {
 		if len(tr1.Tags) != len(tr2.Tags) {
 			return len(tr1.Tags) < len(tr2.Tags)
 		}
 	}
 
-	return b[i].GetMeta().GetName() > b[j].GetMeta().GetName()
->>>>>>> eb4b3d24
+	return nameToCompare(b[i].GetMeta()) < nameToCompare(b[j].GetMeta())
 }
 
 func (b ByTargetRef) Swap(i, j int) { b[i], b[j] = b[j], b[i] }
