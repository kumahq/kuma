--- conflicted
+++ resolved
@@ -44,15 +44,6 @@
 					edsClusterBuilder.
 						Configure(envoy_clusters.EdsCluster())
 					if isMeshExternalService(endpoints) {
-<<<<<<< HEAD
-						edsClusterBuilder.Configure(envoy_clusters.ClientSideMTLSCustomSNI(
-							proxy.SecretsTracker,
-							meshCtx.Resource,
-							mesh_proto.ZoneEgressServiceName,
-							true,
-							SniForBackendRef(service.BackendRef(), meshCtx, systemNamespace),
-						))
-=======
 						edsClusterBuilder.
 							Configure(envoy_clusters.ClientSideMTLSCustomSNI(
 								proxy.SecretsTracker,
@@ -61,7 +52,6 @@
 								true,
 								SniForBackendRef(service.BackendRef(), meshCtx, systemNamespace),
 							))
->>>>>>> 3526deee
 					} else {
 						edsClusterBuilder.
 							Configure(envoy_clusters.ClientSideMTLS(
