--- conflicted
+++ resolved
@@ -201,6 +201,7 @@
 	meshCtx xds_context.MeshContext,
 	ref core_model.ResolvedBackendRef,
 ) (string, core_mesh.Protocol, bool) {
+
 	switch {
 	case ref.LegacyBackendRef.Kind == common_api.MeshExternalService:
 		mes, ok := meshCtx.MeshExternalServiceByIdentifier[pointer.Deref(ref.Resource).ResourceIdentifier]
@@ -208,6 +209,10 @@
 			return "", "", false
 		}
 		port := pointer.Deref(ref.LegacyBackendRef.Port)
+		// if backendRef has no port, get the one from MeshExternalService since match allows only 1 port
+		if port == 0 {
+			port = uint32(mes.Spec.Match.Port)
+		}
 		service := mes.DestinationName(port)
 		protocol := meshCtx.GetServiceProtocol(service)
 		return service, protocol, true
@@ -263,49 +268,9 @@
 		if pointer.DerefOr(ref.LegacyBackendRef.Weight, 1) == 0 {
 			continue
 		}
-<<<<<<< HEAD
-		switch {
-		case ref.LegacyBackendRef.Kind == common_api.MeshExternalService:
-			mes, ok := meshCtx.MeshExternalServiceByIdentifier[pointer.Deref(ref.Resource).ResourceIdentifier]
-			if !ok {
-				continue
-			}
-			port := pointer.Deref(ref.LegacyBackendRef.Port)
-			if port == 0 {
-				port = uint32(mes.Spec.Match.Port)
-			}
-			service = mes.DestinationName(port)
-			protocol = mes.Spec.Match.Protocol
-		case ref.LegacyBackendRef.Kind == common_api.MeshMultiZoneService:
-			ms, ok := meshCtx.MeshMultiZoneServiceByIdentifier[pointer.Deref(ref.Resource).ResourceIdentifier]
-			if !ok {
-				continue
-			}
-			port, ok := ms.FindPort(*ref.LegacyBackendRef.Port)
-			if !ok {
-				continue
-			}
-			service = ms.DestinationName(*ref.LegacyBackendRef.Port)
-			protocol = port.AppProtocol
-		case ref.LegacyBackendRef.Kind == common_api.MeshService && ref.LegacyBackendRef.ReferencesRealObject():
-			ms, ok := meshCtx.MeshServiceByIdentifier[pointer.Deref(ref.Resource).ResourceIdentifier]
-			if !ok {
-				continue
-			}
-			port, ok := ms.FindPort(*ref.LegacyBackendRef.Port)
-			if !ok {
-				continue
-			}
-			service = ms.DestinationName(*ref.LegacyBackendRef.Port)
-			protocol = port.AppProtocol // todo(jakubdyszkiewicz): do we need to default to TCP or will this be done by MeshService defaulter?
-		default:
-			service = ref.LegacyBackendRef.Name
-			protocol = meshCtx.GetServiceProtocol(service)
-=======
 		service, protocol, ok := GetServiceAndProtocolFromRef(meshCtx, ref)
 		if !ok {
 			continue
->>>>>>> 20af2abd
 		}
 		if _, ok := protocols[protocol]; !ok {
 			return nil
