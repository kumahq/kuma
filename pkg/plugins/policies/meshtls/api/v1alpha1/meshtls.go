--- conflicted
+++ resolved
@@ -7,11 +7,7 @@
 )
 
 // MeshTLS
-<<<<<<< HEAD
-// +kuma:policy:is_policy=true
-=======
 // +kuma:policy:singular_display_name=Mesh TLS
->>>>>>> 0ceb28d0
 type MeshTLS struct {
 	// TargetRef is a reference to the resource the policy takes an effect on.
 	// The resource could be either a real store object or virtual resource
