--- conflicted
+++ resolved
@@ -216,19 +216,9 @@
 			break
 		}
 
-<<<<<<< HEAD
-		for typ, resources := range resType {
-			if typ == envoy_resource.ClusterType {
-				for _, cluster := range resources {
-					if err := configureParams(conf, cluster.Resource.(*envoy_cluster.Cluster)); err != nil {
-						return err
-					}
-				}
-=======
 		for _, cluster := range resType[envoy_resource.ClusterType] {
 			if err := configureTLSParams(conf, cluster.Resource.(*envoy_cluster.Cluster)); err != nil {
 				return err
->>>>>>> d5b412fd
 			}
 		}
 	}
