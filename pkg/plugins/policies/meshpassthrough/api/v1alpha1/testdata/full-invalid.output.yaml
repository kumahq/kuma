--- conflicted
+++ resolved
@@ -17,10 +17,6 @@
   message: provided CIDR has incorrect value
 - field: spec.default.appendMatch[6].port
   message: 'protocol needs to be the same across different port when using: [grpc
-<<<<<<< HEAD
-    http http2]'
-=======
     http http2]'
 - field: spec.default.appendMatch[7].value
-  message: provided DNS has incorrect value, cannot support partial wildcard
->>>>>>> aefdbed6
+  message: provided DNS has incorrect value, cannot support partial wildcard