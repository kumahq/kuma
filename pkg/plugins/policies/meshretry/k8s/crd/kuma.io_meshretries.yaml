---
apiVersion: apiextensions.k8s.io/v1
kind: CustomResourceDefinition
metadata:
  annotations:
    controller-gen.kubebuilder.io/version: v0.10.0
  creationTimestamp: null
  name: meshretries.kuma.io
spec:
  group: kuma.io
  names:
    categories:
    - kuma
    kind: MeshRetry
    listKind: MeshRetryList
    plural: meshretries
    singular: meshretry
  scope: Namespaced
  versions:
  - name: v1alpha1
    schema:
      openAPIV3Schema:
        properties:
          apiVersion:
            description: 'APIVersion defines the versioned schema of this representation
              of an object. Servers should convert recognized schemas to the latest
              internal value, and may reject unrecognized values. More info: https://git.k8s.io/community/contributors/devel/sig-architecture/api-conventions.md#resources'
            type: string
          kind:
            description: 'Kind is a string value representing the REST resource this
              object represents. Servers may infer this from the endpoint the client
              submits requests to. Cannot be updated. In CamelCase. More info: https://git.k8s.io/community/contributors/devel/sig-architecture/api-conventions.md#types-kinds'
            type: string
          metadata:
            type: object
          spec:
            description: Spec is the specification of the Kuma MeshRetry resource.
            properties:
              targetRef:
                description: TargetRef is a reference to the resource the policy takes
                  an effect on. The resource could be either a real store object or
                  virtual resource defined inplace.
                properties:
                  kind:
                    description: Kind of the referenced resource
                    enum:
                    - Mesh
                    - MeshSubset
                    - MeshService
                    - MeshServiceSubset
                    - MeshGatewayRoute
                    type: string
                  mesh:
                    description: Mesh is reserved for future use to identify cross
                      mesh resources.
                    type: string
                  name:
                    description: 'Name of the referenced resource. Can only be used
                      with kinds: `MeshService`, `MeshServiceSubset` and `MeshGatewayRoute`'
                    type: string
                  tags:
                    additionalProperties:
                      type: string
                    description: Tags used to select a subset of proxies by tags.
                      Can only be used with kinds `MeshSubset` and `MeshServiceSubset`
                    type: object
                type: object
              to:
                description: To list makes a match between the consumed services and
                  corresponding configurations
                items:
                  properties:
                    default:
                      description: Default is a configuration specific to the group
                        of destinations referenced in 'targetRef'
                      properties:
                        grpc:
                          description: GRPC defines a configuration of retries for
                            GRPC traffic
                          properties:
                            backOff:
                              description: BackOff is a configuration of durations
                                which will be used in exponential backoff strategy
                                between retries.
                              properties:
                                baseInterval:
                                  description: BaseInterval is an amount of time which
                                    should be taken between retries. Must be greater
                                    than zero. Values less than 1 ms are rounded up
                                    to 1 ms. Default is 25ms.
                                  type: string
                                maxInterval:
                                  description: MaxInterval is a maximal amount of
                                    time which will be taken between retries. Default
                                    is 10 times the "BaseInterval".
                                  type: string
                              type: object
                            numRetries:
                              description: NumRetries is the number of attempts that
                                will be made on failed (and retriable) requests.
                              format: int32
                              type: integer
                            perTryTimeout:
                              description: PerTryTimeout is the amount of time after
                                which retry attempt should timeout. Setting this timeout
                                to 0 will disable it. Default is 15s.
                              type: string
                            rateLimitedBackOff:
                              description: RateLimitedBackOff is a configuration of
                                backoff which will be used when the upstream returns
                                one of the headers configured.
                              properties:
                                maxInterval:
                                  description: MaxInterval is a maximal amount of
                                    time which will be taken between retries. Default
                                    is 300 seconds.
                                  type: string
                                resetHeaders:
                                  description: ResetHeaders specifies the list of
                                    headers (like Retry-After or X-RateLimit-Reset)
                                    to match against the response. Headers are tried
                                    in order, and matched case-insensitive. The first
                                    header to be parsed successfully is used. If no
                                    headers match the default exponential BackOff
                                    is used instead.
                                  items:
                                    properties:
                                      format:
<<<<<<< HEAD
                                        description: The format of the reset header.
                                        enum:
                                        - Seconds
                                        - UnixTimestamp
=======
                                        description: The format of the reset header,
                                          either Seconds or UnixTimestamp.
>>>>>>> 24229c68
                                        type: string
                                      name:
                                        description: The Name of the reset header.
                                        type: string
                                    type: object
                                  type: array
                              type: object
                            retryOn:
                              description: 'RetryOn is a list of conditions which
                                will cause a retry. Available values are: [Canceled,
                                DeadlineExceeded, Internal, ResourceExhausted, Unavailable].'
                              items:
                                type: string
                              type: array
                          type: object
                        http:
                          description: HTTP defines a configuration of retries for
                            HTTP traffic
                          properties:
                            backOff:
                              description: BackOff is a configuration of durations
                                which will be used in exponential backoff strategy
                                between retries
                              properties:
                                baseInterval:
                                  description: BaseInterval is an amount of time which
                                    should be taken between retries. Must be greater
                                    than zero. Values less than 1 ms are rounded up
                                    to 1 ms. Default is 25ms.
                                  type: string
                                maxInterval:
                                  description: MaxInterval is a maximal amount of
                                    time which will be taken between retries. Default
                                    is 10 times the "BaseInterval".
                                  type: string
                              type: object
                            numRetries:
                              description: NumRetries is the number of attempts that
                                will be made on failed (and retriable) requests
                              format: int32
                              type: integer
                            perTryTimeout:
                              description: PerTryTimeout is the amount of time after
                                which retry attempt should timeout. Setting this timeout
                                to 0 will disable it. Default is 15s.
                              type: string
                            rateLimitedBackOff:
                              description: RateLimitedBackOff is a configuration of
                                backoff which will be used when the upstream returns
                                one of the headers configured.
                              properties:
                                maxInterval:
                                  description: MaxInterval is a maximal amount of
                                    time which will be taken between retries. Default
                                    is 300 seconds.
                                  type: string
                                resetHeaders:
                                  description: ResetHeaders specifies the list of
                                    headers (like Retry-After or X-RateLimit-Reset)
                                    to match against the response. Headers are tried
                                    in order, and matched case-insensitive. The first
                                    header to be parsed successfully is used. If no
                                    headers match the default exponential BackOff
                                    is used instead.
                                  items:
                                    properties:
                                      format:
<<<<<<< HEAD
                                        description: The format of the reset header.
                                        enum:
                                        - Seconds
                                        - UnixTimestamp
=======
                                        description: The format of the reset header,
                                          either Seconds or UnixTimestamp.
>>>>>>> 24229c68
                                        type: string
                                      name:
                                        description: The Name of the reset header.
                                        type: string
                                    type: object
                                  type: array
                              type: object
                            retriableRequestHeaders:
                              description: RetriableRequestHeaders is an HTTP headers
                                which must be present in the request for retries to
                                be attempted.
                              items:
                                properties:
                                  name:
                                    type: string
                                  type:
                                    enum:
                                    - REGULAR_EXPRESSION
                                    - EXACT
                                    - PREFIX
                                    type: string
                                  value:
                                    type: string
                                type: object
                              type: array
                            retriableResponseHeaders:
                              description: RetriableResponseHeaders is an HTTP response
                                headers that trigger a retry if present in the response.
                                A retry will be triggered if any of the header matches
                                match the upstream response headers.
                              items:
                                properties:
                                  name:
                                    type: string
                                  type:
                                    enum:
                                    - REGULAR_EXPRESSION
                                    - EXACT
                                    - PREFIX
                                    type: string
                                  value:
                                    type: string
                                type: object
                              type: array
                            retryOn:
                              description: 'RetryOn is a list of conditions which
                                will cause a retry. Available values are: [5XX, GatewayError,
                                Reset, Retriable4xx, ConnectFailure, EnvoyRatelimited,
                                RefusedStream, Http3PostConnectFailure, HttpMethodConnect,
                                HttpMethodDelete, HttpMethodGet, HttpMethodHead, HttpMethodOptions,
                                HttpMethodPatch, HttpMethodPost, HttpMethodPut, HttpMethodTrace].
                                Also, any HTTP status code (500, 503, etc).'
                              items:
                                type: string
                              type: array
                          type: object
                        tcp:
                          description: TCP defines a configuration of retries for
                            TCP traffic
                          properties:
                            maxConnectAttempt:
                              description: MaxConnectAttempt is a maximal amount of
                                TCP connection attempts which will be made before
                                giving up
                              format: int32
                              type: integer
                          type: object
                      type: object
                    targetRef:
                      description: TargetRef is a reference to the resource that represents
                        a group of destinations.
                      properties:
                        kind:
                          description: Kind of the referenced resource
                          enum:
                          - Mesh
                          - MeshSubset
                          - MeshService
                          - MeshServiceSubset
                          - MeshGatewayRoute
                          type: string
                        mesh:
                          description: Mesh is reserved for future use to identify
                            cross mesh resources.
                          type: string
                        name:
                          description: 'Name of the referenced resource. Can only
                            be used with kinds: `MeshService`, `MeshServiceSubset`
                            and `MeshGatewayRoute`'
                          type: string
                        tags:
                          additionalProperties:
                            type: string
                          description: Tags used to select a subset of proxies by
                            tags. Can only be used with kinds `MeshSubset` and `MeshServiceSubset`
                          type: object
                      type: object
                  required:
                  - targetRef
                  type: object
                type: array
            required:
            - targetRef
            type: object
        type: object
    served: true
    storage: true<|MERGE_RESOLUTION|>--- conflicted
+++ resolved
@@ -126,15 +126,8 @@
                                   items:
                                     properties:
                                       format:
-<<<<<<< HEAD
-                                        description: The format of the reset header.
-                                        enum:
-                                        - Seconds
-                                        - UnixTimestamp
-=======
                                         description: The format of the reset header,
                                           either Seconds or UnixTimestamp.
->>>>>>> 24229c68
                                         type: string
                                       name:
                                         description: The Name of the reset header.
@@ -202,15 +195,8 @@
                                   items:
                                     properties:
                                       format:
-<<<<<<< HEAD
-                                        description: The format of the reset header.
-                                        enum:
-                                        - Seconds
-                                        - UnixTimestamp
-=======
                                         description: The format of the reset header,
                                           either Seconds or UnixTimestamp.
->>>>>>> 24229c68
                                         type: string
                                       name:
                                         description: The Name of the reset header.
