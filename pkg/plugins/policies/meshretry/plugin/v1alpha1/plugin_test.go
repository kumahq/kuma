--- conflicted
+++ resolved
@@ -89,10 +89,6 @@
 				WithName("backend").
 				WithMesh("default").
 				WithAddress("127.0.0.1").
-<<<<<<< HEAD
-				AddOutboundsToServices("http-service", "grpc-service", "tcp-service", "external").
-=======
->>>>>>> 85b753bb
 				WithInboundOfTags(mesh_proto.ServiceTag, "backend", mesh_proto.ProtocolTag, "http")).
 			WithOutbounds(core_xds.Outbounds{
 				{LegacyOutbound: &mesh_proto.Dataplane_Networking_Outbound{
