--- conflicted
+++ resolved
@@ -500,7 +500,6 @@
 										Percentage: intstr.FromString("62.9"),
 									},
 								},
-<<<<<<< HEAD
 							},
 						},
 					}},
@@ -524,14 +523,9 @@
 										Percentage: intstr.FromString("55"),
 									},
 									ResponseBandwidth: &api.ResponseBandwidthConf{
-										Limit:      "111mbps",
+										Limit:      "111Mbps",
 										Percentage: intstr.FromString("62.9"),
 									},
-=======
-								ResponseBandwidth: &api.ResponseBandwidthConf{
-									Limit:      "111Mbps",
-									Percentage: intstr.FromString("62.9"),
->>>>>>> 5d0f0648
 								},
 							},
 						},
