package v1alpha1

import (
	"fmt"

	"github.com/asaskevich/govalidator"

	common_api "github.com/kumahq/kuma/api/common/v1alpha1"
	"github.com/kumahq/kuma/pkg/core/resources/apis/mesh"
	"github.com/kumahq/kuma/pkg/core/validators"
	"github.com/kumahq/kuma/pkg/plugins/policies/core/rules/inbound"
)

func (r *MeshAccessLogResource) validate() error {
	var verr validators.ValidationError
	path := validators.RootedAt("spec")
<<<<<<< HEAD
	verr.AddErrorAt(path.Field("targetRef"), validateTop(r.Spec.GetTargetRef()))
	if len(r.Spec.Rules) > 0 && (len(r.Spec.To) > 0 || len(r.Spec.From) > 0) {
		verr.AddViolationAt(path, "fields 'to' and 'from' must be empty when 'rules' is defined")
	}
	if len(r.Spec.To) == 0 && len(r.Spec.From) == 0 && len(r.Spec.Rules) == 0 {
		verr.AddViolationAt(path, "at least one of 'from', 'to' or 'rules' has to be defined")
=======
	verr.AddErrorAt(path.Field("targetRef"), r.validateTop(r.Spec.GetTargetRef(), inbound.AffectsInbounds(r.Spec)))
	if len(r.Spec.To) == 0 && len(r.Spec.From) == 0 {
		verr.AddViolationAt(path, "at least one of 'from', 'to' has to be defined")
>>>>>>> d7ec0a2b
	}
	verr.AddErrorAt(path, validateTo(r.Spec.GetTargetRef().Kind, r.Spec.To))
	verr.AddErrorAt(path, validateFrom(r.Spec.From))
	verr.AddErrorAt(path, validateRules(r.Spec.Rules))
	return verr.OrNil()
}

func (r *MeshAccessLogResource) validateTop(targetRef common_api.TargetRef, isInboundPolicy bool) validators.ValidationError {
	targetRefErr := mesh.ValidateTargetRef(targetRef, &mesh.ValidateTargetRefOpts{
		SupportedKinds: []common_api.TargetRefKind{
			common_api.Mesh,
			common_api.MeshSubset,
			common_api.MeshGateway,
			common_api.MeshService,
			common_api.Dataplane,
			common_api.MeshServiceSubset,
			common_api.Dataplane,
		},
		GatewayListenerTagsAllowed: true,
		IsInboundPolicy:            isInboundPolicy,
	})
	return targetRefErr
}

func validateFrom(from []From) validators.ValidationError {
	var verr validators.ValidationError
	for idx, fromItem := range from {
		path := validators.RootedAt("from").Index(idx)
		verr.AddErrorAt(path.Field("targetRef"), mesh.ValidateTargetRef(fromItem.GetTargetRef(), &mesh.ValidateTargetRefOpts{
			SupportedKinds: []common_api.TargetRefKind{
				common_api.Mesh,
			},
		}))

		defaultField := path.Field("default")
		verr.AddErrorAt(defaultField, validateDefault(fromItem.Default))
	}
	return verr
}

func validateRules(rules []Rule) validators.ValidationError {
	var verr validators.ValidationError
	for idx, rule := range rules {
		path := validators.RootedAt("rules").Index(idx)
		verr.AddErrorAt(path.Field("default"), validateDefault(rule.Default))
	}
	return verr
}

func validateTo(topLevelKind common_api.TargetRefKind, to []To) validators.ValidationError {
	var verr validators.ValidationError
	for idx, toItem := range to {
		path := validators.RootedAt("to").Index(idx)

		var supportedKinds []common_api.TargetRefKind
		switch topLevelKind {
		case common_api.MeshGateway:
			supportedKinds = []common_api.TargetRefKind{
				common_api.Mesh,
			}
		default:
			supportedKinds = []common_api.TargetRefKind{
				common_api.Mesh,
				common_api.MeshService,
				common_api.MeshExternalService,
				common_api.MeshMultiZoneService,
			}
		}
		verr.AddErrorAt(path.Field("targetRef"), mesh.ValidateTargetRef(toItem.GetTargetRef(), &mesh.ValidateTargetRefOpts{
			SupportedKinds: supportedKinds,
		}))

		defaultField := path.Field("default")
		verr.AddErrorAt(defaultField, validateDefault(toItem.Default))
	}
	return verr
}

func validateDefault(conf Conf) validators.ValidationError {
	var verr validators.ValidationError
	if conf.Backends == nil {
		verr.AddViolation("backends", validators.MustBeDefined)
		return verr
	}
	for backendIdx, backend := range *conf.Backends {
		verr.AddErrorAt(validators.RootedAt("backends").Index(backendIdx), validateBackend(backend))
	}
	return verr
}

func validateBackend(backend Backend) validators.ValidationError {
	var verr validators.ValidationError

	switch backend.Type {
	case FileBackendType:
		root := validators.RootedAt("file")
		if backend.File == nil {
			verr.AddViolationAt(root, validators.MustBeDefined)
			break
		}

		if backend.File.Format != nil {
			verr.AddErrorAt(root.Field("format"), validateFormat(*backend.File.Format))
		}
		isFilePath, _ := govalidator.IsFilePath(backend.File.Path)
		if !isFilePath {
			verr.AddViolationAt(root.Field("path"), `file backend requires a valid path`)
		}
	case TCPBackendType:
		root := validators.RootedAt("tcp")
		if backend.Tcp == nil {
			verr.AddViolationAt(root, validators.MustBeDefined)
			break
		}

		if backend.Tcp.Format != nil {
			verr.AddErrorAt(root.Field("format"), validateFormat(*backend.Tcp.Format))
		}
		if !govalidator.IsURL(backend.Tcp.Address) {
			verr.AddViolationAt(root.Field("address"), `tcp backend requires valid address`)
		}
	case OtelTelemetryBackendType:
		root := validators.RootedAt("openTelemetry")
		if backend.OpenTelemetry == nil {
			verr.AddViolationAt(root, validators.MustBeDefined)
			break
		}
	default:
		panic(fmt.Sprintf("unknown backend type %v", backend.Type))
	}

	return verr
}

func validateFormat(format Format) validators.ValidationError {
	var verr validators.ValidationError

	switch format.Type {
	case PlainFormatType:
		root := validators.RootedAt("plain")
		if format.Plain == nil {
			verr.AddViolationAt(root, validators.MustBeDefined)
			break
		}
		if *format.Plain == "" {
			verr.AddViolationAt(root, validators.MustNotBeEmpty)
		}
	case JsonFormatType:
		root := validators.RootedAt("json")
		if format.Json == nil {
			verr.AddViolationAt(root, validators.MustBeDefined)
			break
		}

		if len(*format.Json) == 0 {
			verr.AddViolation("json", validators.MustNotBeEmpty)
		}
		for idx, field := range *format.Json {
			path := validators.RootedAt("json").Index(idx)
			if field.Key == "" {
				verr.AddViolationAt(path.Field("key"), `key cannot be empty`)
			}
			if field.Value == "" {
				verr.AddViolationAt(path.Field("value"), `value cannot be empty`)
			}
			if !govalidator.IsJSON(fmt.Sprintf(`{"%s": "%s"}`, field.Key, field.Value)) {
				verr.AddViolationAt(path, `is not a valid JSON object`)
			}
		}
	default:
		panic(fmt.Sprintf("unknown backend type %v", format.Type))
	}

	return verr
}<|MERGE_RESOLUTION|>--- conflicted
+++ resolved
@@ -14,18 +14,12 @@
 func (r *MeshAccessLogResource) validate() error {
 	var verr validators.ValidationError
 	path := validators.RootedAt("spec")
-<<<<<<< HEAD
-	verr.AddErrorAt(path.Field("targetRef"), validateTop(r.Spec.GetTargetRef()))
+	verr.AddErrorAt(path.Field("targetRef"), r.validateTop(r.Spec.GetTargetRef()), inbound.AffectsInbounds(r.Spec))
 	if len(r.Spec.Rules) > 0 && (len(r.Spec.To) > 0 || len(r.Spec.From) > 0) {
 		verr.AddViolationAt(path, "fields 'to' and 'from' must be empty when 'rules' is defined")
 	}
 	if len(r.Spec.To) == 0 && len(r.Spec.From) == 0 && len(r.Spec.Rules) == 0 {
 		verr.AddViolationAt(path, "at least one of 'from', 'to' or 'rules' has to be defined")
-=======
-	verr.AddErrorAt(path.Field("targetRef"), r.validateTop(r.Spec.GetTargetRef(), inbound.AffectsInbounds(r.Spec)))
-	if len(r.Spec.To) == 0 && len(r.Spec.From) == 0 {
-		verr.AddViolationAt(path, "at least one of 'from', 'to' has to be defined")
->>>>>>> d7ec0a2b
 	}
 	verr.AddErrorAt(path, validateTo(r.Spec.GetTargetRef().Kind, r.Spec.To))
 	verr.AddErrorAt(path, validateFrom(r.Spec.From))
@@ -40,7 +34,6 @@
 			common_api.MeshSubset,
 			common_api.MeshGateway,
 			common_api.MeshService,
-			common_api.Dataplane,
 			common_api.MeshServiceSubset,
 			common_api.Dataplane,
 		},
