package v1alpha1

import (
	envoy_listener "github.com/envoyproxy/go-control-plane/envoy/config/listener/v3"

	mesh_proto "github.com/kumahq/kuma/api/mesh/v1alpha1"
	core_plugins "github.com/kumahq/kuma/pkg/core/plugins"
	core_mesh "github.com/kumahq/kuma/pkg/core/resources/apis/mesh"
	"github.com/kumahq/kuma/pkg/core/xds"
	core_xds "github.com/kumahq/kuma/pkg/core/xds"
	"github.com/kumahq/kuma/pkg/plugins/policies/matchers"
	api "github.com/kumahq/kuma/pkg/plugins/policies/meshaccesslog/api/v1alpha1"
	plugin_xds "github.com/kumahq/kuma/pkg/plugins/policies/meshaccesslog/plugin/xds"
	policies_xds "github.com/kumahq/kuma/pkg/plugins/policies/xds"
	xds_context "github.com/kumahq/kuma/pkg/xds/context"
	"github.com/kumahq/kuma/pkg/xds/envoy"
	"github.com/kumahq/kuma/pkg/xds/generator"
	xds_topology "github.com/kumahq/kuma/pkg/xds/topology"
)

var _ core_plugins.PolicyPlugin = &plugin{}

type plugin struct {
}

func NewPlugin() core_plugins.Plugin {
	return &plugin{}
}

func (p plugin) MatchedPolicies(dataplane *core_mesh.DataplaneResource, resources xds_context.Resources) (core_xds.TypedMatchingPolicies, error) {
	return matchers.MatchedPolicies(api.MeshAccessLogType, dataplane, resources)
}

func (p plugin) Apply(rs *core_xds.ResourceSet, ctx xds_context.Context, proxy *core_xds.Proxy) error {
	policies, ok := proxy.Policies.Dynamic[api.MeshAccessLogType]
	if !ok {
		return nil
	}

	listeners := policies_xds.GatherListeners(rs)

	if err := applyToInbounds(policies.FromRules, listeners.Inbound, proxy.Dataplane); err != nil {
		return err
	}
	if err := applyToOutbounds(policies.ToRules, listeners.Outbound, proxy.Dataplane); err != nil {
		return err
	}
	if err := applyToTransparentProxyListeners(policies, listeners.Ipv4Passthrough, listeners.Ipv6Passthrough, proxy.Dataplane); err != nil {
		return err
	}
	if err := applyToDirectAccess(policies.ToRules, listeners.DirectAccess, proxy.Dataplane); err != nil {
		return err
	}
	if err := applyToGateway(policies.ToRules, listeners.Gateway, ctx.Mesh.Resources.MeshLocalResources, proxy.Dataplane); err != nil {
		return err
	}

	return nil
}

func applyToInbounds(
	rules xds.FromRules, inboundListeners map[xds.InboundListener]*envoy_listener.Listener, dataplane *core_mesh.DataplaneResource,
) error {
	for _, inbound := range dataplane.Spec.GetNetworking().GetInbound() {
		iface := dataplane.Spec.Networking.ToInboundInterface(inbound)

		listenerKey := xds.InboundListener{
			Address: iface.DataplaneIP,
			Port:    iface.DataplanePort,
		}
		listener, ok := inboundListeners[listenerKey]
		if !ok {
			continue
		}

		serviceName := inbound.GetTags()[mesh_proto.ServiceTag]

		if err := configureInbound(rules.Rules[listenerKey], dataplane, xds.MeshService(serviceName), listener); err != nil {
			return err
		}
	}
	return nil
}

func applyToOutbounds(
	rules xds.ToRules, outboundListeners map[mesh_proto.OutboundInterface]*envoy_listener.Listener, dataplane *core_mesh.DataplaneResource,
) error {
	for _, outbound := range dataplane.Spec.Networking.GetOutbound() {
		oface := dataplane.Spec.Networking.ToOutboundInterface(outbound)

		listener, ok := outboundListeners[oface]
		if !ok {
			continue
		}

		serviceName := outbound.GetTagsIncludingLegacy()[mesh_proto.ServiceTag]

		if err := configureOutbound(rules, dataplane, xds.MeshService(serviceName), serviceName, listener); err != nil {
			return err
		}
	}

	return nil
}

func applyToTransparentProxyListeners(
	policies xds.TypedMatchingPolicies, ipv4 *envoy_listener.Listener, ipv6 *envoy_listener.Listener, dataplane *core_mesh.DataplaneResource,
) error {
	if ipv4 != nil {
		if err := configureOutbound(
			policies.ToRules,
			dataplane,
			xds.MeshService(core_mesh.PassThroughService),
			"external",
			ipv4,
		); err != nil {
			return err
		}
	}

	if ipv6 != nil {
		return configureOutbound(
			policies.ToRules,
			dataplane,
			xds.MeshService(core_mesh.PassThroughService),
			"external",
			ipv6,
		)
	}

	return nil
}

func applyToDirectAccess(
	rules xds.ToRules, directAccess map[generator.Endpoint]*envoy_listener.Listener, dataplane *core_mesh.DataplaneResource,
) error {
	for endpoint, listener := range directAccess {
		name := generator.DirectAccessEndpointName(endpoint)
		return configureOutbound(
			rules,
			dataplane,
			xds.MeshService(core_mesh.PassThroughService),
			name,
			listener,
		)
	}

	return nil
}

func applyToGateway(
	rules xds.ToRules, gatewayListeners map[xds.InboundListener]*envoy_listener.Listener, resources xds_context.ResourceMap, dataplane *core_mesh.DataplaneResource,
) error {
	var gateways *core_mesh.MeshGatewayResourceList
	if rawList := resources[core_mesh.MeshGatewayType]; rawList != nil {
		gateways = rawList.(*core_mesh.MeshGatewayResourceList)
	} else {
		return nil
	}

	gateway := xds_topology.SelectGateway(gateways.Items, dataplane.Spec.Matches)
	if gateway == nil {
		return nil
	}

	for _, listener := range gateway.Spec.GetConf().GetListeners() {
		address := dataplane.Spec.GetNetworking().Address
		port := listener.GetPort()
		listener, ok := gatewayListeners[xds.InboundListener{
			Address: address,
			Port:    port,
		}]
		if !ok {
			continue
		}

		if err := configureOutbound(
			rules,
			dataplane,
			xds.Subset{},
			mesh_proto.MatchAllTag,
			listener,
		); err != nil {
			return err
		}
	}

	return nil
}

func configureInbound(
	fromRules xds.Rules,
	dataplane *core_mesh.DataplaneResource,
	subset xds.Subset,
	listener *envoy_listener.Listener,
) error {
	serviceName := dataplane.Spec.GetIdentifyingService()

	var conf *api.Conf
	if computed := fromRules.Compute(subset); computed != nil {
<<<<<<< HEAD
		conf = computed.(*api.Conf)
=======
		conf = computed.Conf.(*api.MeshAccessLog_Conf)
>>>>>>> 1864a4ae
	} else {
		return nil
	}

	for _, backend := range conf.Backends {
		configurer := plugin_xds.Configurer{
			Mesh:               dataplane.GetMeta().GetMesh(),
			TrafficDirection:   envoy.TrafficDirectionInbound,
			SourceService:      mesh_proto.ServiceUnknown,
			DestinationService: serviceName,
			Backend:            backend,
			Dataplane:          dataplane,
		}

		for _, chain := range listener.FilterChains {
			if err := configurer.Configure(chain); err != nil {
				return err
			}
		}
	}

	return nil
}

func configureOutbound(
	toRules xds.ToRules,
	dataplane *core_mesh.DataplaneResource,
	subset xds.Subset,
	destinationServiceName string,
	listener *envoy_listener.Listener,
) error {
	sourceService := dataplane.Spec.GetIdentifyingService()

	var conf *api.Conf
	if computed := toRules.Rules.Compute(subset); computed != nil {
<<<<<<< HEAD
		conf = computed.(*api.Conf)
=======
		conf = computed.Conf.(*api.MeshAccessLog_Conf)
>>>>>>> 1864a4ae
	} else {
		return nil
	}

	for _, backend := range conf.Backends {
		configurer := plugin_xds.Configurer{
			Mesh:               dataplane.GetMeta().GetMesh(),
			TrafficDirection:   envoy.TrafficDirectionOutbound,
			SourceService:      sourceService,
			DestinationService: destinationServiceName,
			Backend:            backend,
			Dataplane:          dataplane,
		}

		for _, chain := range listener.FilterChains {
			if err := configurer.Configure(chain); err != nil {
				return err
			}
		}
	}

	return nil
}<|MERGE_RESOLUTION|>--- conflicted
+++ resolved
@@ -198,11 +198,7 @@
 
 	var conf *api.Conf
 	if computed := fromRules.Compute(subset); computed != nil {
-<<<<<<< HEAD
-		conf = computed.(*api.Conf)
-=======
-		conf = computed.Conf.(*api.MeshAccessLog_Conf)
->>>>>>> 1864a4ae
+		conf = computed.Conf.(*api.Conf)
 	} else {
 		return nil
 	}
@@ -238,11 +234,7 @@
 
 	var conf *api.Conf
 	if computed := toRules.Rules.Compute(subset); computed != nil {
-<<<<<<< HEAD
-		conf = computed.(*api.Conf)
-=======
-		conf = computed.Conf.(*api.MeshAccessLog_Conf)
->>>>>>> 1864a4ae
+		conf = computed.Conf.(*api.Conf)
 	} else {
 		return nil
 	}
