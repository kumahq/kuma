--- conflicted
+++ resolved
@@ -32,15 +32,11 @@
 	serviceName := svc.ServiceName
 	protocol := svc.Protocol
 
-<<<<<<< HEAD
 	fallbackBackendRef := model.ResolvedBackendRef{
 		LegacyBackendRef: &svc.BackendRef,
 		Resource:         svc.Outbound.Resource,
 	}
-	backendRefs := getBackendRefs(toRulesTCP, toRulesHTTP, serviceName, protocol, fallbackBackendRef)
-=======
-	backendRefs := getBackendRefs(toRulesTCP, toRulesHTTP, svc, protocol, svc.BackendRef, meshCtx)
->>>>>>> f39c1432
+	backendRefs := getBackendRefs(toRulesTCP, toRulesHTTP, svc, protocol, fallbackBackendRef, meshCtx)
 	if len(backendRefs) == 0 {
 		return nil, nil
 	}
