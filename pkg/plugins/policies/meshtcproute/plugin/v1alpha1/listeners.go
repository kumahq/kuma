--- conflicted
+++ resolved
@@ -32,11 +32,7 @@
 	serviceName := svc.ServiceName
 	protocol := meshCtx.GetServiceProtocol(serviceName)
 
-<<<<<<< HEAD
-	backendRefs := getBackendRefs(toRulesTCP, toRulesHTTP, serviceName, protocol, svc)
-=======
 	backendRefs := getBackendRefs(toRulesTCP, toRulesHTTP, serviceName, protocol, svc.BackendRef)
->>>>>>> 1f9c8337
 	if len(backendRefs) == 0 {
 		return nil, nil
 	}
