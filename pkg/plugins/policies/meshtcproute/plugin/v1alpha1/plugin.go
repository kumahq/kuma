--- conflicted
+++ resolved
@@ -36,16 +36,10 @@
 	if proxy.Dataplane == nil {
 		return nil
 	}
-<<<<<<< HEAD
-	policies := proxy.Policies.Dynamic[api.MeshTCPRouteType]
-	// Only fallback if we have TrafficRoutes & No MeshTCPRoutes
-	if len(ctx.Mesh.Resources.TrafficRoutes().Items) > 0 && len(policies.ToRules.Rules) == 0 && len(policies.GatewayRules.Rules) == 0 {
-=======
 
 	policies := proxy.Policies.Dynamic[api.MeshTCPRouteType]
 	// Only fallback if we have TrafficRoutes & No MeshTCPRoutes
 	if len(ctx.Mesh.Resources.TrafficRoutes().Items) > 0 && len(policies.ToRules.Rules) == 0 && len(policies.GatewayRules.ToRules) == 0 {
->>>>>>> 6b7284b5
 		return nil
 	}
 
