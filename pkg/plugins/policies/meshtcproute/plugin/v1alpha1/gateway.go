package v1alpha1

import (
	"context"
	"slices"
	"strings"

	"github.com/pkg/errors"

	mesh_proto "github.com/kumahq/kuma/api/mesh/v1alpha1"
	"github.com/kumahq/kuma/pkg/core/kri"
	"github.com/kumahq/kuma/pkg/core/resources/apis/core/destinationname"
	core_mesh "github.com/kumahq/kuma/pkg/core/resources/apis/mesh"
	core_xds "github.com/kumahq/kuma/pkg/core/xds"
	"github.com/kumahq/kuma/pkg/plugins/policies/core/rules"
	"github.com/kumahq/kuma/pkg/plugins/policies/core/rules/common"
	"github.com/kumahq/kuma/pkg/plugins/policies/core/rules/resolve"
	"github.com/kumahq/kuma/pkg/plugins/policies/core/xds/meshroute"
	api "github.com/kumahq/kuma/pkg/plugins/policies/meshtcproute/api/v1alpha1"
	plugin_gateway "github.com/kumahq/kuma/pkg/plugins/runtime/gateway"
	"github.com/kumahq/kuma/pkg/plugins/runtime/gateway/route"
	"github.com/kumahq/kuma/pkg/util/pointer"
	xds_context "github.com/kumahq/kuma/pkg/xds/context"
	envoy_listeners "github.com/kumahq/kuma/pkg/xds/envoy/listeners"
	"github.com/kumahq/kuma/pkg/xds/envoy/tags"
)

func generateGatewayListeners(
	ctx xds_context.Context,
	info plugin_gateway.GatewayListenerInfo,
) (*core_xds.ResourceSet, *plugin_gateway.RuntimeResoureLimitListener, error) {
	resources := core_xds.NewResourceSet()

	listenerBuilder, limit := plugin_gateway.GenerateListener(info)

	generator := &plugin_gateway.TCPFilterChainGenerator{}
	res, filterChainBuilders, err := generator.Generate(ctx, info)
	if err != nil {
		return nil, limit, err
	}
	resources.AddSet(res)

	for _, filterChainBuilder := range filterChainBuilders {
		listenerBuilder.Configure(envoy_listeners.FilterChain(filterChainBuilder))
	}

	res, err = plugin_gateway.BuildResourceSet(listenerBuilder)
	if err != nil {
		return nil, limit, errors.Wrapf(err, "failed to build listener resource")
	}
	resources.AddSet(res)

	return resources, limit, nil
}

func generateGatewayClusters(
	ctx context.Context,
	xdsCtx xds_context.Context,
	info plugin_gateway.GatewayListenerInfo,
) (*core_xds.ResourceSet, error) {
	resources := core_xds.NewResourceSet()

	gen := plugin_gateway.ClusterGenerator{Zone: xdsCtx.ControlPlane.Zone}
	for _, listenerHostname := range info.ListenerHostnames {
		for _, hostInfo := range listenerHostname.HostInfos {
			clusterRes, err := gen.GenerateClusters(ctx, xdsCtx, info, hostInfo.Entries(), hostInfo.Host.Tags)
			if err != nil {
				return nil, errors.Wrapf(err, "failed to generate clusters for dataplane %q", info.Proxy.Id)
			}
			resources.AddSet(clusterRes)
		}
	}

	return resources, nil
}

func generateEnvoyRouteEntries(
	meshCtx xds_context.MeshContext,
	host plugin_gateway.GatewayHost,
	toRules rules.Rules,
	resolver resolve.LabelResourceIdentifierResolver,
) []route.Entry {
	var entries []route.Entry

	for _, rule := range toRules {
		var names []string
		for _, orig := range rule.Origin {
			names = append(names, orig.GetName())
		}
		slices.Sort(names)

		entries = append(
			entries,
			makeTcpRouteEntry(meshCtx, strings.Join(names, "_"), rule.Conf.(api.Rule), impactfulOriginFromMeta(rule.Origin), resolver),
		)
	}

	return plugin_gateway.HandlePrefixMatchesAndPopulatePolicies(host, nil, nil, entries)
}

func makeTcpRouteEntry(
	meshCtx xds_context.MeshContext,
	name string,
	rule api.Rule,
	origin common.Origin,
	resolver resolve.LabelResourceIdentifierResolver,
) route.Entry {
	entry := route.Entry{
		Route: name,
	}
	originID := kri.FromResourceMeta(origin.Resource, api.MeshTCPRouteType, "")

	for _, b := range pointer.Deref(rule.Default.BackendRefs) {
		var dest map[string]string
<<<<<<< HEAD
		ref := resolve.BackendRefOrNil(&originID, b, resolver)
=======
		ref := resolve.BackendRefOrNil(kri.FromResourceMeta(origin, api.MeshTCPRouteType), b, resolver)
>>>>>>> de5b5f4e
		if ref.ReferencesRealResource() {
			if d, port, ok := meshroute.DestinationPortFromRef(meshCtx, ref.RealResourceBackendRef()); ok {
				dest = map[string]string{mesh_proto.ServiceTag: destinationname.MustResolve(false, d, port)}
			}
		}
		if ref == nil || ref.Resource().IsEmpty() {
			var ok bool
			dest, ok = tags.FromLegacyTargetRef(b.TargetRef)
			if !ok {
				// This should be caught by validation
				continue
			}
		}
		target := route.Destination{
			Destination:   dest,
			BackendRef:    ref,
			Weight:        uint32(*b.Weight),
			Policies:      nil,
			RouteProtocol: core_mesh.ProtocolTCP,
		}

		entry.Action.Forward = append(entry.Action.Forward, target)
	}

	return entry
}<|MERGE_RESOLUTION|>--- conflicted
+++ resolved
@@ -108,15 +108,10 @@
 	entry := route.Entry{
 		Route: name,
 	}
-	originID := kri.FromResourceMeta(origin.Resource, api.MeshTCPRouteType, "")
 
 	for _, b := range pointer.Deref(rule.Default.BackendRefs) {
 		var dest map[string]string
-<<<<<<< HEAD
-		ref := resolve.BackendRefOrNil(&originID, b, resolver)
-=======
-		ref := resolve.BackendRefOrNil(kri.FromResourceMeta(origin, api.MeshTCPRouteType), b, resolver)
->>>>>>> de5b5f4e
+		ref := resolve.BackendRefOrNil(kri.FromResourceMeta(origin.Resource, api.MeshTCPRouteType), b, resolver)
 		if ref.ReferencesRealResource() {
 			if d, port, ok := meshroute.DestinationPortFromRef(meshCtx, ref.RealResourceBackendRef()); ok {
 				dest = map[string]string{mesh_proto.ServiceTag: destinationname.MustResolve(false, d, port)}
