package v1alpha1

import (
<<<<<<< HEAD
	"fmt"

=======
>>>>>>> de5b5f4e
	"github.com/kumahq/kuma/pkg/core/kri"
	core_mesh "github.com/kumahq/kuma/pkg/core/resources/apis/mesh"
	core_model "github.com/kumahq/kuma/pkg/core/resources/model"
	core_xds "github.com/kumahq/kuma/pkg/plugins/policies/core/rules"
	"github.com/kumahq/kuma/pkg/plugins/policies/core/rules/common"
	"github.com/kumahq/kuma/pkg/plugins/policies/core/rules/resolve"
	"github.com/kumahq/kuma/pkg/plugins/policies/core/rules/subsetutils"
	meshroute_xds "github.com/kumahq/kuma/pkg/plugins/policies/core/xds/meshroute"
	meshhttproute "github.com/kumahq/kuma/pkg/plugins/policies/meshhttproute/plugin/v1alpha1"
	api "github.com/kumahq/kuma/pkg/plugins/policies/meshtcproute/api/v1alpha1"
	"github.com/kumahq/kuma/pkg/util/pointer"
	xds_context "github.com/kumahq/kuma/pkg/xds/context"
)

func computeConf(toRules core_xds.ToRules, svc meshroute_xds.DestinationService, meshCtx xds_context.MeshContext) (*api.Rule, common.Origin) {
	// compute for old MeshService
	var tcpConf *api.Rule
	var origin common.Origin

	ruleTCP := toRules.Rules.Compute(subsetutils.KumaServiceTagElement(svc.KumaServiceTagValue))
	if ruleTCP != nil {
		tcpConf = pointer.To(ruleTCP.Conf.(api.Rule))
		origin = impactfulOriginFromMeta(ruleTCP.Origin)
	}
	// check if there is configuration for real MeshService and prioritize it
	if r, ok := svc.Outbound.AssociatedServiceResource(); ok {
		resourceConf := toRules.ResourceRules.Compute(r, meshCtx.Resources)
		if resourceConf != nil && len(resourceConf.Conf) != 0 {
			tcpConf = pointer.To(resourceConf.Conf[0].(api.Rule))
			origin = impactfulOrigin(resourceConf.Origin)
		}
	}
	return tcpConf, origin
}

// impactfulOrigin returns the origin policy that contributed the backendRefs
func impactfulOrigin(os []common.Origin) common.Origin {
	if len(os) == 0 {
		return common.Origin{}
	}
	return os[len(os)-1]
}

// impactfulOriginFromMeta returns the origin policy that contributed the backendRefs
func impactfulOriginFromMeta(ms []core_model.ResourceMeta) common.Origin {
	if len(ms) == 0 {
		return common.Origin{}
	}
	return common.Origin{Resource: ms[len(ms)-1]}
}

func getBackendRefs(
	toRulesTCP core_xds.ToRules,
	toRulesHTTP core_xds.ToRules,
	svc meshroute_xds.DestinationService,
	meshCtx xds_context.MeshContext,
) []resolve.ResolvedBackendRef {
	tcpConf, origin := computeConf(toRulesTCP, svc, meshCtx)

	// If the outbounds protocol is http-like and there exists MeshHTTPRoute
	// with rule targeting the same MeshService as MeshTCPRoute, it should take
	// precedence over the latter
	switch svc.Protocol {
	case core_mesh.ProtocolHTTP, core_mesh.ProtocolHTTP2, core_mesh.ProtocolGRPC:
		// If we have an >= HTTP service, don't manage routing with
		// MeshTCPRoutes if we either don't have any MeshTCPRoutes or we have
		// MeshHTTPRoutes
		httpConf, _ := meshhttproute.ComputeHTTPRouteConf(toRulesHTTP, svc, meshCtx)
		if tcpConf == nil || httpConf != nil {
			return nil
		}
	}

<<<<<<< HEAD
	if tcpConf == nil {
=======
	var backendRefs []resolve.ResolvedBackendRef
	if tcpConf != nil {
		for _, br := range pointer.Deref(tcpConf.Default.BackendRefs) {
			if resolved := resolve.BackendRefOrNil(
				kri.FromResourceMeta(origin, api.MeshTCPRouteType),
				br,
				meshCtx.ResolveResourceIdentifier,
			); resolved != nil {
				backendRefs = append(backendRefs, *resolved)
			}
		}
	} else {
>>>>>>> de5b5f4e
		return []resolve.ResolvedBackendRef{*svc.DefaultBackendRef()}
	}

	originID := kri.FromResourceMeta(origin.Resource, api.MeshTCPRouteType, fmt.Sprintf("rule_%d", origin.RuleIndex))

	var resolved []resolve.ResolvedBackendRef
	for _, ref := range pointer.Deref(tcpConf.Default.BackendRefs) {
		if r, ok := resolve.BackendRef(&originID, ref, meshCtx.ResolveResourceIdentifier); ok {
			resolved = append(resolved, r)
		}
	}

	return resolved
}<|MERGE_RESOLUTION|>--- conflicted
+++ resolved
@@ -1,11 +1,8 @@
 package v1alpha1
 
 import (
-<<<<<<< HEAD
 	"fmt"
 
-=======
->>>>>>> de5b5f4e
 	"github.com/kumahq/kuma/pkg/core/kri"
 	core_mesh "github.com/kumahq/kuma/pkg/core/resources/apis/mesh"
 	core_model "github.com/kumahq/kuma/pkg/core/resources/model"
@@ -79,30 +76,18 @@
 		}
 	}
 
-<<<<<<< HEAD
 	if tcpConf == nil {
-=======
-	var backendRefs []resolve.ResolvedBackendRef
-	if tcpConf != nil {
-		for _, br := range pointer.Deref(tcpConf.Default.BackendRefs) {
-			if resolved := resolve.BackendRefOrNil(
-				kri.FromResourceMeta(origin, api.MeshTCPRouteType),
-				br,
-				meshCtx.ResolveResourceIdentifier,
-			); resolved != nil {
-				backendRefs = append(backendRefs, *resolved)
-			}
-		}
-	} else {
->>>>>>> de5b5f4e
 		return []resolve.ResolvedBackendRef{*svc.DefaultBackendRef()}
 	}
 
-	originID := kri.FromResourceMeta(origin.Resource, api.MeshTCPRouteType, fmt.Sprintf("rule_%d", origin.RuleIndex))
+	originID := kri.WithSectionName(
+		kri.FromResourceMeta(origin.Resource, api.MeshTCPRouteType),
+		fmt.Sprintf("rule_%d", origin.RuleIndex),
+	)
 
 	var resolved []resolve.ResolvedBackendRef
 	for _, ref := range pointer.Deref(tcpConf.Default.BackendRefs) {
-		if r, ok := resolve.BackendRef(&originID, ref, meshCtx.ResolveResourceIdentifier); ok {
+		if r, ok := resolve.BackendRef(originID, ref, meshCtx.ResolveResourceIdentifier); ok {
 			resolved = append(resolved, r)
 		}
 	}
