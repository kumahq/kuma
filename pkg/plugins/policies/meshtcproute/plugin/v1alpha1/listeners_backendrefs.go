package v1alpha1

import (
	"fmt"

	common_api "github.com/kumahq/kuma/api/common/v1alpha1"
	core_mesh "github.com/kumahq/kuma/pkg/core/resources/apis/mesh"
	core_model "github.com/kumahq/kuma/pkg/core/resources/model"
	core_xds "github.com/kumahq/kuma/pkg/plugins/policies/core/rules"
	meshroute_xds "github.com/kumahq/kuma/pkg/plugins/policies/core/xds/meshroute"
	meshhttproute_api "github.com/kumahq/kuma/pkg/plugins/policies/meshhttproute/api/v1alpha1"
	api "github.com/kumahq/kuma/pkg/plugins/policies/meshtcproute/api/v1alpha1"
	"github.com/kumahq/kuma/pkg/util/pointer"
<<<<<<< HEAD
)

func getBackendRefs(toRulesTCP core_xds.Rules, toRulesHTTP core_xds.Rules, serviceName string, protocol core_mesh.Protocol, fallbackBackendRef core_model.ResolvedBackendRef) []core_model.ResolvedBackendRef {
	service := core_xds.MeshService(serviceName)

	ruleTCP := toRulesTCP.Compute(service)
	var tcpConf *api.Rule
	if ruleTCP != nil {
		tcpConf = pointer.To(ruleTCP.Conf.(api.Rule))
	}
=======
	xds_context "github.com/kumahq/kuma/pkg/xds/context"
)

func computeConf(toRules core_xds.ToRules, svc meshroute_xds.DestinationService, meshCtx xds_context.MeshContext) *api.Rule {
	// compute for old MeshService
	conf := core_xds.ComputeConf[api.Rule](toRules.Rules, core_xds.MeshService(svc.ServiceName))
	// check if there is configuration for real MeshService and prioritize it
	if svc.OwnerResource != nil {
		resourceConf := toRules.ResourceRules.Compute(*svc.OwnerResource, meshCtx.Resources)
		if resourceConf != nil && len(resourceConf.Conf) != 0 {
			conf = pointer.To(resourceConf.Conf[0].(api.Rule))
		}
	}
	return conf
}

func computeForHTTPRoute(toRulesHTTP core_xds.ToRules, svc meshroute_xds.DestinationService, meshCtx xds_context.MeshContext) *meshhttproute_api.PolicyDefault {
	httpConf := core_xds.ComputeConf[meshhttproute_api.PolicyDefault](
		toRulesHTTP.Rules,
		core_xds.MeshService(svc.ServiceName),
	)
	if svc.OwnerResource != nil {
		resourceConf := toRulesHTTP.ResourceRules.Compute(*svc.OwnerResource, meshCtx.Resources)
		if resourceConf != nil && len(resourceConf.Conf) != 0 {
			httpConf = pointer.To(resourceConf.Conf[0].(meshhttproute_api.PolicyDefault))
		}
	}
	return httpConf
}

func getBackendRefs(toRulesTCP core_xds.ToRules, toRulesHTTP core_xds.ToRules, svc meshroute_xds.DestinationService, protocol core_mesh.Protocol, backendRef common_api.BackendRef, meshCtx xds_context.MeshContext) []common_api.BackendRef {
	tcpConf := computeConf(toRulesTCP, svc, meshCtx)
>>>>>>> f39c1432

	// If the outbounds protocol is http-like and there exists MeshHTTPRoute
	// with rule targeting the same MeshService as MeshTCPRoute, it should take
	// precedence over the latter
	switch protocol {
	case core_mesh.ProtocolHTTP, core_mesh.ProtocolHTTP2, core_mesh.ProtocolGRPC:
		// If we have an >= HTTP service, don't manage routing with
		// MeshTCPRoutes if we either don't have any MeshTCPRoutes or we have
		// MeshHTTPRoutes
<<<<<<< HEAD
		ruleHTTP := toRulesHTTP.Compute(service)
		var httpConf *meshhttproute_api.PolicyDefault
		if ruleHTTP != nil {
			httpConf = pointer.To(ruleHTTP.Conf.(meshhttproute_api.PolicyDefault))
		}

=======
		httpConf := computeForHTTPRoute(toRulesHTTP, svc, meshCtx)
>>>>>>> f39c1432
		if tcpConf == nil || httpConf != nil {
			return nil
		}
	default:
	}

	var backendRefs []core_model.ResolvedBackendRef
	if tcpConf != nil {
		for _, br := range tcpConf.Default.BackendRefs {
			if origin, ok := ruleTCP.GetBackendRefOrigin(core_xds.EmptyMatches); ok {
				backendRefs = append(backendRefs, resolveBackendRef(origin, br))
			} else {
				backendRefs = append(backendRefs, core_model.ResolvedBackendRef{LegacyBackendRef: &br})
			}
		}
	} else {
		return []core_model.ResolvedBackendRef{fallbackBackendRef}
	}

	return backendRefs
}

func resolveBackendRef(meta core_model.ResourceMeta, br common_api.BackendRef) core_model.ResolvedBackendRef {
	resolved := core_model.ResolvedBackendRef{LegacyBackendRef: &br}

	switch {
	case br.Kind == common_api.MeshService && br.ReferencesRealObject():
	case br.Kind == common_api.MeshExternalService:
	case br.Kind == common_api.MeshMultiZoneService:
	default:
		return resolved
	}

	resolved.Resource = &core_model.TypedResourceIdentifier{
		ResourceIdentifier: core_model.TargetRefToResourceIdentifier(meta, br.TargetRef),
		ResourceType:       core_model.ResourceType(br.Kind),
		SectionName:        fmt.Sprintf("%d", br.Port),
	}
	return resolved
}<|MERGE_RESOLUTION|>--- conflicted
+++ resolved
@@ -11,32 +11,32 @@
 	meshhttproute_api "github.com/kumahq/kuma/pkg/plugins/policies/meshhttproute/api/v1alpha1"
 	api "github.com/kumahq/kuma/pkg/plugins/policies/meshtcproute/api/v1alpha1"
 	"github.com/kumahq/kuma/pkg/util/pointer"
-<<<<<<< HEAD
-)
-
-func getBackendRefs(toRulesTCP core_xds.Rules, toRulesHTTP core_xds.Rules, serviceName string, protocol core_mesh.Protocol, fallbackBackendRef core_model.ResolvedBackendRef) []core_model.ResolvedBackendRef {
-	service := core_xds.MeshService(serviceName)
-
-	ruleTCP := toRulesTCP.Compute(service)
-	var tcpConf *api.Rule
-	if ruleTCP != nil {
-		tcpConf = pointer.To(ruleTCP.Conf.(api.Rule))
-	}
-=======
 	xds_context "github.com/kumahq/kuma/pkg/xds/context"
 )
 
-func computeConf(toRules core_xds.ToRules, svc meshroute_xds.DestinationService, meshCtx xds_context.MeshContext) *api.Rule {
+func computeConf(toRules core_xds.ToRules, svc meshroute_xds.DestinationService, meshCtx xds_context.MeshContext) (*api.Rule, core_model.ResourceMeta) {
 	// compute for old MeshService
-	conf := core_xds.ComputeConf[api.Rule](toRules.Rules, core_xds.MeshService(svc.ServiceName))
-	// check if there is configuration for real MeshService and prioritize it
-	if svc.OwnerResource != nil {
-		resourceConf := toRules.ResourceRules.Compute(*svc.OwnerResource, meshCtx.Resources)
-		if resourceConf != nil && len(resourceConf.Conf) != 0 {
-			conf = pointer.To(resourceConf.Conf[0].(api.Rule))
+	var tcpConf *api.Rule
+	var origin core_model.ResourceMeta
+
+	ruleTCP := toRules.Rules.Compute(core_xds.MeshService(svc.ServiceName))
+	if ruleTCP != nil {
+		tcpConf = pointer.To(ruleTCP.Conf.(api.Rule))
+		if o, ok := ruleTCP.GetBackendRefOrigin(core_xds.EmptyMatches); ok {
+			origin = o
 		}
 	}
-	return conf
+	// check if there is configuration for real MeshService and prioritize it
+	if svc.Outbound.Resource != nil {
+		resourceConf := toRules.ResourceRules.Compute(*svc.Outbound.Resource, meshCtx.Resources)
+		if resourceConf != nil && len(resourceConf.Conf) != 0 {
+			tcpConf = pointer.To(resourceConf.Conf[0].(api.Rule))
+			if o, ok := resourceConf.GetBackendRefOrigin(core_xds.EmptyMatches); ok {
+				origin = o
+			}
+		}
+	}
+	return tcpConf, origin
 }
 
 func computeForHTTPRoute(toRulesHTTP core_xds.ToRules, svc meshroute_xds.DestinationService, meshCtx xds_context.MeshContext) *meshhttproute_api.PolicyDefault {
@@ -44,8 +44,8 @@
 		toRulesHTTP.Rules,
 		core_xds.MeshService(svc.ServiceName),
 	)
-	if svc.OwnerResource != nil {
-		resourceConf := toRulesHTTP.ResourceRules.Compute(*svc.OwnerResource, meshCtx.Resources)
+	if svc.Outbound.Resource != nil {
+		resourceConf := toRulesHTTP.ResourceRules.Compute(*svc.Outbound.Resource, meshCtx.Resources)
 		if resourceConf != nil && len(resourceConf.Conf) != 0 {
 			httpConf = pointer.To(resourceConf.Conf[0].(meshhttproute_api.PolicyDefault))
 		}
@@ -53,9 +53,15 @@
 	return httpConf
 }
 
-func getBackendRefs(toRulesTCP core_xds.ToRules, toRulesHTTP core_xds.ToRules, svc meshroute_xds.DestinationService, protocol core_mesh.Protocol, backendRef common_api.BackendRef, meshCtx xds_context.MeshContext) []common_api.BackendRef {
-	tcpConf := computeConf(toRulesTCP, svc, meshCtx)
->>>>>>> f39c1432
+func getBackendRefs(
+	toRulesTCP core_xds.ToRules,
+	toRulesHTTP core_xds.ToRules,
+	svc meshroute_xds.DestinationService,
+	protocol core_mesh.Protocol,
+	fallbackBackendRef core_model.ResolvedBackendRef,
+	meshCtx xds_context.MeshContext,
+) []core_model.ResolvedBackendRef {
+	tcpConf, backendRefOrigin := computeConf(toRulesTCP, svc, meshCtx)
 
 	// If the outbounds protocol is http-like and there exists MeshHTTPRoute
 	// with rule targeting the same MeshService as MeshTCPRoute, it should take
@@ -65,16 +71,7 @@
 		// If we have an >= HTTP service, don't manage routing with
 		// MeshTCPRoutes if we either don't have any MeshTCPRoutes or we have
 		// MeshHTTPRoutes
-<<<<<<< HEAD
-		ruleHTTP := toRulesHTTP.Compute(service)
-		var httpConf *meshhttproute_api.PolicyDefault
-		if ruleHTTP != nil {
-			httpConf = pointer.To(ruleHTTP.Conf.(meshhttproute_api.PolicyDefault))
-		}
-
-=======
 		httpConf := computeForHTTPRoute(toRulesHTTP, svc, meshCtx)
->>>>>>> f39c1432
 		if tcpConf == nil || httpConf != nil {
 			return nil
 		}
@@ -84,8 +81,8 @@
 	var backendRefs []core_model.ResolvedBackendRef
 	if tcpConf != nil {
 		for _, br := range tcpConf.Default.BackendRefs {
-			if origin, ok := ruleTCP.GetBackendRefOrigin(core_xds.EmptyMatches); ok {
-				backendRefs = append(backendRefs, resolveBackendRef(origin, br))
+			if backendRefOrigin != nil {
+				backendRefs = append(backendRefs, resolveBackendRef(backendRefOrigin, br))
 			} else {
 				backendRefs = append(backendRefs, core_model.ResolvedBackendRef{LegacyBackendRef: &br})
 			}
