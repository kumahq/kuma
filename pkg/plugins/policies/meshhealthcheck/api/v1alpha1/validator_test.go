package v1alpha1_test

import (
	. "github.com/onsi/ginkgo/v2"
	. "github.com/onsi/gomega"
	"sigs.k8s.io/yaml"

	core_model "github.com/kumahq/kuma/pkg/core/resources/model"
	meshhealthcheck_proto "github.com/kumahq/kuma/pkg/plugins/policies/meshhealthcheck/api/v1alpha1"
)

var _ = Describe("MeshHealthCheck", func() {
	Describe("Validate()", func() {
		DescribeTable("should pass validation",
			func(mhcYAML string) {
				// setup
				meshHealthCheck := meshhealthcheck_proto.NewMeshHealthCheckResource()

				// when
				err := core_model.FromYAML([]byte(mhcYAML), &meshHealthCheck.Spec)
				Expect(err).ToNot(HaveOccurred())
				// and
				verr := meshHealthCheck.Validate()

				// then
				Expect(verr).ToNot(HaveOccurred())
			},
			Entry("full example", `
targetRef:
  kind: MeshService
  name: backend
to:
  - targetRef:
      kind: MeshService
      name: web-backend
    default:
      interval: 10s
      timeout: 2s
      unhealthyThreshold: 3
      healthyThreshold: 1
      initialJitter: 5s # optional
      intervalJitter: 6s # optional
      intervalJitterPercent: 10 # optional
      healthyPanicThreshold: 60 # optional, by default 50
      failTrafficOnPanic: true # optional, by default false
      noTrafficInterval: 10s # optional, by default 60s
      eventLogPath: "/tmp/health-check.log" # optional
      alwaysLogHealthCheckFailures: true # optional, by default false
      reuseConnection: false # optional, by default true
      tcp: # it will pick the protocol as described in 'protocol selection' section
        disabled: true # new, default false, can be disabled for override
        send: Zm9v # optional, empty payloads imply a connect-only health check
        receive: # optional
        - YmFy
        - YmF6
      http:
        disabled: true # new, default false, can be disabled for override
        path: /health
        requestHeadersToAdd: # optional, empty by default
        set:
        - name: Content-Type
          value: application/json
        add:
        - name: Accept
          value: application/json
        expectedStatuses: [200, 201] # optional, by default [200]
      grpc: # new
        disabled: false # new, default false, can be disabled for override
        serviceName: "" # optional, service name parameter which will be sent to gRPC service
        authority: "" # optional, the value of the :authority header in the gRPC health check request, by default name of the cluster this health check is associated with
`),
			Entry("top level MeshGateway", `
targetRef:
  kind: MeshGateway
  name: edge
to:
  - targetRef:
      kind: MeshService
      name: web-backend
    default:
      interval: 10s
      tcp: # it will pick the protocol as described in 'protocol selection' section
        disabled: true # new, default false, can be disabled for override
`),
			Entry("to level MeshExternalService", `
targetRef:
  kind: Mesh
to:
  - targetRef:
      kind: MeshExternalService
      name: mes
    default:
      interval: 10s
      tcp: # it will pick the protocol as described in 'protocol selection' section
        disabled: true # new, default false, can be disabled for override
`),
		)

		type testCase struct {
			inputYaml string
			expected  string
		}

		DescribeTable("should validate all fields and return as much individual errors as possible",
			func(given testCase) {
				// setup
				meshHealthCheck := meshhealthcheck_proto.NewMeshHealthCheckResource()

				// when
				err := core_model.FromYAML([]byte(given.inputYaml), &meshHealthCheck.Spec)
				Expect(err).ToNot(HaveOccurred())
				// and
				verr := meshHealthCheck.Validate()
				actual, err := yaml.Marshal(verr)
				Expect(err).ToNot(HaveOccurred())

				// then
				Expect(actual).To(MatchYAML(given.expected))
			},
			Entry("wrong top level target ref", testCase{
				inputYaml: `
targetRef:
  kind: MeshGatewayRoute
  name: some-mesh-gateway-route
`,
				expected: `
violations:
  - field: spec.targetRef.kind
    message: value is not supported`, // this could be more specific
			}),
			PEntry("to field is an empty array", testCase{ // this does not work, needs
				inputYaml: `
targetRef:
  kind: MeshService
  name: backend
to: []
`,
				expected: `
violations:
  - field: spec.to
    message: must not be empty`,
			}),
			Entry("required fields are missing", testCase{
				inputYaml: `
targetRef:
  kind: MeshService
  name: backend
to:
  - targetRef:
      kind: MeshService
      name: web-backend
    default: {}
`,
				expected: `
violations:
  - field: spec.to[0].default
    message: 'must have at least one defined: http, tcp, grpc'`,
			}),
			Entry("positive values are out of range", testCase{
				inputYaml: `
targetRef:
  kind: MeshService
  name: backend
to:
  - targetRef:
      kind: MeshService
      name: web-backend
    default:
      interval: 10s
      timeout: 2s
      unhealthyThreshold: -3
      healthyThreshold: 0
      grpc: {}
`,
				expected: `
violations:
  - field: spec.to[0].default.unhealthyThreshold
    message: must be greater than zero when defined
  - field: spec.to[0].default.healthyThreshold
    message: must be greater than zero when defined`,
			}),
			Entry("positive durations are out of range", testCase{
				inputYaml: `
targetRef:
  kind: MeshService
  name: backend
to:
  - targetRef:
      kind: MeshService
      name: web-backend
    default:
      interval: -10s
      timeout: -2s
      initialJitter: -5s
      intervalJitter: -6s
      noTrafficInterval: -10s
      unhealthyThreshold: 3
      healthyThreshold: 1
      grpc: {}
`,
				expected: `
violations:
  - field: spec.to[0].default.interval
    message: must be greater than zero when defined
  - field: spec.to[0].default.timeout
    message: must be greater than zero when defined
  - field: spec.to[0].default.initialJitter
    message: must be greater than zero when defined
  - field: spec.to[0].default.intervalJitter
    message: must be greater than zero when defined
  - field: spec.to[0].default.noTrafficInterval
    message: must be greater than zero when defined`,
			}),
			Entry("all percentages are out of percentage range", testCase{
				inputYaml: `
targetRef:
  kind: MeshService
  name: backend
to:
  - targetRef:
      kind: MeshService
      name: web-backend
    default:
      interval: 10s
      timeout: 2s
      unhealthyThreshold: 3
      healthyThreshold: 1
      intervalJitterPercent: 110
      healthyPanicThreshold: -10
      grpc: {}
`,
				expected: `
violations:
  - field: spec.to[0].default.intervalJitterPercent
    message: must be in inclusive range [0, 100]
  - field: spec.to[0].default.healthyPanicThreshold
    message: must be in inclusive range [0.0, 100.0]`,
			}),
			Entry("path is invalid", testCase{
				inputYaml: `
targetRef:
  kind: MeshService
  name: backend
to:
  - targetRef:
      kind: MeshService
      name: web-backend
    default:
      interval: 10s
      timeout: 2s
      unhealthyThreshold: 3
      healthyThreshold: 1
      eventLogPath: "#not_valid_path"
      grpc: {}
`,
				expected: `
violations:
  - field: spec.to[0].default.eventLogPath
    message: must be a valid path when defined`,
			}),
			Entry("status codes out of range in expectedStatuses", testCase{
				inputYaml: `
targetRef:
  kind: MeshService
  name: backend
to:
  - targetRef:
      kind: MeshService
      name: web-backend
    default:
      interval: 10s
      timeout: 2s
      unhealthyThreshold: 3
      healthyThreshold: 1
      http:
        path: /health
        expectedStatuses: [99, 600]
`,
				expected: `
violations:
  - field: spec.to[0].default.http.expectedStatuses[0]
    message: must be in inclusive range [100, 599]
  - field: spec.to[0].default.http.expectedStatuses[1]
    message: must be in inclusive range [100, 599]`,
			}),
			Entry("cannot use MeshExternalService with other type than Mesh", testCase{
				inputYaml: `
targetRef:
<<<<<<< HEAD
  kind: MeshService
  name: backend
=======
  kind: MeshSubset
  tags:
    kuma.io/service: backend
>>>>>>> b0f95845
to:
  - targetRef:
      kind: MeshExternalService
      name: web-backend
    default:
      interval: 10s
      timeout: 2s
      unhealthyThreshold: 3
      healthyThreshold: 1
      http:
        path: /health
        expectedStatuses: [200, 204]
`,
				expected: `
violations:
  - field: spec.to[0].targetRef.kind
<<<<<<< HEAD
    message: 'kind MeshExternalService is only allowed with targetRef.kind: Mesh'`,
=======
    message: 'kind MeshExternalService is only allowed with targetRef.kind: Mesh as it is configured on the Zone Egress and shared by all clients in the mesh'`,
>>>>>>> b0f95845
			}),
		)
	})
})<|MERGE_RESOLUTION|>--- conflicted
+++ resolved
@@ -286,14 +286,9 @@
 			Entry("cannot use MeshExternalService with other type than Mesh", testCase{
 				inputYaml: `
 targetRef:
-<<<<<<< HEAD
-  kind: MeshService
-  name: backend
-=======
   kind: MeshSubset
   tags:
     kuma.io/service: backend
->>>>>>> b0f95845
 to:
   - targetRef:
       kind: MeshExternalService
@@ -310,11 +305,7 @@
 				expected: `
 violations:
   - field: spec.to[0].targetRef.kind
-<<<<<<< HEAD
-    message: 'kind MeshExternalService is only allowed with targetRef.kind: Mesh'`,
-=======
     message: 'kind MeshExternalService is only allowed with targetRef.kind: Mesh as it is configured on the Zone Egress and shared by all clients in the mesh'`,
->>>>>>> b0f95845
 			}),
 		)
 	})
