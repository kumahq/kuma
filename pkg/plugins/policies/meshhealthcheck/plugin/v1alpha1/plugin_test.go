--- conflicted
+++ resolved
@@ -62,13 +62,8 @@
 		SectionName:  "",
 	}
 
-<<<<<<< HEAD
-	backendMeshExternalServiceIdentifier := func(mesh string) *core_rules.UniqueResourceIdentifier {
-		return &core_rules.UniqueResourceIdentifier{
-=======
 	backendMeshExternalServiceIdentifier := func(mesh string) *core_model.TypedResourceIdentifier {
 		return &core_model.TypedResourceIdentifier{
->>>>>>> b0f95845
 			ResourceIdentifier: core_model.ResourceIdentifier{
 				Name:      "external",
 				Mesh:      mesh,
@@ -329,31 +324,7 @@
 						Resources: map[core_model.ResourceType]core_model.ResourceList{
 							meshexternalservice_api.MeshExternalServiceType: &meshexternalservice_api.MeshExternalServiceResourceList{
 								Items: []*meshexternalservice_api.MeshExternalServiceResource{
-<<<<<<< HEAD
-									{
-										Meta: &test_model.ResourceMeta{Name: "external", Mesh: "default"},
-										Spec: &meshexternalservice_api.MeshExternalService{
-											Match: meshexternalservice_api.Match{
-												Type:     pointer.To(meshexternalservice_api.HostnameGeneratorType),
-												Port:     9090,
-												Protocol: meshexternalservice_api.HttpProtocol,
-											},
-											Endpoints: []meshexternalservice_api.Endpoint{
-												{
-													Address: "example.com",
-													Port:    pointer.To(meshexternalservice_api.Port(10000)),
-												},
-											},
-										},
-										Status: &meshexternalservice_api.MeshExternalServiceStatus{
-											VIP: meshexternalservice_api.VIP{
-												IP: "10.20.20.1",
-											},
-										},
-									},
-=======
 									samples.MeshExternalServiceExampleBuilder().WithMesh("default").WithName("external").Build(),
->>>>>>> b0f95845
 								},
 							},
 						},
@@ -388,31 +359,7 @@
 						Resources: map[core_model.ResourceType]core_model.ResourceList{
 							meshexternalservice_api.MeshExternalServiceType: &meshexternalservice_api.MeshExternalServiceResourceList{
 								Items: []*meshexternalservice_api.MeshExternalServiceResource{
-<<<<<<< HEAD
-									{
-										Meta: &test_model.ResourceMeta{Name: "external", Mesh: "mesh2"},
-										Spec: &meshexternalservice_api.MeshExternalService{
-											Match: meshexternalservice_api.Match{
-												Type:     pointer.To(meshexternalservice_api.HostnameGeneratorType),
-												Port:     9090,
-												Protocol: meshexternalservice_api.HttpProtocol,
-											},
-											Endpoints: []meshexternalservice_api.Endpoint{
-												{
-													Address: "example.com",
-													Port:    pointer.To(meshexternalservice_api.Port(10000)),
-												},
-											},
-										},
-										Status: &meshexternalservice_api.MeshExternalServiceStatus{
-											VIP: meshexternalservice_api.VIP{
-												IP: "10.20.20.1",
-											},
-										},
-									},
-=======
 									samples.MeshExternalServiceExampleBuilder().WithName("external").WithMesh("mesh-2").Build(),
->>>>>>> b0f95845
 								},
 							},
 						},
