package v1alpha1

import (
	envoy_cluster "github.com/envoyproxy/go-control-plane/envoy/config/cluster/v3"
	envoy_resource "github.com/envoyproxy/go-control-plane/pkg/resource/v3"

	mesh_proto "github.com/kumahq/kuma/api/mesh/v1alpha1"
	core_plugins "github.com/kumahq/kuma/pkg/core/plugins"
	core_mesh "github.com/kumahq/kuma/pkg/core/resources/apis/mesh"
	meshexternalservice_api "github.com/kumahq/kuma/pkg/core/resources/apis/meshexternalservice/api/v1alpha1"
	core_xds "github.com/kumahq/kuma/pkg/core/xds"
	xds_types "github.com/kumahq/kuma/pkg/core/xds/types"
	"github.com/kumahq/kuma/pkg/plugins/policies/core/matchers"
	"github.com/kumahq/kuma/pkg/plugins/policies/core/rules"
	core_rules "github.com/kumahq/kuma/pkg/plugins/policies/core/rules"
	policies_xds "github.com/kumahq/kuma/pkg/plugins/policies/core/xds"
	api "github.com/kumahq/kuma/pkg/plugins/policies/meshhealthcheck/api/v1alpha1"
	plugin_xds "github.com/kumahq/kuma/pkg/plugins/policies/meshhealthcheck/plugin/xds"
	gateway_plugin "github.com/kumahq/kuma/pkg/plugins/runtime/gateway"
	xds_context "github.com/kumahq/kuma/pkg/xds/context"
)

var _ core_plugins.EgressPolicyPlugin = &plugin{}

type plugin struct{}

func NewPlugin() core_plugins.Plugin {
	return &plugin{}
}

func (p plugin) MatchedPolicies(dataplane *core_mesh.DataplaneResource, resources xds_context.Resources, opts ...core_plugins.MatchedPoliciesOption) (core_xds.TypedMatchingPolicies, error) {
	return matchers.MatchedPolicies(api.MeshHealthCheckType, dataplane, resources, opts...)
}

func (p plugin) EgressMatchedPolicies(tags map[string]string, resources xds_context.Resources, opts ...core_plugins.MatchedPoliciesOption) (core_xds.TypedMatchingPolicies, error) {
	return matchers.EgressMatchedPolicies(api.MeshHealthCheckType, tags, resources, opts...)
}

func (p plugin) Apply(rs *core_xds.ResourceSet, ctx xds_context.Context, proxy *core_xds.Proxy) error {
	if proxy.ZoneEgressProxy != nil {
		return applyToEgressRealResources(rs, proxy)
	}
	policies, ok := proxy.Policies.Dynamic[api.MeshHealthCheckType]
	if !ok {
		return nil
	}

	clusters := policies_xds.GatherClusters(rs)

	if err := applyToOutbounds(policies.ToRules, clusters.Outbound, clusters.OutboundSplit, proxy.Outbounds, proxy.Dataplane, ctx.Mesh); err != nil {
		return err
	}

	if err := applyToGateways(policies.GatewayRules, clusters.Gateway, proxy); err != nil {
		return err
	}

	if err := applyToRealResources(rs, policies.ToRules.ResourceRules, ctx.Mesh, proxy.Dataplane.Spec.TagSet()); err != nil {
		return err
	}

	return nil
}

func applyToOutbounds(
	rules core_rules.ToRules,
	outboundClusters map[string]*envoy_cluster.Cluster,
	outboundSplitClusters map[string][]*envoy_cluster.Cluster,
	outbounds xds_types.Outbounds,
	dataplane *core_mesh.DataplaneResource,
	meshCtx xds_context.MeshContext,
) error {
	targetedClusters := policies_xds.GatherTargetedClusters(
		outbounds,
		outboundSplitClusters,
		outboundClusters,
	)

	for cluster, serviceName := range targetedClusters {
		if err := configure(dataplane, rules.Rules, core_rules.MeshService(serviceName), meshCtx.GetServiceProtocol(serviceName), cluster); err != nil {
			return err
		}
	}

	return nil
}

func applyToGateways(
	gatewayRules core_rules.GatewayRules,
	gatewayClusters map[string]*envoy_cluster.Cluster,
	proxy *core_xds.Proxy,
) error {
	for _, listenerInfo := range gateway_plugin.ExtractGatewayListeners(proxy) {
		for _, listenerHostname := range listenerInfo.ListenerHostnames {
			inboundListener := rules.NewInboundListenerHostname(
				proxy.Dataplane.Spec.GetNetworking().Address,
				listenerInfo.Listener.Port,
				listenerHostname.Hostname,
			)
			rules, ok := gatewayRules.ToRules.ByListenerAndHostname[inboundListener]
			if !ok {
				continue
			}
			for _, hostInfo := range listenerHostname.HostInfos {
				destinations := gateway_plugin.RouteDestinationsMutable(hostInfo.Entries())
				for _, dest := range destinations {
					clusterName, err := dest.Destination.DestinationClusterName(hostInfo.Host.Tags)
					if err != nil {
						continue
					}
					cluster, ok := gatewayClusters[clusterName]
					if !ok {
						continue
					}

					serviceName := dest.Destination[mesh_proto.ServiceTag]

					if err := configure(
						proxy.Dataplane,
						rules,
						core_rules.MeshService(serviceName),
						toProtocol(listenerInfo.Listener.Protocol),
						cluster,
					); err != nil {
						return err
					}
				}
			}
		}
	}

	return nil
}

func toProtocol(p mesh_proto.MeshGateway_Listener_Protocol) core_mesh.Protocol {
	switch p {
	case mesh_proto.MeshGateway_Listener_HTTP, mesh_proto.MeshGateway_Listener_HTTPS:
		return core_mesh.ProtocolHTTP
	case mesh_proto.MeshGateway_Listener_TCP, mesh_proto.MeshGateway_Listener_TLS:
		return core_mesh.ProtocolTCP
	}
	return core_mesh.ProtocolTCP
}

func configure(
	dataplane *core_mesh.DataplaneResource,
	rules core_rules.Rules,
	subset core_rules.Subset,
	protocol core_mesh.Protocol,
	cluster *envoy_cluster.Cluster,
) error {
	conf := core_rules.ComputeConf[api.Conf](rules, subset)
	if conf == nil {
		return nil
	}

	configurer := plugin_xds.Configurer{
		Conf:     *conf,
		Protocol: protocol,
		Tags:     dataplane.Spec.TagSet(),
	}

	if err := configurer.Configure(cluster); err != nil {
		return err
	}
	return nil
}

func applyToEgressRealResources(rs *core_xds.ResourceSet, proxy *core_xds.Proxy) error {
<<<<<<< HEAD
	for _, resource := range proxy.ZoneEgressProxy.MeshResourcesList {
		meshExternalServices := resource.Resources[meshexternalservice_api.MeshExternalServiceType]
		for _, mes := range meshExternalServices.GetItems() {
			policies, ok := resource.Dynamic[mes.GetMeta().GetName()]
=======
	for _, meshResources := range proxy.ZoneEgressProxy.MeshResourcesList {
		meshExternalServices := meshResources.ListOrEmpty(meshexternalservice_api.MeshExternalServiceType)
		for _, mes := range meshExternalServices.GetItems() {
			policies, ok := meshResources.Dynamic[mes.GetMeta().GetName()]
>>>>>>> b0f95845
			if !ok {
				continue
			}
			mhc, ok := policies[api.MeshHealthCheckType]
			if !ok {
				continue
			}
<<<<<<< HEAD
			for uri, resType := range rs.IndexByOrigin() {
				conf := mhc.ToRules.ResourceRules.Compute(uri, resource)
=======
			for mesID, typedResources := range rs.IndexByOrigin() {
				conf := mhc.ToRules.ResourceRules.Compute(mesID, meshResources)
>>>>>>> b0f95845
				if conf == nil {
					continue
				}

<<<<<<< HEAD
				for typ, resources := range resType {
=======
				for typ, resources := range typedResources {
>>>>>>> b0f95845
					switch typ {
					case envoy_resource.ClusterType:
						err := configureClusters(resources, conf.Conf[0].(api.Conf), mesh_proto.MultiValueTagSet{})
						if err != nil {
							return err
						}
					}
				}
			}
		}
	}
	return nil
}

func applyToRealResources(rs *core_xds.ResourceSet, rules core_rules.ResourceRules, meshCtx xds_context.MeshContext, tagSet mesh_proto.MultiValueTagSet) error {
	for uri, resType := range rs.IndexByOrigin() {
		conf := rules.Compute(uri, meshCtx.Resources)
		if conf == nil {
			continue
		}

		for typ, resources := range resType {
			switch typ {
			case envoy_resource.ClusterType:
				err := configureClusters(resources, conf.Conf[0].(api.Conf), tagSet)
				if err != nil {
					return err
				}
			}
		}
	}
	return nil
}

func configureClusters(resources []*core_xds.Resource, conf api.Conf, tagSet mesh_proto.MultiValueTagSet) error {
	for _, resource := range resources {
		configurer := plugin_xds.Configurer{
			Conf:     conf,
			Protocol: resource.Protocol,
			Tags:     tagSet,
		}
		err := configurer.Configure(resource.Resource.(*envoy_cluster.Cluster))
		if err != nil {
			return err
		}
	}
	return nil
}<|MERGE_RESOLUTION|>--- conflicted
+++ resolved
@@ -167,17 +167,11 @@
 }
 
 func applyToEgressRealResources(rs *core_xds.ResourceSet, proxy *core_xds.Proxy) error {
-<<<<<<< HEAD
-	for _, resource := range proxy.ZoneEgressProxy.MeshResourcesList {
-		meshExternalServices := resource.Resources[meshexternalservice_api.MeshExternalServiceType]
-		for _, mes := range meshExternalServices.GetItems() {
-			policies, ok := resource.Dynamic[mes.GetMeta().GetName()]
-=======
+	indexed := rs.IndexByOrigin()
 	for _, meshResources := range proxy.ZoneEgressProxy.MeshResourcesList {
 		meshExternalServices := meshResources.ListOrEmpty(meshexternalservice_api.MeshExternalServiceType)
 		for _, mes := range meshExternalServices.GetItems() {
 			policies, ok := meshResources.Dynamic[mes.GetMeta().GetName()]
->>>>>>> b0f95845
 			if !ok {
 				continue
 			}
@@ -185,22 +179,13 @@
 			if !ok {
 				continue
 			}
-<<<<<<< HEAD
-			for uri, resType := range rs.IndexByOrigin() {
-				conf := mhc.ToRules.ResourceRules.Compute(uri, resource)
-=======
-			for mesID, typedResources := range rs.IndexByOrigin() {
+			for mesID, typedResources := range indexed {
 				conf := mhc.ToRules.ResourceRules.Compute(mesID, meshResources)
->>>>>>> b0f95845
 				if conf == nil {
 					continue
 				}
 
-<<<<<<< HEAD
-				for typ, resources := range resType {
-=======
 				for typ, resources := range typedResources {
->>>>>>> b0f95845
 					switch typ {
 					case envoy_resource.ClusterType:
 						err := configureClusters(resources, conf.Conf[0].(api.Conf), mesh_proto.MultiValueTagSet{})
