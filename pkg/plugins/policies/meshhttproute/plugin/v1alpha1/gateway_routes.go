--- conflicted
+++ resolved
@@ -235,12 +235,7 @@
 		var dest map[string]string
 		var ref *resolve.ResolvedBackendRef
 		if origin, ok := backendRefToOrigin[api.HashMatches(rule.Matches)]; ok {
-<<<<<<< HEAD
-			originID := kri.FromResourceMeta(origin, api.MeshHTTPRouteType, "")
-			ref = resolve.BackendRefOrNil(&originID, b, resolver)
-=======
 			ref = resolve.BackendRefOrNil(kri.FromResourceMeta(origin, api.MeshHTTPRouteType), b, resolver)
->>>>>>> de5b5f4e
 			if ref.ReferencesRealResource() {
 				if d, port, ok := meshroute.DestinationPortFromRef(meshCtx, ref.RealResourceBackendRef()); ok {
 					dest = map[string]string{mesh_proto.ServiceTag: destinationname.MustResolve(false, d, port)}
