--- conflicted
+++ resolved
@@ -229,25 +229,20 @@
 		routeName := string(matchesHash)
 		origin := originByMatches[matchesHash]
 
-		originID := kri.FromResourceMeta(origin.Resource, api.MeshHTTPRouteType, "")
+		originID := kri.FromResourceMeta(origin.Resource, api.MeshHTTPRouteType)
 		if unifiedNaming {
 			originID = kri.WithSectionName(originID, fmt.Sprintf("rule_%d", origin.RuleIndex))
 		}
 
 		if _, ok := svc.Outbound.AssociatedServiceResource(); ok {
-<<<<<<< HEAD
 			routeName = originID.String()
-=======
-			return kri.FromResourceMeta(getOrigin(ms), api.MeshHTTPRouteType).String()
->>>>>>> de5b5f4e
 		}
 
 		for _, match := range rule.Matches {
-<<<<<<< HEAD
 			var refs []resolve.ResolvedBackendRef
 
 			for _, br := range backendRefs {
-				if rbr, ok := resolve.BackendRef(&originID, br, meshCtx.ResolveResourceIdentifier); ok {
+				if rbr, ok := resolve.BackendRef(originID, br, meshCtx.ResolveResourceIdentifier); ok {
 					refs = append(refs, rbr)
 				}
 			}
@@ -261,23 +256,6 @@
 					BackendRefs: refs,
 				},
 			)
-=======
-			routes = append(routes, api.Route{
-				Name:    getRouteName(rule.Matches),
-				Match:   match,
-				Filters: pointer.Deref(rule.Default.Filters),
-				BackendRefs: util_slices.FilterMap(
-					pointer.Deref(rule.Default.BackendRefs),
-					func(br common_api.BackendRef) (resolve.ResolvedBackendRef, bool) {
-						return resolve.BackendRef(
-							kri.FromResourceMeta(getOrigin(rule.Matches), api.MeshHTTPRouteType),
-							br,
-							meshCtx.ResolveResourceIdentifier,
-						)
-					},
-				),
-			})
->>>>>>> de5b5f4e
 		}
 	}
 
