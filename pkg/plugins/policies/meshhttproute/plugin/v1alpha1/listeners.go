package v1alpha1

import (
	"reflect"

	"golang.org/x/exp/slices"

	common_api "github.com/kumahq/kuma/api/common/v1alpha1"
	mesh_proto "github.com/kumahq/kuma/api/mesh/v1alpha1"
	core_mesh "github.com/kumahq/kuma/pkg/core/resources/apis/mesh"
	core_xds "github.com/kumahq/kuma/pkg/core/xds"
	core_rules "github.com/kumahq/kuma/pkg/plugins/policies/core/rules"
	policies_xds "github.com/kumahq/kuma/pkg/plugins/policies/core/xds"
	meshroute_xds "github.com/kumahq/kuma/pkg/plugins/policies/core/xds/meshroute"
	api "github.com/kumahq/kuma/pkg/plugins/policies/meshhttproute/api/v1alpha1"
	"github.com/kumahq/kuma/pkg/plugins/policies/meshhttproute/xds"
	"github.com/kumahq/kuma/pkg/util/pointer"
	envoy_common "github.com/kumahq/kuma/pkg/xds/envoy"
	envoy_listeners "github.com/kumahq/kuma/pkg/xds/envoy/listeners"
	envoy_listeners_v3 "github.com/kumahq/kuma/pkg/xds/envoy/listeners/v3"
	envoy_names "github.com/kumahq/kuma/pkg/xds/envoy/names"
	envoy_tags "github.com/kumahq/kuma/pkg/xds/envoy/tags"
	"github.com/kumahq/kuma/pkg/xds/generator"
)

func generateListeners(
	proxy *core_xds.Proxy,
	rules []ToRouteRule,
	servicesAcc envoy_common.ServicesAccumulator,
) (*core_xds.ResourceSet, error) {
	resources := core_xds.NewResourceSet()
	splitCounter := &meshroute_xds.SplitCounter{}
	// ClusterCache (cluster hash -> cluster name) protects us from creating excessive amount of clusters.
	// For one outbound we pick one traffic route so LB and Timeout are the same.
	// If we have same split in many HTTP matches we can use the same cluster with different weight
	clusterCache := map[string]string{}

	for _, outbound := range proxy.Dataplane.Spec.GetNetworking().GetOutbound() {
		serviceName := outbound.GetTagsIncludingLegacy()[mesh_proto.ServiceTag]
		oface := proxy.Dataplane.Spec.Networking.ToOutboundInterface(outbound)
		outboundListenerName := envoy_names.GetOutboundListenerName(oface.DataplaneIP, oface.DataplanePort)

		listenerBuilder := envoy_listeners.NewListenerBuilder(proxy.APIVersion).
			Configure(envoy_listeners.OutboundListener(outboundListenerName, oface.DataplaneIP, oface.DataplanePort, core_xds.SocketAddressProtocolTCP)).
			Configure(envoy_listeners.TransparentProxying(proxy.Dataplane.Spec.Networking.GetTransparentProxying())).
			Configure(envoy_listeners.TagsMetadata(envoy_tags.Tags(outbound.GetTagsIncludingLegacy()).WithoutTags(mesh_proto.MeshTag)))

		filterChainBuilder := envoy_listeners.NewFilterChainBuilder(proxy.APIVersion).
			Configure(envoy_listeners.AddFilterChainConfigurer(&envoy_listeners_v3.HttpConnectionManagerConfigurer{
				StatsName:                serviceName,
				ForwardClientCertDetails: false,
				NormalizePath:            true,
			}))

		protocol := policies_xds.InferProtocol(proxy.Routing, serviceName)
		var routes []xds.OutboundRoute
		for _, route := range prepareRoutes(rules, serviceName, protocol) {
			split := meshroute_xds.MakeHTTPSplit(proxy, clusterCache, splitCounter, servicesAcc, route.BackendRefs)
			if split == nil {
				continue
			}
			for _, filter := range route.Filters {
				if filter.Type == api.RequestMirrorType {
					// we need to create a split for the mirror backend
					_ = meshroute_xds.MakeHTTPSplit(proxy, clusterCache, splitCounter, servicesAcc,
						[]common_api.BackendRef{{
							TargetRef: filter.RequestMirror.BackendRef,
							Weight:    pointer.To[uint](1), // any non-zero value
						}})
				}
			}
			routes = append(routes, xds.OutboundRoute{
				Matches:                 route.Matches,
				Filters:                 route.Filters,
				Split:                   split,
				BackendRefToClusterName: clusterCache,
			})
		}

		if len(routes) == 0 {
			continue
		}

		outboundRouteConfigurer := &xds.HttpOutboundRouteConfigurer{
			Service: serviceName,
			Routes:  routes,
			DpTags:  proxy.Dataplane.Spec.TagSet(),
		}

		filterChainBuilder.
			Configure(envoy_listeners.AddFilterChainConfigurer(outboundRouteConfigurer))

		listenerBuilder.Configure(envoy_listeners.FilterChain(filterChainBuilder))
		listener, err := listenerBuilder.Build()
		if err != nil {
			return nil, err
		}
		resources.Add(&core_xds.Resource{
			Name:     listener.GetName(),
			Origin:   generator.OriginOutbound,
			Resource: listener,
		})
	}

	return resources, nil
}

// prepareRoutes handles the always present, catch all default route
func prepareRoutes(
	toRules []ToRouteRule,
	serviceName string,
	protocol core_mesh.Protocol,
) []Route {
	var rules []api.Rule

	for _, toRule := range toRules {
		if toRule.Subset.IsSubset(core_rules.MeshService(serviceName)) {
			rules = toRule.Rules
		}
	}

	if len(rules) == 0 {
		switch protocol {
		case core_mesh.ProtocolHTTP, core_mesh.ProtocolHTTP2, core_mesh.ProtocolGRPC:
		default:
			return nil
		}
	}

	catchAllMatch := []api.Match{{
		Path: &api.PathMatch{
			Value: "/",
			Type:  api.PathPrefix,
		},
	}}

	noCatchAll := slices.IndexFunc(rules, func(rule api.Rule) bool {
		return reflect.DeepEqual(rule.Matches, catchAllMatch)
	}) == -1

	if noCatchAll {
		rules = append(rules, api.Rule{
			Matches: catchAllMatch,
		})
	}

	var routes []Route
	for _, rule := range rules {
		route := Route{
			Matches: rule.Matches,
		}

		if rule.Default.BackendRefs != nil {
			route.BackendRefs = *rule.Default.BackendRefs
		} else {
			route.BackendRefs = []common_api.BackendRef{{
				TargetRef: common_api.TargetRef{
					Kind: common_api.MeshService,
					Name: serviceName,
				},
				Weight: pointer.To(uint(100)),
			}}
		}
		if rule.Default.Filters != nil {
			route.Filters = *rule.Default.Filters
		}
		routes = append(routes, route)
	}

	return routes
<<<<<<< HEAD
}

func makeHTTPSplit(
	proxy *core_xds.Proxy,
	clusterCache map[string]string,
	sc *meshroute_xds.SplitCounter,
	servicesAcc envoy_common.ServicesAccumulator,
	refs []common_api.BackendRef,
) []*policies_xds.Split {
	var split []*policies_xds.Split

	for _, ref := range refs {
		switch ref.Kind {
		case common_api.MeshService, common_api.MeshServiceSubset:
		default:
			continue
		}

		service := ref.Name
		if pointer.DerefOr(ref.Weight, 1) == 0 {
			continue
		}

		switch policies_xds.InferProtocol(proxy.Routing, service) {
		case core_mesh.ProtocolHTTP, core_mesh.ProtocolHTTP2:
		default:
			// We don't support splitting if at least one of the backendRefs is not HTTP
			return nil
		}

		clusterName := meshroute_xds.GetClusterName(ref.Name, ref.Tags, sc)
		isExternalService := policies_xds.HasExternalService(proxy.Routing, service)
		refHash := ref.TargetRef.Hash()

		if existingClusterName, ok := clusterCache[refHash]; ok {
			// cluster already exists, so adding only split
			split = append(split, policies_xds.NewSplitBuilder().
				WithClusterName(existingClusterName).
				WithWeight(uint32(pointer.DerefOr(ref.Weight, 1))).
				WithExternalService(isExternalService).
				Build())
			continue
		}

		clusterCache[refHash] = clusterName

		split = append(split, policies_xds.NewSplitBuilder().
			WithClusterName(clusterName).
			WithWeight(uint32(pointer.DerefOr(ref.Weight, 1))).
			WithExternalService(isExternalService).
			Build())

		clusterBuilder := policies_xds.NewClusterBuilder().
			WithService(service).
			WithName(clusterName).
			WithTags(envoy_tags.Tags(ref.Tags).
				WithTags(mesh_proto.ServiceTag, ref.Name).
				WithoutTags(mesh_proto.MeshTag)).
			WithExternalService(isExternalService)

		if mesh, ok := ref.Tags[mesh_proto.MeshTag]; ok {
			clusterBuilder.WithMesh(mesh)
		}

		servicesAcc.Add(clusterBuilder.Build())
	}

	return split
=======
>>>>>>> 7c9dd6ea
}<|MERGE_RESOLUTION|>--- conflicted
+++ resolved
@@ -10,7 +10,7 @@
 	core_mesh "github.com/kumahq/kuma/pkg/core/resources/apis/mesh"
 	core_xds "github.com/kumahq/kuma/pkg/core/xds"
 	core_rules "github.com/kumahq/kuma/pkg/plugins/policies/core/rules"
-	policies_xds "github.com/kumahq/kuma/pkg/plugins/policies/core/xds"
+	plugins_xds "github.com/kumahq/kuma/pkg/plugins/policies/core/xds"
 	meshroute_xds "github.com/kumahq/kuma/pkg/plugins/policies/core/xds/meshroute"
 	api "github.com/kumahq/kuma/pkg/plugins/policies/meshhttproute/api/v1alpha1"
 	"github.com/kumahq/kuma/pkg/plugins/policies/meshhttproute/xds"
@@ -52,7 +52,7 @@
 				NormalizePath:            true,
 			}))
 
-		protocol := policies_xds.InferProtocol(proxy.Routing, serviceName)
+		protocol := plugins_xds.InferProtocol(proxy.Routing, serviceName)
 		var routes []xds.OutboundRoute
 		for _, route := range prepareRoutes(rules, serviceName, protocol) {
 			split := meshroute_xds.MakeHTTPSplit(proxy, clusterCache, splitCounter, servicesAcc, route.BackendRefs)
@@ -168,75 +168,4 @@
 	}
 
 	return routes
-<<<<<<< HEAD
-}
-
-func makeHTTPSplit(
-	proxy *core_xds.Proxy,
-	clusterCache map[string]string,
-	sc *meshroute_xds.SplitCounter,
-	servicesAcc envoy_common.ServicesAccumulator,
-	refs []common_api.BackendRef,
-) []*policies_xds.Split {
-	var split []*policies_xds.Split
-
-	for _, ref := range refs {
-		switch ref.Kind {
-		case common_api.MeshService, common_api.MeshServiceSubset:
-		default:
-			continue
-		}
-
-		service := ref.Name
-		if pointer.DerefOr(ref.Weight, 1) == 0 {
-			continue
-		}
-
-		switch policies_xds.InferProtocol(proxy.Routing, service) {
-		case core_mesh.ProtocolHTTP, core_mesh.ProtocolHTTP2:
-		default:
-			// We don't support splitting if at least one of the backendRefs is not HTTP
-			return nil
-		}
-
-		clusterName := meshroute_xds.GetClusterName(ref.Name, ref.Tags, sc)
-		isExternalService := policies_xds.HasExternalService(proxy.Routing, service)
-		refHash := ref.TargetRef.Hash()
-
-		if existingClusterName, ok := clusterCache[refHash]; ok {
-			// cluster already exists, so adding only split
-			split = append(split, policies_xds.NewSplitBuilder().
-				WithClusterName(existingClusterName).
-				WithWeight(uint32(pointer.DerefOr(ref.Weight, 1))).
-				WithExternalService(isExternalService).
-				Build())
-			continue
-		}
-
-		clusterCache[refHash] = clusterName
-
-		split = append(split, policies_xds.NewSplitBuilder().
-			WithClusterName(clusterName).
-			WithWeight(uint32(pointer.DerefOr(ref.Weight, 1))).
-			WithExternalService(isExternalService).
-			Build())
-
-		clusterBuilder := policies_xds.NewClusterBuilder().
-			WithService(service).
-			WithName(clusterName).
-			WithTags(envoy_tags.Tags(ref.Tags).
-				WithTags(mesh_proto.ServiceTag, ref.Name).
-				WithoutTags(mesh_proto.MeshTag)).
-			WithExternalService(isExternalService)
-
-		if mesh, ok := ref.Tags[mesh_proto.MeshTag]; ok {
-			clusterBuilder.WithMesh(mesh)
-		}
-
-		servicesAcc.Add(clusterBuilder.Build())
-	}
-
-	return split
-=======
->>>>>>> 7c9dd6ea
 }