package v1alpha1_test

import (
	"path/filepath"
	"strings"
	"time"

	envoy_resource "github.com/envoyproxy/go-control-plane/pkg/resource/v3"
	. "github.com/onsi/ginkgo/v2"
	. "github.com/onsi/gomega"
	"k8s.io/apimachinery/pkg/util/intstr"

	common_api "github.com/kumahq/kuma/api/common/v1alpha1"
	core_plugins "github.com/kumahq/kuma/pkg/core/plugins"
	core_mesh "github.com/kumahq/kuma/pkg/core/resources/apis/mesh"
	core_model "github.com/kumahq/kuma/pkg/core/resources/model"
	core_xds "github.com/kumahq/kuma/pkg/core/xds"
	"github.com/kumahq/kuma/pkg/metrics"
	api "github.com/kumahq/kuma/pkg/plugins/policies/meshhttproute/api/v1alpha1"
	plugin "github.com/kumahq/kuma/pkg/plugins/policies/meshhttproute/plugin/v1alpha1"
	"github.com/kumahq/kuma/pkg/test/matchers"
	"github.com/kumahq/kuma/pkg/test/resources/builders"
	test_model "github.com/kumahq/kuma/pkg/test/resources/model"
	"github.com/kumahq/kuma/pkg/test/resources/samples"
	"github.com/kumahq/kuma/pkg/test/xds"
	"github.com/kumahq/kuma/pkg/util/pointer"
	util_proto "github.com/kumahq/kuma/pkg/util/proto"
	"github.com/kumahq/kuma/pkg/xds/cache/cla"
	xds_context "github.com/kumahq/kuma/pkg/xds/context"
	xds_envoy "github.com/kumahq/kuma/pkg/xds/envoy"
)

func getResource(resourceSet *core_xds.ResourceSet, typ envoy_resource.Type) []byte {
	resources, err := resourceSet.ListOf(typ).ToDeltaDiscoveryResponse()
	Expect(err).ToNot(HaveOccurred())
	actual, err := util_proto.ToYAML(resources)
	Expect(err).ToNot(HaveOccurred())

	return actual
}

var _ = Describe("MeshHTTPRoute", func() {
	type policiesTestCase struct {
		dataplane      *core_mesh.DataplaneResource
		resources      xds_context.Resources
		expectedRoutes core_xds.ToRules
	}
	DescribeTable("MatchedPolicies", func(given policiesTestCase) {
		routes, err := plugin.NewPlugin().(core_plugins.PolicyPlugin).MatchedPolicies(given.dataplane, given.resources)
		Expect(err).ToNot(HaveOccurred())
		Expect(routes.ToRules).To(Equal(given.expectedRoutes))
	}, Entry("basic", policiesTestCase{
		dataplane: samples.DataplaneWeb(),
		resources: xds_context.Resources{
			MeshLocalResources: map[core_model.ResourceType]core_model.ResourceList{
				api.MeshHTTPRouteType: &api.MeshHTTPRouteResourceList{
					Items: []*api.MeshHTTPRouteResource{{
						Meta: &test_model.ResourceMeta{
							Mesh: core_model.DefaultMesh,
							Name: "route-1",
						},
						Spec: &api.MeshHTTPRoute{
							TargetRef: builders.TargetRefMesh(),
							To: []api.To{{
								TargetRef: builders.TargetRefService("backend"),
								Rules: []api.Rule{{
									Matches: []api.Match{{
										Path: &api.PathMatch{
											Type:  api.Prefix,
											Value: "/v1",
										},
									}},
									Default: api.RuleConf{
										Filters: &[]api.Filter{{}},
									},
								}},
							}},
						},
					}, {
						Meta: &test_model.ResourceMeta{
							Mesh: core_model.DefaultMesh,
							Name: "route-2",
						},
						Spec: &api.MeshHTTPRoute{
							TargetRef: builders.TargetRefService("web"),
							To: []api.To{{
								TargetRef: builders.TargetRefService("backend"),
								Rules: []api.Rule{{
									Matches: []api.Match{{
										Path: &api.PathMatch{
											Type:  api.Prefix,
											Value: "/v1",
										},
									}},
									Default: api.RuleConf{
										BackendRefs: &[]api.BackendRef{{
											TargetRef: builders.TargetRefServiceSubset("backend", "version", "v1"),
											Weight:    pointer.To(uint(100)),
										}},
									},
								}, {
									Matches: []api.Match{{
										Path: &api.PathMatch{
											Type:  api.Prefix,
											Value: "/v2",
										},
									}},
									Default: api.RuleConf{
										BackendRefs: &[]api.BackendRef{{
											TargetRef: builders.TargetRefServiceSubset("backend", "version", "v2"),
											Weight:    pointer.To(uint(100)),
										}},
									},
								}},
							}},
						},
					}},
				},
			},
		},
		expectedRoutes: core_xds.ToRules{
			Rules: core_xds.Rules{
				{
					Subset: core_xds.MeshService("backend"),
					Conf: api.PolicyDefault{
						Rules: []api.Rule{{
							Matches: []api.Match{{
								Path: &api.PathMatch{
									Type:  api.Prefix,
									Value: "/v1",
								},
							}},
							Default: api.RuleConf{
								Filters: &[]api.Filter{{}},
								BackendRefs: &[]api.BackendRef{{
									TargetRef: builders.TargetRefServiceSubset("backend", "version", "v1"),
									Weight:    pointer.To(uint(100)),
								}},
							},
						}, {
							Matches: []api.Match{{
								Path: &api.PathMatch{
									Type:  api.Prefix,
									Value: "/v2",
								},
							}},
							Default: api.RuleConf{
								BackendRefs: &[]api.BackendRef{{
									TargetRef: builders.TargetRefServiceSubset("backend", "version", "v2"),
									Weight:    pointer.To(uint(100)),
								}},
							},
						}},
					},
					Origin: []core_model.ResourceMeta{
						&test_model.ResourceMeta{
							Mesh: "default",
							Name: "route-1",
						},
						&test_model.ResourceMeta{
							Mesh: "default",
							Name: "route-2",
						},
					},
				},
			},
		},
	}),
	)
	type outboundsTestCase struct {
		proxy      core_xds.Proxy
		xdsContext xds_context.Context
	}
	DescribeTable("Apply",
		func(given outboundsTestCase) {
			metrics, err := metrics.NewMetrics("")
			Expect(err).ToNot(HaveOccurred())

			claCache, err := cla.NewCache(1*time.Second, metrics)
			Expect(err).ToNot(HaveOccurred())
			given.xdsContext.ControlPlane.CLACache = claCache

			resourceSet := core_xds.NewResourceSet()
			plugin := plugin.NewPlugin().(core_plugins.PolicyPlugin)
			Expect(plugin.Apply(resourceSet, given.xdsContext, &given.proxy)).To(Succeed())

			nameSplit := strings.Split(GinkgoT().Name(), " ")
			name := nameSplit[len(nameSplit)-1]

			Expect(getResource(resourceSet, envoy_resource.ListenerType)).To(matchers.MatchGoldenYAML(filepath.Join("testdata", name+".listeners.golden.yaml")))
			Expect(getResource(resourceSet, envoy_resource.ClusterType)).To(matchers.MatchGoldenYAML(filepath.Join("testdata", name+".clusters.golden.yaml")))
			Expect(getResource(resourceSet, envoy_resource.EndpointType)).To(matchers.MatchGoldenYAML(filepath.Join("testdata", name+".endpoints.golden.yaml")))
		},
		Entry("default-route", func() outboundsTestCase {
			outboundTargets := core_xds.EndpointMap{
				"backend": []core_xds.Endpoint{{
					Target: "192.168.0.4",
					Port:   8084,
					Tags:   map[string]string{"kuma.io/service": "backend", "kuma.io/protocol": "http", "region": "us"},
					Weight: 1,
				}},
			}
			return outboundsTestCase{
				xdsContext: xds_context.Context{
					ControlPlane: &xds_context.ControlPlaneContext{
						Secrets: &xds.TestSecrets{},
					},
					Mesh: xds_context.MeshContext{
						Resource:    samples.MeshDefault(),
						EndpointMap: outboundTargets,
					},
				},
				proxy: core_xds.Proxy{
					APIVersion: xds_envoy.APIV3,
					Dataplane:  samples.DataplaneWeb(),
					Routing: core_xds.Routing{
						OutboundTargets: outboundTargets,
					},
					// This is a policy that doesn't apply to these services on
					// purpose, so that the plugin is activated
					// TODO: remove this when the plugin runs by default
					Policies: core_xds.MatchedPolicies{
						Dynamic: map[core_model.ResourceType]core_xds.TypedMatchingPolicies{
							api.MeshHTTPRouteType: {
								ToRules: core_xds.ToRules{
									Rules: core_xds.Rules{{
										Subset: core_xds.MeshService("some-nonexistent-service"),
										Conf:   api.PolicyDefault{},
									}},
								},
							},
						},
					},
				},
			}
		}()),
		Entry("basic", func() outboundsTestCase {
			outboundTargets := core_xds.EndpointMap{
				"backend": []core_xds.Endpoint{{
					Target: "192.168.0.4",
					Port:   8084,
					Tags:   map[string]string{"kuma.io/service": "backend", "kuma.io/protocol": "http", "region": "eu"},
					Weight: 1,
				}, {
					Target: "192.168.0.5",
					Port:   8084,
					Tags:   map[string]string{"kuma.io/service": "backend", "kuma.io/protocol": "http", "region": "us"},
					Weight: 1,
				}},
			}
			return outboundsTestCase{
				xdsContext: xds_context.Context{
					ControlPlane: &xds_context.ControlPlaneContext{
						Secrets: &xds.TestSecrets{},
					},
					Mesh: xds_context.MeshContext{
						Resource:    samples.MeshDefault(),
						EndpointMap: outboundTargets,
					},
				},
<<<<<<< HEAD
				proxy: core_xds.Proxy{
					APIVersion: xds_envoy.APIV3,
					Dataplane:  samples.DataplaneWeb(),
					Routing: core_xds.Routing{
						OutboundTargets: outboundTargets,
					},
					Policies: core_xds.MatchedPolicies{
						Dynamic: map[core_model.ResourceType]core_xds.TypedMatchingPolicies{
							api.MeshHTTPRouteType: {
								ToRules: core_xds.ToRules{
									Rules: core_xds.Rules{{
										Conf: api.PolicyDefault{
											Rules: []api.Rule{{
												Matches: []api.Match{{
													Path: &api.PathMatch{
														Type:  api.Prefix,
														Value: "/v1",
													},
=======
				Policies: core_xds.MatchedPolicies{
					Dynamic: map[core_model.ResourceType]core_xds.TypedMatchingPolicies{
						api.MeshHTTPRouteType: {
							ToRules: core_xds.ToRules{
								Rules: core_xds.Rules{{
									Conf: api.PolicyDefault{
										Rules: []api.Rule{{
											Matches: []api.Match{{
												Path: &api.PathMatch{
													Type:  api.Prefix,
													Value: "/v1",
												},
											}},
											Default: api.RuleConf{
												BackendRefs: &[]api.BackendRef{{
													TargetRef: builders.TargetRefService("backend"),
													Weight:    pointer.To(uint(100)),
>>>>>>> 6cf96486
												}},
												Default: api.RuleConf{
													BackendRefs: &[]api.BackendRef{{
														TargetRef: builders.TargetRefService("backend"),
														Weight:    100,
													}},
												},
											}, {
<<<<<<< HEAD
												Matches: []api.Match{{
													Path: &api.PathMatch{
														Type:  api.Prefix,
														Value: "/v2",
													},
												}, {
													Path: &api.PathMatch{
														Type:  api.Prefix,
														Value: "/v3",
													},
												}},
												Default: api.RuleConf{
													BackendRefs: &[]api.BackendRef{{
														TargetRef: builders.TargetRefServiceSubset("backend", "region", "us"),
														Weight:    100,
													}},
												},
											}, {
												Matches: []api.Match{{
													QueryParams: []api.QueryParamsMatch{{
														Type:  api.ExactQueryMatch,
														Name:  "v1",
														Value: "true",
													}},
=======
												Path: &api.PathMatch{
													Type:  api.Prefix,
													Value: "/v3",
												},
											}},
											Default: api.RuleConf{
												BackendRefs: &[]api.BackendRef{{
													TargetRef: builders.TargetRefServiceSubset("backend", "region", "us"),
													Weight:    pointer.To(uint(100)),
												}},
											},
										}, {
											Matches: []api.Match{{
												QueryParams: []api.QueryParamsMatch{{
													Type:  api.ExactQueryMatch,
													Name:  "v1",
													Value: "true",
												}},
											}},
											Default: api.RuleConf{
												BackendRefs: &[]api.BackendRef{{
													TargetRef: builders.TargetRefService("backend"),
													Weight:    pointer.To(uint(100)),
>>>>>>> 6cf96486
												}},
												Default: api.RuleConf{
													BackendRefs: &[]api.BackendRef{{
														TargetRef: builders.TargetRefService("backend"),
														Weight:    100,
													}},
												},
											}}},
									}},
								},
							},
						},
					},
				},
			}
		}()),
		Entry("header-modifiers", func() outboundsTestCase {
			outboundTargets := core_xds.EndpointMap{
				"backend": []core_xds.Endpoint{{
					Target: "192.168.0.4",
					Port:   8084,
					Tags:   map[string]string{"kuma.io/service": "backend", "kuma.io/protocol": "http", "region": "us"},
					Weight: 1,
				}},
			}
			return outboundsTestCase{
				xdsContext: xds_context.Context{
					ControlPlane: &xds_context.ControlPlaneContext{
						Secrets: &xds.TestSecrets{},
					},
					Mesh: xds_context.MeshContext{
						Resource:    samples.MeshDefault(),
						EndpointMap: outboundTargets,
					},
				},
				proxy: core_xds.Proxy{
					APIVersion: xds_envoy.APIV3,
					Dataplane:  samples.DataplaneWeb(),
					Routing: core_xds.Routing{
						OutboundTargets: outboundTargets,
					},
					Policies: core_xds.MatchedPolicies{
						Dynamic: map[core_model.ResourceType]core_xds.TypedMatchingPolicies{
							api.MeshHTTPRouteType: {
								ToRules: core_xds.ToRules{
									Rules: core_xds.Rules{{
										Subset: core_xds.MeshService("backend"),
										Conf: api.PolicyDefault{
											Rules: []api.Rule{{
												Matches: []api.Match{{
													Path: &api.PathMatch{
														Type:  api.Prefix,
														Value: "/v1",
													},
												}},
												Default: api.RuleConf{
													Filters: &[]api.Filter{{
														Type: api.RequestHeaderModifierType,
														RequestHeaderModifier: &api.HeaderModifier{
															Add: []api.HeaderKeyValue{{
																Name:  "request-add-header",
																Value: "add-value",
															}},
															Set: []api.HeaderKeyValue{{
																Name:  "request-set-header",
																Value: "set-value",
															}, {
																Name:  "request-set-header-multiple",
																Value: "one-value,second-value",
															}},
															Remove: []string{
																"request-header-to-remove",
															},
														},
													}, {
														Type: api.ResponseHeaderModifierType,
														ResponseHeaderModifier: &api.HeaderModifier{
															Add: []api.HeaderKeyValue{{
																Name:  "response-add-header",
																Value: "add-value",
															}},
															Set: []api.HeaderKeyValue{{
																Name:  "response-set-header",
																Value: "set-value",
															}},
															Remove: []string{
																"response-header-to-remove",
															},
														},
													}, {
														Type: api.RequestRedirectType,
														RequestRedirect: &api.RequestRedirect{
															Scheme: pointer.To("other"),
														},
													}},
												},
											}},
										}},
									},
								},
							},
						},
					},
				},
			}
		}()),
		Entry("url-rewrite", func() outboundsTestCase {
			outboundTargets := core_xds.EndpointMap{
				"backend": []core_xds.Endpoint{{
					Target: "192.168.0.4",
					Port:   8084,
					Tags:   map[string]string{"kuma.io/service": "backend", "kuma.io/protocol": "http", "region": "us"},
					Weight: 1,
				}},
			}
			return outboundsTestCase{
				xdsContext: xds_context.Context{
					ControlPlane: &xds_context.ControlPlaneContext{
						Secrets: &xds.TestSecrets{},
					},
					Mesh: xds_context.MeshContext{
						Resource:    samples.MeshDefault(),
						EndpointMap: outboundTargets,
					},
				},
				proxy: core_xds.Proxy{
					APIVersion: xds_envoy.APIV3,
					Dataplane:  samples.DataplaneWeb(),
					Routing: core_xds.Routing{
						OutboundTargets: outboundTargets,
					},
					Policies: core_xds.MatchedPolicies{
						Dynamic: map[core_model.ResourceType]core_xds.TypedMatchingPolicies{
							api.MeshHTTPRouteType: {
								ToRules: core_xds.ToRules{
									Rules: core_xds.Rules{{
										Subset: core_xds.MeshService("backend"),
										Conf: api.PolicyDefault{
											Rules: []api.Rule{{
												Matches: []api.Match{{
													Path: &api.PathMatch{
														Type:  api.Prefix,
														Value: "/v1",
													},
												}},
												Default: api.RuleConf{
													Filters: &[]api.Filter{{
														Type: api.URLRewriteType,
														URLRewrite: &api.URLRewrite{
															Path: &api.PathRewrite{
																Type:               api.ReplacePrefixMatchType,
																ReplacePrefixMatch: pointer.To("/v2"),
															},
														},
													}},
												},
											}},
										}},
									},
								},
							},
						},
					},
				},
			}
		}()),
		Entry("headers-match", func() outboundsTestCase {
			outboundTargets := core_xds.EndpointMap{
				"backend": []core_xds.Endpoint{{
					Target: "192.168.0.4",
					Port:   8084,
					Tags:   map[string]string{"kuma.io/service": "backend", "kuma.io/protocol": "http", "region": "us"},
					Weight: 1,
				}},
			}
			return outboundsTestCase{
				xdsContext: xds_context.Context{
					ControlPlane: &xds_context.ControlPlaneContext{
						Secrets: &xds.TestSecrets{},
					},
					Mesh: xds_context.MeshContext{
						Resource:    samples.MeshDefault(),
						EndpointMap: outboundTargets,
					},
				},
				proxy: core_xds.Proxy{
					APIVersion: xds_envoy.APIV3,
					Dataplane:  samples.DataplaneWeb(),
					Routing: core_xds.Routing{
						OutboundTargets: outboundTargets,
					},
					Policies: core_xds.MatchedPolicies{
						Dynamic: map[core_model.ResourceType]core_xds.TypedMatchingPolicies{
							api.MeshHTTPRouteType: {
								ToRules: core_xds.ToRules{
									Rules: core_xds.Rules{{
										Subset: core_xds.MeshService("backend"),
										Conf: api.PolicyDefault{
											Rules: []api.Rule{{
												Matches: []api.Match{{
													Headers: []common_api.HeaderMatch{{
														Type:  pointer.To(common_api.HeaderMatchExact),
														Name:  "foo-exact",
														Value: "bar",
													}, {
														Type: pointer.To(common_api.HeaderMatchPresent),
														Name: "foo-present",
													}, {
														Type:  pointer.To(common_api.HeaderMatchRegularExpression),
														Name:  "foo-regex",
														Value: "x.*y",
													}, {
														Type: pointer.To(common_api.HeaderMatchAbsent),
														Name: "foo-absent",
													}, {
														Type:  pointer.To(common_api.HeaderMatchPrefix),
														Name:  "foo-prefix",
														Value: "x",
													}},
												}},
											}},
										}},
									},
								},
							},
						},
					},
				},
			}
		}()),
		Entry("request-mirror", func() outboundsTestCase {
			outboundTargets := core_xds.EndpointMap{
				"backend": []core_xds.Endpoint{{
					Target: "192.168.0.4",
					Port:   8084,
					Tags:   map[string]string{"kuma.io/service": "backend", "kuma.io/protocol": "http", "region": "us"},
					Weight: 1,
				}},
				"payments": []core_xds.Endpoint{{
					Target: "192.168.0.6",
					Port:   8086,
					Tags:   map[string]string{"kuma.io/service": "payments", "kuma.io/protocol": "http", "region": "us", "version": "v1", "env": "dev"},
					Weight: 1,
				}},
			}
			return outboundsTestCase{
				xdsContext: xds_context.Context{
					ControlPlane: &xds_context.ControlPlaneContext{
						Secrets: &xds.TestSecrets{},
					},
					Mesh: xds_context.MeshContext{
						Resource:    samples.MeshDefault(),
						EndpointMap: outboundTargets,
					},
				},
				proxy: core_xds.Proxy{
					APIVersion: xds_envoy.APIV3,
					Dataplane:  samples.DataplaneWeb(),
					Routing: core_xds.Routing{
						OutboundTargets: outboundTargets,
					},
					Policies: core_xds.MatchedPolicies{
						Dynamic: map[core_model.ResourceType]core_xds.TypedMatchingPolicies{
							api.MeshHTTPRouteType: {
								ToRules: core_xds.ToRules{
									Rules: core_xds.Rules{{
										Subset: core_xds.MeshService("backend"),
										Conf: api.PolicyDefault{
											Rules: []api.Rule{{
												Matches: []api.Match{{
													Path: &api.PathMatch{
														Type:  api.Prefix,
														Value: "/v1",
													},
												}},
												Default: api.RuleConf{
													Filters: &[]api.Filter{
														{
															Type: api.RequestMirrorType,
															RequestMirror: &api.RequestMirror{
																Percentage: pointer.To(intstr.FromString("99.9")),
																BackendRef: common_api.TargetRef{
																	Kind: common_api.MeshServiceSubset,
																	Name: "payments",
																	Tags: map[string]string{
																		"version": "v1",
																		"region":  "us",
																		"env":     "dev",
																	},
																},
															},
														},
														{
															Type: api.RequestMirrorType,
															RequestMirror: &api.RequestMirror{
																BackendRef: common_api.TargetRef{
																	Kind: common_api.MeshService,
																	Name: "backend",
																},
															},
														},
													},
												},
											}},
										}},
									},
								},
							},
						},
					},
				},
			}
		}()),
	)
})<|MERGE_RESOLUTION|>--- conflicted
+++ resolved
@@ -258,7 +258,6 @@
 						EndpointMap: outboundTargets,
 					},
 				},
-<<<<<<< HEAD
 				proxy: core_xds.Proxy{
 					APIVersion: xds_envoy.APIV3,
 					Dataplane:  samples.DataplaneWeb(),
@@ -277,34 +276,14 @@
 														Type:  api.Prefix,
 														Value: "/v1",
 													},
-=======
-				Policies: core_xds.MatchedPolicies{
-					Dynamic: map[core_model.ResourceType]core_xds.TypedMatchingPolicies{
-						api.MeshHTTPRouteType: {
-							ToRules: core_xds.ToRules{
-								Rules: core_xds.Rules{{
-									Conf: api.PolicyDefault{
-										Rules: []api.Rule{{
-											Matches: []api.Match{{
-												Path: &api.PathMatch{
-													Type:  api.Prefix,
-													Value: "/v1",
-												},
-											}},
-											Default: api.RuleConf{
-												BackendRefs: &[]api.BackendRef{{
-													TargetRef: builders.TargetRefService("backend"),
-													Weight:    pointer.To(uint(100)),
->>>>>>> 6cf96486
 												}},
 												Default: api.RuleConf{
 													BackendRefs: &[]api.BackendRef{{
 														TargetRef: builders.TargetRefService("backend"),
-														Weight:    100,
+														Weight:    pointer.To(uint(100)),
 													}},
 												},
 											}, {
-<<<<<<< HEAD
 												Matches: []api.Match{{
 													Path: &api.PathMatch{
 														Type:  api.Prefix,
@@ -319,7 +298,7 @@
 												Default: api.RuleConf{
 													BackendRefs: &[]api.BackendRef{{
 														TargetRef: builders.TargetRefServiceSubset("backend", "region", "us"),
-														Weight:    100,
+														Weight:    pointer.To(uint(100)),
 													}},
 												},
 											}, {
@@ -329,36 +308,11 @@
 														Name:  "v1",
 														Value: "true",
 													}},
-=======
-												Path: &api.PathMatch{
-													Type:  api.Prefix,
-													Value: "/v3",
-												},
-											}},
-											Default: api.RuleConf{
-												BackendRefs: &[]api.BackendRef{{
-													TargetRef: builders.TargetRefServiceSubset("backend", "region", "us"),
-													Weight:    pointer.To(uint(100)),
-												}},
-											},
-										}, {
-											Matches: []api.Match{{
-												QueryParams: []api.QueryParamsMatch{{
-													Type:  api.ExactQueryMatch,
-													Name:  "v1",
-													Value: "true",
-												}},
-											}},
-											Default: api.RuleConf{
-												BackendRefs: &[]api.BackendRef{{
-													TargetRef: builders.TargetRefService("backend"),
-													Weight:    pointer.To(uint(100)),
->>>>>>> 6cf96486
 												}},
 												Default: api.RuleConf{
 													BackendRefs: &[]api.BackendRef{{
 														TargetRef: builders.TargetRefService("backend"),
-														Weight:    100,
+														Weight:    pointer.To(uint(100)),
 													}},
 												},
 											}}},
