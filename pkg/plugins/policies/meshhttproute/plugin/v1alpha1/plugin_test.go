package v1alpha1_test

import (
	"context"
	"net"
	"path/filepath"
	"strings"
	"time"

	envoy_resource "github.com/envoyproxy/go-control-plane/pkg/resource/v3"
	. "github.com/onsi/ginkgo/v2"
	. "github.com/onsi/gomega"
	"google.golang.org/protobuf/types/known/wrapperspb"
	"k8s.io/apimachinery/pkg/util/intstr"

	common_api "github.com/kumahq/kuma/api/common/v1alpha1"
	mesh_proto "github.com/kumahq/kuma/api/mesh/v1alpha1"
	system_proto "github.com/kumahq/kuma/api/system/v1alpha1"
	"github.com/kumahq/kuma/pkg/core/config/manager"
	"github.com/kumahq/kuma/pkg/core/datasource"
	core_plugins "github.com/kumahq/kuma/pkg/core/plugins"
	core_mesh "github.com/kumahq/kuma/pkg/core/resources/apis/mesh"
	meshexternalservice_api "github.com/kumahq/kuma/pkg/core/resources/apis/meshexternalservice/api/v1alpha1"
	meshmultizoneservice_api "github.com/kumahq/kuma/pkg/core/resources/apis/meshmultizoneservice/api/v1alpha1"
	meshservice_api "github.com/kumahq/kuma/pkg/core/resources/apis/meshservice/api/v1alpha1"
	core_manager "github.com/kumahq/kuma/pkg/core/resources/manager"
	core_model "github.com/kumahq/kuma/pkg/core/resources/model"
	"github.com/kumahq/kuma/pkg/core/resources/store"
	"github.com/kumahq/kuma/pkg/core/secrets/cipher"
	secret_manager "github.com/kumahq/kuma/pkg/core/secrets/manager"
	secret_store "github.com/kumahq/kuma/pkg/core/secrets/store"
	core_xds "github.com/kumahq/kuma/pkg/core/xds"
	"github.com/kumahq/kuma/pkg/dns/vips"
	"github.com/kumahq/kuma/pkg/metrics"
	"github.com/kumahq/kuma/pkg/plugins/policies/core/rules"
	core_rules "github.com/kumahq/kuma/pkg/plugins/policies/core/rules"
	api "github.com/kumahq/kuma/pkg/plugins/policies/meshhttproute/api/v1alpha1"
	plugin "github.com/kumahq/kuma/pkg/plugins/policies/meshhttproute/plugin/v1alpha1"
	"github.com/kumahq/kuma/pkg/plugins/resources/memory"
	plugin_gateway "github.com/kumahq/kuma/pkg/plugins/runtime/gateway"
	"github.com/kumahq/kuma/pkg/test/matchers"
	"github.com/kumahq/kuma/pkg/test/resources/builders"
	test_model "github.com/kumahq/kuma/pkg/test/resources/model"
	"github.com/kumahq/kuma/pkg/test/resources/samples"
	xds_builders "github.com/kumahq/kuma/pkg/test/xds/builders"
	"github.com/kumahq/kuma/pkg/util/pointer"
	util_proto "github.com/kumahq/kuma/pkg/util/proto"
	"github.com/kumahq/kuma/pkg/xds/cache/cla"
	xds_context "github.com/kumahq/kuma/pkg/xds/context"
	"github.com/kumahq/kuma/pkg/xds/envoy"
	xds_server "github.com/kumahq/kuma/pkg/xds/server"
	"github.com/kumahq/kuma/pkg/xds/sync"
)

func getResource(resourceSet *core_xds.ResourceSet, typ envoy_resource.Type) []byte {
	resources, err := resourceSet.ListOf(typ).ToDeltaDiscoveryResponse()
	Expect(err).ToNot(HaveOccurred())
	actual, err := util_proto.ToYAML(resources)
	Expect(err).ToNot(HaveOccurred())

	return actual
}

var _ = Describe("MeshHTTPRoute", func() {
	type outboundsTestCase struct {
		proxy      *core_xds.Proxy
		xdsContext xds_context.Context
	}
	DescribeTable("Apply",
		func(given outboundsTestCase) {
			metrics, err := metrics.NewMetrics("")
			Expect(err).ToNot(HaveOccurred())

			claCache, err := cla.NewCache(1*time.Second, metrics)
			Expect(err).ToNot(HaveOccurred())
			given.xdsContext.ControlPlane.CLACache = claCache

			secretManager := secret_manager.NewSecretManager(secret_store.NewSecretStore(memory.NewStore()), cipher.None(), nil, false)
			dataSourceLoader := datasource.NewDataSourceLoader(secretManager)
			given.xdsContext.Mesh.DataSourceLoader = dataSourceLoader

			for n, p := range core_plugins.Plugins().ProxyPlugins() {
				Expect(p.Apply(context.Background(), given.xdsContext.Mesh, given.proxy)).To(Succeed(), n)
			}
			gatewayGenerator := plugin_gateway.NewGenerator("test-zone")
			_, err = gatewayGenerator.Generate(context.Background(), nil, given.xdsContext, given.proxy)

			Expect(err).NotTo(HaveOccurred())
			resourceSet := core_xds.NewResourceSet()
			plugin := plugin.NewPlugin().(core_plugins.PolicyPlugin)
			Expect(plugin.Apply(resourceSet, given.xdsContext, given.proxy)).To(Succeed())

			nameSplit := strings.Split(GinkgoT().Name(), " ")
			name := nameSplit[len(nameSplit)-1]

			Expect(getResource(resourceSet, envoy_resource.ListenerType)).To(matchers.MatchGoldenYAML(filepath.Join("testdata", name+".listeners.golden.yaml")))
			Expect(getResource(resourceSet, envoy_resource.ClusterType)).To(matchers.MatchGoldenYAML(filepath.Join("testdata", name+".clusters.golden.yaml")))
			Expect(getResource(resourceSet, envoy_resource.EndpointType)).To(matchers.MatchGoldenYAML(filepath.Join("testdata", name+".endpoints.golden.yaml")))
			Expect(getResource(resourceSet, envoy_resource.RouteType)).To(matchers.MatchGoldenYAML(filepath.Join("testdata", name+".routes.golden.yaml")))
			Expect(getResource(resourceSet, envoy_resource.SecretType)).To(matchers.MatchGoldenYAML(filepath.Join("testdata", name+".secrets.golden.yaml")))
		},
		Entry("default-route", func() outboundsTestCase {
			outboundTargets := xds_builders.EndpointMap().
				AddEndpoint("backend", xds_builders.Endpoint().
					WithTarget("192.168.0.4").
					WithPort(8084).
					WithWeight(1).
					WithTags(mesh_proto.ServiceTag, "backend", mesh_proto.ProtocolTag, core_mesh.ProtocolHTTP, "region", "us"))
			externalServices := xds_builders.EndpointMap().
				AddEndpoint("external-service", xds_builders.Endpoint().
					WithTarget("192.168.0.5").
					WithPort(8085).
					WithWeight(1).
					WithExternalService(&core_xds.ExternalService{}).
					WithTags(mesh_proto.ServiceTag, "external-service", mesh_proto.ProtocolTag, core_mesh.ProtocolHTTP, "region", "us"))
			return outboundsTestCase{
				xdsContext: *xds_builders.Context().
					WithEndpointMap(outboundTargets).
					WithExternalServicesEndpointMap(externalServices).
					AddServiceProtocol("backend", core_mesh.ProtocolHTTP).
					AddServiceProtocol("external-service", core_mesh.ProtocolHTTP).
					AddExternalService("external-service").
					Build(),
				proxy: xds_builders.Proxy().
					WithDataplane(samples.DataplaneWebBuilder().
						AddOutboundToService("external-service")).
					WithRouting(xds_builders.Routing().WithOutboundTargets(outboundTargets)).
					Build(),
			}
		}()),
		Entry("default-route-outbound-with-tags-with-mtls", func() outboundsTestCase {
			outboundTargets := xds_builders.EndpointMap().
				AddEndpoint("backend", xds_builders.Endpoint().
					WithTarget("192.168.0.4").
					WithPort(8084).
					WithWeight(1).
					WithTags(mesh_proto.ServiceTag, "backend", mesh_proto.ProtocolTag, core_mesh.ProtocolHTTP, "region", "us"))
			return outboundsTestCase{
				xdsContext: *xds_builders.Context().
					WithMeshBuilder(samples.MeshMTLSBuilder()).
					WithEndpointMap(outboundTargets).
					AddServiceProtocol("backend", core_mesh.ProtocolHTTP).
					Build(),
				proxy: xds_builders.Proxy().
					WithSecretsTracker(envoy.NewSecretsTracker("default", nil)).
					WithDataplane(builders.Dataplane().
						WithName("web-01").
						WithAddress("192.168.0.2").
						WithInboundOfTags(mesh_proto.ServiceTag, "web", mesh_proto.ProtocolTag, "http").
						AddOutbound(builders.Outbound().
							WithPort(builders.FirstOutboundPort).
							WithTags(map[string]string{
								mesh_proto.ServiceTag: "backend",
								"region":              "us",
							}))).
					WithRouting(xds_builders.Routing().WithOutboundTargets(outboundTargets)).
					Build(),
			}
		}()),
		Entry("default-meshservice", func() outboundsTestCase {
			outboundTargets := xds_builders.EndpointMap().
				AddEndpoint("backend_svc_80", xds_builders.Endpoint().
					WithTarget("192.168.0.4").
					WithPort(8084).
					WithWeight(1).
					WithTags(mesh_proto.ServiceTag, "backend", mesh_proto.ProtocolTag, core_mesh.ProtocolHTTP, "app", "backend")).
				AddEndpoint("backend_svc_80", xds_builders.Endpoint().
					WithTarget("192.168.0.5").
					WithPort(8084).
					WithWeight(1).
					WithTags(mesh_proto.ServiceTag, "other-backend", mesh_proto.ProtocolTag, core_mesh.ProtocolHTTP, "app", "backend"))
			meshSvc := meshservice_api.MeshServiceResource{
				Meta: &test_model.ResourceMeta{Name: "backend", Mesh: "default"},
				Spec: &meshservice_api.MeshService{
					Selector: meshservice_api.Selector{},
					Ports: []meshservice_api.Port{{
						Port:        80,
						TargetPort:  intstr.FromInt(8084),
						AppProtocol: core_mesh.ProtocolHTTP,
					}},
					Identities: []meshservice_api.MeshServiceIdentity{
						{
							Type:  meshservice_api.MeshServiceIdentityServiceTagType,
							Value: "backend",
						},
					},
				},
				Status: &meshservice_api.MeshServiceStatus{
					VIPs: []meshservice_api.VIP{{
						IP: "10.0.0.1",
					}},
				},
			}
			resources := xds_context.NewResources()
			resources.MeshLocalResources[meshservice_api.MeshServiceType] = &meshservice_api.MeshServiceResourceList{
				Items: []*meshservice_api.MeshServiceResource{&meshSvc},
			}
			return outboundsTestCase{
				xdsContext: *xds_builders.Context().
					WithMeshBuilder(builders.Mesh().WithBuiltinMTLSBackend("builtin").WithEnabledMTLSBackend("builtin")).
					WithEndpointMap(outboundTargets).
					WithResources(resources).
					AddServiceProtocol("backend_svc_80", core_mesh.ProtocolHTTP).
					Build(),
				proxy: xds_builders.Proxy().
					WithSecretsTracker(envoy.NewSecretsTracker(core_model.DefaultMesh, nil)).
					WithDataplane(samples.DataplaneWebBuilder().
						AddOutbound(builders.Outbound().
							WithAddress("10.0.0.1").
							WithPort(80).
							WithMeshService("backend", 80),
						),
					).
					WithRouting(xds_builders.Routing().WithOutboundTargets(outboundTargets)).
					Build(),
			}
		}()),
		Entry("default-meshmultizoneservice", func() outboundsTestCase {
			backendDP := samples.DataplaneWebBuilder().
				AddInbound(builders.Inbound().
					WithAddress("192.168.0.4").
					WithPort(8084).
					WithTags(map[string]string{
						mesh_proto.ServiceTag:  "backend",
						mesh_proto.ProtocolTag: core_mesh.ProtocolHTTP,
						"app":                  "backend",
					}),
				).Build()
			meshSvc := meshservice_api.MeshServiceResource{
				Meta: &test_model.ResourceMeta{Name: "backend", Mesh: "default"},
				Spec: &meshservice_api.MeshService{
					Selector: meshservice_api.Selector{},
					Ports: []meshservice_api.Port{{
						Port:        80,
						TargetPort:  intstr.FromInt(8084),
						AppProtocol: core_mesh.ProtocolHTTP,
					}},
					Identities: []meshservice_api.MeshServiceIdentity{
						{
							Type:  meshservice_api.MeshServiceIdentityServiceTagType,
							Value: "backend",
						},
						{
							Type:  meshservice_api.MeshServiceIdentityServiceTagType,
							Value: "other-backend",
						},
					},
				},
				Status: &meshservice_api.MeshServiceStatus{
					VIPs: []meshservice_api.VIP{{
						IP: "10.0.0.1",
					}},
				},
			}
			meshMZSvc := meshmultizoneservice_api.MeshMultiZoneServiceResource{
				Meta: &test_model.ResourceMeta{Name: "multi-backend", Mesh: "default"},
				Spec: &meshmultizoneservice_api.MeshMultiZoneService{
					Selector: meshmultizoneservice_api.Selector{},
					Ports: []meshservice_api.Port{{
						Port:        80,
						AppProtocol: core_mesh.ProtocolHTTP,
					}},
				},
				Status: &meshmultizoneservice_api.MeshMultiZoneServiceStatus{
					VIPs: []meshservice_api.VIP{{
						IP: "10.0.0.2",
					}},
					MeshServices: []meshmultizoneservice_api.MatchedMeshService{
						{
							Name: "backend",
						},
					},
				},
			}

			dp := samples.DataplaneWebBuilder().
				AddOutbound(builders.Outbound().
					WithAddress("10.0.0.2").
					WithPort(80).
					WithMeshMultiZoneService("multi-backend", 80),
				).Build()
			mc := meshContextWithResources(dp, backendDP, &meshSvc, &meshMZSvc)

			builder := &sync.DataplaneProxyBuilder{
				Zone:       "zone-1",
				APIVersion: envoy.APIV3,
			}
			proxy, err := builder.Build(context.Background(), core_model.ResourceKey{Name: dp.GetMeta().GetName(), Mesh: dp.GetMeta().GetMesh()}, *mc)
			Expect(err).ToNot(HaveOccurred())

			return outboundsTestCase{
				xdsContext: *xds_builders.Context().WithMeshContext(mc).Build(),
				proxy:      proxy,
			}
		}()),
		Entry("default-meshexternalservice", func() outboundsTestCase {
			meshExtSvc := meshexternalservice_api.MeshExternalServiceResource{
				Meta: &test_model.ResourceMeta{Name: "example", Mesh: "default"},
				Spec: &meshexternalservice_api.MeshExternalService{
					Match: meshexternalservice_api.Match{
						Type:     pointer.To(meshexternalservice_api.HostnameGeneratorType),
						Port:     9090,
						Protocol: meshexternalservice_api.HttpProtocol,
					},
					Endpoints: []meshexternalservice_api.Endpoint{
						{
							Address: "example.com",
							Port:    pointer.To(meshexternalservice_api.Port(10000)),
						},
					},
				},
				Status: &meshexternalservice_api.MeshExternalServiceStatus{
					VIP: meshexternalservice_api.VIP{
						IP: "10.20.20.1",
					},
				},
			}

			dp, proxy := dppForMeshExternalService()
			mc := meshContextWithResources(dp.Build(), &meshExtSvc)

			return outboundsTestCase{
				xdsContext: *xds_builders.Context().WithMeshContext(mc).Build(),
				proxy:      proxy,
			}
		}()),
		Entry("meshexternalservice-with-tls", func() outboundsTestCase {
			meshExtSvc := meshexternalservice_api.MeshExternalServiceResource{
				Meta: &test_model.ResourceMeta{Name: "example", Mesh: "default"},
				Spec: &meshexternalservice_api.MeshExternalService{
					Match: meshexternalservice_api.Match{
						Type:     pointer.To(meshexternalservice_api.HostnameGeneratorType),
						Port:     9090,
						Protocol: meshexternalservice_api.HttpProtocol,
					},
					Endpoints: []meshexternalservice_api.Endpoint{
						{
							Address: "example.com",
							Port:    pointer.To(meshexternalservice_api.Port(10000)),
						},
					},
					Tls: &meshexternalservice_api.Tls{
						Enabled: true,
					},
				},
				Status: &meshexternalservice_api.MeshExternalServiceStatus{
					VIP: meshexternalservice_api.VIP{
						IP: "10.20.20.1",
					},
				},
			}

			dp, proxy := dppForMeshExternalService()
			mc := meshContextWithResources(dp.Build(), &meshExtSvc)

			return outboundsTestCase{
				xdsContext: *xds_builders.Context().WithMeshContext(mc).Build(),
				proxy:      proxy,
			}
		}()),
		Entry("meshexternalservice-with-tls-and-skipall", func() outboundsTestCase {
			meshExtSvc := meshexternalservice_api.MeshExternalServiceResource{
				Meta: &test_model.ResourceMeta{Name: "example", Mesh: "default"},
				Spec: &meshexternalservice_api.MeshExternalService{
					Match: meshexternalservice_api.Match{
						Type:     pointer.To(meshexternalservice_api.HostnameGeneratorType),
						Port:     9090,
						Protocol: meshexternalservice_api.HttpProtocol,
					},
					Endpoints: []meshexternalservice_api.Endpoint{
						{
							Address: "example.com",
							Port:    pointer.To(meshexternalservice_api.Port(10000)),
						},
					},
					Tls: &meshexternalservice_api.Tls{
						Enabled: true,
						Verification: &meshexternalservice_api.Verification{
							Mode: pointer.To(meshexternalservice_api.TLSVerificationSkipAll),
						},
					},
				},
				Status: &meshexternalservice_api.MeshExternalServiceStatus{
					VIP: meshexternalservice_api.VIP{
						IP: "10.20.20.1",
					},
				},
			}

			dp, proxy := dppForMeshExternalService()
			mc := meshContextWithResources(dp.Build(), &meshExtSvc)

			return outboundsTestCase{
				xdsContext: *xds_builders.Context().WithMeshContext(mc).Build(),
				proxy:      proxy,
			}
		}()),
		Entry("meshexternalservice-with-tls-and-custom-settings", func() outboundsTestCase {
			meshExtSvc := meshexternalservice_api.MeshExternalServiceResource{
				Meta: &test_model.ResourceMeta{Name: "example", Mesh: "default"},
				Spec: &meshexternalservice_api.MeshExternalService{
					Match: meshexternalservice_api.Match{
						Type:     pointer.To(meshexternalservice_api.HostnameGeneratorType),
						Port:     9090,
						Protocol: meshexternalservice_api.HttpProtocol,
					},
					Endpoints: []meshexternalservice_api.Endpoint{
						{
							Address: "example.com",
							Port:    pointer.To(meshexternalservice_api.Port(10000)),
						},
						{
							Address: "example2.com",
							Port:    pointer.To(meshexternalservice_api.Port(11111)),
						},
					},
					Tls: &meshexternalservice_api.Tls{
						Enabled: true,
						Verification: &meshexternalservice_api.Verification{
							ServerName: pointer.To("example2.com"),
							SubjectAltNames: &[]meshexternalservice_api.SANMatch{{
								Type:  meshexternalservice_api.SANMatchPrefix,
								Value: "example",
							}, {
								Type:  meshexternalservice_api.SANMatchExact,
								Value: "example2.com",
							}},
							CaCert: &common_api.DataSource{
								InlineString: pointer.To("ca"),
							},
							ClientCert: &common_api.DataSource{
								InlineString: pointer.To("cert"),
							},
							ClientKey: &common_api.DataSource{
								InlineString: pointer.To("key"),
							},
						},
					},
				},
				Status: &meshexternalservice_api.MeshExternalServiceStatus{
					VIP: meshexternalservice_api.VIP{
						IP: "10.20.20.1",
					},
				},
			}

			dp, proxy := dppForMeshExternalService()
			mc := meshContextWithResources(dp.Build(), &meshExtSvc)

			return outboundsTestCase{
				xdsContext: *xds_builders.Context().WithMeshContext(mc).Build(),
				proxy:      proxy,
			}
		}()),
		Entry("basic", func() outboundsTestCase {
			outboundTargets := xds_builders.EndpointMap().
				AddEndpoints("backend",
					xds_builders.Endpoint().
						WithTarget("192.168.0.4").
						WithPort(8084).
						WithWeight(1).
						WithTags(mesh_proto.ServiceTag, "backend", mesh_proto.ProtocolTag, core_mesh.ProtocolHTTP, "region", "eu"),
					xds_builders.Endpoint().
						WithTarget("192.168.0.5").
						WithPort(8084).
						WithWeight(1).
						WithTags(mesh_proto.ServiceTag, "backend", mesh_proto.ProtocolTag, core_mesh.ProtocolHTTP, "region", "us"))
			return outboundsTestCase{
				xdsContext: *xds_builders.Context().WithEndpointMap(outboundTargets).
					AddServiceProtocol("backend", core_mesh.ProtocolHTTP).
					Build(),
				proxy: xds_builders.Proxy().
					WithDataplane(samples.DataplaneWebBuilder()).
					WithRouting(xds_builders.Routing().WithOutboundTargets(outboundTargets)).
					WithPolicies(
						xds_builders.MatchedPolicies().
							WithToPolicy(api.MeshHTTPRouteType, core_rules.ToRules{
								Rules: core_rules.Rules{{
									Conf: api.PolicyDefault{
										Rules: []api.Rule{{
											Matches: []api.Match{{
												Path: &api.PathMatch{
													Type:  api.PathPrefix,
													Value: "/v1",
												},
											}},
											Default: api.RuleConf{
												BackendRefs: &[]common_api.BackendRef{{
													TargetRef: builders.TargetRefService("backend"),
													Weight:    pointer.To(uint(100)),
												}},
											},
										}, {
											Matches: []api.Match{{
												Path: &api.PathMatch{
													Type:  api.PathPrefix,
													Value: "/v2",
												},
											}, {
												Path: &api.PathMatch{
													Type:  api.PathPrefix,
													Value: "/v3",
												},
											}},
											Default: api.RuleConf{
												BackendRefs: &[]common_api.BackendRef{{
													TargetRef: builders.TargetRefServiceSubset("backend", "region", "us"),
													Weight:    pointer.To(uint(100)),
												}},
											},
										}, {
											Matches: []api.Match{{
												QueryParams: []api.QueryParamsMatch{{
													Type:  api.ExactQueryMatch,
													Name:  "v1",
													Value: "true",
												}},
											}},
											Default: api.RuleConf{
												BackendRefs: &[]common_api.BackendRef{{
													TargetRef: builders.TargetRefService("backend"),
													Weight:    pointer.To(uint(100)),
												}},
											},
										}},
									},
								}},
							}),
					).
					Build(),
			}
		}()),
		Entry("match-priority", func() outboundsTestCase {
			outboundTargets := xds_builders.EndpointMap().
				AddEndpoints("backend",
					xds_builders.Endpoint().
						WithTarget("192.168.0.4").
						WithPort(8084).
						WithWeight(1).
						WithTags(mesh_proto.ServiceTag, "backend", mesh_proto.ProtocolTag, core_mesh.ProtocolHTTP, "region", "eu"),
					xds_builders.Endpoint().
						WithTarget("192.168.0.5").
						WithPort(8084).
						WithWeight(1).
						WithTags(mesh_proto.ServiceTag, "backend", mesh_proto.ProtocolTag, core_mesh.ProtocolHTTP, "region", "us"))
			return outboundsTestCase{
				xdsContext: *xds_builders.Context().WithEndpointMap(outboundTargets).
					AddServiceProtocol("backend", core_mesh.ProtocolHTTP).
					Build(),
				proxy: xds_builders.Proxy().
					WithDataplane(samples.DataplaneWebBuilder()).
					WithRouting(xds_builders.Routing().WithOutboundTargets(outboundTargets)).
					WithPolicies(
						xds_builders.MatchedPolicies().
							WithToPolicy(api.MeshHTTPRouteType, core_rules.ToRules{
								Rules: core_rules.Rules{{
									Conf: api.PolicyDefault{
										Rules: []api.Rule{{
											Matches: []api.Match{{
												Path: &api.PathMatch{
													Type:  api.PathPrefix,
													Value: "/v1",
												},
											}},
											Default: api.RuleConf{
												BackendRefs: &[]common_api.BackendRef{{
													TargetRef: builders.TargetRefService("backend"),
													Weight:    pointer.To(uint(100)),
												}},
											},
										}, {
											Matches: []api.Match{{
												Path: &api.PathMatch{
													Type:  api.Exact,
													Value: "/v1/specific",
												},
											}, {
												Method: pointer.To(api.Method("GET")),
											}},
											Default: api.RuleConf{
												BackendRefs: &[]common_api.BackendRef{{
													TargetRef: builders.TargetRefService("backend"),
													Weight:    pointer.To(uint(100)),
												}},
											},
										}},
									},
								}},
							}),
					).
					Build(),
			}
		}()),
		Entry("mixed-tcp-and-http-outbounds", func() outboundsTestCase {
			outboundTargets := xds_builders.EndpointMap().
				AddEndpoints("backend",
					xds_builders.Endpoint().
						WithTarget("192.168.0.4").
						WithPort(8084).
						WithWeight(1).
						WithTags(mesh_proto.ServiceTag, "backend", mesh_proto.ProtocolTag, core_mesh.ProtocolHTTP, "region", "eu"),
					xds_builders.Endpoint().
						WithTarget("192.168.0.5").
						WithPort(8084).
						WithWeight(1).
						WithTags(mesh_proto.ServiceTag, "backend", mesh_proto.ProtocolTag, core_mesh.ProtocolHTTP, "region", "us")).
				AddEndpoint("other-tcp", xds_builders.Endpoint().
					WithTarget("192.168.0.10").
					WithPort(8084).
					WithWeight(1).
					WithTags(mesh_proto.ServiceTag, "other-tcp", mesh_proto.ProtocolTag, core_mesh.ProtocolTCP, "region", "eu"))
			return outboundsTestCase{
				xdsContext: *xds_builders.Context().WithEndpointMap(outboundTargets).
					AddServiceProtocol("backend", core_mesh.ProtocolHTTP).
					AddServiceProtocol("other-tcp", core_mesh.ProtocolTCP).
					Build(),
				proxy: xds_builders.Proxy().
					WithDataplane(samples.DataplaneWebBuilder()).
					WithRouting(xds_builders.Routing().WithOutboundTargets(outboundTargets)).
					WithPolicies(
						xds_builders.MatchedPolicies().
							WithToPolicy(api.MeshHTTPRouteType, core_rules.ToRules{
								Rules: core_rules.Rules{{
									Conf: api.PolicyDefault{
										Rules: []api.Rule{{
											Matches: []api.Match{{
												Path: &api.PathMatch{
													Type:  api.PathPrefix,
													Value: "/",
												},
											}},
											Default: api.RuleConf{
												BackendRefs: &[]common_api.BackendRef{{
													TargetRef: builders.TargetRefService("backend"),
													Weight:    pointer.To(uint(100)),
												}},
											},
										}},
									},
								}},
							}),
					).
					Build(),
			}
		}()),
		Entry("request-header-modifiers", func() outboundsTestCase {
			outboundTargets := xds_builders.EndpointMap().
				AddEndpoint("backend", xds_builders.Endpoint().
					WithTarget("192.168.0.4").
					WithPort(8084).
					WithWeight(1).
					WithTags(mesh_proto.ServiceTag, "backend", mesh_proto.ProtocolTag, core_mesh.ProtocolHTTP, "region", "us"))
			return outboundsTestCase{
				xdsContext: *xds_builders.Context().WithEndpointMap(outboundTargets).
					AddServiceProtocol("backend", core_mesh.ProtocolHTTP).
					Build(),
				proxy: xds_builders.Proxy().
					WithDataplane(samples.DataplaneWebBuilder()).
					WithRouting(xds_builders.Routing().WithOutboundTargets(outboundTargets)).
					WithPolicies(
						xds_builders.MatchedPolicies().
							WithToPolicy(api.MeshHTTPRouteType, core_rules.ToRules{
								Rules: core_rules.Rules{
									{
										Subset: core_rules.MeshService("backend"),
										Conf: api.PolicyDefault{
											Rules: []api.Rule{{
												Matches: []api.Match{{
													Path: &api.PathMatch{
														Type:  api.PathPrefix,
														Value: "/v1",
													},
												}},
												Default: api.RuleConf{
													Filters: &[]api.Filter{{
														Type: api.RequestHeaderModifierType,
														RequestHeaderModifier: &api.HeaderModifier{
															Add: []api.HeaderKeyValue{{
																Name:  "request-add-header",
																Value: "add-value",
															}},
															Set: []api.HeaderKeyValue{{
																Name:  "request-set-header",
																Value: "set-value",
															}, {
																Name:  "request-set-header-multiple",
																Value: "one-value,second-value",
															}},
															Remove: []string{
																"request-header-to-remove",
															},
														},
													}},
												},
											}},
										},
									},
								},
							}),
					).
					Build(),
			}
		}()),
		Entry("response-header-modifiers", func() outboundsTestCase {
			outboundTargets := xds_builders.EndpointMap().
				AddEndpoint("backend", xds_builders.Endpoint().
					WithTarget("192.168.0.4").
					WithPort(8084).
					WithWeight(1).
					WithTags(mesh_proto.ServiceTag, "backend", mesh_proto.ProtocolTag, core_mesh.ProtocolHTTP, "region", "us"))
			return outboundsTestCase{
				xdsContext: *xds_builders.Context().WithEndpointMap(outboundTargets).
					AddServiceProtocol("backend", core_mesh.ProtocolHTTP).
					Build(),
				proxy: xds_builders.Proxy().
					WithDataplane(samples.DataplaneWebBuilder()).
					WithRouting(xds_builders.Routing().WithOutboundTargets(outboundTargets)).
					WithPolicies(
						xds_builders.MatchedPolicies().
							WithToPolicy(api.MeshHTTPRouteType, core_rules.ToRules{
								Rules: core_rules.Rules{
									{
										Subset: core_rules.MeshService("backend"),
										Conf: api.PolicyDefault{
											Rules: []api.Rule{{
												Matches: []api.Match{{
													Path: &api.PathMatch{
														Type:  api.PathPrefix,
														Value: "/v1",
													},
												}},
												Default: api.RuleConf{
													Filters: &[]api.Filter{{
														Type: api.ResponseHeaderModifierType,
														ResponseHeaderModifier: &api.HeaderModifier{
															Add: []api.HeaderKeyValue{{
																Name:  "response-add-header",
																Value: "add-value",
															}},
															Set: []api.HeaderKeyValue{{
																Name:  "response-set-header",
																Value: "set-value",
															}},
															Remove: []string{
																"response-header-to-remove",
															},
														},
													}},
												},
											}},
										},
									},
								},
							}),
					).
					Build(),
			}
		}()),
		Entry("request-redirect", func() outboundsTestCase {
			outboundTargets := xds_builders.EndpointMap().
				AddEndpoint("backend", xds_builders.Endpoint().
					WithTarget("192.168.0.4").
					WithPort(8084).
					WithWeight(1).
					WithTags(mesh_proto.ServiceTag, "backend", mesh_proto.ProtocolTag, core_mesh.ProtocolHTTP, "region", "us"))
			return outboundsTestCase{
				xdsContext: *xds_builders.Context().WithEndpointMap(outboundTargets).
					AddServiceProtocol("backend", core_mesh.ProtocolHTTP).
					Build(),
				proxy: xds_builders.Proxy().
					WithDataplane(samples.DataplaneWebBuilder()).
					WithRouting(xds_builders.Routing().WithOutboundTargets(outboundTargets)).
					WithPolicies(
						xds_builders.MatchedPolicies().
							WithToPolicy(api.MeshHTTPRouteType, core_rules.ToRules{
								Rules: core_rules.Rules{
									{
										Subset: core_rules.MeshService("backend"),
										Conf: api.PolicyDefault{
											Rules: []api.Rule{{
												Matches: []api.Match{{
													Path: &api.PathMatch{
														Type:  api.PathPrefix,
														Value: "/v1",
													},
												}},
												Default: api.RuleConf{
													Filters: &[]api.Filter{{
														Type: api.RequestRedirectType,
														RequestRedirect: &api.RequestRedirect{
															Scheme: pointer.To("other"),
														},
													}},
												},
											}},
										},
									},
								},
							}),
					).
					Build(),
			}
		}()),
		Entry("url-rewrite", func() outboundsTestCase {
			outboundTargets := xds_builders.EndpointMap().
				AddEndpoint("backend", xds_builders.Endpoint().
					WithTarget("192.168.0.4").
					WithPort(8084).
					WithWeight(1).
					WithTags(mesh_proto.ServiceTag, "backend", mesh_proto.ProtocolTag, core_mesh.ProtocolHTTP, "region", "us"))
			return outboundsTestCase{
				xdsContext: *xds_builders.Context().WithEndpointMap(outboundTargets).
					AddServiceProtocol("backend", core_mesh.ProtocolHTTP).
					Build(),
				proxy: xds_builders.Proxy().
					WithDataplane(samples.DataplaneWebBuilder()).
					WithRouting(xds_builders.Routing().WithOutboundTargets(outboundTargets)).
					WithPolicies(
						xds_builders.MatchedPolicies().WithToPolicy(api.MeshHTTPRouteType, core_rules.ToRules{
							Rules: core_rules.Rules{
								{
									Subset: core_rules.MeshService("backend"),
									Conf: api.PolicyDefault{
										Rules: []api.Rule{{
											Matches: []api.Match{{
												Path: &api.PathMatch{
													Type:  api.PathPrefix,
													Value: "/v1",
												},
											}},
											Default: api.RuleConf{
												Filters: &[]api.Filter{{
													Type: api.URLRewriteType,
													URLRewrite: &api.URLRewrite{
														Path: &api.PathRewrite{
															Type:               api.ReplacePrefixMatchType,
															ReplacePrefixMatch: pointer.To("/v2"),
														},
													},
												}},
											},
										}},
									},
								},
							},
						}),
					).
					Build(),
			}
		}()),
		Entry("headers-match", func() outboundsTestCase {
			outboundTargets := xds_builders.EndpointMap().
				AddEndpoint("backend", xds_builders.Endpoint().
					WithTarget("192.168.0.4").
					WithPort(8084).
					WithWeight(1).
					WithTags(mesh_proto.ServiceTag, "backend", mesh_proto.ProtocolTag, core_mesh.ProtocolHTTP, "region", "us"))
			return outboundsTestCase{
				xdsContext: *xds_builders.Context().WithEndpointMap(outboundTargets).
					AddServiceProtocol("backend", core_mesh.ProtocolHTTP).
					Build(),
				proxy: xds_builders.Proxy().
					WithDataplane(samples.DataplaneWebBuilder()).
					WithRouting(xds_builders.Routing().WithOutboundTargets(outboundTargets)).
					WithPolicies(
						xds_builders.MatchedPolicies().
							WithToPolicy(api.MeshHTTPRouteType, core_rules.ToRules{
								Rules: core_rules.Rules{
									{
										Subset: core_rules.MeshService("backend"),
										Conf: api.PolicyDefault{
											Rules: []api.Rule{{
												Matches: []api.Match{{
													Headers: []common_api.HeaderMatch{{
														Type:  pointer.To(common_api.HeaderMatchExact),
														Name:  "foo-exact",
														Value: "bar",
													}, {
														Type: pointer.To(common_api.HeaderMatchPresent),
														Name: "foo-present",
													}, {
														Type:  pointer.To(common_api.HeaderMatchRegularExpression),
														Name:  "foo-regex",
														Value: "x.*y",
													}, {
														Type: pointer.To(common_api.HeaderMatchAbsent),
														Name: "foo-absent",
													}, {
														Type:  pointer.To(common_api.HeaderMatchPrefix),
														Name:  "foo-prefix",
														Value: "x",
													}},
												}},
											}},
										},
									},
								},
							}),
					).
					Build(),
			}
		}()),
		Entry("grpc-service", func() outboundsTestCase {
			outboundTargets := xds_builders.EndpointMap().
				AddEndpoint("backend", xds_builders.Endpoint().
					WithTarget("192.168.0.4").
					WithPort(8084).
					WithWeight(1).
					WithTags(mesh_proto.ServiceTag, "backend", mesh_proto.ProtocolTag, core_mesh.ProtocolGRPC, "region", "us"))
			return outboundsTestCase{
				xdsContext: *xds_builders.Context().WithEndpointMap(outboundTargets).
					AddServiceProtocol("backend", core_mesh.ProtocolGRPC).
					Build(),
				proxy: xds_builders.Proxy().
					WithDataplane(samples.DataplaneWebBuilder()).
					WithRouting(xds_builders.Routing().WithOutboundTargets(outboundTargets)).
					WithPolicies(
						xds_builders.MatchedPolicies().
							WithToPolicy(api.MeshHTTPRouteType, core_rules.ToRules{
								Rules: core_rules.Rules{
									{
										Subset: core_rules.MeshService("backend"),
										Conf: api.PolicyDefault{
											Rules: []api.Rule{{
												Matches: []api.Match{{
													Path: &api.PathMatch{
														Type:  api.PathPrefix,
														Value: "/v1",
													},
												}},
												Default: api.RuleConf{
													BackendRefs: &[]common_api.BackendRef{{
														TargetRef: builders.TargetRefService("backend"),
														Weight:    pointer.To(uint(100)),
													}},
												},
											}},
										},
									},
								},
							}),
					).
					Build(),
			}
		}()),
		Entry("request-mirror", func() outboundsTestCase {
			outboundTargets := xds_builders.EndpointMap().
				AddEndpoint("backend", xds_builders.Endpoint().
					WithTarget("192.168.0.4").
					WithPort(8084).
					WithWeight(1).
					WithTags(mesh_proto.ServiceTag, "backend", mesh_proto.ProtocolTag, core_mesh.ProtocolHTTP, "region", "us")).
				AddEndpoint("payments", xds_builders.Endpoint().
					WithTarget("192.168.0.6").
					WithPort(8086).
					WithWeight(1).
					WithTags(mesh_proto.ServiceTag, "payments", mesh_proto.ProtocolTag, core_mesh.ProtocolHTTP, "region", "us", "version", "v1", "env", "dev"))
			return outboundsTestCase{
				xdsContext: *xds_builders.Context().WithEndpointMap(outboundTargets).
					AddServiceProtocol("backend", core_mesh.ProtocolHTTP).
					AddServiceProtocol("payments", core_mesh.ProtocolHTTP).
					Build(),
				proxy: xds_builders.Proxy().
					WithDataplane(samples.DataplaneWebBuilder()).
					WithRouting(xds_builders.Routing().WithOutboundTargets(outboundTargets)).
					WithPolicies(
						xds_builders.MatchedPolicies().
							WithToPolicy(api.MeshHTTPRouteType, core_rules.ToRules{
								Rules: core_rules.Rules{
									{
										Subset: core_rules.MeshService("backend"),
										Conf: api.PolicyDefault{
											Rules: []api.Rule{{
												Matches: []api.Match{{
													Path: &api.PathMatch{
														Type:  api.PathPrefix,
														Value: "/v1",
													},
												}},
												Default: api.RuleConf{
													Filters: &[]api.Filter{
														{
															Type: api.RequestMirrorType,
															RequestMirror: &api.RequestMirror{
																Percentage: pointer.To(intstr.FromString("99.9")),
																BackendRef: common_api.BackendRef{
																	TargetRef: common_api.TargetRef{
																		Kind: common_api.MeshServiceSubset,
																		Name: "payments",
																		Tags: map[string]string{
																			"version": "v1",
																			"region":  "us",
																			"env":     "dev",
																		},
																	},
																},
															},
														},
														{
															Type: api.RequestMirrorType,
															RequestMirror: &api.RequestMirror{
																BackendRef: common_api.BackendRef{
																	TargetRef: common_api.TargetRef{
																		Kind: common_api.MeshService,
																		Name: "backend",
																	},
																},
															},
														},
													},
												},
											}},
										},
									},
								},
							}),
					).
					Build(),
			}
		}()),
		Entry("gateway", func() outboundsTestCase {
			gateway := &core_mesh.MeshGatewayResource{
				Meta: &test_model.ResourceMeta{Name: "sample-gateway", Mesh: "default"},
				Spec: &mesh_proto.MeshGateway{
					Selectors: []*mesh_proto.Selector{
						{
							Match: map[string]string{
								mesh_proto.ServiceTag: "sample-gateway",
							},
						},
					},
					Conf: &mesh_proto.MeshGateway_Conf{
						Listeners: []*mesh_proto.MeshGateway_Listener{
							{
								Protocol: mesh_proto.MeshGateway_Listener_HTTP,
								Port:     8080,
							},
							{
								Protocol: mesh_proto.MeshGateway_Listener_HTTP,
								Port:     8081,
								Hostname: "go.dev",
							},
							{
								Protocol: mesh_proto.MeshGateway_Listener_HTTP,
								Port:     8082,
								Hostname: "*.dev",
							},
							{
								Protocol: mesh_proto.MeshGateway_Listener_TCP,
								Port:     9080,
							},
						},
					},
				},
			}
			resources := xds_context.NewResources()
			resources.MeshLocalResources[core_mesh.MeshGatewayType] = &core_mesh.MeshGatewayResourceList{
				Items: []*core_mesh.MeshGatewayResource{gateway},
			}
			outboundTargets := xds_builders.EndpointMap().
				AddEndpoint("backend", xds_builders.Endpoint().
					WithTarget("192.168.0.4").
					WithPort(8084).
					WithWeight(1).
					WithTags(mesh_proto.ServiceTag, "backend", mesh_proto.ProtocolTag, core_mesh.ProtocolHTTP, "region", "us"),
				)
			xdsContext := xds_builders.Context().
				WithMeshBuilder(samples.MeshDefaultBuilder()).
				WithResources(resources).
				WithEndpointMap(outboundTargets).Build()

			commonRules := core_rules.Rules{
				{
					Subset: core_rules.MeshSubset(),
					Conf: api.PolicyDefault{
						Rules: []api.Rule{{
							Matches: []api.Match{{
								Path: &api.PathMatch{
									Type:  api.PathPrefix,
									Value: "/wild",
								},
							}},
							Default: api.RuleConf{
								BackendRefs: &[]common_api.BackendRef{{
									TargetRef: builders.TargetRefService("backend"),
									Weight:    pointer.To(uint(100)),
								}},
							},
						}},
					},
				},
				{
					Subset: core_rules.MeshSubset(),
					Conf: api.PolicyDefault{
						Hostnames: []string{"go.dev"},
						Rules: []api.Rule{{
							Matches: []api.Match{{
								Path: &api.PathMatch{
									Type:  api.PathPrefix,
									Value: "/go-dev",
								},
							}},
							Default: api.RuleConf{
								BackendRefs: &[]common_api.BackendRef{{
									TargetRef: builders.TargetRefService("backend"),
									Weight:    pointer.To(uint(100)),
								}},
							},
						}},
					},
				},
				{
					Subset: core_rules.MeshSubset(),
					Conf: api.PolicyDefault{
						Hostnames: []string{"*.dev"},
						Rules: []api.Rule{{
							Matches: []api.Match{{
								Path: &api.PathMatch{
									Type:  api.PathPrefix,
									Value: "/wild-dev",
								},
							}},
							Default: api.RuleConf{
								BackendRefs: &[]common_api.BackendRef{{
									TargetRef: builders.TargetRefService("backend"),
									Weight:    pointer.To(uint(100)),
								}},
							},
						}},
					},
				},
				{
					Subset: core_rules.MeshSubset(),
					Conf: api.PolicyDefault{
						Hostnames: []string{"other.dev"},
						Rules: []api.Rule{{
							Matches: []api.Match{{
								Path: &api.PathMatch{
									Type:  api.PathPrefix,
									Value: "/other-dev",
								},
							}},
							Default: api.RuleConf{
								BackendRefs: &[]common_api.BackendRef{{
									TargetRef: builders.TargetRefService("backend"),
									Weight:    pointer.To(uint(100)),
								}},
							},
						}},
					},
				},
			}

			return outboundsTestCase{
				xdsContext: *xdsContext,
				proxy: xds_builders.Proxy().
					WithDataplane(samples.GatewayDataplaneBuilder()).
					WithRouting(xds_builders.Routing().WithOutboundTargets(outboundTargets)).
					WithPolicies(
						xds_builders.MatchedPolicies().
							WithGatewayPolicy(api.MeshHTTPRouteType, core_rules.GatewayRules{
								ToRules: core_rules.GatewayToRules{
									ByListenerAndHostname: map[rules.InboundListenerHostname]rules.Rules{
										core_rules.NewInboundListenerHostname("192.168.0.1", 8080, "*"):      commonRules,
										core_rules.NewInboundListenerHostname("192.168.0.1", 8081, "go.dev"): commonRules,
										core_rules.NewInboundListenerHostname("192.168.0.1", 8082, "*.dev"):  commonRules,
									},
								},
							}),
					).
					Build(),
			}
		}()),
		Entry("gateway-listener-specific", func() outboundsTestCase {
			gateway := &core_mesh.MeshGatewayResource{
				Meta: &test_model.ResourceMeta{Name: "sample-gateway", Mesh: "default"},
				Spec: &mesh_proto.MeshGateway{
					Selectors: []*mesh_proto.Selector{
						{
							Match: map[string]string{
								mesh_proto.ServiceTag: "sample-gateway",
							},
						},
					},
					Conf: &mesh_proto.MeshGateway_Conf{
						Listeners: []*mesh_proto.MeshGateway_Listener{
							{
								Protocol: mesh_proto.MeshGateway_Listener_HTTP,
								Port:     8080,
							},
							{
								Protocol: mesh_proto.MeshGateway_Listener_HTTP,
								Port:     8081,
								Hostname: "go.dev",
							},
						},
					},
				},
			}
			resources := xds_context.NewResources()
			resources.MeshLocalResources[core_mesh.MeshGatewayType] = &core_mesh.MeshGatewayResourceList{
				Items: []*core_mesh.MeshGatewayResource{gateway},
			}
			outboundTargets := xds_builders.EndpointMap().
				AddEndpoint("backend", xds_builders.Endpoint().
					WithTarget("192.168.0.4").
					WithPort(8084).
					WithWeight(1).
					WithTags(mesh_proto.ServiceTag, "backend", mesh_proto.ProtocolTag, core_mesh.ProtocolHTTP, "region", "us"),
				)
			xdsContext := xds_builders.Context().
				WithMeshBuilder(samples.MeshDefaultBuilder()).
				WithResources(resources).
				WithEndpointMap(outboundTargets).Build()
			return outboundsTestCase{
				xdsContext: *xdsContext,
				proxy: xds_builders.Proxy().
					WithDataplane(samples.GatewayDataplaneBuilder()).
					WithRouting(xds_builders.Routing().WithOutboundTargets(outboundTargets)).
					WithPolicies(
						xds_builders.MatchedPolicies().
							WithGatewayPolicy(api.MeshHTTPRouteType, core_rules.GatewayRules{
								ToRules: core_rules.GatewayToRules{
									ByListenerAndHostname: map[rules.InboundListenerHostname]rules.Rules{
										core_rules.NewInboundListenerHostname("192.168.0.1", 8080, "*"): {{
											Subset: core_rules.MeshSubset(),
											Conf: api.PolicyDefault{
												Rules: []api.Rule{{
													Matches: []api.Match{{
														Path: &api.PathMatch{
															Type:  api.PathPrefix,
															Value: "/wild",
														},
													}},
													Default: api.RuleConf{
														BackendRefs: &[]common_api.BackendRef{{
															TargetRef: builders.TargetRefService("backend"),
															Weight:    pointer.To(uint(100)),
														}},
													},
												}},
											},
										}},
										core_rules.NewInboundListenerHostname("192.168.0.1", 8081, "go.dev"): {{
											Subset: core_rules.MeshSubset(),
											Conf: api.PolicyDefault{
												Hostnames: []string{"go.dev"},
												Rules: []api.Rule{{
													Matches: []api.Match{{
														Path: &api.PathMatch{
															Type:  api.PathPrefix,
															Value: "/go-dev",
														},
													}},
													Default: api.RuleConf{
														BackendRefs: &[]common_api.BackendRef{{
															TargetRef: builders.TargetRefService("backend"),
															Weight:    pointer.To(uint(100)),
														}},
													},
												}},
											},
										}},
									},
								},
							}),
					).
					Build(),
			}
		}()),
		Entry("gateway-listener-different-hostnames-specific", func() outboundsTestCase {
			gateway := &core_mesh.MeshGatewayResource{
				Meta: &test_model.ResourceMeta{Name: "sample-gateway", Mesh: "default"},
				Spec: &mesh_proto.MeshGateway{
					Selectors: []*mesh_proto.Selector{
						{
							Match: map[string]string{
								mesh_proto.ServiceTag: "sample-gateway",
							},
						},
					},
					Conf: &mesh_proto.MeshGateway_Conf{
						Listeners: []*mesh_proto.MeshGateway_Listener{
							{
								Protocol: mesh_proto.MeshGateway_Listener_HTTP,
								Port:     8080,
								Hostname: "other.dev",
								Tags: map[string]string{
									"hostname": "other",
								},
							},
							{
								Protocol: mesh_proto.MeshGateway_Listener_HTTP,
								Port:     8080,
								Hostname: "go.dev",
								Tags: map[string]string{
									"hostname": "go",
								},
							},
							{
								Protocol: mesh_proto.MeshGateway_Listener_HTTP,
								Port:     8081,
								Tags: map[string]string{
									"hostname": "wild",
								},
							},
							{
								Protocol: mesh_proto.MeshGateway_Listener_HTTP,
								Hostname: "*",
								Port:     8082,
								Tags: map[string]string{
									"hostname": "wild",
								},
							},
							{
								Protocol: mesh_proto.MeshGateway_Listener_HTTPS,
								Hostname: "*.secure.dev",
								Port:     8083,
								Tags: map[string]string{
									"hostname": "secure",
								},
								Tls: &mesh_proto.MeshGateway_TLS_Conf{
									Mode: mesh_proto.MeshGateway_TLS_TERMINATE,
									Certificates: []*system_proto.DataSource{{
										Type: &system_proto.DataSource_Inline{
											Inline: wrapperspb.Bytes([]byte(secureSecret)),
										},
									}},
								},
							},
							{
								Protocol: mesh_proto.MeshGateway_Listener_HTTPS,
								Hostname: "*.super-secure.dev",
								Port:     8083,
								Tags: map[string]string{
									"hostname": "super-secure",
								},
								Tls: &mesh_proto.MeshGateway_TLS_Conf{
									Mode: mesh_proto.MeshGateway_TLS_TERMINATE,
									Certificates: []*system_proto.DataSource{{
										Type: &system_proto.DataSource_Inline{
											Inline: wrapperspb.Bytes([]byte(superSecureSecret)),
										},
									}},
								},
							},
						},
					},
				},
			}
			resources := xds_context.NewResources()
			resources.MeshLocalResources[core_mesh.MeshGatewayType] = &core_mesh.MeshGatewayResourceList{
				Items: []*core_mesh.MeshGatewayResource{gateway},
			}
			outboundTargets := xds_builders.EndpointMap().
				AddEndpoint("backend", xds_builders.Endpoint().
					WithTarget("192.168.0.4").
					WithPort(8084).
					WithWeight(1).
					WithTags(mesh_proto.ServiceTag, "backend", mesh_proto.ProtocolTag, core_mesh.ProtocolHTTP, "region", "us"),
				)
			xdsContext := xds_builders.Context().
				WithMeshBuilder(samples.MeshDefaultBuilder()).
				WithResources(resources).
				WithEndpointMap(outboundTargets).Build()
			return outboundsTestCase{
				xdsContext: *xdsContext,
				proxy: xds_builders.Proxy().
					WithDataplane(samples.GatewayDataplaneBuilder()).
					WithSecretsTracker(envoy.NewSecretsTracker("default", nil)).
					WithRouting(xds_builders.Routing().WithOutboundTargets(outboundTargets)).
					WithPolicies(
						xds_builders.MatchedPolicies().
							WithGatewayPolicy(api.MeshHTTPRouteType, core_rules.GatewayRules{
								ToRules: core_rules.GatewayToRules{
									ByListenerAndHostname: map[rules.InboundListenerHostname]rules.Rules{
										core_rules.NewInboundListenerHostname("192.168.0.1", 8080, "other.dev"): {{
											Subset: core_rules.MeshSubset(),
											Conf: api.PolicyDefault{
												Hostnames: []string{"*.dev"},
												Rules: []api.Rule{{
													Matches: []api.Match{{
														Path: &api.PathMatch{
															Type:  api.PathPrefix,
															Value: "/to-other-dev",
														},
													}},
													Default: api.RuleConf{
														BackendRefs: &[]common_api.BackendRef{{
															TargetRef: builders.TargetRefService("backend"),
															Weight:    pointer.To(uint(100)),
														}},
													},
												}},
											},
										}},
										core_rules.NewInboundListenerHostname("192.168.0.1", 8080, "go.dev"): {{
											Subset: core_rules.MeshSubset(),
											Conf: api.PolicyDefault{
												Hostnames: []string{"*.dev"},
												Rules: []api.Rule{{
													Matches: []api.Match{{
														Path: &api.PathMatch{
															Type:  api.PathPrefix,
															Value: "/to-go-dev",
														},
													}},
													Default: api.RuleConf{
														BackendRefs: &[]common_api.BackendRef{{
															TargetRef: builders.TargetRefService("backend"),
															Weight:    pointer.To(uint(100)),
														}},
													},
												}},
											},
										}},
										core_rules.NewInboundListenerHostname("192.168.0.1", 8081, ""): {{
											Subset: core_rules.MeshSubset(),
											Conf: api.PolicyDefault{
												Hostnames: []string{"*.dev"},
												Rules: []api.Rule{{
													Matches: []api.Match{{
														Path: &api.PathMatch{
															Type:  api.PathPrefix,
															Value: "/wild-dev",
														},
													}},
													Default: api.RuleConf{
														BackendRefs: &[]common_api.BackendRef{{
															TargetRef: builders.TargetRefService("backend"),
															Weight:    pointer.To(uint(100)),
														}},
													},
												}},
											},
										}},
										core_rules.NewInboundListenerHostname("192.168.0.1", 8082, ""): {{
											Subset: core_rules.MeshSubset(),
											Conf: api.PolicyDefault{
												Rules: []api.Rule{{
													Matches: []api.Match{{
														Path: &api.PathMatch{
															Type:  api.PathPrefix,
															Value: "/same-path",
														},
													}},
													Default: api.RuleConf{
														BackendRefs: &[]common_api.BackendRef{{
															TargetRef: builders.TargetRefService("backend-wild"),
															Weight:    pointer.To(uint(100)),
														}},
													},
												}},
											},
										}, {
											Subset: core_rules.MeshSubset(),
											Conf: api.PolicyDefault{
												Hostnames: []string{"*.dev"},
												Rules: []api.Rule{{
													Matches: []api.Match{{
														Path: &api.PathMatch{
															Type:  api.PathPrefix,
															Value: "/same-path",
														},
													}},
													Default: api.RuleConf{
														BackendRefs: &[]common_api.BackendRef{{
															TargetRef: builders.TargetRefService("backend-wild-dev"),
															Weight:    pointer.To(uint(100)),
														}},
													},
												}},
											},
										}},
										core_rules.NewInboundListenerHostname("192.168.0.1", 8083, "*.secure.dev"): {{
											Subset: core_rules.MeshSubset(),
											Conf: api.PolicyDefault{
												Hostnames: []string{"first-specific.secure.dev"},
												Rules: []api.Rule{{
													Matches: []api.Match{{
														Path: &api.PathMatch{
															Type:  api.PathPrefix,
															Value: "/first-specific-dev",
														},
													}},
													Default: api.RuleConf{
														BackendRefs: &[]common_api.BackendRef{{
															TargetRef: builders.TargetRefService("backend"),
															Weight:    pointer.To(uint(100)),
														}},
													},
												}},
											},
										}, {
											Subset: core_rules.MeshSubset(),
											Conf: api.PolicyDefault{
												Hostnames: []string{"second-specific.secure.dev"},
												Rules: []api.Rule{{
													Matches: []api.Match{{
														Path: &api.PathMatch{
															Type:  api.PathPrefix,
															Value: "/second-specific-dev",
														},
													}},
													Default: api.RuleConf{
														BackendRefs: &[]common_api.BackendRef{{
															TargetRef: builders.TargetRefService("backend"),
															Weight:    pointer.To(uint(100)),
														}},
													},
												}},
											},
										}},
										core_rules.NewInboundListenerHostname("192.168.0.1", 8083, "*.super-secure.dev"): {{
											Subset: core_rules.MeshSubset(),
											Conf: api.PolicyDefault{
												Hostnames: []string{"first-specific.super-secure.dev"},
												Rules: []api.Rule{{
													Matches: []api.Match{{
														Path: &api.PathMatch{
															Type:  api.PathPrefix,
															Value: "/first-specific-super-dev",
														},
													}},
													Default: api.RuleConf{
														BackendRefs: &[]common_api.BackendRef{{
															TargetRef: builders.TargetRefService("backend"),
															Weight:    pointer.To(uint(100)),
														}},
													},
												}},
											},
										}, {
											Subset: core_rules.MeshSubset(),
											Conf: api.PolicyDefault{
												Hostnames: []string{"second-specific.super-secure.dev"},
												Rules: []api.Rule{{
													Matches: []api.Match{{
														Path: &api.PathMatch{
															Type:  api.PathPrefix,
															Value: "/second-specific-super-dev",
														},
													}},
													Default: api.RuleConf{
														BackendRefs: &[]common_api.BackendRef{{
															TargetRef: builders.TargetRefService("backend"),
															Weight:    pointer.To(uint(100)),
														}},
													},
												}},
											},
										}},
									},
								},
							}),
					).
					Build(),
			}
		}()),
	)
})

// nolint:gosec
const secureSecret = `
-----BEGIN RSA PRIVATE KEY-----
MIIEowIBAAKCAQEA60QMsTAL8jPI+XzWlVv4e7Gc8C5Y5q5SHDMuXGEog2eyA+UB
0V3hhoNj+pz3vDSW71bRnl9otUi82jjvaZyOmvUTIwI2yLuFUqfZSwYYxoygcTQ6
zbANWas6qsElWAspgIPefsed3i44FazTMjLwbSAGdr0UDZyPm8Uh5xme2E24KDeS
tIBcxnCAKfdCVFFxKsrwFe8FaKl7sAQtWW4d9FuyVvXj9zGx2azELlmGKtB0nDC0
qyPNJw8OWZHu/snxiwhh4lURw1MgDDQJk/yTeT/dS37Y299syp36RUwkN5sG7CYU
tWHJ/dCL53dnKu2KvlKVDOO5GV07SRIB7uILWwIDAQABAoIBAFm0t9Y0CMoQXthq
dnO6/tNDVSDruzAyVdK03T+SOF1qg6Eih//p+R1OKigcBAY6Uzbtdr4ZiRZepsva
m8c8T8/cFLDrnjIJ9nsezybhKz9Bzcd8b9OQBncjaBpFzVR15RxAq+zRdmuKWg5B
uMHSVIR3ip9p1ySdhtCRaSzyQvQcay1MMLOgW99XiNmQFpTRFAZyc7olZRQyH3u8
CUItZIBotUTHyYmTQsnTq+0iint9Ag2mwQBU59qVKwhEtikjP8jtY3cBeAe3+Nja
+uNrvFJ85KkgCK6L03//G7WCZrjEGUt5sJoWxVdrK8p1fRyBFyIwpdCwVjukEmRl
WWxv7XECgYEA9NuEppSVVLjxogt8FjtWhIDGQfIlr0CFUxE36gMAFXSpwFIFY2Tb
SINAvckJU7zIvzTY9cVYx3E/2JFgc04fjQc8cJ+yDeuFd/mLdPmNYxqZ5keBkM6L
rrccepB40Z55vz8FxuNvWq15xSGWzOswudfhP9V2/FgIlJUg5/p7RFkCgYEA9fjK
6j3XeDZwTuj8Ji1ex4B+Di0JOBAIqmtv1lA5qASgLKoCNjP6OkieL0NZEpmN0vuq
KpOnTtx40nUAEctOr0HHfgaqhhw3VUSvKPsInQKrwGRFOGm6NSPB9db1hDXp7aRD
zOfOEpld54yGlqSaWNJIpEJ6HhFoqyoqg3HPptMCgYAbyiY9+bMREIRsDb2hkE57
b1oQ9fiM8VewW83qwzhpNvplF2oBI9s3WZ4pa/2hAVYPTWIqUqGG0TWb0LQPohg2
m1Givp0os0hMm4fWWNRRIR3CYu8zjh2QULvstSThNYk/yVlQf1OOCQ4+71b8Ht1C
2lt4MTP148/lfR9k9Kq00QKBgQCh3PnzEYUUh4Z6dxlPKjYfxO+u9nYFnY+GTjMH
bj2y0nBxU+MmtiepaRYndgNMmR3aRGBjqkzEOZOMsw+7pfV+oSPdTBe1LyY+h3dY
2XF+mT5a2eEvUWwHAiPmWnGwciYhiyJO2hAi7yf7ct8yjNlBMAg7h7+Cv+QIFzRo
0WFbnwKBgC/rFGOSfw1PMvjUziBM65a+J1PWCy42kY2LLmFjAUEf7DOEcvtXxpP/
qHqux6FapobFiSg5jo0Tos7U18Ri2YeoZ+q1aq2h10p4PTY1wX2ZHDQ1vQ6VH8Qv
jyYbKjRxhqr4i8pY6sVq9Og/SdZCqqwaSvJ8e9tX29j3DlzzlKot
-----END RSA PRIVATE KEY-----
-----BEGIN CERTIFICATE-----
MIIC/TCCAeWgAwIBAgIQA1hlk2vouDoqB0cJ0Y9k0TANBgkqhkiG9w0BAQsFADAA
MB4XDTI0MDUxNzE4NTA1NFoXDTM0MDUxNTE4NTA1NFowADCCASIwDQYJKoZIhvcN
AQEBBQADggEPADCCAQoCggEBAOtEDLEwC/IzyPl81pVb+HuxnPAuWOauUhwzLlxh
KINnsgPlAdFd4YaDY/qc97w0lu9W0Z5faLVIvNo472mcjpr1EyMCNsi7hVKn2UsG
GMaMoHE0Os2wDVmrOqrBJVgLKYCD3n7Hnd4uOBWs0zIy8G0gBna9FA2cj5vFIecZ
nthNuCg3krSAXMZwgCn3QlRRcSrK8BXvBWipe7AELVluHfRbslb14/cxsdmsxC5Z
hirQdJwwtKsjzScPDlmR7v7J8YsIYeJVEcNTIAw0CZP8k3k/3Ut+2NvfbMqd+kVM
JDebBuwmFLVhyf3Qi+d3Zyrtir5SlQzjuRldO0kSAe7iC1sCAwEAAaNzMHEwDgYD
VR0PAQH/BAQDAgKkMBMGA1UdJQQMMAoGCCsGAQUFBwMBMA8GA1UdEwEB/wQFMAMB
Af8wHQYDVR0OBBYEFK8bFa0edq1+GeQXW0Glohw/oUYPMBoGA1UdEQEB/wQQMA6C
DCouc2VjdXJlLmRldjANBgkqhkiG9w0BAQsFAAOCAQEAjR0BiLBOOdI0iyYxoM8j
4qnJ4kaBNhD97mm10iQN4EO7IaJUfO52YcupTtG1gQs61me5JRX/FofDOH+vvsr4
VA7ksYpcAh8mpIB67KD+eZXI7SjdO+ERsKZbIK38mUcpwc9uvBhXPQwC0hstR7BR
9VXx1xS/tTFb4U2u2mfieWFcxIAIINk2Wv9RcUxEdYjI0KS39Qt/lCOC7V+/ddvt
aUVFd7keE7LzSYdlDGbrnnPZPMcDd5dAyGGJBwIl74jHY1uXfGE+oi3AQJK0key5
hiU4YshCF/6LfC+bnH2rfAW8285BQIkK/QACLuIGGGnrybDVhO/IF5owhXybRiWb
Jw==
-----END CERTIFICATE-----
`

// nolint:gosec
const superSecureSecret = `
-----BEGIN RSA PRIVATE KEY-----
MIIEpAIBAAKCAQEAy2J1y0ehmGKvF9m1zooZr9UUgg3Y/xrhYXT47BLtKNfok5sI
ELbUlAKmwcCFdenOH2LwoN99ty9VXpqawiwMS/orPhRf3Z4GSMnWeRZE0ltawu1v
AypUnMw5HEy5gvJCnzLWfi/ZkBlb5Kaos/1WTuauvM75FvDfadtBcq3MHd7hZF4k
FVTMfdhDIVG1fsK8OeVabI5C1KMwdXz4JU3ZAxO1ip3PREJaXgQQXAHNZCDoPJnE
jvcPKjjNXpAbcKckFQoiNxg9m5RAMzYTlBosCemzK2QOcLcKlTv33TnDBUCysY4G
//E/dinpHzFxDhewI5k6H8gtXriD2Dx6qZ2ktwIDAQABAoIBAHL6tNE5K7f0gjwf
jlK3bBIlijSEE5sU3Tm1YUxE3uJqPUfFK2gXlFIgtZlvd4PTq/2+d37bGj1HeyHC
kZ8YO9NwGKY96nxla/QWdzN5TWsGzmbIyCun8LG8GsVO8sl+n/9UREKOVpbKX1MC
jPlETVjJvRtsfxFjF0rG81cbvftcFIwD5d91u53bq9OXzYZcWO3aFFS788J/0CI8
2y3KWb8VZrrIpBfU/LhFWXA8NzSuG+abLqUjF3zn2iMWnxS4asWFFmCdl4pytqrb
7g+ndV2Ab5B1P8LZ3hT5QYIPGzbGBDkQjjC44IuHI4xERkVpWfdaNqk3OQqGjORz
cZYD1oECgYEA9wuyjItpT4jCluYtAyTXqDDG2qE1OlmY6rTj4d2Z+DFbKn2wYsmt
FbTeSneqWt+u+2E3tvHbxI1bMFaSjEM8MAdqbRlj/WC1PUaa+iSHpabpZ4+F92kZ
ME4Olgw/Swyr9cmZc39hrCFw136r6aCz1YFC8deLZTd6cFLEYH/y6mECgYEA0sGj
N+MOY0xJ2yp+arKf1nvTNgy14XPCqD28zL5tJB9ZWCAnfF4brvL0iY9z7rfCo5Gq
A8Wx/7oK4LYCi/1fPPo1evQGlZq/KhOurLy22TZPtOskeC2C5hn3LhUFC5oazfcc
EAuksj3auZNPy+AzyA5qXIuGE7DJlbDi+rbOVhcCgYEAs5jRaNNA8A0gSct0FcEG
9sLfDbn8lDrmrFptAJq1gHWBLVbKkEbFie4/XCu6sO3ErAN1GY6ikjWhgXaue0G1
08TQXhgDVQSlPbLCn+9GnerF6/+vCLpjEXbtq6+jo8/Gg5zX7dtBCn4VJtRz7hhi
JGkgXeiw8hhu7pF9KhpaYoECgYB3g283Rf7muGA5dINzpg+V5WoEgHizfJ2qIjhq
MqJZlZ1op/M8R3GTaBrb1wl7GaG6d+Pdd8JUrf91JkGTeP8E6S5ipvcE51f4WGj5
c5qM2ougoKdxrv1H1vmgnDLcPWtt2O+E+dVPblwWWD8r8dvrWqFeEZDaoanuxPwy
CHBByQKBgQCow4u6R0nWDNjMgoZI8EOB8OVuQnuMa1qkI/Ubpyl/l9jGQSETbfwt
3iAws+5Q6/oRt2y4fj/1xvon6u3UgN6VZW2kkOS+owkyLnPpeWQ6tvyMAMN7QJBJ
IX4MZllA8W6IHRBqu31PLHn9yOtPXwwud7IfqGP0zqxycbl8qxpAzw==
-----END RSA PRIVATE KEY-----
-----BEGIN CERTIFICATE-----
MIIDBDCCAeygAwIBAgIRAOXUzPeaViYNAsDUXjtyIekwDQYJKoZIhvcNAQELBQAw
ADAeFw0yNDA1MTcxODUwMjdaFw0zNDA1MTUxODUwMjdaMAAwggEiMA0GCSqGSIb3
DQEBAQUAA4IBDwAwggEKAoIBAQDLYnXLR6GYYq8X2bXOihmv1RSCDdj/GuFhdPjs
Eu0o1+iTmwgQttSUAqbBwIV16c4fYvCg3323L1VemprCLAxL+is+FF/dngZIydZ5
FkTSW1rC7W8DKlSczDkcTLmC8kKfMtZ+L9mQGVvkpqiz/VZO5q68zvkW8N9p20Fy
rcwd3uFkXiQVVMx92EMhUbV+wrw55VpsjkLUozB1fPglTdkDE7WKnc9EQlpeBBBc
Ac1kIOg8mcSO9w8qOM1ekBtwpyQVCiI3GD2blEAzNhOUGiwJ6bMrZA5wtwqVO/fd
OcMFQLKxjgb/8T92KekfMXEOF7AjmTofyC1euIPYPHqpnaS3AgMBAAGjeTB3MA4G
A1UdDwEB/wQEAwICpDATBgNVHSUEDDAKBggrBgEFBQcDATAPBgNVHRMBAf8EBTAD
AQH/MB0GA1UdDgQWBBSQiw+6HCFLxc081Az9pk0UWpDEMDAgBgNVHREBAf8EFjAU
ghIqLnN1cGVyLXNlY3VyZS5kZXYwDQYJKoZIhvcNAQELBQADggEBAAIy6oTyJMye
ujgeyN7pZjbxvMouBBSF35xdxD6+GoA39fIHQyi3fuEOcs5WZlf8YrwAcS6CkLFH
C/7XdJJ93XyS7X7i6fQZ04JbHbKu0Nq3iexcHEXo0WdUL/0ZTLqjj5Xi7f5UTwq8
Ero/V00bq2iENdfRKHxa8HXb6G2OQbNvI5cDaJQw5N+Nlzfio8kc/kwrSPv7crA4
KyoUDOJWLLzLYGkRLO1wL+kEluCKMENSdwtb8gTHigwa0RjB45h4reTEPgyxcKXR
oESyXXAeWPJX3e7ZgdjUHomwhAZpUmqIWribTioaHZTb1I6OpsD+eF6USSayxUaL
9/atNWDDBSk=
-----END CERTIFICATE-----
`

func meshContextWithResources(resources ...core_model.Resource) *xds_context.MeshContext {
	resourceStore := memory.NewStore()

	mesh := builders.Mesh().WithBuiltinMTLSBackend("ca-1").WithEgressRoutingEnabled().WithEnabledMTLSBackend("ca-1").Build()
	err := resourceStore.Create(context.Background(), mesh, store.CreateByKey("default", core_model.NoMesh))
	Expect(err).ToNot(HaveOccurred())

<<<<<<< HEAD
	err = resourceStore.Create(context.Background(), dp.Build(), store.CreateByKey("dp", "default"))
	Expect(err).ToNot(HaveOccurred())

	err = resourceStore.Create(context.Background(), builders.ZoneEgress().WithPort(10002).Build(), store.CreateByKey("zone-egress", core_model.NoMesh))
	Expect(err).ToNot(HaveOccurred())

	err = resourceStore.Create(context.Background(), &meshExtSvc, store.CreateByKey("example", "default"))
=======
	for _, res := range resources {
		err = resourceStore.Create(context.Background(), res, store.CreateByKey(res.GetMeta().GetName(), res.GetMeta().GetMesh()))
	}
>>>>>>> bb05486a
	Expect(err).ToNot(HaveOccurred())

	lookupIPFunc := func(s string) ([]net.IP, error) {
		return []net.IP{net.ParseIP(s)}, nil
	}
	meshContextBuilder := xds_context.NewMeshContextBuilder(
		resourceStore,
		xds_server.MeshResourceTypes(),
		lookupIPFunc,
		"zone-1",
		vips.NewPersistence(core_manager.NewResourceManager(resourceStore), manager.NewConfigManager(resourceStore), false),
		"mesh",
		80,
		xds_context.AnyToAnyReachableServicesGraphBuilder,
		false,
	)
	mc, err := meshContextBuilder.Build(context.Background(), "default")
	Expect(err).ToNot(HaveOccurred())

	return &mc
}

func dppForMeshExternalService() (*builders.DataplaneBuilder, *core_xds.Proxy) {
	dp := samples.DataplaneWebBuilder().
		AddOutbound(builders.Outbound().
			WithAddress("10.20.20.1").
			WithPort(9090).
			WithMeshExternalService("example", 9090),
		)
	proxy := xds_builders.Proxy().
		WithDataplane(dp).
		WithSecretsTracker(envoy.NewSecretsTracker("default", nil)).
		WithMetadata(&core_xds.DataplaneMetadata{
			SystemCaPath: "/tmp/ca-certs.crt",
		}).
		Build()

	return dp, proxy
}<|MERGE_RESOLUTION|>--- conflicted
+++ resolved
@@ -317,7 +317,8 @@
 			}
 
 			dp, proxy := dppForMeshExternalService()
-			mc := meshContextWithResources(dp.Build(), &meshExtSvc)
+			egress := builders.ZoneEgress().WithPort(10002).Build()
+			mc := meshContextWithResources(dp.Build(), &meshExtSvc, egress)
 
 			return outboundsTestCase{
 				xdsContext: *xds_builders.Context().WithMeshContext(mc).Build(),
@@ -351,7 +352,8 @@
 			}
 
 			dp, proxy := dppForMeshExternalService()
-			mc := meshContextWithResources(dp.Build(), &meshExtSvc)
+			egress := builders.ZoneEgress().WithPort(10002).Build()
+			mc := meshContextWithResources(dp.Build(), &meshExtSvc, egress)
 
 			return outboundsTestCase{
 				xdsContext: *xds_builders.Context().WithMeshContext(mc).Build(),
@@ -388,7 +390,8 @@
 			}
 
 			dp, proxy := dppForMeshExternalService()
-			mc := meshContextWithResources(dp.Build(), &meshExtSvc)
+			egress := builders.ZoneEgress().WithPort(10002).Build()
+			mc := meshContextWithResources(dp.Build(), &meshExtSvc, egress)
 
 			return outboundsTestCase{
 				xdsContext: *xds_builders.Context().WithMeshContext(mc).Build(),
@@ -445,7 +448,8 @@
 			}
 
 			dp, proxy := dppForMeshExternalService()
-			mc := meshContextWithResources(dp.Build(), &meshExtSvc)
+			egress := builders.ZoneEgress().WithPort(10002).Build()
+			mc := meshContextWithResources(dp.Build(), &meshExtSvc, egress)
 
 			return outboundsTestCase{
 				xdsContext: *xds_builders.Context().WithMeshContext(mc).Build(),
@@ -1667,19 +1671,9 @@
 	err := resourceStore.Create(context.Background(), mesh, store.CreateByKey("default", core_model.NoMesh))
 	Expect(err).ToNot(HaveOccurred())
 
-<<<<<<< HEAD
-	err = resourceStore.Create(context.Background(), dp.Build(), store.CreateByKey("dp", "default"))
-	Expect(err).ToNot(HaveOccurred())
-
-	err = resourceStore.Create(context.Background(), builders.ZoneEgress().WithPort(10002).Build(), store.CreateByKey("zone-egress", core_model.NoMesh))
-	Expect(err).ToNot(HaveOccurred())
-
-	err = resourceStore.Create(context.Background(), &meshExtSvc, store.CreateByKey("example", "default"))
-=======
 	for _, res := range resources {
 		err = resourceStore.Create(context.Background(), res, store.CreateByKey(res.GetMeta().GetName(), res.GetMeta().GetMesh()))
 	}
->>>>>>> bb05486a
 	Expect(err).ToNot(HaveOccurred())
 
 	lookupIPFunc := func(s string) ([]net.IP, error) {
