package xds

import (
	envoy_listener "github.com/envoyproxy/go-control-plane/envoy/config/listener/v3"

	common_api "github.com/kumahq/kuma/api/common/v1alpha1"
	mesh_proto "github.com/kumahq/kuma/api/mesh/v1alpha1"
	api "github.com/kumahq/kuma/pkg/plugins/policies/meshhttproute/api/v1alpha1"
	envoy_common "github.com/kumahq/kuma/pkg/xds/envoy"
	envoy_listeners_v3 "github.com/kumahq/kuma/pkg/xds/envoy/listeners/v3"
	envoy_names "github.com/kumahq/kuma/pkg/xds/envoy/names"
	envoy_routes "github.com/kumahq/kuma/pkg/xds/envoy/routes"
)

type OutboundRoute struct {
	Matches                 []api.Match
	Filters                 []api.Filter
<<<<<<< HEAD
	Split                   []*plugins_xds.Split
	BackendRefToClusterName map[common_api.TargetRefHash]string
=======
	Split                   []envoy_common.Split
	BackendRefToClusterName map[string]string
>>>>>>> 27fd2d5a
}

type HttpOutboundRouteConfigurer struct {
	Service string
	Routes  []OutboundRoute
	DpTags  mesh_proto.MultiValueTagSet
}

var _ envoy_listeners_v3.FilterChainConfigurer = &HttpOutboundRouteConfigurer{}

func (c *HttpOutboundRouteConfigurer) Configure(filterChain *envoy_listener.FilterChain) error {
	virtualHostBuilder := envoy_routes.NewVirtualHostBuilder(envoy_common.APIV3).
		Configure(envoy_routes.CommonVirtualHost(c.Service))
	for _, route := range c.Routes {
		route := envoy_routes.AddVirtualHostConfigurer(
			&RoutesConfigurer{
				Matches:                 route.Matches,
				Filters:                 route.Filters,
				Split:                   route.Split,
				BackendRefToClusterName: route.BackendRefToClusterName,
			})
		virtualHostBuilder = virtualHostBuilder.Configure(route)
	}
	static := envoy_listeners_v3.HttpStaticRouteConfigurer{
		Builder: envoy_routes.NewRouteConfigurationBuilder(envoy_common.APIV3).
			Configure(envoy_routes.CommonRouteConfiguration(envoy_names.GetOutboundRouteName(c.Service))).
			Configure(envoy_routes.TagsHeader(c.DpTags)).
			Configure(envoy_routes.VirtualHost(virtualHostBuilder)),
	}

	return static.Configure(filterChain)
}<|MERGE_RESOLUTION|>--- conflicted
+++ resolved
@@ -15,13 +15,8 @@
 type OutboundRoute struct {
 	Matches                 []api.Match
 	Filters                 []api.Filter
-<<<<<<< HEAD
-	Split                   []*plugins_xds.Split
+	Split                   []envoy_common.Split
 	BackendRefToClusterName map[common_api.TargetRefHash]string
-=======
-	Split                   []envoy_common.Split
-	BackendRefToClusterName map[string]string
->>>>>>> 27fd2d5a
 }
 
 type HttpOutboundRouteConfigurer struct {
