--- conflicted
+++ resolved
@@ -43,15 +43,12 @@
 			SupportedKinds: []common_api.TargetRefKind{
 				common_api.Mesh,
 				common_api.MeshService,
-<<<<<<< HEAD
+				common_api.MeshMultiZoneService,
 				common_api.MeshExternalService,
-=======
-				common_api.MeshMultiZoneService,
->>>>>>> 9f2a5883
 			},
 		}))
 		if toItem.TargetRef.Kind == common_api.MeshExternalService && topTargetRef.Kind != common_api.Mesh {
-			verr.AddViolationAt(path.Field("targetRef.kind"), "kind MeshExternalService is only allowed with targetRef.kind: Mesh")
+			verr.AddViolationAt(path.Field("targetRef.kind"), "kind MeshExternalService is only allowed with targetRef.kind: Mesh as it is configured on the Zone Egress and shared by all clients in the mesh")
 		}
 		verr.AddErrorAt(path.Field("default"), validateConf(toItem.Default, toItem))
 	}
