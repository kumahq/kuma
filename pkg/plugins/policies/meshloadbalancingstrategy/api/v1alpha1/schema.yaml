--- conflicted
+++ resolved
@@ -285,8 +285,6 @@
                               - to
                             type: object
                           type: array
-<<<<<<< HEAD
-=======
                         failoverThreshold:
                           description: 'FailoverThreshold defines the percentage of live destination dataplane proxies below which load balancing to the next priority starts. Example: If you configure failoverThreshold to 70, and you have deployed 10 destination dataplane proxies. Load balancing to next priority will start when number of live destination dataplane proxies drops below 7. Default 50'
                           properties:
@@ -298,25 +296,10 @@
                           required:
                             - percentage
                           type: object
->>>>>>> afef1532
                       type: object
                     disabled:
                       description: Disabled allows to disable locality-aware load balancing. When disabled requests are distributed across all endpoints regardless of locality.
                       type: boolean
-<<<<<<< HEAD
-                    failoverThreshold:
-                      description: 'FailoverThreshold defines the percentage of live destination dataplane proxies below which load balancing to the next priority starts. Example: If you configure failoverThreshold to 70, and you have deployed 10 destination dataplane proxies. Load balancing to next priority will start when number of live destination dataplane proxies drops below 7. Default 70'
-                      properties:
-                        percentage:
-                          anyOf:
-                            - type: integer
-                            - type: string
-                          x-kubernetes-int-or-string: true
-                      required:
-                        - percentage
-                      type: object
-=======
->>>>>>> afef1532
                     localZone:
                       description: LocalZone defines locality aware load balancing priorities between dataplane proxies inside a zone
                       properties:
@@ -328,19 +311,11 @@
                                 description: Key defines tag for which affinity is configured
                                 type: string
                               weight:
-<<<<<<< HEAD
-                                description: Weight of the tag used for load balancing. The bigger the weight the bigger the priority. Percentage of local traffic load balanced to tag is computed by dividing weight by sum of weights from all tags. For example with two affinity tags first with weight 80 and second with weight 20, then 80% of traffic will be redirected to the first tag, and 20% of traffic will be redirected to second one. Setting weights is not mandatory. When weights are not set control plane will compute default weight based on list order.
-=======
                                 description: 'Weight of the tag used for load balancing. The bigger the weight the bigger the priority. Percentage of local traffic load balanced to tag is computed by dividing weight by sum of weights from all tags. For example with two affinity tags first with weight 80 and second with weight 20, then 80% of traffic will be redirected to the first tag, and 20% of traffic will be redirected to second one. Setting weights is not mandatory. When weights are not set control plane will compute default weight based on list order. Default: If you do not specify weight we will adjust them so that 90% traffic goes to first tag, 9% to next, and 1% to third and so on.'
->>>>>>> afef1532
                                 format: int32
                                 type: integer
                             required:
                               - key
-<<<<<<< HEAD
-                              - weight
-=======
->>>>>>> afef1532
                             type: object
                           type: array
                       required:
