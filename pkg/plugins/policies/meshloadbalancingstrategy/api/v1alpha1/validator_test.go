package v1alpha1_test

import (
	. "github.com/onsi/ginkgo/v2"

	"github.com/kumahq/kuma/pkg/core/validators"
	api "github.com/kumahq/kuma/pkg/plugins/policies/meshloadbalancingstrategy/api/v1alpha1"
	. "github.com/kumahq/kuma/pkg/test/resources/validators"
)

var _ = Describe("validation", func() {
	DescribeErrorCases(
		api.NewMeshLoadBalancingStrategyResource,
		ErrorCases(
			"spec errors",
			[]validators.Violation{
				{
					Field:   "spec.targetRef.kind",
					Message: "value is not supported",
				},
				{
					Field:   "spec.to",
					Message: "needs at least one item",
				},
			},
			`
type: MeshLoadBalancingStrategy
mesh: mesh-1
name: route-1
targetRef:
  kind: MeshGatewayRoute
  name: route-1
to: []
`),
		ErrorCases(
			"spec.to errors",
			[]validators.Violation{{
				Field:   "spec.to[0].targetRef.kind",
				Message: "value is not supported",
			}},
			`
type: MeshLoadBalancingStrategy
mesh: mesh-1
name: route-1
targetRef:
  kind: MeshService
  name: svc-1
to: 
  - targetRef:
      kind: MeshServiceSubset
      name: svc-2
      tags:
        version: v1
`),
		ErrorCases(
			"ringHash error",
			[]validators.Violation{
				{
					Field:   "spec.to[0].default.loadBalancer.ringHash.hashPolicies[0].header",
					Message: "must be defined",
				},
				{
					Field:   "spec.to[0].default.loadBalancer.ringHash.hashPolicies[1].cookie",
					Message: "must be defined",
				},
				{
					Field:   "spec.to[0].default.loadBalancer.ringHash.hashPolicies[2].connection",
					Message: "must be defined",
				},
				{
					Field:   "spec.to[0].default.loadBalancer.ringHash.hashPolicies[3].queryParameter",
					Message: "must be defined",
				},
				{
					Field:   "spec.to[0].default.loadBalancer.ringHash.hashPolicies[4].filterState",
					Message: "must be defined",
				},
			},
			`
type: MeshLoadBalancingStrategy
mesh: mesh-1
name: route-1
targetRef:
  kind: MeshService
  name: svc-1
to: 
  - targetRef:
      kind: MeshService
      name: svc-2
    default:
      loadBalancer:
        type: RingHash
        ringHash:
          hashPolicies:
            - type: Header
            - type: Cookie
            - type: Connection
            - type: QueryParameter
            - type: FilterState
`),
		ErrorCases(
			"ringHash cookie error",
			[]validators.Violation{{
				Field:   "spec.to[0].default.loadBalancer.ringHash.hashPolicies[0].cookie.path",
				Message: "must be an absolute path",
			}},
			`
type: MeshLoadBalancingStrategy
mesh: mesh-1
name: route-1
targetRef:
  kind: MeshService
  name: svc-1
to: 
  - targetRef:
      kind: MeshService
      name: svc-2
    default:
      loadBalancer:
        type: RingHash
        ringHash:
          hashPolicies:
            - type: Cookie
              cookie:
                name: cookie-name
                ttl: 1s
                path: relative-path
`),
		ErrorCases(
			"maglev error",
			[]validators.Violation{
				{
					Field:   "spec.to[0].default.loadBalancer.maglev.hashPolicies[0].header",
					Message: "must be defined",
				},
				{
					Field:   "spec.to[0].default.loadBalancer.maglev.hashPolicies[1].cookie",
					Message: "must be defined",
				},
				{
					Field:   "spec.to[0].default.loadBalancer.maglev.hashPolicies[3].queryParameter",
					Message: "must be defined",
				},
				{
					Field:   "spec.to[0].default.loadBalancer.maglev.hashPolicies[4].filterState",
					Message: "must be defined",
				},
			},
			`
type: MeshLoadBalancingStrategy
mesh: mesh-1
name: route-1
targetRef:
  kind: MeshService
  name: svc-1
to: 
  - targetRef:
      kind: MeshService
      name: svc-2
    default:
      loadBalancer:
        type: Maglev
        maglev:
          hashPolicies:
            - type: Header
            - type: Cookie
            - type: SourceIP
            - type: QueryParameter
            - type: FilterState
`),
		ErrorCases(
			"maglev cookie error",
			[]validators.Violation{{
				Field:   "spec.to[0].default.loadBalancer.maglev.hashPolicies[0].cookie.path",
				Message: "must be an absolute path",
			}},
			`
type: MeshLoadBalancingStrategy
mesh: mesh-1
name: route-1
targetRef:
  kind: MeshService
  name: svc-1
to: 
  - targetRef:
      kind: MeshService
      name: svc-2
    default:
      loadBalancer:
        type: Maglev
        maglev:
          hashPolicies:
            - type: Cookie
              cookie:
                name: cookie-name
                ttl: 1s
                path: relative-path
`),
		ErrorCases(
			"leastRequest error",
			[]validators.Violation{{
				Field:   "spec.to[0].default.loadBalancer.leastRequest.activeRequestBias",
				Message: "must be greater or equal then: 0",
			}},
			`
type: MeshLoadBalancingStrategy
mesh: mesh-1
name: route-1
targetRef:
  kind: MeshService
  name: svc-1
to:
  - targetRef:
      kind: MeshService
      name: svc-2
    default:
      loadBalancer:
        type: LeastRequest
        leastRequest:
          activeRequestBias: -1
`),
		ErrorCases("empty from in failover", []validators.Violation{{
			Field:   "spec.to[0].default.localityAwareness.crossZone.failover[0].from.zones",
			Message: "must not be empty",
		}}, `
type: MeshLoadBalancingStrategy
mesh: mesh-1
name: route-1
targetRef:
  kind: Mesh
to:
  - targetRef:
      kind: MeshService
      name: svc-1
    default:
      localityAwareness:
        crossZone:
          failover:
            - from:
                zones: []
              to: 
                type: None
`),
		ErrorCases("incorrect weight", []validators.Violation{
			{
				Field:   "spec.to[0].default.localityAwareness.localZone.affinityTags[0].weight",
				Message: "must be greater than 0",
			},
			{
				Field:   "spec.to[0].default.localityAwareness.localZone.affinityTags[1].key",
				Message: "must not be empty",
			},
		}, `
type: MeshLoadBalancingStrategy
mesh: mesh-1
name: route-1
targetRef:
  kind: Mesh
to:
  - targetRef:
      kind: MeshService
      name: svc-1
    default:
      localityAwareness:
        localZone:
          affinityTags:
            - key: k8s/node
              weight: 0
            - key: ""
              weight: 10
`),
		ErrorCases("mixing affinity tags with and without weights", []validators.Violation{{
			Field:   "spec.to[0].default.localityAwareness.localZone.affinityTags",
			Message: "all or none affinity tags should have weight",
		}}, `
type: MeshLoadBalancingStrategy
mesh: mesh-1
name: route-1
targetRef:
  kind: Mesh
to:
  - targetRef:
      kind: MeshService
      name: svc-1
    default:
      localityAwareness:
        localZone:
          affinityTags:
            - key: k8s/node
              weight: 10
            - key: k8s/az
`),
		ErrorCases("percentage can't be zero", []validators.Violation{{
			Field:   "spec.to[0].default.localityAwareness.crossZone.failoverThreshold.percentage",
			Message: "must be greater than 0",
		}}, `
type: MeshLoadBalancingStrategy
mesh: mesh-1
name: route-1
targetRef:
  kind: Mesh
to:
  - targetRef:
      kind: MeshService
      name: svc-1
    default:
      localityAwareness:
        crossZone:
          failoverThreshold:
            percentage: 0
`),
<<<<<<< HEAD
		ErrorCases("percentage can't be set to 100", []validators.Violation{{
=======
		resources.ErrorCases("percentage is not a parseable number", []validators.Violation{{
>>>>>>> e2692fc3
			Field:   "spec.to[0].default.localityAwareness.crossZone.failoverThreshold.percentage",
			Message: "string must be a valid number",
		}}, `
type: MeshLoadBalancingStrategy
mesh: mesh-1
name: route-1
targetRef:
  kind: Mesh
to:
  - targetRef:
      kind: MeshService
      name: svc-1
    default:
      localityAwareness:
        crossZone:
          failoverThreshold:
            percentage: "hello"
`),
		ErrorCases("broken failover rules", []validators.Violation{
			{
				Field:   "spec.to[0].default.localityAwareness.crossZone.failover[0].to.zones",
				Message: "must be empty when type is None",
			},
			{
				Field:   "spec.to[0].default.localityAwareness.crossZone.failover[1].from.zones[1]",
				Message: "must not be empty",
			},
			{
				Field:   "spec.to[0].default.localityAwareness.crossZone.failover[2].to.zones",
				Message: "must be empty when type is Any",
			},
			{
				Field:   "spec.to[0].default.localityAwareness.crossZone.failover[3].to.zones",
				Message: "must not be empty when type is Only",
			},
			{
				Field:   "spec.to[0].default.localityAwareness.crossZone.failover[4].to.zones",
				Message: "must not be empty when type is Only",
			},
			{
				Field:   "spec.to[0].default.localityAwareness.crossZone.failover[5].to.zones",
				Message: "must not be empty when type is AnyExcept",
			},
			{
				Field:   "spec.to[0].default.localityAwareness.crossZone.failover[6].to.zones",
				Message: "must not be empty when type is AnyExcept",
			},
		}, `
type: MeshLoadBalancingStrategy
mesh: mesh-1
name: route-1
targetRef:
  kind: Mesh
to:
  - targetRef:
      kind: MeshService
      name: svc-1
    default:
      localityAwareness:
        crossZone:
          failover:
            - from:
                zones: ["zone-1"]
              to: 
                type: None
                zones: ["zone-1"]
            - from:
                zones: ["zone-1", ""]
              to: 
                type: Any
            - to:
                type: Any
                zones: ["zone-1"]
            - to:
                type: Only
                zones: []
            - to:
                type: Only
            - to:
                type: AnyExcept
                zones: []
            - to:
                type: AnyExcept

`),
	)

	DescribeValidCases(
		api.NewMeshLoadBalancingStrategyResource,
		Entry(
			"full spec",
			`
type: MeshLoadBalancingStrategy
mesh: mesh-1
name: route-1
targetRef:
  kind: MeshService
  name: svc-1
to: 
  - targetRef:
      kind: MeshService
      name: svc-2
    default:
      localityAwareness:
        disabled: true
      loadBalancer:
        type: Maglev
        maglev:
          hashPolicies:
            - type: Cookie
              cookie:
                name: cookie-name
                ttl: 1s
                path: /absolute-path
`),
		Entry(
			"full spec leastRequest",
			`
type: MeshLoadBalancingStrategy
mesh: mesh-1
name: route-1
targetRef:
  kind: MeshService
  name: svc-1
to:
  - targetRef:
      kind: MeshService
      name: svc-2
    default:
      localityAwareness:
        disabled: true
      loadBalancer:
        type: LeastRequest
        leastRequest:
          activeRequestBias: "1.3"
`),
		Entry(
			"full locality awareness spec",
			`
type: MeshLoadBalancingStrategy
mesh: mesh-1
name: route-1
targetRef:
  kind: MeshService
  name: svc-1
to: 
  - targetRef:
      kind: MeshService
      name: svc-2
    default:
      localityAwareness:
        localZone:
          affinityTags: 
            - key: "k8s/node"
            - key: "k8s/az"
        crossZone:
          failover:
            - from:
                zones: ["zone-1"]
              to: 
                type: Only
                zones: ["zone-2"]
            - from:
                zones: ["zone-3"]
              to:
                type: Any
            - from:
                zones: ["zone-4"]
              to:
                type: AnyExcept
                zones: ["zone-1"]
            - to:
                type: None
          failoverThreshold:
            percentage: 70
`),
		Entry(
			"top level MeshGateway",
			`
type: MeshLoadBalancingStrategy
mesh: mesh-1
name: route-1
targetRef:
  kind: MeshGateway
  name: edge
  tags:
    name: listener-1
to:
  - targetRef:
      kind: MeshService
      name: svc-2
    default:
      localityAwareness:
        disabled: true
      loadBalancer:
        type: LeastRequest
        leastRequest:
          activeRequestBias: "1.3"
`),
	)
})<|MERGE_RESOLUTION|>--- conflicted
+++ resolved
@@ -309,11 +309,7 @@
           failoverThreshold:
             percentage: 0
 `),
-<<<<<<< HEAD
-		ErrorCases("percentage can't be set to 100", []validators.Violation{{
-=======
-		resources.ErrorCases("percentage is not a parseable number", []validators.Violation{{
->>>>>>> e2692fc3
+		ErrorCases("percentage is not a parseable number", []validators.Violation{{
 			Field:   "spec.to[0].default.localityAwareness.crossZone.failoverThreshold.percentage",
 			Message: "string must be a valid number",
 		}}, `
