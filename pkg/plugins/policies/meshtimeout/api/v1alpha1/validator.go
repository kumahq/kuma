package v1alpha1

import (
	common_api "github.com/kumahq/kuma/api/common/v1alpha1"
	mesh_proto "github.com/kumahq/kuma/api/mesh/v1alpha1"
	"github.com/kumahq/kuma/pkg/core/resources/apis/mesh"
	core_model "github.com/kumahq/kuma/pkg/core/resources/model"
	"github.com/kumahq/kuma/pkg/core/validators"
)

func (r *MeshTimeoutResource) validate() error {
	var verr validators.ValidationError
	path := validators.RootedAt("spec")
	verr.AddErrorAt(path.Field("targetRef"), r.validateTop(r.Spec.TargetRef))
	if len(r.Spec.To) == 0 && len(r.Spec.From) == 0 {
		verr.AddViolationAt(path, "at least one of 'from', 'to' has to be defined")
	}
	verr.AddErrorAt(path, validateFrom(r.Spec.From, r.Spec.TargetRef.Kind))
	verr.AddErrorAt(path, validateTo(r.Spec.To, r.Spec.TargetRef.Kind))
	return verr.OrNil()
}

func (r *MeshTimeoutResource) validateTop(targetRef common_api.TargetRef) validators.ValidationError {
	switch core_model.PolicyRole(r.GetMeta()) {
	case mesh_proto.SystemPolicyRole:
		return mesh.ValidateTargetRef(targetRef, &mesh.ValidateTargetRefOpts{
			SupportedKinds: []common_api.TargetRefKind{
				common_api.Mesh,
				common_api.MeshSubset,
				common_api.MeshGateway,
				common_api.MeshService,
				common_api.MeshServiceSubset,
				common_api.MeshHTTPRoute,
			},
			GatewayListenerTagsAllowed: true,
		})
	default:
		return mesh.ValidateTargetRef(targetRef, &mesh.ValidateTargetRefOpts{
			SupportedKinds: []common_api.TargetRefKind{
				common_api.Mesh,
				common_api.MeshSubset,
				common_api.MeshService,
				common_api.MeshServiceSubset,
			},
		})
	}
}

func validateFrom(from []From, topLevelKind common_api.TargetRefKind) validators.ValidationError {
	var verr validators.ValidationError
	fromPath := validators.RootedAt("from")

	switch topLevelKind {
	case common_api.MeshHTTPRoute, common_api.MeshGateway:
		if len(from) != 0 {
			verr.AddViolationAt(fromPath, validators.MustNotBeDefined)
		}
		return verr
	}

	for idx, fromItem := range from {
		path := fromPath.Index(idx)
		verr.AddErrorAt(path.Field("targetRef"), mesh.ValidateTargetRef(fromItem.GetTargetRef(), &mesh.ValidateTargetRefOpts{
			SupportedKinds: []common_api.TargetRefKind{
				common_api.Mesh,
			},
		}))

		defaultField := path.Field("default")
		verr.Add(validateDefault(defaultField, fromItem.Default, topLevelKind))
	}
	return verr
}

func validateTo(to []To, topLevelKind common_api.TargetRefKind) validators.ValidationError {
	var verr validators.ValidationError
	for idx, toItem := range to {
		path := validators.RootedAt("to").Index(idx)

		var supportedKinds []common_api.TargetRefKind
		switch topLevelKind {
		case common_api.MeshHTTPRoute, common_api.MeshGateway:
			supportedKinds = []common_api.TargetRefKind{
				common_api.Mesh,
				common_api.MeshExternalService,
			}
		default:
			supportedKinds = []common_api.TargetRefKind{
				common_api.Mesh,
				common_api.MeshService,
<<<<<<< HEAD
				common_api.MeshExternalService,
=======
				common_api.MeshMultiZoneService,
>>>>>>> e6868903
			}
		}

		verr.AddErrorAt(path.Field("targetRef"), mesh.ValidateTargetRef(toItem.GetTargetRef(), &mesh.ValidateTargetRefOpts{
			SupportedKinds: supportedKinds,
		}))

		defaultField := path.Field("default")
		verr.Add(validateDefault(defaultField, toItem.Default, topLevelKind))
	}
	return verr
}

func validateDefault(path validators.PathBuilder, conf Conf, topLevelKind common_api.TargetRefKind) validators.ValidationError {
	var verr validators.ValidationError

	if conf.ConnectionTimeout == nil && conf.IdleTimeout == nil && conf.Http == nil {
		verr.AddViolationAt(path, "at least one timeout should be configured")
		return verr
	}

	if topLevelKind == common_api.MeshHTTPRoute {
		msg := "can't be specified when top-level TargetRef is referencing MeshHTTPRoute"

		verr.Add(validators.ValidateNil(path.Field("connectionTimeout"), conf.ConnectionTimeout, msg))
		verr.Add(validators.ValidateNil(path.Field("idleTimeout"), conf.IdleTimeout, msg))
		if http := conf.Http; http != nil {
			httpPath := path.Field("http")
			verr.Add(validators.ValidateNil(httpPath.Field("maxStreamDuration"), http.MaxStreamDuration, msg))
			verr.Add(validators.ValidateNil(httpPath.Field("maxConnectionDuration"), http.MaxConnectionDuration, msg))
		}
	}

	verr.Add(validators.ValidateDurationGreaterThanZeroOrNil(path.Field("connectionTimeout"), conf.ConnectionTimeout))
	verr.Add(validators.ValidateDurationNotNegativeOrNil(path.Field("idleTimeout"), conf.IdleTimeout))

	verr.Add(validateHttp(path.Field("http"), conf.Http))
	return verr
}

func validateHttp(path validators.PathBuilder, http *Http) validators.ValidationError {
	var verr validators.ValidationError
	if http == nil {
		return verr
	}

	if http.RequestTimeout == nil && http.StreamIdleTimeout == nil && http.MaxStreamDuration == nil && http.MaxConnectionDuration == nil {
		verr.AddViolationAt(path, "at least one timeout in this section should be configured")
	}

	verr.Add(validators.ValidateDurationNotNegativeOrNil(path.Field("requestTimeout"), http.RequestTimeout))
	verr.Add(validators.ValidateDurationNotNegativeOrNil(path.Field("streamIdleTimeout"), http.StreamIdleTimeout))
	verr.Add(validators.ValidateDurationNotNegativeOrNil(path.Field("maxStreamDuration"), http.MaxStreamDuration))
	verr.Add(validators.ValidateDurationNotNegativeOrNil(path.Field("maxConnectionDuration"), http.MaxConnectionDuration))
	verr.Add(validators.ValidateDurationNotNegativeOrNil(path.Field("requestHeadersTimeout"), http.RequestHeadersTimeout))

	return verr
}<|MERGE_RESOLUTION|>--- conflicted
+++ resolved
@@ -88,11 +88,8 @@
 			supportedKinds = []common_api.TargetRefKind{
 				common_api.Mesh,
 				common_api.MeshService,
-<<<<<<< HEAD
 				common_api.MeshExternalService,
-=======
 				common_api.MeshMultiZoneService,
->>>>>>> e6868903
 			}
 		}
 
