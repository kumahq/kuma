--- conflicted
+++ resolved
@@ -51,11 +51,7 @@
 	if err := applyToOutbounds(policies.ToRules, listeners.Outbound, proxy.Dataplane, ctx.Mesh); err != nil {
 		return err
 	}
-<<<<<<< HEAD
-	if err := applyToGateway(policies.ToRules, clusters.Gateway, routes.Gateway, proxy, ctx.Mesh); err != nil {
-=======
-	if err := applyToGateway(policies.GatewayRules, clusters.Gateway, routes.Gateway, proxy); err != nil {
->>>>>>> e4806306
+	if err := applyToGateway(policies.GatewayRules, clusters.Gateway, routes.Gateway, proxy, ctx.Mesh); err != nil {
 		return err
 	}
 
@@ -209,23 +205,14 @@
 				}
 
 				serviceName := dest.Destination[mesh_proto.ServiceTag]
-<<<<<<< HEAD
-				conf := getConf(toRules.Rules, core_rules.MeshService(serviceName))
-=======
 
 				conf := getConf(rules, core_rules.MeshService(serviceName))
->>>>>>> e4806306
 				if conf == nil {
 					continue
 				}
 
 				if err := applyToClusters(
-<<<<<<< HEAD
-					toRules.Rules,
-=======
 					rules,
-					proxy.Routing,
->>>>>>> e4806306
 					serviceName,
 					meshCtx.GetServiceProtocol(serviceName),
 					cluster,
