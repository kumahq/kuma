--- conflicted
+++ resolved
@@ -132,13 +132,8 @@
 			continue
 		}
 
-<<<<<<< HEAD
 		serviceName := outbound.LegacyOutbound.GetService()
-		configurer := plugin_xds.ListenerConfigurer{
-=======
-		serviceName := outbound.GetService()
 		configurer := plugin_xds.DeprecatedListenerConfigurer{
->>>>>>> a34677d2
 			Rules:    rules.Rules,
 			Protocol: meshCtx.GetServiceProtocol(serviceName),
 			Subset:   core_rules.MeshService(serviceName),
