package k8s

import (
	"fmt"
	"strings"

	k8s_common "github.com/kumahq/kuma/pkg/plugins/common/k8s"
	"github.com/kumahq/kuma/pkg/plugins/resources/k8s"
	"github.com/kumahq/kuma/pkg/plugins/runtime/k8s/controllers"

	config_core "github.com/kumahq/kuma/pkg/config/core"

	"github.com/kumahq/kuma/pkg/core/secrets/manager"

	"github.com/pkg/errors"
	kube_schema "k8s.io/apimachinery/pkg/runtime/schema"
	kube_ctrl "sigs.k8s.io/controller-runtime"
	kube_webhook "sigs.k8s.io/controller-runtime/pkg/webhook"

	"github.com/kumahq/kuma/pkg/core"
	managers_mesh "github.com/kumahq/kuma/pkg/core/managers/apis/mesh"
	core_plugins "github.com/kumahq/kuma/pkg/core/plugins"
	mesh_core "github.com/kumahq/kuma/pkg/core/resources/apis/mesh"
	core_model "github.com/kumahq/kuma/pkg/core/resources/model"
	core_registry "github.com/kumahq/kuma/pkg/core/resources/registry"
	core_runtime "github.com/kumahq/kuma/pkg/core/runtime"
	k8s_extensions "github.com/kumahq/kuma/pkg/plugins/extensions/k8s"
	mesh_k8s "github.com/kumahq/kuma/pkg/plugins/resources/k8s/native/api/v1alpha1"
	k8s_registry "github.com/kumahq/kuma/pkg/plugins/resources/k8s/native/pkg/registry"
	k8s_controllers "github.com/kumahq/kuma/pkg/plugins/runtime/k8s/controllers"
	k8s_webhooks "github.com/kumahq/kuma/pkg/plugins/runtime/k8s/webhooks"
	"github.com/kumahq/kuma/pkg/plugins/runtime/k8s/webhooks/injector"
)

var (
	log = core.Log.WithName("plugin").WithName("runtime").WithName("k8s")
)

var _ core_plugins.RuntimePlugin = &plugin{}

type plugin struct{}

func init() {
	core_plugins.Register(core_plugins.Kubernetes, &plugin{})
}

func (p *plugin) Customize(rt core_runtime.Runtime) error {
	mgr, ok := k8s_extensions.FromManagerContext(rt.Extensions())
	if !ok {
		return errors.Errorf("k8s controller runtime Manager hasn't been configured")
	}

	converter, ok := k8s_extensions.FromResourceConverterContext(rt.Extensions())
	if !ok {
		return errors.Errorf("k8s resource converter hasn't been configured")
	}

	if err := addControllers(mgr, rt, converter); err != nil {
		return err
	}

	// Mutators and Validators convert resources from Request (not from the Store)
	// these resources doesn't have ResourceVersion, we can't cache them
	simpleConverter := k8s.NewSimpleConverter()
	if err := addValidators(mgr, rt, simpleConverter); err != nil {
		return err
	}

	if err := addMutators(mgr, rt, simpleConverter); err != nil {
		return err
	}

	if err := addDefaulters(mgr, simpleConverter); err != nil {
		return err
	}

	return nil
}

func addControllers(mgr kube_ctrl.Manager, rt core_runtime.Runtime, converter k8s_common.Converter) error {
	if err := addNamespaceReconciler(mgr, rt); err != nil {
		return err
	}
	if err := addMeshReconciler(mgr, rt, converter); err != nil {
		return err
	}
	if err := addPodReconciler(mgr, rt, converter); err != nil {
		return err
	}
	return nil
}

func addNamespaceReconciler(mgr kube_ctrl.Manager, rt core_runtime.Runtime) error {
	reconciler := &k8s_controllers.NamespaceReconciler{
		Client:     mgr.GetClient(),
		Log:        core.Log.WithName("controllers").WithName("Namespace"),
		CNIEnabled: rt.Config().Runtime.Kubernetes.Injector.CNIEnabled,
	}
	return reconciler.SetupWithManager(mgr)
}

func addMeshReconciler(mgr kube_ctrl.Manager, rt core_runtime.Runtime, converter k8s_common.Converter) error {
	if rt.Config().Mode == config_core.Remote {
		return nil
	}
	reconciler := &k8s_controllers.MeshReconciler{
		Client:          mgr.GetClient(),
		Reader:          mgr.GetAPIReader(),
		Log:             core.Log.WithName("controllers").WithName("Mesh"),
		Scheme:          mgr.GetScheme(),
		Converter:       converter,
		CaManagers:      rt.CaManagers(),
		SystemNamespace: rt.Config().Store.Kubernetes.SystemNamespace,
		ResourceManager: rt.ResourceManager(),
	}
	return reconciler.SetupWithManager(mgr)
}

func addPodReconciler(mgr kube_ctrl.Manager, rt core_runtime.Runtime, converter k8s_common.Converter) error {
	reconciler := &controllers.PodReconciler{
		Client:        mgr.GetClient(),
		EventRecorder: mgr.GetEventRecorderFor("k8s.kuma.io/dataplane-generator"),
		Scheme:        mgr.GetScheme(),
		Log:           core.Log.WithName("controllers").WithName("Pod"),
		PodConverter: controllers.PodConverter{
<<<<<<< HEAD
			ServiceGetter: mgr.GetClient(),
			NodeGetter:    mgr.GetClient(),
			Zone:          rt.Config().Multicluster.Remote.Zone,
=======
			ServiceGetter:     mgr.GetClient(),
			Zone:              rt.Config().Multicluster.Remote.Zone,
			ResourceConverter: converter,
>>>>>>> a71c9531
		},
		SystemNamespace: rt.Config().Store.Kubernetes.SystemNamespace,
	}
	return reconciler.SetupWithManager(mgr)
}

func addDefaulters(mgr kube_ctrl.Manager, converter k8s_common.Converter) error {
	if err := mesh_k8s.AddToScheme(mgr.GetScheme()); err != nil {
		return errors.Wrapf(err, "could not add %q to scheme", mesh_k8s.GroupVersion)
	}

	addDefaulter(mgr, mesh_k8s.GroupVersion.WithKind("Mesh"),
		func() core_model.Resource {
			return &mesh_core.MeshResource{}
		}, converter)

	return nil
}

func addDefaulter(
	mgr kube_ctrl.Manager,
	gvk kube_schema.GroupVersionKind,
	factory func() core_model.Resource,
	converter k8s_common.Converter,
) {
	wh := k8s_webhooks.DefaultingWebhookFor(factory, converter)
	path := generateDefaulterPath(gvk)
	log.Info("Registering a defaulting webhook", "GVK", gvk, "path", path)
	mgr.GetWebhookServer().Register(path, wh)
}

func generateDefaulterPath(gvk kube_schema.GroupVersionKind) string {
	return fmt.Sprintf("/default-%s-%s-%s", strings.ReplaceAll(gvk.Group, ".", "-"), gvk.Version, strings.ToLower(gvk.Kind))
}

func addValidators(mgr kube_ctrl.Manager, rt core_runtime.Runtime, converter k8s_common.Converter) error {
	composite := k8s_webhooks.CompositeValidator{}

	handler := k8s_webhooks.NewValidatingWebhook(converter, core_registry.Global(), k8s_registry.Global(), rt.Config().Mode)
	composite.AddValidator(handler)

	coreMeshValidator := managers_mesh.MeshValidator{CaManagers: rt.CaManagers()}
	k8sMeshValidator := k8s_webhooks.NewMeshValidatorWebhook(coreMeshValidator, converter, rt.ResourceManager())
	composite.AddValidator(k8sMeshValidator)

	path := "/validate-kuma-io-v1alpha1"
	mgr.GetWebhookServer().Register(path, composite.WebHook())
	log.Info("Registering a validation composite webhook", "path", path)

	mgr.GetWebhookServer().Register("/validate-v1-service", &kube_webhook.Admission{Handler: &k8s_webhooks.ServiceValidator{}})
	log.Info("Registering a validation webhook for v1/Service", "path", "/validate-v1-service")

	secretValidator := &k8s_webhooks.SecretValidator{
		Client:    mgr.GetClient(),
		Validator: manager.NewSecretValidator(rt.CaManagers(), rt.ResourceStore()),
	}
	mgr.GetWebhookServer().Register("/validate-v1-secret", &kube_webhook.Admission{Handler: secretValidator})
	log.Info("Registering a validation webhook for v1/Secret", "path", "/validate-v1-secret")

	return nil
}

func addMutators(mgr kube_ctrl.Manager, rt core_runtime.Runtime, converter k8s_common.Converter) error {
	if rt.Config().Mode != config_core.Global {
		kumaInjector, err := injector.New(
			rt.Config().Runtime.Kubernetes.Injector,
			rt.Config().ApiServer.Catalog.Bootstrap.Url,
			mgr.GetClient(),
			converter,
		)
		if err != nil {
			return err
		}
		mgr.GetWebhookServer().Register("/inject-sidecar", k8s_webhooks.PodMutatingWebhook(kumaInjector.InjectKuma))
	}

	ownerRefMutator := &k8s_webhooks.OwnerReferenceMutator{
		Client:       mgr.GetClient(),
		CoreRegistry: core_registry.Global(),
		K8sRegistry:  k8s_registry.Global(),
		Scheme:       mgr.GetScheme(),
	}
	mgr.GetWebhookServer().Register("/owner-reference-kuma-io-v1alpha1", &kube_webhook.Admission{Handler: ownerRefMutator})
	return nil
}<|MERGE_RESOLUTION|>--- conflicted
+++ resolved
@@ -123,15 +123,10 @@
 		Scheme:        mgr.GetScheme(),
 		Log:           core.Log.WithName("controllers").WithName("Pod"),
 		PodConverter: controllers.PodConverter{
-<<<<<<< HEAD
-			ServiceGetter: mgr.GetClient(),
-			NodeGetter:    mgr.GetClient(),
-			Zone:          rt.Config().Multicluster.Remote.Zone,
-=======
 			ServiceGetter:     mgr.GetClient(),
+			NodeGetter:        mgr.GetClient(),
 			Zone:              rt.Config().Multicluster.Remote.Zone,
 			ResourceConverter: converter,
->>>>>>> a71c9531
 		},
 		SystemNamespace: rt.Config().Store.Kubernetes.SystemNamespace,
 	}
