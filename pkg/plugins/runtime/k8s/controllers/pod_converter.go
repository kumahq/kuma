package controllers

import (
	"strings"

<<<<<<< HEAD
	"github.com/kumahq/kuma/pkg/dns/persistence"

	"github.com/kumahq/kuma/pkg/core/resources/model"
	k8s_extensions "github.com/kumahq/kuma/pkg/plugins/extensions/k8s"
=======
	"github.com/kumahq/kuma/pkg/core/resources/model"
	"github.com/kumahq/kuma/pkg/dns"
	k8s_common "github.com/kumahq/kuma/pkg/plugins/common/k8s"
>>>>>>> 13704a1f
	"github.com/kumahq/kuma/pkg/plugins/runtime/k8s/metadata"

	"github.com/pkg/errors"

	kube_core "k8s.io/api/core/v1"
	kube_client "sigs.k8s.io/controller-runtime/pkg/client"

	mesh_proto "github.com/kumahq/kuma/api/mesh/v1alpha1"
	"github.com/kumahq/kuma/pkg/core"
	mesh_k8s "github.com/kumahq/kuma/pkg/plugins/resources/k8s/native/api/v1alpha1"
	util_proto "github.com/kumahq/kuma/pkg/util/proto"
)

var (
	converterLog = core.Log.WithName("discovery").WithName("k8s").WithName("pod-to-dataplane-converter")
)

type PodConverter struct {
	ServiceGetter     kube_client.Reader
<<<<<<< HEAD
	ResourceConverter k8s_extensions.Converter
=======
	NodeGetter        kube_client.Reader
	ResourceConverter k8s_common.Converter
>>>>>>> 13704a1f
	Zone              string
}

func (p *PodConverter) PodToDataplane(
	dataplane *mesh_k8s.Dataplane,
	pod *kube_core.Pod,
	services []*kube_core.Service,
	externalServices []*mesh_k8s.ExternalService,
	others []*mesh_k8s.Dataplane,
	vips persistence.VIPList,
) error {
	dataplane.Mesh = MeshFor(pod)
	dataplaneProto, err := p.DataplaneFor(pod, services, externalServices, others, vips)
	if err != nil {
		return err
	}
	spec, err := util_proto.ToMap(dataplaneProto)
	if err != nil {
		return err
	}
	dataplane.Spec = spec
	return nil
}

func (p *PodConverter) PodToIngress(dataplane *mesh_k8s.Dataplane, pod *kube_core.Pod, services []*kube_core.Service) error {
	dataplane.Mesh = MeshFor(pod)
	ingressProto, err := p.IngressFor(pod, services)
	if err != nil {
		return err
	}
	spec, err := util_proto.ToMap(ingressProto)
	if err != nil {
		return err
	}
	dataplane.Spec = spec
	return nil
}

func MeshFor(pod *kube_core.Pod) string {
	mesh, exist := metadata.Annotations(pod.Annotations).GetString(metadata.KumaMeshAnnotation)
	if !exist || mesh == "" {
		return model.DefaultMesh
	}
	return mesh
}

func (p *PodConverter) DataplaneFor(
	pod *kube_core.Pod,
	services []*kube_core.Service,
	externalServices []*mesh_k8s.ExternalService,
	others []*mesh_k8s.Dataplane,
	vips persistence.VIPList,
) (*mesh_proto.Dataplane, error) {
	dataplane := &mesh_proto.Dataplane{
		Networking: &mesh_proto.Dataplane_Networking{},
	}
	annotations := metadata.Annotations(pod.Annotations)

	enabled, exist, err := annotations.GetEnabled(metadata.KumaTransparentProxyingAnnotation)
	if err != nil {
		return nil, err
	}
	if exist && enabled {
		inboundPort, exist, err := annotations.GetUint32(metadata.KumaTransparentProxyingInboundPortAnnotation)
		if err != nil {
			return nil, err
		}
		if !exist {
			return nil, errors.New("transparent proxying inbound port has to be set in transparent mode")
		}
		outboundPort, exist, err := annotations.GetUint32(metadata.KumaTransparentProxyingOutboundPortAnnotation)
		if err != nil {
			return nil, err
		}
		if !exist {
			return nil, errors.New("transparent proxying outbound port has to be set in transparent mode")
		}
		dataplane.Networking.TransparentProxying = &mesh_proto.Dataplane_Networking_TransparentProxying{
			RedirectPortInbound:  inboundPort,
			RedirectPortOutbound: outboundPort,
		}
		if services, _ := annotations.GetString(metadata.KumaDirectAccess); services != "" {
			dataplane.Networking.TransparentProxying.DirectAccessServices = strings.Split(services, ",")
		}
	}

	dataplane.Networking.Address = pod.Status.PodIP

	enabled, exist, err = annotations.GetEnabled(metadata.KumaGatewayAnnotation)
	if err != nil {
		return nil, err
	}
	if exist && enabled {
		gateway, err := GatewayFor(p.Zone, pod, services)
		if err != nil {
			return nil, err
		}
		dataplane.Networking.Gateway = gateway
	} else {
		ifaces, err := InboundInterfacesFor(p.Zone, pod, services)
		if err != nil {
			return nil, err
		}
		dataplane.Networking.Inbound = ifaces
	}

	ofaces, err := p.OutboundInterfacesFor(pod, others, externalServices, vips)
	if err != nil {
		return nil, err
	}
	dataplane.Networking.Outbound = ofaces

	metrics, err := MetricsFor(pod)
	if err != nil {
		return nil, err
	}
	dataplane.Metrics = metrics

	probes, err := ProbesFor(pod)
	if err != nil {
		return nil, err
	}
	dataplane.Probes = probes

	return dataplane, nil
}

func GatewayFor(clusterName string, pod *kube_core.Pod, services []*kube_core.Service) (*mesh_proto.Dataplane_Networking_Gateway, error) {
	interfaces, err := InboundInterfacesFor(clusterName, pod, services)
	if err != nil {
		return nil, err
	}
	return &mesh_proto.Dataplane_Networking_Gateway{
		Tags: interfaces[0].Tags, // InboundInterfacesFor() returns either a non-empty list or an error
	}, nil
}

func MetricsFor(pod *kube_core.Pod) (*mesh_proto.MetricsBackend, error) {
	path, _ := metadata.Annotations(pod.Annotations).GetString(metadata.KumaMetricsPrometheusPath)
	port, exist, err := metadata.Annotations(pod.Annotations).GetUint32(metadata.KumaMetricsPrometheusPort)
	if err != nil {
		return nil, err
	}
	if path == "" && !exist {
		return nil, nil
	}
	cfg := &mesh_proto.PrometheusMetricsBackendConfig{
		Path: path,
		Port: port,
	}
	str, err := util_proto.ToStruct(cfg)
	if err != nil {
		return nil, err
	}
	return &mesh_proto.MetricsBackend{
		Type: mesh_proto.MetricsPrometheusType,
		Conf: &str,
	}, nil
}<|MERGE_RESOLUTION|>--- conflicted
+++ resolved
@@ -3,16 +3,10 @@
 import (
 	"strings"
 
-<<<<<<< HEAD
 	"github.com/kumahq/kuma/pkg/dns/persistence"
 
 	"github.com/kumahq/kuma/pkg/core/resources/model"
-	k8s_extensions "github.com/kumahq/kuma/pkg/plugins/extensions/k8s"
-=======
-	"github.com/kumahq/kuma/pkg/core/resources/model"
-	"github.com/kumahq/kuma/pkg/dns"
 	k8s_common "github.com/kumahq/kuma/pkg/plugins/common/k8s"
->>>>>>> 13704a1f
 	"github.com/kumahq/kuma/pkg/plugins/runtime/k8s/metadata"
 
 	"github.com/pkg/errors"
@@ -32,12 +26,8 @@
 
 type PodConverter struct {
 	ServiceGetter     kube_client.Reader
-<<<<<<< HEAD
-	ResourceConverter k8s_extensions.Converter
-=======
 	NodeGetter        kube_client.Reader
 	ResourceConverter k8s_common.Converter
->>>>>>> 13704a1f
 	Zone              string
 }
 
