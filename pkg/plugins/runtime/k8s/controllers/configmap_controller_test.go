--- conflicted
+++ resolved
@@ -24,53 +24,16 @@
 							"port": 10001,
 						},
 					},
-<<<<<<< HEAD
 					"ingress": map[string]interface{}{
 						"publicAddress": "192.168.0.100",
 						"publicPort":    12345,
 						"availableServices": []map[string]interface{}{
-							{"instances": 2, "mesh": "mesh-1", "tags": map[string]string{mesh_proto.ServiceTag: "redis", "version": "v2", mesh_proto.RegionTag: "eu"}},
+							{"instances": 2, "mesh": "mesh-1", "tags": map[string]string{mesh_proto.ServiceTag: "redis", "version": "v2"}},
 							{"instances": 3, "mesh": "mesh-1", "tags": map[string]string{mesh_proto.ServiceTag: "redis", "version": "v3"}},
 							{"instances": 3, "mesh": "mesh-1", "tags": map[string]string{mesh_proto.ServiceTag: "backend", "version": "v3"}},
 							{"instances": 3, "mesh": "mesh-2", "tags": map[string]string{mesh_proto.ServiceTag: "db", "version": "v3"}},
 							{"instances": 3, "mesh": "mesh-2", "tags": map[string]string{mesh_proto.ServiceTag: "web", "version": "v3"}},
 							{"instances": 3, "mesh": "mesh-3", "tags": map[string]string{mesh_proto.ServiceTag: "frontend", "version": "v3"}},
-=======
-					Ingress: &mesh_proto.Dataplane_Networking_Ingress{
-						PublicAddress: "192.168.0.100",
-						PublicPort:    12345,
-						AvailableServices: []*mesh_proto.Dataplane_Networking_Ingress_AvailableService{
-							{
-								Instances: 2,
-								Mesh:      "mesh-1",
-								Tags:      map[string]string{mesh_proto.ServiceTag: "redis", "version": "v2"},
-							},
-							{
-								Instances: 3,
-								Mesh:      "mesh-1",
-								Tags:      map[string]string{mesh_proto.ServiceTag: "redis", "version": "v3"},
-							},
-							{
-								Instances: 3,
-								Mesh:      "mesh-1",
-								Tags:      map[string]string{mesh_proto.ServiceTag: "backend", "version": "v3"},
-							},
-							{
-								Instances: 3,
-								Mesh:      "mesh-2",
-								Tags:      map[string]string{mesh_proto.ServiceTag: "db", "version": "v3"},
-							},
-							{
-								Instances: 3,
-								Mesh:      "mesh-2",
-								Tags:      map[string]string{mesh_proto.ServiceTag: "web", "version": "v3"},
-							},
-							{
-								Instances: 3,
-								Mesh:      "mesh-3",
-								Tags:      map[string]string{mesh_proto.ServiceTag: "frontend", "version": "v3"},
-							},
->>>>>>> 6e78e400
 						},
 					},
 				},
