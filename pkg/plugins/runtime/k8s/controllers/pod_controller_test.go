package controllers_test

import (
	"context"
	"encoding/json"

	. "github.com/onsi/ginkgo/v2"
	. "github.com/onsi/gomega"
	kube_core "k8s.io/api/core/v1"
	kube_discovery "k8s.io/api/discovery/v1"
	apiextensionsv1 "k8s.io/apiextensions-apiserver/pkg/apis/apiextensions/v1"
	kube_meta "k8s.io/apimachinery/pkg/apis/meta/v1"
	kube_types "k8s.io/apimachinery/pkg/types"
	kube_intstr "k8s.io/apimachinery/pkg/util/intstr"
	kube_record "k8s.io/client-go/tools/record"
	kube_ctrl "sigs.k8s.io/controller-runtime"
	kube_client "sigs.k8s.io/controller-runtime/pkg/client"
	kube_client_fake "sigs.k8s.io/controller-runtime/pkg/client/fake"
	kube_reconcile "sigs.k8s.io/controller-runtime/pkg/reconcile"

	mesh_proto "github.com/kumahq/kuma/api/mesh/v1alpha1"
	config_core "github.com/kumahq/kuma/pkg/config/core"
	"github.com/kumahq/kuma/pkg/core"
	"github.com/kumahq/kuma/pkg/plugins/resources/k8s"
	mesh_k8s "github.com/kumahq/kuma/pkg/plugins/resources/k8s/native/api/v1alpha1"
	. "github.com/kumahq/kuma/pkg/plugins/runtime/k8s/controllers"
	"github.com/kumahq/kuma/pkg/plugins/runtime/k8s/metadata"
	"github.com/kumahq/kuma/pkg/util/pointer"
)

var _ = Describe("PodReconciler", func() {
	var kubeClient kube_client.Client
	var reconciler kube_reconcile.Reconciler

	BeforeEach(func() {
		kubeClient = kube_client_fake.NewClientBuilder().WithScheme(k8sClientScheme).WithObjects(
			&kube_core.Namespace{
				ObjectMeta: kube_meta.ObjectMeta{
					Name: "demo",
				},
			},
			&kube_core.Pod{
				ObjectMeta: kube_meta.ObjectMeta{
					Namespace: "demo",
					Name:      "pod-without-kuma-sidecar",
				},
			},
			&kube_core.Pod{
				ObjectMeta: kube_meta.ObjectMeta{
					Namespace: "demo",
					Name:      "pod-with-kuma-sidecar-but-no-ip",
					Annotations: map[string]string{
						"kuma.io/sidecar-injected": "true",
					},
					Labels: map[string]string{
						"app": "sample",
					},
					UID: "pod-with-kuma-sidecar-but-no-ip-demo",
				},
			},
			&kube_core.Pod{
				ObjectMeta: kube_meta.ObjectMeta{
					Namespace: "demo",
					Name:      "pod-with-kuma-sidecar-and-ip",
					Annotations: map[string]string{
						"kuma.io/mesh":             "poc",
						"kuma.io/sidecar-injected": "true",
					},
					Labels: map[string]string{
						"app": "sample",
					},
					UID: "pod-with-kuma-sidecar-and-ip-demo",
				},
				Spec: kube_core.PodSpec{
					Containers: []kube_core.Container{
						{
							Ports: []kube_core.ContainerPort{
								{ContainerPort: 8080},
							},
						},
						{
							Ports: []kube_core.ContainerPort{
								{ContainerPort: 6060, Name: "metrics"},
							},
						},
						{
							Ports: []kube_core.ContainerPort{
								{ContainerPort: 9090},
							},
						},
					},
				},
				Status: kube_core.PodStatus{
					PodIP: "192.168.0.1",
					ContainerStatuses: []kube_core.ContainerStatus{
						{
							State: kube_core.ContainerState{},
						},
					},
				},
			},
			&kube_core.Pod{
				ObjectMeta: kube_meta.ObjectMeta{
					Namespace: "demo",
					Name:      "pod-with-duplicated-inbound",
					Annotations: map[string]string{
						"kuma.io/mesh":             "poc-ms",
						"kuma.io/sidecar-injected": "true",
					},
					Labels: map[string]string{
						"app": "sample-ms",
					},
					UID: "pod-with-duplicated-inbound-demo",
				},
				Spec: kube_core.PodSpec{
					Containers: []kube_core.Container{
						{
							Ports: []kube_core.ContainerPort{
								{ContainerPort: 8080},
							},
						},
						{
							Ports: []kube_core.ContainerPort{
								{ContainerPort: 6060, Name: "metrics"},
							},
						},
						{
							Ports: []kube_core.ContainerPort{
								{ContainerPort: 9090},
							},
						},
					},
				},
				Status: kube_core.PodStatus{
					PodIP: "192.168.0.1",
					ContainerStatuses: []kube_core.ContainerStatus{
						{
							State: kube_core.ContainerState{},
						},
					},
				},
			},
			&kube_core.Service{
				ObjectMeta: kube_meta.ObjectMeta{
					Namespace: "demo",
					Name:      "example-ms-1",
				},
				Spec: kube_core.ServiceSpec{
					ClusterIP: "192.168.0.1",
					Ports: []kube_core.ServicePort{
						{
							Port: 80,
							TargetPort: kube_intstr.IntOrString{
								Type:   kube_intstr.Int,
								IntVal: 8080,
							},
							AppProtocol: pointer.To("http"),
						},
						{
							Protocol: "TCP",
							Port:     6061,
							TargetPort: kube_intstr.IntOrString{
								Type:   kube_intstr.String,
								StrVal: "metrics",
							},
						},
					},
					Selector: map[string]string{
						"app": "sample-ms",
					},
				},
			},
			&kube_core.Service{
				ObjectMeta: kube_meta.ObjectMeta{
					Namespace: "demo",
					Name:      "example-ms-2",
				},
				Spec: kube_core.ServiceSpec{
					ClusterIP: "192.168.0.1",
					Ports: []kube_core.ServicePort{
						{
							Port: 80,
							TargetPort: kube_intstr.IntOrString{
								Type:   kube_intstr.Int,
								IntVal: 8080,
							},
							AppProtocol: pointer.To("http"),
						},
					},
					Selector: map[string]string{
						"app": "sample-ms",
					},
				},
			},
			&kube_core.Pod{
				ObjectMeta: kube_meta.ObjectMeta{
					Namespace: "demo",
					Name:      "pod-with-custom-admin-port",
					Annotations: map[string]string{
						"kuma.io/mesh":             "poc",
						"kuma.io/sidecar-injected": "true",
						"kuma.io/envoy-admin-port": "9999",
					},
					Labels: map[string]string{
						"app": "sample",
					},
					UID: "pod-with-custom-admin-port-demo",
				},
				Spec: kube_core.PodSpec{
					Containers: []kube_core.Container{
						{
							Ports: []kube_core.ContainerPort{
								{ContainerPort: 8080},
							},
						},
					},
				},
				Status: kube_core.PodStatus{
					PodIP: "192.168.0.1",
					ContainerStatuses: []kube_core.ContainerStatus{
						{
							State: kube_core.ContainerState{},
						},
					},
				},
			},
			&kube_core.Pod{
				ObjectMeta: kube_meta.ObjectMeta{
					Namespace: "demo",
					Name:      "pod-ingress",
					Annotations: map[string]string{
						"kuma.io/sidecar-injected": "true",
						"kuma.io/ingress":          "enabled",
					},
					Labels: map[string]string{
						"app": "ingress",
					},
					UID: "pod-ingress-kuma-demo",
				},
				Status: kube_core.PodStatus{
					PodIP: "192.168.0.2",
					ContainerStatuses: []kube_core.ContainerStatus{
						{
							State: kube_core.ContainerState{},
						},
					},
				},
			},
			&kube_core.Pod{
				ObjectMeta: kube_meta.ObjectMeta{
					Namespace: "kuma-system",
					Name:      "pod-ingress",
					Annotations: map[string]string{
						"kuma.io/sidecar-injected": "true",
						"kuma.io/ingress":          "enabled",
					},
					Labels: map[string]string{
						"app": "ingress",
					},
					UID: "pod-ingress-kuma-system",
				},
				Status: kube_core.PodStatus{
					PodIP: "192.168.0.3",
					ContainerStatuses: []kube_core.ContainerStatus{
						{
							State: kube_core.ContainerState{},
						},
					},
				},
			},
			&kube_core.Service{
				ObjectMeta: kube_meta.ObjectMeta{
					Namespace:   "kuma-system",
					Name:        "ingress",
					Annotations: map[string]string{},
				},
				Spec: kube_core.ServiceSpec{
					ClusterIP: "192.168.0.1",
					Ports: []kube_core.ServicePort{
						{
							Port: 80,
							TargetPort: kube_intstr.IntOrString{
								Type:   kube_intstr.Int,
								IntVal: 8080,
							},
						},
					},
					Selector: map[string]string{
						"app": "ingress",
					},
				},
			},
			&kube_discovery.EndpointSlice{
				ObjectMeta: kube_meta.ObjectMeta{
					Namespace: "kuma-system",
					Name:      "ingress-ip4",
					Labels: map[string]string{
						kube_discovery.LabelServiceName: "ingress",
					},
				},
				AddressType: kube_discovery.AddressTypeIPv4,
				Endpoints: []kube_discovery.Endpoint{{
					Addresses: []string{"192.168.0.3"},
					TargetRef: &kube_core.ObjectReference{
						Kind:      "Pod",
						Name:      "pod-ingress",
						Namespace: "kuma-system",
						UID:       "pod-ingress-kuma-system",
					},
				}},
			},
			&kube_core.Pod{
				ObjectMeta: kube_meta.ObjectMeta{
					Namespace: "demo",
					Name:      "pod-egress",
					Annotations: map[string]string{
						"kuma.io/sidecar-injected": "true",
						"kuma.io/egress":           "enabled",
					},
					Labels: map[string]string{
						"app": "egress",
					},
					UID: "pod-egress-demo",
				},
				Status: kube_core.PodStatus{
					PodIP: "192.168.0.4",
					ContainerStatuses: []kube_core.ContainerStatus{
						{
							State: kube_core.ContainerState{},
						},
					},
				},
			},
			&kube_core.Pod{
				ObjectMeta: kube_meta.ObjectMeta{
					Namespace: "kuma-system",
					Name:      "pod-egress",
					Annotations: map[string]string{
						"kuma.io/sidecar-injected": "true",
						"kuma.io/egress":           "enabled",
					},
					Labels: map[string]string{
						"app": "egress",
					},
					UID: "pod-egress-kuma-system",
				},
				Status: kube_core.PodStatus{
					PodIP: "192.168.0.5",
					ContainerStatuses: []kube_core.ContainerStatus{
						{
							State: kube_core.ContainerState{},
						},
					},
				},
			},
			&kube_core.Service{
				ObjectMeta: kube_meta.ObjectMeta{
					Namespace:   "kuma-system",
					Name:        "egress",
					Annotations: map[string]string{},
				},
				Spec: kube_core.ServiceSpec{
					ClusterIP: "192.168.0.1",
					Ports: []kube_core.ServicePort{
						{
							Port: 80,
							TargetPort: kube_intstr.IntOrString{
								Type:   kube_intstr.Int,
								IntVal: 8080,
							},
						},
					},
					Selector: map[string]string{
						"app": "egress",
					},
				},
			},
			&kube_discovery.EndpointSlice{
				ObjectMeta: kube_meta.ObjectMeta{
					Namespace: "kuma-system",
					Name:      "egress-ip4",
					Labels: map[string]string{
						kube_discovery.LabelServiceName: "egress",
					},
				},
				AddressType: kube_discovery.AddressTypeIPv4,
				Endpoints: []kube_discovery.Endpoint{{
					Addresses: []string{"192.168.0.5"},
					TargetRef: &kube_core.ObjectReference{
						Kind:      "Pod",
						Name:      "pod-egress",
						Namespace: "kuma-system",
						UID:       "pod-egress-kuma-system",
					},
				}},
			},
			&kube_core.Service{
				ObjectMeta: kube_meta.ObjectMeta{
					Namespace: "demo",
					Name:      "example",
				},
				Spec: kube_core.ServiceSpec{
					ClusterIP: "192.168.0.1",
					Ports: []kube_core.ServicePort{
						{
							Port: 80,
							TargetPort: kube_intstr.IntOrString{
								Type:   kube_intstr.Int,
								IntVal: 8080,
							},
							AppProtocol: pointer.To("http"),
						},
						{
							Protocol: "TCP",
							Port:     6061,
							TargetPort: kube_intstr.IntOrString{
								Type:   kube_intstr.String,
								StrVal: "metrics",
							},
						},
					},
					Selector: map[string]string{
						"app": "sample",
					},
				},
			},
			&kube_discovery.EndpointSlice{
				ObjectMeta: kube_meta.ObjectMeta{
					Namespace: "demo",
					Name:      "example-ip4",
					Labels: map[string]string{
						kube_discovery.LabelServiceName: "example",
					},
				},
				AddressType: kube_discovery.AddressTypeIPv4,
				Endpoints: []kube_discovery.Endpoint{{
					Addresses: []string{"192.168.0.1"},
					TargetRef: &kube_core.ObjectReference{
						Kind:      "Pod",
						Name:      "pod-with-kuma-sidecar-and-ip",
						Namespace: "demo",
						UID:       "pod-with-kuma-sidecar-and-ip-demo",
					},
				}},
			},
			&kube_core.Service{
				ObjectMeta: kube_meta.ObjectMeta{
					Namespace: "demo",
					Name:      "manual-example",
				},
				Spec: kube_core.ServiceSpec{
					ClusterIP: "192.168.0.1",
					Ports: []kube_core.ServicePort{
						{
							Port: 90,
							TargetPort: kube_intstr.IntOrString{
								Type:   kube_intstr.Int,
								IntVal: 9090,
							},
							AppProtocol: pointer.To("http"),
						},
					},
				},
			},
			&kube_discovery.EndpointSlice{
				ObjectMeta: kube_meta.ObjectMeta{
					Namespace: "demo",
					Name:      "manual-example-ip4",
					Labels: map[string]string{
						kube_discovery.LabelServiceName: "manual-example",
					},
				},
				AddressType: kube_discovery.AddressTypeIPv4,
				Endpoints: []kube_discovery.Endpoint{{
					Addresses: []string{"192.168.0.1"},
					TargetRef: &kube_core.ObjectReference{
						Kind:      "Pod",
						Name:      "pod-with-kuma-sidecar-and-ip",
						Namespace: "demo",
						UID:       "pod-with-kuma-sidecar-and-ip-demo",
					},
				}},
			},
			&kube_core.Service{
				ObjectMeta: kube_meta.ObjectMeta{
					Namespace: "demo",
					Name:      "manual-example-no-target-ref",
				},
				Spec: kube_core.ServiceSpec{
					ClusterIP: "192.168.0.1",
					Ports: []kube_core.ServicePort{
						{
							Port: 90,
							TargetPort: kube_intstr.IntOrString{
								Type:   kube_intstr.Int,
								IntVal: 9090,
							},
							AppProtocol: pointer.To("http"),
						},
					},
				},
			},
			&kube_discovery.EndpointSlice{
				ObjectMeta: kube_meta.ObjectMeta{
					Namespace: "demo",
					Name:      "manual-example-no-target-ref",
					Labels: map[string]string{
						kube_discovery.LabelServiceName: "manual-example-no-target-ref",
					},
				},
				AddressType: kube_discovery.AddressTypeIPv4,
				Endpoints: []kube_discovery.Endpoint{{
					Addresses: []string{"192.168.0.1"},
					// TargetRef left empty on purpose - it's a valid scenario.
				}},
			},
			&kube_core.Service{
				ObjectMeta: kube_meta.ObjectMeta{
					Namespace: "demo",
					Name:      "ignored-service",
					Annotations: map[string]string{
						metadata.KumaIgnoreAnnotation: metadata.AnnotationTrue,
					},
				},
				Spec: kube_core.ServiceSpec{
					ClusterIP: "192.168.0.1",
					Ports: []kube_core.ServicePort{
						{
							Port: 85,
							TargetPort: kube_intstr.IntOrString{
								Type:   kube_intstr.Int,
								IntVal: 8080,
							},
						},
					},
					Selector: map[string]string{
						"app": "sample",
					},
				},
			},
			&mesh_k8s.Mesh{
				ObjectMeta: kube_meta.ObjectMeta{
					Name: "poc",
				},
			},
			&mesh_k8s.Mesh{
				ObjectMeta: kube_meta.ObjectMeta{
					Name: "poc-ms",
				},
				Spec: &apiextensionsv1.JSON{
					Raw: []byte(`{"meshServices":{"mode":"Exclusive"}}`),
				},
			}).Build()

		reconciler = &PodReconciler{
			Client:        kubeClient,
			EventRecorder: kube_record.NewFakeRecorder(10),
			Scheme:        k8sClientScheme,
			Log:           core.Log.WithName("test"),
			PodConverter: PodConverter{
				ResourceConverter: k8s.NewSimpleConverter(),
				ServiceGetter:     kubeClient,
				Mode:              config_core.Zone,
				Zone:              "zone-1",
				SystemNamespace:   "kuma-system",
			},
			SystemNamespace:   "kuma-system",
			ResourceConverter: k8s.NewSimpleConverter(),
		}
	})

	It("should ignore deleted Pods", func() {
		// given
		req := kube_ctrl.Request{
			NamespacedName: kube_types.NamespacedName{Namespace: "demo", Name: "non-existing-key"},
		}

		// when
		result, err := reconciler.Reconcile(context.Background(), req)
		// then
		Expect(err).ToNot(HaveOccurred())
		// and
		Expect(result).To(BeZero())

		// when
		dataplanes := &mesh_k8s.DataplaneList{}
		err = kubeClient.List(context.Background(), dataplanes)
		// then
		Expect(err).ToNot(HaveOccurred())
		// and
		Expect(dataplanes.Items).To(BeEmpty())
	})

	It("should ignore Pods without Kuma sidecar", func() {
		// given
		req := kube_ctrl.Request{
			NamespacedName: kube_types.NamespacedName{Namespace: "demo", Name: "pod-without-kuma-sidecar"},
		}

		// when
		result, err := reconciler.Reconcile(context.Background(), req)

		// then
		Expect(err).ToNot(HaveOccurred())
		// and
		Expect(result).To(BeZero())

		// when
		dataplanes := &mesh_k8s.DataplaneList{}
		err = kubeClient.List(context.Background(), dataplanes)
		// then
		Expect(err).ToNot(HaveOccurred())
		// and
		Expect(dataplanes.Items).To(BeEmpty())
	})

	It("should not reconcile Ingress with namespace other than system", func() {
		// given
		req := kube_ctrl.Request{
			NamespacedName: kube_types.NamespacedName{Namespace: "demo", Name: "pod-ingress"},
		}

		// when
		_, err := reconciler.Reconcile(context.Background(), req)

		// then
		Expect(err).To(HaveOccurred())
		Expect(err.Error()).To(Equal(`Ingress can only be deployed in system namespace "kuma-system"`))
	})

	It("should not reconcile Egress with namespace other than system", func() {
		// given
		req := kube_ctrl.Request{
			NamespacedName: kube_types.NamespacedName{Namespace: "demo", Name: "pod-egress"},
		}

		// when
		_, err := reconciler.Reconcile(context.Background(), req)

		// then
		Expect(err).To(HaveOccurred())
		Expect(err.Error()).To(Equal(`Egress can only be deployed in system namespace "kuma-system"`))
	})

	It("should reconcile Ingress with system namespace", func() {
		// given
		req := kube_ctrl.Request{
			NamespacedName: kube_types.NamespacedName{Namespace: "kuma-system", Name: "pod-ingress"},
		}

		// when
		_, err := reconciler.Reconcile(context.Background(), req)

		// then
		Expect(err).ToNot(HaveOccurred())
	})

	It("should reconcile Egress with system namespace", func() {
		// given
		req := kube_ctrl.Request{
			NamespacedName: kube_types.NamespacedName{Namespace: "kuma-system", Name: "pod-egress"},
		}

		// when
		_, err := reconciler.Reconcile(context.Background(), req)

		// then
		Expect(err).ToNot(HaveOccurred())
	})

	It("should ignore Pods without Kuma sidecar", func() {
		// given
		req := kube_ctrl.Request{
			NamespacedName: kube_types.NamespacedName{Namespace: "demo", Name: "pod-without-kuma-sidecar"},
		}

		// when
		result, err := reconciler.Reconcile(context.Background(), req)

		// then
		Expect(err).ToNot(HaveOccurred())
		// and
		Expect(result).To(BeZero())

		// when
		dataplanes := &mesh_k8s.DataplaneList{}
		err = kubeClient.List(context.Background(), dataplanes)
		// then
		Expect(err).ToNot(HaveOccurred())
		// and
		Expect(dataplanes.Items).To(BeEmpty())
	})

	It("should ignore Pods without IP address", func() {
		// given
		req := kube_ctrl.Request{
			NamespacedName: kube_types.NamespacedName{Namespace: "demo", Name: "pod-with-kuma-sidecar-but-no-ip"},
		}

		// when
		result, err := reconciler.Reconcile(context.Background(), req)

		// then
		Expect(err).ToNot(HaveOccurred())
		// and
		Expect(result).To(BeZero())

		// when
		dataplanes := &mesh_k8s.DataplaneList{}
		err = kubeClient.List(context.Background(), dataplanes)
		// then
		Expect(err).ToNot(HaveOccurred())
		// and
		Expect(dataplanes.Items).To(BeEmpty())
	})

	It("should generate Dataplane resource for every Pod that has Kuma sidecar injected", func() {
		// given
		req := kube_ctrl.Request{
			NamespacedName: kube_types.NamespacedName{Namespace: "demo", Name: "pod-with-kuma-sidecar-and-ip"},
		}

		// when
		result, err := reconciler.Reconcile(context.Background(), req)

		// then
		Expect(err).ToNot(HaveOccurred())
		// and
		Expect(result).To(BeZero())

		// when
		dataplanes := &mesh_k8s.DataplaneList{}
		err = kubeClient.List(context.Background(), dataplanes)
		// then
		Expect(err).ToNot(HaveOccurred())
		// and
		Expect(dataplanes.Items).To(HaveLen(1))

		// when
		actual, err := json.Marshal(dataplanes.Items[0])
		// then
		Expect(err).ToNot(HaveOccurred())
		// and
		Expect(actual).To(MatchYAML(`
<<<<<<< HEAD
        mesh: poc
        metadata:
          creationTimestamp: null
          labels:
            app: sample
            k8s.kuma.io/namespace: demo
            kuma.io/env: kubernetes
            kuma.io/mesh: poc
            kuma.io/origin: zone
            kuma.io/proxy-type: sidecar
            kuma.io/zone: zone-1
          name: pod-with-kuma-sidecar-and-ip
          namespace: demo
          ownerReferences:
          - apiVersion: v1
            blockOwnerDeletion: true
            controller: true
            kind: Pod
            name: pod-with-kuma-sidecar-and-ip
            uid: pod-with-kuma-sidecar-and-ip-demo
          resourceVersion: "1"
        spec:
          envoy:
            xdsTransportProtocolVariant: GRPC
          networking:
            address: 192.168.0.1
            inbound:
            - state: NotReady
              health: {}
=======
mesh: poc
metadata:
  creationTimestamp: null
  labels:
      app: sample
      k8s.kuma.io/namespace: demo
      kuma.io/env: kubernetes
      kuma.io/mesh: poc
      kuma.io/origin: zone
      kuma.io/proxy-type: sidecar
      kuma.io/zone: zone-1
  name: pod-with-kuma-sidecar-and-ip
  namespace: demo
  ownerReferences:
      - apiVersion: v1
        blockOwnerDeletion: true
        controller: true
        kind: Pod
        name: pod-with-kuma-sidecar-and-ip
        uid: pod-with-kuma-sidecar-and-ip-demo
  resourceVersion: "1"
spec:
    networking:
        address: 192.168.0.1
        inbound:
            - health: {}
>>>>>>> faaa45a6
              port: 8080
              state: NotReady
              tags:
                app: sample
                k8s.kuma.io/namespace: demo
                k8s.kuma.io/service-name: example
                k8s.kuma.io/service-port: "80"
                kuma.io/protocol: http
                kuma.io/service: example_demo_svc_80
                kuma.io/zone: zone-1
            - health: {}
              name: metrics
              port: 6060
              state: NotReady
              tags:
                app: sample
                k8s.kuma.io/namespace: demo
                k8s.kuma.io/service-name: example
                k8s.kuma.io/service-port: "6061"
                kuma.io/protocol: tcp
                kuma.io/service: example_demo_svc_6061
                kuma.io/zone: zone-1
            - health: {}
              port: 9090
              state: NotReady
              tags:
                app: sample
                k8s.kuma.io/namespace: demo
                k8s.kuma.io/service-name: manual-example
                k8s.kuma.io/service-port: "90"
                kuma.io/protocol: http
                kuma.io/service: manual-example_demo_svc_90
                kuma.io/zone: zone-1
`))
	})

	It("should generate Dataplane resource for every Pod that has Kuma sidecar injected when MeshService enabled", func() {
		// given
		req := kube_ctrl.Request{
			NamespacedName: kube_types.NamespacedName{Namespace: "demo", Name: "pod-with-duplicated-inbound"},
		}

		// when
		result, err := reconciler.Reconcile(context.Background(), req)

		// then
		Expect(err).ToNot(HaveOccurred())
		// and
		Expect(result).To(BeZero())

		// when
		dataplanes := &mesh_k8s.DataplaneList{}
		err = kubeClient.List(context.Background(), dataplanes)
		// then
		Expect(err).ToNot(HaveOccurred())
		// and
		Expect(dataplanes.Items).To(HaveLen(1))

		// when
		actual, err := json.Marshal(dataplanes.Items[0])
		// then
		Expect(err).ToNot(HaveOccurred())
		// and
		Expect(actual).To(MatchYAML(`
mesh: poc-ms
metadata:
  creationTimestamp: null
  labels:
      app: sample-ms
      k8s.kuma.io/namespace: demo
      kuma.io/env: kubernetes
      kuma.io/mesh: poc-ms
      kuma.io/origin: zone
      kuma.io/proxy-type: sidecar
      kuma.io/zone: zone-1
  name: pod-with-duplicated-inbound
  namespace: demo
  ownerReferences:
      - apiVersion: v1
        blockOwnerDeletion: true
        controller: true
        kind: Pod
        name: pod-with-duplicated-inbound
        uid: pod-with-duplicated-inbound-demo
  resourceVersion: "1"
spec:
    networking:
        address: 192.168.0.1
        inbound:
            - health: {}
              port: 8080
              state: NotReady
              tags:
                app: sample-ms
                k8s.kuma.io/namespace: demo
                k8s.kuma.io/service-name: example-ms-1
                k8s.kuma.io/service-port: "80"
                kuma.io/protocol: http
                kuma.io/service: example-ms-1_demo_svc_80
                kuma.io/zone: zone-1
            - health: {}
              name: metrics
              port: 6060
              state: NotReady
              tags:
                app: sample-ms
                k8s.kuma.io/namespace: demo
                k8s.kuma.io/service-name: example-ms-1
                k8s.kuma.io/service-port: "6061"
                kuma.io/protocol: tcp
                kuma.io/service: example-ms-1_demo_svc_6061
                kuma.io/zone: zone-1
`))
	})

	It("should update Dataplane resource, e.g. when new Services get registered", func() {
		// setup
		err := kubeClient.Create(context.Background(), &mesh_k8s.Dataplane{
			ObjectMeta: kube_meta.ObjectMeta{
				Namespace: "demo",
				Name:      "pod-with-kuma-sidecar-and-ip",
			},
			Spec: mesh_k8s.ToSpec(&mesh_proto.Dataplane{
				Networking: &mesh_proto.Dataplane_Networking{},
			}),
		})
		Expect(err).NotTo(HaveOccurred())

		// given
		req := kube_ctrl.Request{
			NamespacedName: kube_types.NamespacedName{Namespace: "demo", Name: "pod-with-kuma-sidecar-and-ip"},
		}

		// when
		result, err := reconciler.Reconcile(context.Background(), req)

		// then
		Expect(err).ToNot(HaveOccurred())
		// and
		Expect(result).To(BeZero())

		// when
		dataplanes := &mesh_k8s.DataplaneList{}
		err = kubeClient.List(context.Background(), dataplanes)
		// then
		Expect(err).ToNot(HaveOccurred())
		// and
		Expect(dataplanes.Items).To(HaveLen(1))

		// when
		actual, err := json.Marshal(dataplanes.Items[0])
		// then
		Expect(err).ToNot(HaveOccurred())
		// and
		Expect(actual).To(MatchYAML(`
mesh: poc
metadata:
    creationTimestamp: null
    labels:
        app: sample
        k8s.kuma.io/namespace: demo
        kuma.io/env: kubernetes
        kuma.io/mesh: poc
        kuma.io/origin: zone
        kuma.io/proxy-type: sidecar
        kuma.io/zone: zone-1
    name: pod-with-kuma-sidecar-and-ip
    namespace: demo
    ownerReferences:
        - apiVersion: v1
          blockOwnerDeletion: true
          controller: true
          kind: Pod
          name: pod-with-kuma-sidecar-and-ip
<<<<<<< HEAD
          namespace: demo
          ownerReferences:
          - apiVersion: v1
            blockOwnerDeletion: true
            controller: true
            kind: Pod
            name: pod-with-kuma-sidecar-and-ip
            uid: "pod-with-kuma-sidecar-and-ip-demo"
          resourceVersion: "2"
        spec:
          envoy:
            xdsTransportProtocolVariant: GRPC
          networking:
            address: 192.168.0.1
            inbound:
            - state: NotReady 
              health: {}
=======
          uid: pod-with-kuma-sidecar-and-ip-demo
    resourceVersion: "2"
spec:
    networking:
        address: 192.168.0.1
        inbound:
            - health: {}
>>>>>>> faaa45a6
              port: 8080
              state: NotReady
              tags:
                app: sample
                k8s.kuma.io/namespace: demo
                k8s.kuma.io/service-name: example
                k8s.kuma.io/service-port: "80"
                kuma.io/protocol: http
                kuma.io/service: example_demo_svc_80
                kuma.io/zone: zone-1
            - health: {}
              name: metrics
              port: 6060
              state: NotReady
              tags:
                app: sample
                k8s.kuma.io/namespace: demo
                k8s.kuma.io/service-name: example
                k8s.kuma.io/service-port: "6061"
                kuma.io/protocol: tcp
                kuma.io/service: example_demo_svc_6061
                kuma.io/zone: zone-1
            - health: {}
              port: 9090
              state: NotReady
              tags:
                app: sample
                k8s.kuma.io/namespace: demo
                k8s.kuma.io/service-name: manual-example
                k8s.kuma.io/service-port: "90"
                kuma.io/protocol: http
                kuma.io/service: manual-example_demo_svc_90
                kuma.io/zone: zone-1
`))
	})

	It("should not update Dataplane if nothing has changed", func() {
		// setup
		err := kubeClient.Create(context.Background(), &mesh_k8s.Dataplane{
			Mesh: "poc",
			ObjectMeta: kube_meta.ObjectMeta{
				Namespace: "demo",
				Name:      "pod-with-custom-admin-port",
				Labels: map[string]string{
					mesh_proto.KubeNamespaceTag:    "demo",
					mesh_proto.DisplayName:         "pod-with-custom-admin-port",
					mesh_proto.ZoneTag:             "zone-1",
					mesh_proto.MeshTag:             "poc",
					mesh_proto.ResourceOriginLabel: "zone",
					mesh_proto.EnvTag:              mesh_proto.KubernetesEnvironment,
					mesh_proto.ProxyTypeLabel:      "sidecar",
				},
				OwnerReferences: []kube_meta.OwnerReference{
					{
						APIVersion:         "v1",
						BlockOwnerDeletion: pointer.To(true),
						Controller:         pointer.To(true),
						Kind:               "Pod",
						Name:               "pod-with-custom-admin-port",
						UID:                "pod-with-custom-admin-port-demo",
					},
				},
			},
			Spec: mesh_k8s.ToSpec(&mesh_proto.Dataplane{
				Envoy: &mesh_proto.EnvoyConfiguration{
					XdsTransportProtocolVariant: mesh_proto.EnvoyConfiguration_GRPC,
				},
				Networking: &mesh_proto.Dataplane_Networking{
					Address: "192.168.0.1",
					Admin: &mesh_proto.EnvoyAdmin{
						Port: 9999,
					},
					Inbound: []*mesh_proto.Dataplane_Networking_Inbound{
						{
							Port:   8080,
							Health: &mesh_proto.Dataplane_Networking_Inbound_Health{},
							State:  mesh_proto.Dataplane_Networking_Inbound_NotReady,
							Tags: map[string]string{
								"app":                      "sample",
								"kuma.io/protocol":         "http",
								"kuma.io/service":          "example_demo_svc_80",
								"k8s.kuma.io/service-name": "example",
								"k8s.kuma.io/service-port": "80",
								"k8s.kuma.io/namespace":    "demo",
								"kuma.io/zone":             "zone-1",
							},
						},
					},
					Outbound: []*mesh_proto.Dataplane_Networking_Outbound{
						{
							Address: "192.168.0.1",
							Port:    80,
							Tags: map[string]string{
								"kuma.io/service": "example_demo_svc_80",
							},
						},
					},
				},
			}),
		})

		Expect(err).NotTo(HaveOccurred())

		// given
		req := kube_ctrl.Request{
			NamespacedName: kube_types.NamespacedName{Namespace: "demo", Name: "pod-with-custom-admin-port"},
		}

		// when
		result, err := reconciler.Reconcile(context.Background(), req)

		// then
		Expect(err).ToNot(HaveOccurred())
		// and
		Expect(result).To(BeZero())

		// when
		dataplanes := &mesh_k8s.DataplaneList{}
		err = kubeClient.List(context.Background(), dataplanes)
		// then
		Expect(err).ToNot(HaveOccurred())
		// and
		Expect(dataplanes.Items).To(HaveLen(1))

		// when
		actual, err := json.Marshal(dataplanes.Items[0])
		// then
		Expect(err).ToNot(HaveOccurred())
		// and should not add owner reference
		Expect(actual).To(MatchYAML(`
        mesh: poc
        metadata:
          creationTimestamp: null
          labels:
            app: sample
            k8s.kuma.io/namespace: demo
            kuma.io/display-name: pod-with-custom-admin-port
            kuma.io/env: kubernetes
            kuma.io/mesh: poc
            kuma.io/origin: zone
            kuma.io/proxy-type: sidecar
            kuma.io/zone: zone-1
          name: pod-with-custom-admin-port
          namespace: demo
          ownerReferences:
              - apiVersion: v1
                blockOwnerDeletion: true
                controller: true
                kind: Pod
                name: pod-with-custom-admin-port
                uid: pod-with-custom-admin-port-demo
          resourceVersion: "2"
        spec:
          envoy:
            xdsTransportProtocolVariant: GRPC
          networking:
            address: 192.168.0.1
            admin:
              port: 9999
            inbound:
            - state: NotReady 
              health: {}
              port: 8080
              tags:
                app: sample
                kuma.io/protocol: http
                kuma.io/service: example_demo_svc_80
                k8s.kuma.io/service-name: example
                k8s.kuma.io/service-port: "80"
                k8s.kuma.io/namespace: demo
                kuma.io/zone: zone-1
            outbound:
            - address: 192.168.0.1
              port: 80
              tags:
                kuma.io/service: example_demo_svc_80
`))
	})

	// test check if we have changed resourceVersion since we set labels in `dataplane_manager.go` on a create/update and we cannot set them here
	It("should update Dataplane if labels were added", func() {
		// setup
		err := kubeClient.Create(context.Background(), &mesh_k8s.Dataplane{
			Mesh: "poc",
			ObjectMeta: kube_meta.ObjectMeta{
				Namespace: "demo",
				Name:      "pod-with-custom-admin-port",
				OwnerReferences: []kube_meta.OwnerReference{
					{
						APIVersion:         "v1",
						BlockOwnerDeletion: pointer.To(true),
						Controller:         pointer.To(true),
						Kind:               "Pod",
						Name:               "pod-with-custom-admin-port",
						UID:                "pod-with-custom-admin-port-demo",
					},
				},
			},
			Spec: mesh_k8s.ToSpec(&mesh_proto.Dataplane{
				Networking: &mesh_proto.Dataplane_Networking{
					Address: "192.168.0.1",
					Inbound: []*mesh_proto.Dataplane_Networking_Inbound{
						{
							Port:   8080,
							Health: &mesh_proto.Dataplane_Networking_Inbound_Health{},
							State:  mesh_proto.Dataplane_Networking_Inbound_NotReady,
							Tags: map[string]string{
								"app":                      "sample",
								"kuma.io/protocol":         "http",
								"kuma.io/service":          "example_demo_svc_80",
								"k8s.kuma.io/service-name": "example",
								"k8s.kuma.io/service-port": "80",
								"k8s.kuma.io/namespace":    "demo",
								"kuma.io/zone":             "zone-1",
							},
						},
					},
					Outbound: []*mesh_proto.Dataplane_Networking_Outbound{
						{
							Address: "192.168.0.1",
							Port:    80,
							Tags: map[string]string{
								"kuma.io/service": "example_demo_svc_80",
							},
						},
					},
				},
			}),
		})

		Expect(err).NotTo(HaveOccurred())
		// given
		req := kube_ctrl.Request{
			NamespacedName: kube_types.NamespacedName{Namespace: "demo", Name: "pod-with-custom-admin-port"},
		}

		// when
		result, err := reconciler.Reconcile(context.Background(), req)

		// then
		Expect(err).ToNot(HaveOccurred())
		// and
		Expect(result).To(BeZero())

		// when
		dataplanes := &mesh_k8s.DataplaneList{}
		err = kubeClient.List(context.Background(), dataplanes)
		// then
		Expect(err).ToNot(HaveOccurred())
		// and
		Expect(dataplanes.Items).To(HaveLen(1))
		// when
		actual, err := json.Marshal(dataplanes.Items[0])
		// then
		Expect(err).ToNot(HaveOccurred())
		// and should not add owner reference
		Expect(actual).To(MatchYAML(`
        mesh: poc
        metadata:
          creationTimestamp: null
          labels:
            app: sample
            k8s.kuma.io/namespace: demo
            kuma.io/env: kubernetes
            kuma.io/mesh: poc
            kuma.io/origin: zone
            kuma.io/proxy-type: sidecar
            kuma.io/zone: zone-1
          name: pod-with-custom-admin-port
          namespace: demo
          ownerReferences:
              - apiVersion: v1
                blockOwnerDeletion: true
                controller: true
                kind: Pod
                name: pod-with-custom-admin-port
                uid: pod-with-custom-admin-port-demo
          resourceVersion: "2"
        spec:
          envoy:
            xdsTransportProtocolVariant: GRPC
          networking:
            address: 192.168.0.1
            admin:
              port: 9999
            inbound:
            - state: NotReady 
              health: {}
              port: 8080
              tags:
                app: sample
                kuma.io/protocol: http
                kuma.io/service: example_demo_svc_80
                k8s.kuma.io/service-name: example
                k8s.kuma.io/service-port: "80"
                k8s.kuma.io/namespace: demo
                kuma.io/zone: zone-1
            outbound:
            - address: 192.168.0.1
              port: 80
              tags:
                kuma.io/service: example_demo_svc_80
`))
	})

	It("should update Pods when ExternalService updated", func() {
		err := kubeClient.Create(context.Background(), &mesh_k8s.Dataplane{
			Mesh: "mesh-1",
			ObjectMeta: kube_meta.ObjectMeta{
				Namespace: "demo",
				Name:      "dp-1",
				OwnerReferences: []kube_meta.OwnerReference{{
					Controller: pointer.To(true),
					Kind:       "Pod",
					Name:       "dp-1",
				}},
			},
			Spec: mesh_k8s.ToSpec(&mesh_proto.Dataplane{
				Networking: &mesh_proto.Dataplane_Networking{},
			}),
		})
		Expect(err).NotTo(HaveOccurred())

		err = kubeClient.Create(context.Background(), &mesh_k8s.Dataplane{
			Mesh: "mesh-1",
			ObjectMeta: kube_meta.ObjectMeta{
				Namespace: "demo",
				Name:      "dp-2",
				OwnerReferences: []kube_meta.OwnerReference{{
					Controller: pointer.To(true),
					Kind:       "Pod",
					Name:       "dp-2",
				}},
			},
			Spec: mesh_k8s.ToSpec(&mesh_proto.Dataplane{
				Networking: &mesh_proto.Dataplane_Networking{},
			}),
		})
		Expect(err).NotTo(HaveOccurred())

		err = kubeClient.Create(context.Background(), &mesh_k8s.Dataplane{
			Mesh: "mesh-2",
			ObjectMeta: kube_meta.ObjectMeta{
				Namespace: "demo",
				Name:      "dp-3",
				OwnerReferences: []kube_meta.OwnerReference{{
					Controller: pointer.To(true),
					Kind:       "Pod",
					Name:       "dp-3",
				}},
			},
			Spec: mesh_k8s.ToSpec(&mesh_proto.Dataplane{
				Networking: &mesh_proto.Dataplane_Networking{},
			}),
		})
		Expect(err).NotTo(HaveOccurred())
	})
})<|MERGE_RESOLUTION|>--- conflicted
+++ resolved
@@ -2,8 +2,8 @@
 
 import (
 	"context"
-	"encoding/json"
-
+
+	. "github.com/kumahq/kuma/pkg/test/matchers"
 	. "github.com/onsi/ginkgo/v2"
 	. "github.com/onsi/gomega"
 	kube_core "k8s.io/api/core/v1"
@@ -17,6 +17,7 @@
 	kube_client "sigs.k8s.io/controller-runtime/pkg/client"
 	kube_client_fake "sigs.k8s.io/controller-runtime/pkg/client/fake"
 	kube_reconcile "sigs.k8s.io/controller-runtime/pkg/reconcile"
+	"sigs.k8s.io/yaml"
 
 	mesh_proto "github.com/kumahq/kuma/api/mesh/v1alpha1"
 	config_core "github.com/kumahq/kuma/pkg/config/core"
@@ -737,103 +738,11 @@
 		Expect(dataplanes.Items).To(HaveLen(1))
 
 		// when
-		actual, err := json.Marshal(dataplanes.Items[0])
-		// then
-		Expect(err).ToNot(HaveOccurred())
-		// and
-		Expect(actual).To(MatchYAML(`
-<<<<<<< HEAD
-        mesh: poc
-        metadata:
-          creationTimestamp: null
-          labels:
-            app: sample
-            k8s.kuma.io/namespace: demo
-            kuma.io/env: kubernetes
-            kuma.io/mesh: poc
-            kuma.io/origin: zone
-            kuma.io/proxy-type: sidecar
-            kuma.io/zone: zone-1
-          name: pod-with-kuma-sidecar-and-ip
-          namespace: demo
-          ownerReferences:
-          - apiVersion: v1
-            blockOwnerDeletion: true
-            controller: true
-            kind: Pod
-            name: pod-with-kuma-sidecar-and-ip
-            uid: pod-with-kuma-sidecar-and-ip-demo
-          resourceVersion: "1"
-        spec:
-          envoy:
-            xdsTransportProtocolVariant: GRPC
-          networking:
-            address: 192.168.0.1
-            inbound:
-            - state: NotReady
-              health: {}
-=======
-mesh: poc
-metadata:
-  creationTimestamp: null
-  labels:
-      app: sample
-      k8s.kuma.io/namespace: demo
-      kuma.io/env: kubernetes
-      kuma.io/mesh: poc
-      kuma.io/origin: zone
-      kuma.io/proxy-type: sidecar
-      kuma.io/zone: zone-1
-  name: pod-with-kuma-sidecar-and-ip
-  namespace: demo
-  ownerReferences:
-      - apiVersion: v1
-        blockOwnerDeletion: true
-        controller: true
-        kind: Pod
-        name: pod-with-kuma-sidecar-and-ip
-        uid: pod-with-kuma-sidecar-and-ip-demo
-  resourceVersion: "1"
-spec:
-    networking:
-        address: 192.168.0.1
-        inbound:
-            - health: {}
->>>>>>> faaa45a6
-              port: 8080
-              state: NotReady
-              tags:
-                app: sample
-                k8s.kuma.io/namespace: demo
-                k8s.kuma.io/service-name: example
-                k8s.kuma.io/service-port: "80"
-                kuma.io/protocol: http
-                kuma.io/service: example_demo_svc_80
-                kuma.io/zone: zone-1
-            - health: {}
-              name: metrics
-              port: 6060
-              state: NotReady
-              tags:
-                app: sample
-                k8s.kuma.io/namespace: demo
-                k8s.kuma.io/service-name: example
-                k8s.kuma.io/service-port: "6061"
-                kuma.io/protocol: tcp
-                kuma.io/service: example_demo_svc_6061
-                kuma.io/zone: zone-1
-            - health: {}
-              port: 9090
-              state: NotReady
-              tags:
-                app: sample
-                k8s.kuma.io/namespace: demo
-                k8s.kuma.io/service-name: manual-example
-                k8s.kuma.io/service-port: "90"
-                kuma.io/protocol: http
-                kuma.io/service: manual-example_demo_svc_90
-                kuma.io/zone: zone-1
-`))
+		actual, err := yaml.Marshal(dataplanes.Items[0])
+		// then
+		Expect(err).ToNot(HaveOccurred())
+		// and
+		Expect(actual).To(MatchGoldenYAML("testdata", "pod_controller", "dataplane-for-pod.golden.yaml"))
 	})
 
 	It("should generate Dataplane resource for every Pod that has Kuma sidecar injected when MeshService enabled", func() {
@@ -859,60 +768,11 @@
 		Expect(dataplanes.Items).To(HaveLen(1))
 
 		// when
-		actual, err := json.Marshal(dataplanes.Items[0])
-		// then
-		Expect(err).ToNot(HaveOccurred())
-		// and
-		Expect(actual).To(MatchYAML(`
-mesh: poc-ms
-metadata:
-  creationTimestamp: null
-  labels:
-      app: sample-ms
-      k8s.kuma.io/namespace: demo
-      kuma.io/env: kubernetes
-      kuma.io/mesh: poc-ms
-      kuma.io/origin: zone
-      kuma.io/proxy-type: sidecar
-      kuma.io/zone: zone-1
-  name: pod-with-duplicated-inbound
-  namespace: demo
-  ownerReferences:
-      - apiVersion: v1
-        blockOwnerDeletion: true
-        controller: true
-        kind: Pod
-        name: pod-with-duplicated-inbound
-        uid: pod-with-duplicated-inbound-demo
-  resourceVersion: "1"
-spec:
-    networking:
-        address: 192.168.0.1
-        inbound:
-            - health: {}
-              port: 8080
-              state: NotReady
-              tags:
-                app: sample-ms
-                k8s.kuma.io/namespace: demo
-                k8s.kuma.io/service-name: example-ms-1
-                k8s.kuma.io/service-port: "80"
-                kuma.io/protocol: http
-                kuma.io/service: example-ms-1_demo_svc_80
-                kuma.io/zone: zone-1
-            - health: {}
-              name: metrics
-              port: 6060
-              state: NotReady
-              tags:
-                app: sample-ms
-                k8s.kuma.io/namespace: demo
-                k8s.kuma.io/service-name: example-ms-1
-                k8s.kuma.io/service-port: "6061"
-                kuma.io/protocol: tcp
-                kuma.io/service: example-ms-1_demo_svc_6061
-                kuma.io/zone: zone-1
-`))
+		actual, err := yaml.Marshal(dataplanes.Items[0])
+		// then
+		Expect(err).ToNot(HaveOccurred())
+		// and
+		Expect(actual).To(MatchGoldenYAML("testdata", "pod_controller", "dataplane-for-pod-ms.golden.yaml"))
 	})
 
 	It("should update Dataplane resource, e.g. when new Services get registered", func() {
@@ -950,91 +810,11 @@
 		Expect(dataplanes.Items).To(HaveLen(1))
 
 		// when
-		actual, err := json.Marshal(dataplanes.Items[0])
-		// then
-		Expect(err).ToNot(HaveOccurred())
-		// and
-		Expect(actual).To(MatchYAML(`
-mesh: poc
-metadata:
-    creationTimestamp: null
-    labels:
-        app: sample
-        k8s.kuma.io/namespace: demo
-        kuma.io/env: kubernetes
-        kuma.io/mesh: poc
-        kuma.io/origin: zone
-        kuma.io/proxy-type: sidecar
-        kuma.io/zone: zone-1
-    name: pod-with-kuma-sidecar-and-ip
-    namespace: demo
-    ownerReferences:
-        - apiVersion: v1
-          blockOwnerDeletion: true
-          controller: true
-          kind: Pod
-          name: pod-with-kuma-sidecar-and-ip
-<<<<<<< HEAD
-          namespace: demo
-          ownerReferences:
-          - apiVersion: v1
-            blockOwnerDeletion: true
-            controller: true
-            kind: Pod
-            name: pod-with-kuma-sidecar-and-ip
-            uid: "pod-with-kuma-sidecar-and-ip-demo"
-          resourceVersion: "2"
-        spec:
-          envoy:
-            xdsTransportProtocolVariant: GRPC
-          networking:
-            address: 192.168.0.1
-            inbound:
-            - state: NotReady 
-              health: {}
-=======
-          uid: pod-with-kuma-sidecar-and-ip-demo
-    resourceVersion: "2"
-spec:
-    networking:
-        address: 192.168.0.1
-        inbound:
-            - health: {}
->>>>>>> faaa45a6
-              port: 8080
-              state: NotReady
-              tags:
-                app: sample
-                k8s.kuma.io/namespace: demo
-                k8s.kuma.io/service-name: example
-                k8s.kuma.io/service-port: "80"
-                kuma.io/protocol: http
-                kuma.io/service: example_demo_svc_80
-                kuma.io/zone: zone-1
-            - health: {}
-              name: metrics
-              port: 6060
-              state: NotReady
-              tags:
-                app: sample
-                k8s.kuma.io/namespace: demo
-                k8s.kuma.io/service-name: example
-                k8s.kuma.io/service-port: "6061"
-                kuma.io/protocol: tcp
-                kuma.io/service: example_demo_svc_6061
-                kuma.io/zone: zone-1
-            - health: {}
-              port: 9090
-              state: NotReady
-              tags:
-                app: sample
-                k8s.kuma.io/namespace: demo
-                k8s.kuma.io/service-name: manual-example
-                k8s.kuma.io/service-port: "90"
-                kuma.io/protocol: http
-                kuma.io/service: manual-example_demo_svc_90
-                kuma.io/zone: zone-1
-`))
+		actual, err := yaml.Marshal(dataplanes.Items[0])
+		// then
+		Expect(err).ToNot(HaveOccurred())
+		// and
+		Expect(actual).To(MatchGoldenYAML("testdata", "pod_controller", "dataplane-update-after-service-register.golden.yaml"))
 	})
 
 	It("should not update Dataplane if nothing has changed", func() {
@@ -1124,60 +904,12 @@
 		Expect(err).ToNot(HaveOccurred())
 		// and
 		Expect(dataplanes.Items).To(HaveLen(1))
-
-		// when
-		actual, err := json.Marshal(dataplanes.Items[0])
+		// when
+		test, err := yaml.Marshal(dataplanes.Items[0])
 		// then
 		Expect(err).ToNot(HaveOccurred())
 		// and should not add owner reference
-		Expect(actual).To(MatchYAML(`
-        mesh: poc
-        metadata:
-          creationTimestamp: null
-          labels:
-            app: sample
-            k8s.kuma.io/namespace: demo
-            kuma.io/display-name: pod-with-custom-admin-port
-            kuma.io/env: kubernetes
-            kuma.io/mesh: poc
-            kuma.io/origin: zone
-            kuma.io/proxy-type: sidecar
-            kuma.io/zone: zone-1
-          name: pod-with-custom-admin-port
-          namespace: demo
-          ownerReferences:
-              - apiVersion: v1
-                blockOwnerDeletion: true
-                controller: true
-                kind: Pod
-                name: pod-with-custom-admin-port
-                uid: pod-with-custom-admin-port-demo
-          resourceVersion: "2"
-        spec:
-          envoy:
-            xdsTransportProtocolVariant: GRPC
-          networking:
-            address: 192.168.0.1
-            admin:
-              port: 9999
-            inbound:
-            - state: NotReady 
-              health: {}
-              port: 8080
-              tags:
-                app: sample
-                kuma.io/protocol: http
-                kuma.io/service: example_demo_svc_80
-                k8s.kuma.io/service-name: example
-                k8s.kuma.io/service-port: "80"
-                k8s.kuma.io/namespace: demo
-                kuma.io/zone: zone-1
-            outbound:
-            - address: 192.168.0.1
-              port: 80
-              tags:
-                kuma.io/service: example_demo_svc_80
-`))
+		Expect(test).To(MatchGoldenYAML("testdata", "pod_controller", "dataplane-not-changed.yaml"))
 	})
 
 	// test check if we have changed resourceVersion since we set labels in `dataplane_manager.go` on a create/update and we cannot set them here
@@ -1253,57 +985,11 @@
 		// and
 		Expect(dataplanes.Items).To(HaveLen(1))
 		// when
-		actual, err := json.Marshal(dataplanes.Items[0])
+		actual, err := yaml.Marshal(dataplanes.Items[0])
 		// then
 		Expect(err).ToNot(HaveOccurred())
 		// and should not add owner reference
-		Expect(actual).To(MatchYAML(`
-        mesh: poc
-        metadata:
-          creationTimestamp: null
-          labels:
-            app: sample
-            k8s.kuma.io/namespace: demo
-            kuma.io/env: kubernetes
-            kuma.io/mesh: poc
-            kuma.io/origin: zone
-            kuma.io/proxy-type: sidecar
-            kuma.io/zone: zone-1
-          name: pod-with-custom-admin-port
-          namespace: demo
-          ownerReferences:
-              - apiVersion: v1
-                blockOwnerDeletion: true
-                controller: true
-                kind: Pod
-                name: pod-with-custom-admin-port
-                uid: pod-with-custom-admin-port-demo
-          resourceVersion: "2"
-        spec:
-          envoy:
-            xdsTransportProtocolVariant: GRPC
-          networking:
-            address: 192.168.0.1
-            admin:
-              port: 9999
-            inbound:
-            - state: NotReady 
-              health: {}
-              port: 8080
-              tags:
-                app: sample
-                kuma.io/protocol: http
-                kuma.io/service: example_demo_svc_80
-                k8s.kuma.io/service-name: example
-                k8s.kuma.io/service-port: "80"
-                k8s.kuma.io/namespace: demo
-                kuma.io/zone: zone-1
-            outbound:
-            - address: 192.168.0.1
-              port: 80
-              tags:
-                kuma.io/service: example_demo_svc_80
-`))
+		Expect(actual).To(MatchGoldenYAML("testdata", "pod_controller", "dataplane-updated-on-label-add.yaml"))
 	})
 
 	It("should update Pods when ExternalService updated", func() {
