package controllers

import (
	"context"
	"fmt"
	"strconv"
	"strings"

	"github.com/pkg/errors"
	kube_core "k8s.io/api/core/v1"

	mesh_proto "github.com/kumahq/kuma/api/mesh/v1alpha1"
	core_mesh "github.com/kumahq/kuma/pkg/core/resources/apis/mesh"
	"github.com/kumahq/kuma/pkg/plugins/runtime/k8s/metadata"
	util_k8s "github.com/kumahq/kuma/pkg/plugins/runtime/k8s/util"
)

const (
	KubeNamespaceTag = "k8s.kuma.io/namespace"
	KubeServiceTag   = "k8s.kuma.io/service-name"
	KubePortTag      = "k8s.kuma.io/service-port"
)

<<<<<<< HEAD
func inboundForService(zone string, pod *kube_core.Pod, service *kube_core.Service) []*mesh_proto.Dataplane_Networking_Inbound {
	var ifaces []*mesh_proto.Dataplane_Networking_Inbound
=======
type InboundConverter struct {
	NameExtractor NameExtractor
}

func inboundForService(zone string, pod *kube_core.Pod, service *kube_core.Service) (ifaces []*mesh_proto.Dataplane_Networking_Inbound) {
>>>>>>> 78ad0dc4
	for _, svcPort := range service.Spec.Ports {
		if svcPort.Protocol != "" && svcPort.Protocol != kube_core.ProtocolTCP {
			// ignore non-TCP ports
			continue
		}
		containerPort, container, err := util_k8s.FindPort(pod, &svcPort)
		if err != nil {
			converterLog.Error(err, "failed to find a container port in a given Pod that would match a given Service port", "namespace", pod.Namespace, "podName", pod.Name, "serviceName", service.Name, "servicePortName", svcPort.Name)
			// ignore those cases where a Pod doesn't have all the ports a Service has
			continue
		}

		tags := InboundTagsForService(zone, pod, service, &svcPort)
		var health *mesh_proto.Dataplane_Networking_Inbound_Health

		// if container is not equal nil then port is explicitly defined as containerPort so we're able
		// to figure out which container implements which service. Since we know container we can check its status
		// and map it to the Dataplane health
		if container != nil {
			if cs := util_k8s.FindContainerStatus(pod, container.Name); cs != nil {
				health = &mesh_proto.Dataplane_Networking_Inbound_Health{
					Ready: cs.Ready,
				}
			}
		}

		// also we're checking whether kuma-sidecar container is ready
		if cs := util_k8s.FindContainerStatus(pod, util_k8s.KumaSidecarContainerName); cs != nil {
			if health != nil {
				health.Ready = health.Ready && cs.Ready
			} else {
				health = &mesh_proto.Dataplane_Networking_Inbound_Health{
					Ready: cs.Ready,
				}
			}
		}

		if pod.DeletionTimestamp != nil { // pod is in Termination state
			health = &mesh_proto.Dataplane_Networking_Inbound_Health{
				Ready: false,
			}
		}

		ifaces = append(ifaces, &mesh_proto.Dataplane_Networking_Inbound{
			Port:   uint32(containerPort),
			Tags:   tags,
			Health: health,
		})
	}

	return ifaces
}

<<<<<<< HEAD
func inboundForServiceless(zone string, pod *kube_core.Pod) []*mesh_proto.Dataplane_Networking_Inbound {
=======
func inboundForServiceless(zone string, pod *kube_core.Pod, name string) *mesh_proto.Dataplane_Networking_Inbound {
>>>>>>> 78ad0dc4
	// The Pod does not have any services associated with it, just get the data from the Pod itself

	// We still need that extra listener with a service because it is required in many places of the code (e.g. mTLS)
	// TCPPortReserved, is a special port that will never be allocated from the TCP/IP stack. We use it as special
	// designator that this is actually a service-less inbound.

	// NOTE: It is cleaner to implement an equivalent of Gateway which is inbound-less dataplane. However such approch
	// will create lots of code changes to account for this other type of dataplne (we already have GW and Ingress),
	// including GUI and CLI changes
<<<<<<< HEAD
	var ifaces []*mesh_proto.Dataplane_Networking_Inbound
	tags := InboundTagsForPod(zone, pod)
=======

	tags := InboundTagsForPod(zone, pod, name)
>>>>>>> 78ad0dc4
	var health *mesh_proto.Dataplane_Networking_Inbound_Health

	for _, container := range pod.Spec.Containers {
		if container.Name != util_k8s.KumaSidecarContainerName {
			if cs := util_k8s.FindContainerStatus(pod, container.Name); cs != nil {
				health = &mesh_proto.Dataplane_Networking_Inbound_Health{
					Ready: cs.Ready,
				}
			}
		}
	}

	// also we're checking whether kuma-sidecar container is ready
	if cs := util_k8s.FindContainerStatus(pod, util_k8s.KumaSidecarContainerName); cs != nil {
		if health != nil {
			health.Ready = health.Ready && cs.Ready
		} else {
			health = &mesh_proto.Dataplane_Networking_Inbound_Health{
				Ready: cs.Ready,
			}
		}
	}

	return &mesh_proto.Dataplane_Networking_Inbound{
		Port:   mesh_proto.TCPPortReserved,
		Tags:   tags,
		Health: health,
<<<<<<< HEAD
	})

	return ifaces
=======
	}
>>>>>>> 78ad0dc4
}

func (i *InboundConverter) InboundInterfacesFor(ctx context.Context, zone string, pod *kube_core.Pod, services []*kube_core.Service) ([]*mesh_proto.Dataplane_Networking_Inbound, error) {
	ifaces := []*mesh_proto.Dataplane_Networking_Inbound{}
	for _, svc := range services {
		svcIfaces := inboundForService(zone, pod, svc)
		ifaces = append(ifaces, svcIfaces...)
	}

	if len(ifaces) == 0 {
		if len(services) > 0 {
			return nil, errors.Errorf("A service that selects pod %s was found, but it doesn't match any container ports.", pod.GetName())
		}
		name, _, err := i.NameExtractor.Name(ctx, pod)
		if err != nil {
			return nil, err
		}

		ifaces = append(ifaces, inboundForServiceless(zone, pod, name))
	}
	return ifaces, nil
}

func InboundTagsForService(zone string, pod *kube_core.Pod, svc *kube_core.Service, svcPort *kube_core.ServicePort) map[string]string {
	logger := converterLog.WithValues("pod", pod.Name, "namespace", pod.Namespace)
	tags := util_k8s.CopyStringMap(pod.Labels)
	for key, value := range tags {
		if key == metadata.KumaSidecarInjectionAnnotation || value == "" {
			delete(tags, key)
		} else if strings.Contains(key, "kuma.io/") {
			// we don't want to convert labels like
			// kuma.io/sidecar-injection, kuma.io/service, k8s.kuma.io/namespace etc.
			logger.Info("ignoring label when converting labels to tags, because it uses reserved Kuma prefix", "label", key)
			delete(tags, key)
		}
	}
	if tags == nil {
		tags = make(map[string]string)
	}
	tags[KubeNamespaceTag] = pod.Namespace
	tags[KubeServiceTag] = svc.Name
	tags[KubePortTag] = strconv.Itoa(int(svcPort.Port))
	tags[mesh_proto.ServiceTag] = util_k8s.ServiceTagFor(svc, &svcPort.Port)
	if zone != "" {
		tags[mesh_proto.ZoneTag] = zone
	}
	// For provided gateway we should ignore the protocol tag
	protocol := ProtocolTagFor(svc, svcPort)
	if enabled, _, _ := metadata.Annotations(pod.Annotations).GetEnabled(metadata.KumaGatewayAnnotation); enabled && protocol != core_mesh.ProtocolTCP {
		logger.Info("ignoring non TCP appProtocol or annotation as provided gateway only supports 'tcp'", "appProtocol", protocol)
	} else {
		tags[mesh_proto.ProtocolTag] = protocol
	}
	if isHeadlessService(svc) {
		tags[mesh_proto.InstanceTag] = pod.Name
	}
	return tags
}

// ProtocolTagFor infers service protocol from a `<port>.service.kuma.io/protocol` annotation or `appProtocol`.
func ProtocolTagFor(svc *kube_core.Service, svcPort *kube_core.ServicePort) string {
	var protocolValue string
	protocolAnnotation := fmt.Sprintf("%d.service.kuma.io/protocol", svcPort.Port)

	if svcPort.AppProtocol != nil {
		protocolValue = *svcPort.AppProtocol
	} else {
		protocolValue = svc.Annotations[protocolAnnotation]
	}

	if protocolValue == "" {
		// if `appProtocol` or `<port>.service.kuma.io/protocol` is missing or has an empty value
		// we want Dataplane to have a `protocol: tcp` tag in order to get user's attention
		protocolValue = core_mesh.ProtocolTCP
	}
	// if `appProtocol` or `<port>.service.kuma.io/protocol` field is present but has an invalid value
	// we still want Dataplane to have a `protocol: <lowercase value>` tag in order to make it clear
	// to a user that at least `appProtocol` or `<port>.service.kuma.io/protocol` has an effect
	return strings.ToLower(protocolValue)
}

func InboundTagsForPod(zone string, pod *kube_core.Pod, name string) map[string]string {
	tags := util_k8s.CopyStringMap(pod.Labels)
	for key, value := range tags {
		if value == "" {
			delete(tags, key)
		}
	}
	if tags == nil {
		tags = make(map[string]string)
	}
	tags[KubeNamespaceTag] = pod.Namespace
	tags[mesh_proto.ServiceTag] = fmt.Sprintf("%s_%s_svc", name, pod.Namespace)
	if zone != "" {
		tags[mesh_proto.ZoneTag] = zone
	}
	tags[mesh_proto.ProtocolTag] = core_mesh.ProtocolTCP
	tags[mesh_proto.InstanceTag] = pod.Name

	return tags
}<|MERGE_RESOLUTION|>--- conflicted
+++ resolved
@@ -21,16 +21,12 @@
 	KubePortTag      = "k8s.kuma.io/service-port"
 )
 
-<<<<<<< HEAD
+type InboundConverter struct {
+	NameExtractor NameExtractor
+}
+
 func inboundForService(zone string, pod *kube_core.Pod, service *kube_core.Service) []*mesh_proto.Dataplane_Networking_Inbound {
 	var ifaces []*mesh_proto.Dataplane_Networking_Inbound
-=======
-type InboundConverter struct {
-	NameExtractor NameExtractor
-}
-
-func inboundForService(zone string, pod *kube_core.Pod, service *kube_core.Service) (ifaces []*mesh_proto.Dataplane_Networking_Inbound) {
->>>>>>> 78ad0dc4
 	for _, svcPort := range service.Spec.Ports {
 		if svcPort.Protocol != "" && svcPort.Protocol != kube_core.ProtocolTCP {
 			// ignore non-TCP ports
@@ -84,11 +80,7 @@
 	return ifaces
 }
 
-<<<<<<< HEAD
-func inboundForServiceless(zone string, pod *kube_core.Pod) []*mesh_proto.Dataplane_Networking_Inbound {
-=======
 func inboundForServiceless(zone string, pod *kube_core.Pod, name string) *mesh_proto.Dataplane_Networking_Inbound {
->>>>>>> 78ad0dc4
 	// The Pod does not have any services associated with it, just get the data from the Pod itself
 
 	// We still need that extra listener with a service because it is required in many places of the code (e.g. mTLS)
@@ -98,13 +90,8 @@
 	// NOTE: It is cleaner to implement an equivalent of Gateway which is inbound-less dataplane. However such approch
 	// will create lots of code changes to account for this other type of dataplne (we already have GW and Ingress),
 	// including GUI and CLI changes
-<<<<<<< HEAD
-	var ifaces []*mesh_proto.Dataplane_Networking_Inbound
-	tags := InboundTagsForPod(zone, pod)
-=======
 
 	tags := InboundTagsForPod(zone, pod, name)
->>>>>>> 78ad0dc4
 	var health *mesh_proto.Dataplane_Networking_Inbound_Health
 
 	for _, container := range pod.Spec.Containers {
@@ -132,13 +119,7 @@
 		Port:   mesh_proto.TCPPortReserved,
 		Tags:   tags,
 		Health: health,
-<<<<<<< HEAD
-	})
-
-	return ifaces
-=======
-	}
->>>>>>> 78ad0dc4
+	}
 }
 
 func (i *InboundConverter) InboundInterfacesFor(ctx context.Context, zone string, pod *kube_core.Pod, services []*kube_core.Service) ([]*mesh_proto.Dataplane_Networking_Inbound, error) {
