--- conflicted
+++ resolved
@@ -114,18 +114,9 @@
 
 	r.Log.WithValues("req", req).V(1).Info("other dataplanes", "others", others)
 
-<<<<<<< HEAD
 	vips, err := r.Persistence.GetByMesh(MeshFor(pod))
 	if err != nil {
 		return kube_ctrl.Result{}, err
-=======
-	vipconfig := &kube_core.ConfigMap{}
-	vips := dns.VIPList{}
-	if err := r.Get(ctx, kube_types.NamespacedName{Namespace: r.SystemNamespace, Name: "kuma-dns-vips"}, vipconfig); err == nil {
-		if err = json.Unmarshal([]byte(vipconfig.Data["config"]), &vips); err != nil {
-			return kube_ctrl.Result{}, errors.Wrap(err, "could not unmarshal")
-		}
->>>>>>> 13704a1f
 	}
 
 	if err := r.createOrUpdateDataplane(pod, services, externalServices, others, vips); err != nil {
@@ -318,16 +309,7 @@
 }
 
 func (m *ConfigMapToPodsMapper) Map(obj kube_handler.MapObject) []kube_reconile.Request {
-<<<<<<< HEAD
-	if obj.Meta.GetNamespace() != "kuma-system" {
-=======
-	if obj.Meta.GetName() != dns.ConfigKey || obj.Meta.GetNamespace() != m.SystemNamespace {
-		return nil
-	}
-	pods := &kube_core.PodList{}
-	if err := m.Client.List(context.Background(), pods); err != nil {
-		m.Log.WithValues("service", obj.Meta).Error(err, "failed to fetch Pods")
->>>>>>> 13704a1f
+	if obj.Meta.GetName() != persistence.ConfigKey || obj.Meta.GetNamespace() != m.SystemNamespace {
 		return nil
 	}
 	mesh, ok := persistence.MeshedConfigKey(obj.Meta.GetName())
