package gatewayapi

import (
	"context"
	"fmt"
	"strings"

	kube_core "k8s.io/api/core/v1"
	kube_types "k8s.io/apimachinery/pkg/types"
	kube_client "sigs.k8s.io/controller-runtime/pkg/client"
	gatewayapi "sigs.k8s.io/gateway-api/apis/v1beta1"

	common_api "github.com/kumahq/kuma/api/common/v1alpha1"
	mesh_proto "github.com/kumahq/kuma/api/mesh/v1alpha1"
	core_model "github.com/kumahq/kuma/pkg/core/resources/model"
	"github.com/kumahq/kuma/pkg/plugins/policies/meshhttproute/api/v1alpha1"
	"github.com/kumahq/kuma/pkg/plugins/runtime/k8s/controllers"
	k8s_util "github.com/kumahq/kuma/pkg/plugins/runtime/k8s/util"
	"github.com/kumahq/kuma/pkg/util/pointer"
)

type ServiceAndPorts struct {
	Name  kube_types.NamespacedName
	Ports []int32
}

func serviceAndPorts(svc *kube_core.Service, port *gatewayapi.PortNumber) ServiceAndPorts {
	var ports []int32
	for _, port := range svc.Spec.Ports {
		ports = append(ports, port.Port)
	}
	if port != nil {
		ports = []int32{int32(*port)}
	}
	return ServiceAndPorts{
		Name:  kube_client.ObjectKeyFromObject(svc),
		Ports: ports,
	}
}

func (r *HTTPRouteReconciler) gapiToMeshRouteSpecs(
	ctx context.Context, mesh string, route *gatewayapi.HTTPRoute, svcs []ServiceAndPorts,
<<<<<<< HEAD
) (map[string]core_model.ResourceSpec, error) {
	routes := map[string]core_model.ResourceSpec{}
=======
) (map[string]v1alpha1.MeshHTTPRoute, error) {
	var rules []v1alpha1.Rule
	for _, rule := range route.Spec.Rules {
		kumaRule, err := r.gapiToKumaMeshRule(ctx, mesh, route, rule)
		if err != nil {
			return nil, err
		}

		rules = append(rules, kumaRule)
	}

	routes := map[string]v1alpha1.MeshHTTPRoute{}
>>>>>>> 78dcea0b

	for _, svcRef := range svcs {
		// consumer route
		targetRef := common_api.TargetRef{
			Kind: common_api.MeshSubset,
			Tags: map[string]string{
				controllers.KubeNamespaceTag: route.Namespace,
			},
		}
		// producer route
		if route.Namespace == svcRef.Name.Namespace {
			targetRef = common_api.TargetRef{
				Kind: common_api.Mesh,
			}
		}

		var tos []v1alpha1.To

		for _, port := range svcRef.Ports {
			p := port

			serviceName := k8s_util.ServiceTag(
				svcRef.Name,
				&p,
			)

			tos = append(tos, v1alpha1.To{
				TargetRef: common_api.TargetRef{
					Kind: common_api.MeshService,
					Name: serviceName,
				},
				Rules: rules,
<<<<<<< HEAD
			}}
			// consumer route
			targetRef := common_api.TargetRef{
				Kind: common_api.MeshSubset,
				Tags: map[string]string{
					controllers.KubeNamespaceTag: route.Namespace,
				},
			}
			// producer route
			if route.Namespace == svcRef.Name.Namespace {
				targetRef = common_api.TargetRef{
					Kind: common_api.Mesh,
				}
			}
			routeSubName := fmt.Sprintf(
				"%s-%s-%s.%s.%d",
				route.Name, route.Namespace, svcRef.Name.Name, svcRef.Name.Namespace, port,
			)
			routes[routeSubName] = &v1alpha1.MeshHTTPRoute{
				TargetRef: targetRef,
				To:        to,
			}
=======
			})
>>>>>>> 78dcea0b
		}

		routeSubName := fmt.Sprintf("%s-%s", svcRef.Name.Name, svcRef.Name.Namespace)
		routes[routeSubName] = v1alpha1.MeshHTTPRoute{
			TargetRef: targetRef,
			To:        tos,
		}
	}

	return routes, nil
}

func (r *HTTPRouteReconciler) gapiToKumaMeshRule(
	ctx context.Context, mesh string, route *gatewayapi.HTTPRoute, rule gatewayapi.HTTPRouteRule,
) (v1alpha1.Rule, error) {
	var matches []v1alpha1.Match
	var filters []v1alpha1.Filter
	var backendRefs []v1alpha1.BackendRef

	for _, gapiMatch := range rule.Matches {
		match, ok := r.gapiToKumaMeshMatch(gapiMatch)
		if !ok {
			continue
			// TODO set condition
		}
		matches = append(matches, match)
	}

	for _, gapiFilter := range rule.Filters {
		filter, ok := r.gapiToKumaMeshFilter(ctx, mesh, route.Namespace, gapiFilter)
		if !ok {
			continue
			// TODO set condition
		}
		filters = append(filters, filter)
	}

	for _, gapiBackendRef := range rule.BackendRefs {
		// TODO condition
		// ReferenceGrants don't need to be taken into account for Mesh
		ref, _, err := r.uncheckedGapiToKumaRef(ctx, mesh, route.Namespace, gapiBackendRef.BackendObjectReference)
		if err != nil {
			return v1alpha1.Rule{}, err
		}

		backendRefs = append(backendRefs, v1alpha1.BackendRef{
			TargetRef: common_api.TargetRef{
				Kind: common_api.MeshService,
				Name: ref[mesh_proto.ServiceTag],
			},
			Weight: pointer.To(uint(*gapiBackendRef.Weight)),
		})
	}

	return v1alpha1.Rule{
		Matches: matches,
		Default: v1alpha1.RuleConf{
			Filters:     &filters,
			BackendRefs: &backendRefs,
		},
	}, nil
}

func (r *HTTPRouteReconciler) gapiToKumaMeshMatch(gapiMatch gatewayapi.HTTPRouteMatch) (v1alpha1.Match, bool) {
	var match v1alpha1.Match

	match.Path = &v1alpha1.PathMatch{
		Type:  v1alpha1.PathMatchType(*gapiMatch.Path.Type),
		Value: *gapiMatch.Path.Value,
	}

	for _, gapiHeader := range gapiMatch.Headers {
		header := common_api.HeaderMatch{
			Type: pointer.To(common_api.HeaderMatchType(*gapiHeader.Type)),
			// note that our resources disallow uppercase letters in header names
			Name:  common_api.HeaderName(strings.ToLower(string(gapiHeader.Name))),
			Value: common_api.HeaderValue(gapiHeader.Value),
		}
		match.Headers = append(match.Headers, header)
	}

	for _, gapiParam := range gapiMatch.QueryParams {
		var param v1alpha1.QueryParamsMatch
		switch *gapiParam.Type {
		case gatewayapi.QueryParamMatchExact:
			param = v1alpha1.QueryParamsMatch{
				Type:  v1alpha1.ExactQueryMatch,
				Value: gapiParam.Value,
			}
		case gatewayapi.QueryParamMatchRegularExpression:
			param = v1alpha1.QueryParamsMatch{
				Type:  v1alpha1.RegularExpressionQueryMatch,
				Value: gapiParam.Value,
			}
		default:
			return v1alpha1.Match{}, false
		}
		match.QueryParams = append(match.QueryParams, param)
	}

	if gapiMatch.Method != nil {
		match.Method = (*v1alpha1.Method)(gapiMatch.Method)
	}

	return match, true
}

func fromGAPIHeaders(gapiHeaders []gatewayapi.HTTPHeader) []v1alpha1.HeaderKeyValue {
	var headers []v1alpha1.HeaderKeyValue
	for _, header := range gapiHeaders {
		headers = append(headers, v1alpha1.HeaderKeyValue{
			// note that our resources disallow uppercase letters in header names
			Name:  common_api.HeaderName(strings.ToLower(string(header.Name))),
			Value: common_api.HeaderValue(header.Value),
		})
	}
	return headers
}

func fromGAPIPath(gapiPath gatewayapi.HTTPPathModifier) (v1alpha1.PathRewrite, bool) {
	switch gapiPath.Type {
	case gatewayapi.FullPathHTTPPathModifier:
		return v1alpha1.PathRewrite{
			Type:            v1alpha1.ReplaceFullPathType,
			ReplaceFullPath: gapiPath.ReplaceFullPath,
		}, true
	case gatewayapi.PrefixMatchHTTPPathModifier:
		return v1alpha1.PathRewrite{
			Type:               v1alpha1.ReplacePrefixMatchType,
			ReplacePrefixMatch: gapiPath.ReplacePrefixMatch,
		}, true
	default:
		return v1alpha1.PathRewrite{}, false
	}
}

func (r *HTTPRouteReconciler) gapiToKumaMeshFilter(ctx context.Context, mesh, routeNamespace string, gapiFilter gatewayapi.HTTPRouteFilter) (v1alpha1.Filter, bool) {
	switch gapiFilter.Type {
	case gatewayapi.HTTPRouteFilterRequestHeaderModifier:
		modifier := gapiFilter.RequestHeaderModifier
		return v1alpha1.Filter{
			Type: v1alpha1.RequestHeaderModifierType,
			RequestHeaderModifier: &v1alpha1.HeaderModifier{
				Add:    fromGAPIHeaders(modifier.Add),
				Set:    fromGAPIHeaders(modifier.Set),
				Remove: modifier.Remove,
			},
		}, true
	case gatewayapi.HTTPRouteFilterResponseHeaderModifier:
		modifier := gapiFilter.ResponseHeaderModifier
		return v1alpha1.Filter{
			Type: v1alpha1.ResponseHeaderModifierType,
			ResponseHeaderModifier: &v1alpha1.HeaderModifier{
				Add:    fromGAPIHeaders(modifier.Add),
				Set:    fromGAPIHeaders(modifier.Set),
				Remove: modifier.Remove,
			},
		}, true
	case gatewayapi.HTTPRouteFilterRequestRedirect:
		redirect := gapiFilter.RequestRedirect

		var path *v1alpha1.PathRewrite
		if gapiPath := redirect.Path; gapiPath != nil {
			meshPath, ok := fromGAPIPath(*gapiPath)
			if !ok {
				return v1alpha1.Filter{}, false
			}
			path = &meshPath
		}

		return v1alpha1.Filter{
			Type: v1alpha1.RequestRedirectType,
			RequestRedirect: &v1alpha1.RequestRedirect{
				Scheme:     redirect.Scheme,
				Hostname:   (*v1alpha1.PreciseHostname)(redirect.Hostname),
				Path:       path,
				Port:       (*v1alpha1.PortNumber)(redirect.Port),
				StatusCode: redirect.StatusCode,
			},
		}, true
	case gatewayapi.HTTPRouteFilterURLRewrite:
		rewrite := gapiFilter.URLRewrite

		var path *v1alpha1.PathRewrite
		if gapiPath := rewrite.Path; gapiPath != nil {
			meshPath, ok := fromGAPIPath(*gapiPath)
			if !ok {
				return v1alpha1.Filter{}, false
			}
			path = &meshPath
		}

		return v1alpha1.Filter{
			Type: v1alpha1.URLRewriteType,
			URLRewrite: &v1alpha1.URLRewrite{
				Hostname: (*v1alpha1.PreciseHostname)(rewrite.Hostname),
				Path:     path,
			},
		}, true
	case gatewayapi.HTTPRouteFilterRequestMirror:
		mirror := gapiFilter.RequestMirror

		// TODO conditions
		ref, _, err := r.uncheckedGapiToKumaRef(ctx, mesh, routeNamespace, mirror.BackendRef)
		if err != nil {
			return v1alpha1.Filter{}, false
		}

		return v1alpha1.Filter{
			Type: v1alpha1.RequestMirrorType,
			RequestMirror: &v1alpha1.RequestMirror{
				BackendRef: common_api.TargetRef{
					Kind: common_api.MeshService,
					Name: ref[mesh_proto.ServiceTag],
				},
			},
		}, true
	default:
		return v1alpha1.Filter{}, false
	}
}<|MERGE_RESOLUTION|>--- conflicted
+++ resolved
@@ -40,11 +40,7 @@
 
 func (r *HTTPRouteReconciler) gapiToMeshRouteSpecs(
 	ctx context.Context, mesh string, route *gatewayapi.HTTPRoute, svcs []ServiceAndPorts,
-<<<<<<< HEAD
 ) (map[string]core_model.ResourceSpec, error) {
-	routes := map[string]core_model.ResourceSpec{}
-=======
-) (map[string]v1alpha1.MeshHTTPRoute, error) {
 	var rules []v1alpha1.Rule
 	for _, rule := range route.Spec.Rules {
 		kumaRule, err := r.gapiToKumaMeshRule(ctx, mesh, route, rule)
@@ -55,8 +51,7 @@
 		rules = append(rules, kumaRule)
 	}
 
-	routes := map[string]v1alpha1.MeshHTTPRoute{}
->>>>>>> 78dcea0b
+	routes := map[string]core_model.ResourceSpec{}
 
 	for _, svcRef := range svcs {
 		// consumer route
@@ -89,36 +84,14 @@
 					Name: serviceName,
 				},
 				Rules: rules,
-<<<<<<< HEAD
-			}}
-			// consumer route
-			targetRef := common_api.TargetRef{
-				Kind: common_api.MeshSubset,
-				Tags: map[string]string{
-					controllers.KubeNamespaceTag: route.Namespace,
-				},
-			}
-			// producer route
-			if route.Namespace == svcRef.Name.Namespace {
-				targetRef = common_api.TargetRef{
-					Kind: common_api.Mesh,
-				}
-			}
-			routeSubName := fmt.Sprintf(
-				"%s-%s-%s.%s.%d",
-				route.Name, route.Namespace, svcRef.Name.Name, svcRef.Name.Namespace, port,
-			)
-			routes[routeSubName] = &v1alpha1.MeshHTTPRoute{
-				TargetRef: targetRef,
-				To:        to,
-			}
-=======
 			})
->>>>>>> 78dcea0b
-		}
-
-		routeSubName := fmt.Sprintf("%s-%s", svcRef.Name.Name, svcRef.Name.Namespace)
-		routes[routeSubName] = v1alpha1.MeshHTTPRoute{
+		}
+
+		routeSubName := fmt.Sprintf(
+			"%s-%s-%s.%s",
+			route.Name, route.Namespace, svcRef.Name.Name, svcRef.Name.Namespace,
+		)
+		routes[routeSubName] = &v1alpha1.MeshHTTPRoute{
 			TargetRef: targetRef,
 			To:        tos,
 		}
