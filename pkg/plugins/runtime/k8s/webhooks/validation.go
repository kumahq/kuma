--- conflicted
+++ resolved
@@ -44,15 +44,11 @@
 	decoder      admission.Decoder
 }
 
-<<<<<<< HEAD
 var meshServiceSupportImplemented = map[core_model.ResourceType]bool{
 	meshtimeout.MeshTimeoutType: true,
 }
 
-func (h *validatingHandler) InjectDecoder(d *admission.Decoder) {
-=======
 func (h *validatingHandler) InjectDecoder(d admission.Decoder) {
->>>>>>> fca161a8
 	h.decoder = d
 }
 
