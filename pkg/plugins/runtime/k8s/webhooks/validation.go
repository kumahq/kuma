--- conflicted
+++ resolved
@@ -53,12 +53,9 @@
 	meshtimeout.MeshTimeoutType:               true,
 	meshretry.MeshRetryType:                   true,
 	meshcircuitbreaker.MeshCircuitBreakerType: true,
-<<<<<<< HEAD
-	meshtcproute.MeshTCPRouteType:             true,
-=======
 	meshhealthcheck.MeshHealthCheckType:       true,
 	meshhttproute.MeshHTTPRouteType:           true,
->>>>>>> c7e4f2ba
+	meshtcproute.MeshTCPRouteType:             true,
 }
 
 func (h *validatingHandler) InjectDecoder(d admission.Decoder) {
