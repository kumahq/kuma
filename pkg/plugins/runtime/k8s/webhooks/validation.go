--- conflicted
+++ resolved
@@ -106,17 +106,10 @@
 	}
 
 	switch h.mode {
-<<<<<<< HEAD
-	case core.Remote:
+	case core.Zone:
 		// Although Remote CP consumes Dataplane (Ingress) we also apply Dataplane on Remote
-		if resType != core_mesh.DataplaneType && kds_remote.ConsumesType(resType) {
-			return syncErrorResponse(resType, core.Remote)
-=======
-	case core.Zone:
-		// Although Zone CP consumes Dataplane (Ingress) we also apply Dataplane on Zone
-		if resType != core_mesh.DataplaneType && kds_zone.ConsumesType(resType) && obj.GetAnnotations()[k8s_common.K8sSynced] != "true" {
+		if resType != core_mesh.DataplaneType && kds_zone.ConsumesType(resType) {
 			return syncErrorResponse(resType, core.Zone)
->>>>>>> ce422f61
 		}
 	case core.Global:
 		if kds_global.ConsumesType(resType) {
