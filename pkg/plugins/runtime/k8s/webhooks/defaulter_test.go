package webhooks_test

import (
	"context"

	. "github.com/onsi/ginkgo"
	. "github.com/onsi/ginkgo/extensions/table"
	. "github.com/onsi/gomega"

<<<<<<< HEAD
	k8s_extensions "github.com/kumahq/kuma/pkg/plugins/extensions/k8s"
=======
	k8s_common "github.com/kumahq/kuma/pkg/plugins/common/k8s"
>>>>>>> 13704a1f

	. "github.com/kumahq/kuma/pkg/plugins/runtime/k8s/webhooks"

	core_model "github.com/kumahq/kuma/pkg/core/resources/model"
	k8s_resources "github.com/kumahq/kuma/pkg/plugins/resources/k8s"
	k8s_registry "github.com/kumahq/kuma/pkg/plugins/resources/k8s/native/pkg/registry"
	sample_k8s "github.com/kumahq/kuma/pkg/plugins/resources/k8s/native/test/api/sample/v1alpha1"
	sample_proto "github.com/kumahq/kuma/pkg/test/apis/sample/v1alpha1"
	sample_core "github.com/kumahq/kuma/pkg/test/resources/apis/sample"

	admissionv1beta1 "k8s.io/api/admission/v1beta1"
	kube_meta "k8s.io/apimachinery/pkg/apis/meta/v1"
	kube_runtime "k8s.io/apimachinery/pkg/runtime"
	kube_types "k8s.io/apimachinery/pkg/types"
	kube_admission "sigs.k8s.io/controller-runtime/pkg/webhook/admission"
)

var _ = Describe("Defaulter", func() {

	var factory func() core_model.Resource

	BeforeEach(func() {
		factory = func() core_model.Resource {
			return &sample_core.TrafficRouteResource{}
		}
	})

<<<<<<< HEAD
	var converter k8s_extensions.Converter
=======
	var converter k8s_common.Converter
>>>>>>> 13704a1f

	BeforeEach(func() {
		kubeTypes := k8s_registry.NewTypeRegistry()
		err := kubeTypes.RegisterObjectType(&sample_proto.TrafficRoute{}, &sample_k8s.SampleTrafficRoute{
			TypeMeta: kube_meta.TypeMeta{
				APIVersion: sample_k8s.GroupVersion.String(),
				Kind:       "SampleTrafficRoute",
			},
		})
		Expect(err).ToNot(HaveOccurred())

		converter = &k8s_resources.SimpleConverter{
			KubeFactory: &k8s_resources.SimpleKubeFactory{
				KubeTypes: kubeTypes,
			},
		}
	})

	var scheme *kube_runtime.Scheme

	BeforeEach(func() {
		scheme = kube_runtime.NewScheme()
		Expect(sample_k8s.AddToScheme(scheme)).To(Succeed())
	})

	var handler *kube_admission.Webhook

	BeforeEach(func() {
		handler = DefaultingWebhookFor(factory, converter)
		Expect(handler.InjectScheme(scheme)).To(Succeed())
	})

	type testCase struct {
		inputObject   string
		expectedPatch string
	}

	DescribeTable("should apply defaults on a target object",
		func(given testCase) {
			// given
			req := kube_admission.Request{
				AdmissionRequest: admissionv1beta1.AdmissionRequest{
					UID: kube_types.UID("12345"),
					Object: kube_runtime.RawExtension{
						Raw: []byte(given.inputObject),
					},
				},
			}

			// when
			resp := handler.Handle(context.Background(), req)

			// then
			Expect(resp.UID).To(Equal(kube_types.UID("12345")))
			Expect(resp.Result.Message).To(Equal(""))
			Expect(resp.Allowed).To(Equal(true))
			Expect(*resp.PatchType).To(Equal(admissionv1beta1.PatchTypeJSONPatch))
			if given.expectedPatch != "" {
				Expect(string(resp.Patch)).To(MatchJSON(given.expectedPatch))
			} else {
				Expect(string(resp.Patch)).To(BeZero())
			}
		},
		Entry("should apply defaults to empty spec fields", testCase{
			inputObject: `
            {
              "apiVersion": "sample.test.kuma.io/v1alpha1",
              "kind": "SampleTrafficRoute",
              "mesh": "demo",
              "metadata": {
                "namespace": "example",
				"name": "empty",
				"creationTimestamp": null
              },
              "spec": {
              }
            }
`,
			expectedPatch: `
            [
              {
                "op": "add",
                "path": "/spec/path",
                "value": "/default"
              }
            ]
`,
		}),
		Entry("should not override non-empty spec fields", testCase{
			inputObject: `
            {
              "apiVersion": "sample.test.kuma.io/v1alpha1",
              "kind": "SampleTrafficRoute",
              "mesh": "demo",
              "metadata": {
                "namespace": "example",
                "name": "empty",
                "creationTimestamp": null
              },
              "spec": {
                "path": "anything"
              }
            }
`,
			expectedPatch: ``,
		}),
		Entry("should not override spec fields already set to default value", testCase{
			inputObject: `
            {
              "apiVersion": "sample.test.kuma.io/v1alpha1",
              "kind": "SampleTrafficRoute",
              "mesh": "demo",
              "metadata": {
                "namespace": "example",
                "name": "empty",
                "creationTimestamp": null
              },
              "spec": {
                "path": "/default"
              }
            }
`,
			expectedPatch: ``,
		}),
	)
})<|MERGE_RESOLUTION|>--- conflicted
+++ resolved
@@ -7,11 +7,7 @@
 	. "github.com/onsi/ginkgo/extensions/table"
 	. "github.com/onsi/gomega"
 
-<<<<<<< HEAD
-	k8s_extensions "github.com/kumahq/kuma/pkg/plugins/extensions/k8s"
-=======
 	k8s_common "github.com/kumahq/kuma/pkg/plugins/common/k8s"
->>>>>>> 13704a1f
 
 	. "github.com/kumahq/kuma/pkg/plugins/runtime/k8s/webhooks"
 
@@ -39,11 +35,7 @@
 		}
 	})
 
-<<<<<<< HEAD
-	var converter k8s_extensions.Converter
-=======
 	var converter k8s_common.Converter
->>>>>>> 13704a1f
 
 	BeforeEach(func() {
 		kubeTypes := k8s_registry.NewTypeRegistry()
