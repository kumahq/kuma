package injector

import (
	"context"
	"fmt"
	"io/ioutil"
	"strings"

	"github.com/pkg/errors"

<<<<<<< HEAD
	k8s_extensions "github.com/kumahq/kuma/pkg/plugins/extensions/k8s"
=======
	k8s_common "github.com/kumahq/kuma/pkg/plugins/common/k8s"
>>>>>>> 13704a1f

	runtime_k8s "github.com/kumahq/kuma/pkg/config/plugins/runtime/k8s"
	"github.com/kumahq/kuma/pkg/core"
	core_model "github.com/kumahq/kuma/pkg/core/resources/model"

	mesh_core "github.com/kumahq/kuma/pkg/core/resources/apis/mesh"
	mesh_k8s "github.com/kumahq/kuma/pkg/plugins/resources/k8s/native/api/v1alpha1"
	"github.com/kumahq/kuma/pkg/plugins/runtime/k8s/metadata"

	kube_core "k8s.io/api/core/v1"
	kube_api "k8s.io/apimachinery/pkg/api/resource"
	kube_types "k8s.io/apimachinery/pkg/types"
	kube_client "sigs.k8s.io/controller-runtime/pkg/client"
)

const (
	KumaSidecarContainerName = "kuma-sidecar"
	KumaInitContainerName    = "kuma-init"
)

const (
	// serviceAccountTokenMountPath is a well-known location where Kubernetes mounts a ServiceAccount token.
	serviceAccountTokenMountPath = "/var/run/secrets/kubernetes.io/serviceaccount"
)

var log = core.Log.WithName("injector")

func New(
	cfg runtime_k8s.Injector,
	controlPlaneUrl string,
	client kube_client.Client,
<<<<<<< HEAD
	converter k8s_extensions.Converter,
=======
	converter k8s_common.Converter,
>>>>>>> 13704a1f
) (*KumaInjector, error) {
	var caCert string
	if cfg.CaCertFile != "" {
		bytes, err := ioutil.ReadFile(cfg.CaCertFile)
		if err != nil {
			return nil, errors.Wrapf(err, "could not read provided CA cert file %s", cfg.CaCertFile)
		}
		caCert = string(bytes)
	}
	return &KumaInjector{
		cfg:             cfg,
		controlPlaneUrl: controlPlaneUrl,
		client:          client,
		converter:       converter,
		caCert:          caCert,
	}, nil
}

type KumaInjector struct {
	cfg             runtime_k8s.Injector
	controlPlaneUrl string
	client          kube_client.Client
<<<<<<< HEAD
	converter       k8s_extensions.Converter
=======
	converter       k8s_common.Converter
>>>>>>> 13704a1f
	caCert          string
}

func (i *KumaInjector) InjectKuma(pod *kube_core.Pod) error {
	ns, err := i.namespaceFor(pod)
	if err != nil {
		return errors.Wrap(err, "could not retrieve namespace for pod")
	}
	if inject, err := i.needInject(pod, ns); err != nil {
		return err
	} else if !inject {
		log.V(1).Info("skip injecting Kuma", "name", pod.Name, "namespace", pod.Namespace)
		return nil
	}
	log.Info("injecting Kuma", "name", pod.Name, "namespace", pod.Namespace)
	// sidecar container
	if pod.Spec.Containers == nil {
		pod.Spec.Containers = []kube_core.Container{}
	}
	pod.Spec.Containers = append(pod.Spec.Containers, i.NewSidecarContainer(pod, ns))

	mesh, err := i.meshFor(pod, ns)
	if err != nil {
		return errors.Wrap(err, "could not retrieve mesh for pod")
	}

	// annotations
	if pod.Annotations == nil {
		pod.Annotations = map[string]string{}
	}
	for key, value := range i.NewAnnotations(pod, mesh) {
		pod.Annotations[key] = value
	}

	// init container
	if !i.cfg.CNIEnabled {
		if pod.Spec.InitContainers == nil {
			pod.Spec.InitContainers = []kube_core.Container{}
		}
		ic, err := i.NewInitContainer(pod)
		if err != nil {
			return err
		}
		pod.Spec.InitContainers = append(pod.Spec.InitContainers, ic)
	}

	if err := i.overrideHTTPProbes(pod); err != nil {
		return err
	}

	return nil
}

func (i *KumaInjector) needInject(pod *kube_core.Pod, ns *kube_core.Namespace) (bool, error) {
	log.WithValues("name", pod.Name, "namespace", pod.Namespace)
	if i.isInjectionException(pod) {
		log.V(1).Info("pod fulfills exception requirements")
		return false, nil
	}
	enabled, exist, err := metadata.Annotations(pod.Annotations).GetEnabled(metadata.KumaSidecarInjectionAnnotation)
	if err != nil {
		return false, err
	}
	if exist {
		if !enabled {
			log.V(1).Info("pod has kuma.io/sidecar-injection: disabled annotation")
		}
		return enabled, nil
	}
	enabled, exist, err = metadata.Annotations(ns.Annotations).GetEnabled(metadata.KumaSidecarInjectionAnnotation)
	if err != nil {
		return false, err
	}
	if exist {
		if !enabled {
			log.V(1).Info("namespace has kuma.io/sidecar-injection: disabled annotation")
		}
		return enabled, nil
	}
	return false, nil
}

func (i *KumaInjector) isInjectionException(pod *kube_core.Pod) bool {
	for key, value := range i.cfg.Exceptions.Labels {
		podValue, exist := pod.Labels[key]
		if exist && (value == "*" || value == podValue) {
			return true
		}
	}
	return false
}

func meshName(pod *kube_core.Pod, ns *kube_core.Namespace) string {
	if mesh, exist := metadata.Annotations(pod.Annotations).GetString(metadata.KumaMeshAnnotation); exist {
		return mesh
	}
	if mesh, exist := metadata.Annotations(ns.Annotations).GetString(metadata.KumaMeshAnnotation); exist {
		return mesh
	}
	return core_model.DefaultMesh
}

func (i *KumaInjector) meshFor(pod *kube_core.Pod, ns *kube_core.Namespace) (*mesh_core.MeshResource, error) {
	meshName := meshName(pod, ns)
	mesh := &mesh_k8s.Mesh{}
	if err := i.client.Get(context.Background(), kube_types.NamespacedName{Name: meshName}, mesh); err != nil {
		return nil, err
	}
	meshResource := &mesh_core.MeshResource{}
	if err := i.converter.ToCoreResource(mesh, meshResource); err != nil {
		return nil, err
	}
	return meshResource, nil
}

func (i *KumaInjector) namespaceFor(pod *kube_core.Pod) (*kube_core.Namespace, error) {
	ns := &kube_core.Namespace{}
	nsName := "default"
	if pod.GetNamespace() != "" {
		nsName = pod.GetNamespace()
	}
	if err := i.client.Get(context.Background(), kube_types.NamespacedName{Name: nsName}, ns); err != nil {
		return nil, err
	}
	return ns, nil
}

func (i *KumaInjector) NewSidecarContainer(pod *kube_core.Pod, ns *kube_core.Namespace) kube_core.Container {
	mesh := meshName(pod, ns)
	return kube_core.Container{
		Name:            KumaSidecarContainerName,
		Image:           i.cfg.SidecarContainer.Image,
		ImagePullPolicy: kube_core.PullIfNotPresent,
		Args: []string{
			"run",
			"--log-level=info",
		},
		Env: []kube_core.EnvVar{
			{
				Name: "POD_NAME",
				ValueFrom: &kube_core.EnvVarSource{
					FieldRef: &kube_core.ObjectFieldSelector{
						APIVersion: "v1",
						FieldPath:  "metadata.name",
					},
				},
			},
			{
				Name: "POD_NAMESPACE",
				ValueFrom: &kube_core.EnvVarSource{
					FieldRef: &kube_core.ObjectFieldSelector{
						APIVersion: "v1",
						FieldPath:  "metadata.namespace",
					},
				},
			},
			{
				Name: "INSTANCE_IP",
				ValueFrom: &kube_core.EnvVarSource{
					FieldRef: &kube_core.ObjectFieldSelector{
						APIVersion: "v1",
						FieldPath:  "status.podIP",
					},
				},
			},
			{
				Name:  "KUMA_CONTROL_PLANE_URL",
				Value: i.controlPlaneUrl,
			},
			{
				Name:  "KUMA_DATAPLANE_MESH",
				Value: mesh,
			},
			{
				Name: "KUMA_DATAPLANE_NAME",
				// notice that Pod name might not be available at this time (in case of Deployment, ReplicaSet, etc)
				// that is why we have to use a runtime reference to POD_NAME instead
				Value: "$(POD_NAME).$(POD_NAMESPACE)", // variable references get expanded by Kubernetes
			},
			{
				Name:  "KUMA_DATAPLANE_ADMIN_PORT",
				Value: fmt.Sprintf("%d", i.cfg.SidecarContainer.AdminPort),
			},
			{
				Name:  "KUMA_DATAPLANE_DRAIN_TIME",
				Value: i.cfg.SidecarContainer.DrainTime.String(),
			},
			{
				Name:  "KUMA_DATAPLANE_RUNTIME_TOKEN_PATH",
				Value: "/var/run/secrets/kubernetes.io/serviceaccount/token",
			},
			{
				Name:  "KUMA_CONTROL_PLANE_CA_CERT",
				Value: i.caCert,
			},
		},
		SecurityContext: &kube_core.SecurityContext{
			RunAsUser:  &i.cfg.SidecarContainer.UID,
			RunAsGroup: &i.cfg.SidecarContainer.GID,
		},
		LivenessProbe: &kube_core.Probe{
			Handler: kube_core.Handler{
				Exec: &kube_core.ExecAction{
					Command: []string{
						"wget",
						"-qO-",
						fmt.Sprintf("http://127.0.0.1:%d/ready", i.cfg.SidecarContainer.AdminPort),
					},
				},
			},
			InitialDelaySeconds: i.cfg.SidecarContainer.LivenessProbe.InitialDelaySeconds,
			TimeoutSeconds:      i.cfg.SidecarContainer.LivenessProbe.TimeoutSeconds,
			PeriodSeconds:       i.cfg.SidecarContainer.LivenessProbe.PeriodSeconds,
			SuccessThreshold:    1,
			FailureThreshold:    i.cfg.SidecarContainer.LivenessProbe.FailureThreshold,
		},
		ReadinessProbe: &kube_core.Probe{
			Handler: kube_core.Handler{
				Exec: &kube_core.ExecAction{
					Command: []string{
						"wget",
						"-qO-",
						fmt.Sprintf("http://127.0.0.1:%d/ready", i.cfg.SidecarContainer.AdminPort),
					},
				},
			},
			InitialDelaySeconds: i.cfg.SidecarContainer.ReadinessProbe.InitialDelaySeconds,
			TimeoutSeconds:      i.cfg.SidecarContainer.ReadinessProbe.TimeoutSeconds,
			PeriodSeconds:       i.cfg.SidecarContainer.ReadinessProbe.PeriodSeconds,
			SuccessThreshold:    i.cfg.SidecarContainer.ReadinessProbe.SuccessThreshold,
			FailureThreshold:    i.cfg.SidecarContainer.ReadinessProbe.FailureThreshold,
		},
		Resources: kube_core.ResourceRequirements{
			Requests: kube_core.ResourceList{
				kube_core.ResourceCPU:    kube_api.MustParse(i.cfg.SidecarContainer.Resources.Requests.CPU),
				kube_core.ResourceMemory: kube_api.MustParse(i.cfg.SidecarContainer.Resources.Requests.Memory),
			},
			Limits: kube_core.ResourceList{
				kube_core.ResourceCPU:    kube_api.MustParse(i.cfg.SidecarContainer.Resources.Limits.CPU),
				kube_core.ResourceMemory: kube_api.MustParse(i.cfg.SidecarContainer.Resources.Limits.Memory),
			},
		},
		// On versions of Kubernetes prior to v1.15.0
		// ServiceAccount admission plugin is called only once, prior to any mutating web hook.
		// That's why it is a responsibility of every mutating web hook to copy
		// ServiceAccount volume mount into containers it creates.
		VolumeMounts: i.NewVolumeMounts(pod),
	}
}

func (i *KumaInjector) NewVolumeMounts(pod *kube_core.Pod) []kube_core.VolumeMount {
	if tokenVolumeMount := i.FindServiceAccountToken(pod); tokenVolumeMount != nil {
		return []kube_core.VolumeMount{*tokenVolumeMount}
	}
	return nil
}

func (i *KumaInjector) FindServiceAccountToken(pod *kube_core.Pod) *kube_core.VolumeMount {
	for i := range pod.Spec.Containers {
		for j := range pod.Spec.Containers[i].VolumeMounts {
			if pod.Spec.Containers[i].VolumeMounts[j].MountPath == serviceAccountTokenMountPath {
				return &pod.Spec.Containers[i].VolumeMounts[j]
			}
		}
	}
	// Notice that we consider valid a use case where a ServiceAccount token
	// is not mounted into Pod, e.g. due to Pod.Spec.AutomountServiceAccountToken == false
	// or ServiceAccount.Spec.AutomountServiceAccountToken == false.
	// In that case a side car should still be able to start and join a mesh with disabled mTLS.
	return nil
}

func (i *KumaInjector) NewInitContainer(pod *kube_core.Pod) (kube_core.Container, error) {
	inboundPortsToIntercept := "*"
	enabled, exist, err := metadata.Annotations(pod.Annotations).GetEnabled(metadata.KumaGatewayAnnotation)
	if err != nil {
		return kube_core.Container{}, err
	}
	if exist && enabled {
		inboundPortsToIntercept = ""
	}
	excludeInboundPorts, _ := metadata.Annotations(pod.Annotations).GetString(metadata.KumaTrafficExcludeInboundPorts)
	excludeOutboundPorts, _ := metadata.Annotations(pod.Annotations).GetString(metadata.KumaTrafficExcludeOutboundPorts)
	return kube_core.Container{
		Name:            KumaInitContainerName,
		Image:           i.cfg.InitContainer.Image,
		ImagePullPolicy: kube_core.PullIfNotPresent,
		Args: []string{
			"-p",
			fmt.Sprintf("%d", i.cfg.SidecarContainer.RedirectPortOutbound),
			"-z",
			fmt.Sprintf("%d", i.cfg.SidecarContainer.RedirectPortInbound),
			"-u",
			fmt.Sprintf("%d", i.cfg.SidecarContainer.UID),
			"-g",
			fmt.Sprintf("%d", i.cfg.SidecarContainer.GID),
			"-d",
			excludeInboundPorts,
			"-o",
			excludeOutboundPorts,
			"-m",
			"REDIRECT",
			"-i",
			"*",
			"-b",
			inboundPortsToIntercept,
		},
		SecurityContext: &kube_core.SecurityContext{
			RunAsUser:  new(int64), // way to get pointer to int64(0)
			RunAsGroup: new(int64),
			Capabilities: &kube_core.Capabilities{
				Add: []kube_core.Capability{
					kube_core.Capability("NET_ADMIN"),
				},
			},
		},
		Resources: kube_core.ResourceRequirements{
			Limits: kube_core.ResourceList{
				kube_core.ResourceCPU:    *kube_api.NewScaledQuantity(100, kube_api.Milli),
				kube_core.ResourceMemory: *kube_api.NewScaledQuantity(50, kube_api.Mega),
			},
			Requests: kube_core.ResourceList{
				kube_core.ResourceCPU:    *kube_api.NewScaledQuantity(10, kube_api.Milli),
				kube_core.ResourceMemory: *kube_api.NewScaledQuantity(10, kube_api.Mega),
			},
		},
	}, nil
}

func (i *KumaInjector) NewAnnotations(pod *kube_core.Pod, mesh *mesh_core.MeshResource) map[string]string {
	annotations := map[string]string{
		metadata.KumaMeshAnnotation:                            mesh.GetMeta().GetName(), // either user-defined value or default
		metadata.KumaSidecarInjectedAnnotation:                 fmt.Sprintf("%t", true),
		metadata.KumaTransparentProxyingAnnotation:             metadata.AnnotationEnabled,
		metadata.KumaTransparentProxyingInboundPortAnnotation:  fmt.Sprintf("%d", i.cfg.SidecarContainer.RedirectPortInbound),
		metadata.KumaTransparentProxyingOutboundPortAnnotation: fmt.Sprintf("%d", i.cfg.SidecarContainer.RedirectPortOutbound),
	}
	if i.cfg.CNIEnabled {
		annotations[metadata.CNCFNetworkAnnotation] = metadata.KumaCNI
	}
	if _, exist, _ := metadata.Annotations(pod.Annotations).GetEnabled(metadata.KumaVirtualProbesAnnotation); !exist {
		annotations[metadata.KumaVirtualProbesAnnotation] = metadata.AnnotationEnabled
	}
	if _, exist, _ := metadata.Annotations(pod.Annotations).GetUint32(metadata.KumaVirtualProbesPortAnnotation); !exist {
		annotations[metadata.KumaVirtualProbesPortAnnotation] = fmt.Sprintf("%d", i.cfg.VirtualProbesPort)
	}
	if val, exist := metadata.Annotations(pod.Annotations).GetString(metadata.KumaTrafficExcludeInboundPorts); exist {
		annotations[metadata.KumaTrafficExcludeInboundPorts] = val
	} else if len(i.cfg.SidecarTraffic.ExcludeInboundPorts) > 0 {
		annotations[metadata.KumaTrafficExcludeInboundPorts] = portsToAnnotationValue(i.cfg.SidecarTraffic.ExcludeInboundPorts)
	}
	if val, exist := metadata.Annotations(pod.Annotations).GetString(metadata.KumaTrafficExcludeOutboundPorts); exist {
		annotations[metadata.KumaTrafficExcludeOutboundPorts] = val
	} else if len(i.cfg.SidecarTraffic.ExcludeOutboundPorts) > 0 {
		annotations[metadata.KumaTrafficExcludeOutboundPorts] = portsToAnnotationValue(i.cfg.SidecarTraffic.ExcludeOutboundPorts)
	}
	return annotations
}

func portsToAnnotationValue(ports []uint32) string {
	stringPorts := make([]string, len(ports))
	for i, port := range ports {
		stringPorts[i] = fmt.Sprintf("%d", port)
	}
	return strings.Join(stringPorts, ",")
}<|MERGE_RESOLUTION|>--- conflicted
+++ resolved
@@ -8,11 +8,7 @@
 
 	"github.com/pkg/errors"
 
-<<<<<<< HEAD
-	k8s_extensions "github.com/kumahq/kuma/pkg/plugins/extensions/k8s"
-=======
 	k8s_common "github.com/kumahq/kuma/pkg/plugins/common/k8s"
->>>>>>> 13704a1f
 
 	runtime_k8s "github.com/kumahq/kuma/pkg/config/plugins/runtime/k8s"
 	"github.com/kumahq/kuma/pkg/core"
@@ -44,11 +40,7 @@
 	cfg runtime_k8s.Injector,
 	controlPlaneUrl string,
 	client kube_client.Client,
-<<<<<<< HEAD
-	converter k8s_extensions.Converter,
-=======
 	converter k8s_common.Converter,
->>>>>>> 13704a1f
 ) (*KumaInjector, error) {
 	var caCert string
 	if cfg.CaCertFile != "" {
@@ -71,11 +63,7 @@
 	cfg             runtime_k8s.Injector
 	controlPlaneUrl string
 	client          kube_client.Client
-<<<<<<< HEAD
-	converter       k8s_extensions.Converter
-=======
 	converter       k8s_common.Converter
->>>>>>> 13704a1f
 	caCert          string
 }
 
