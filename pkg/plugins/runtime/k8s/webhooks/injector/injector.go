package injector

import (
	"context"
	"encoding/json"
	"fmt"
	"os"
	"strconv"
	"strings"

	jsonpatch "github.com/evanphx/json-patch/v5"
	"github.com/go-logr/logr"
	"github.com/pkg/errors"
	kube_core "k8s.io/api/core/v1"
	kube_errors "k8s.io/apimachinery/pkg/api/errors"
	kube_api "k8s.io/apimachinery/pkg/api/resource"
	kube_types "k8s.io/apimachinery/pkg/types"
	kube_client "sigs.k8s.io/controller-runtime/pkg/client"

	runtime_k8s "github.com/kumahq/kuma/pkg/config/plugins/runtime/k8s"
	"github.com/kumahq/kuma/pkg/core"
	k8s_common "github.com/kumahq/kuma/pkg/plugins/common/k8s"
	mesh_k8s "github.com/kumahq/kuma/pkg/plugins/resources/k8s/native/api/v1alpha1"
	"github.com/kumahq/kuma/pkg/plugins/runtime/k8s/containers"
	"github.com/kumahq/kuma/pkg/plugins/runtime/k8s/metadata"
	k8s_util "github.com/kumahq/kuma/pkg/plugins/runtime/k8s/util"
	tp_k8s "github.com/kumahq/kuma/pkg/transparentproxy/kubernetes"
)

const (
	// serviceAccountTokenMountPath is a well-known location where Kubernetes mounts a ServiceAccount token.
	serviceAccountTokenMountPath = "/var/run/secrets/kubernetes.io/serviceaccount"
)

var log = core.Log.WithName("injector")

func New(
	cfg runtime_k8s.Injector,
	controlPlaneURL string,
	client kube_client.Client,
	converter k8s_common.Converter,
	envoyAdminPort uint32,
	systemNamespace string,
) (*KumaInjector, error) {
	var caCert string
	if cfg.CaCertFile != "" {
		bytes, err := os.ReadFile(cfg.CaCertFile)
		if err != nil {
			return nil, errors.Wrapf(err, "could not read provided CA cert file %s", cfg.CaCertFile)
		}
		caCert = string(bytes)
	}
	return &KumaInjector{
		cfg:              cfg,
		client:           client,
		converter:        converter,
		defaultAdminPort: envoyAdminPort,
		proxyFactory: containers.NewDataplaneProxyFactory(controlPlaneURL, caCert, envoyAdminPort,
			cfg.SidecarContainer.DataplaneContainer, cfg.BuiltinDNS),
		systemNamespace: systemNamespace,
	}, nil
}

type KumaInjector struct {
	cfg              runtime_k8s.Injector
	client           kube_client.Client
	converter        k8s_common.Converter
	proxyFactory     *containers.DataplaneProxyFactory
	defaultAdminPort uint32
	systemNamespace  string
}

func (i *KumaInjector) InjectKuma(ctx context.Context, pod *kube_core.Pod) error {
	ns, err := i.namespaceFor(ctx, pod)
	if err != nil {
		return errors.Wrap(err, "could not retrieve namespace for pod")
	}
	logger := log.WithValues("pod", pod.GenerateName, "namespace", pod.Namespace)
	// Log deprecated annotations
	for _, d := range metadata.PodAnnotationDeprecations {
		if _, exists := pod.Annotations[d.Key]; exists {
			logger.Info("WARNING: using deprecated pod annotation", "key", d.Key, "message", d.Message)
		}
	}
	if inject, err := i.needInject(pod, ns); err != nil {
		return err
	} else if !inject {
		logger.V(1).Info("skip injecting Kuma")
		return nil
	}
	meshName := k8s_util.MeshOf(pod, ns)
	logger = logger.WithValues("mesh", meshName)
	// Check mesh exists
	if err := i.client.Get(ctx, kube_types.NamespacedName{Name: meshName}, &mesh_k8s.Mesh{}); err != nil {
		return err
	}

	logger.Info("injecting Kuma")

	sidecarPatches, initPatches, err := i.loadContainerPatches(ctx, logger, pod)
	if err != nil {
		return err
	}
	container, err := i.NewSidecarContainer(pod, meshName)
	if err != nil {
		return err
	}
	patchedContainer, err := i.applyCustomPatches(logger, container, sidecarPatches)
	if err != nil {
		return err
	}
	pod.Spec.Containers = append(pod.Spec.Containers, patchedContainer)

	// annotations
	if pod.Annotations == nil {
		pod.Annotations = map[string]string{}
	}

	annotations, err := i.NewAnnotations(pod, meshName)
	if err != nil {
		return errors.Wrap(err, "could not generate annotations for pod")
	}
	for key, value := range annotations {
		pod.Annotations[key] = value
	}

	if i.cfg.EBPF.Enabled {
		pod.Spec.Volumes = append(pod.Spec.Volumes, kube_core.Volume{
			Name: "sys-fs-cgroup",
			VolumeSource: kube_core.VolumeSource{
				HostPath: &kube_core.HostPathVolumeSource{
					Path: "/sys/fs/cgroup",
				},
			},
		}, kube_core.Volume{
			Name: "bpf-fs",
			VolumeSource: kube_core.VolumeSource{
				HostPath: &kube_core.HostPathVolumeSource{
					Path: i.cfg.EBPF.BPFFSPath,
				},
			},
		})
	}

	// init container
	if !i.cfg.CNIEnabled {
		ic, err := i.NewInitContainer(pod)
		if err != nil {
			return err
		}
		patchedIc, err := i.applyCustomPatches(logger, ic, initPatches)
		if err != nil {
			return err
		}
		pod.Spec.InitContainers = append(pod.Spec.InitContainers, patchedIc)
	}

	if err := i.overrideHTTPProbes(pod); err != nil {
		return err
	}

	return nil
}

func (i *KumaInjector) needInject(pod *kube_core.Pod, ns *kube_core.Namespace) (bool, error) {
	log.WithValues("name", pod.Name, "namespace", pod.Namespace)
	if i.isInjectionException(pod) {
		log.V(1).Info("pod fulfills exception requirements")
		return false, nil
	}

	for _, container := range pod.Spec.Containers {
		if container.Name == k8s_util.KumaSidecarContainerName {
			log.V(1).Info("pod already has Kuma sidecar")
			return false, nil
		}
	}

	enabled, exist, err := metadata.Annotations(pod.Labels).GetEnabled(metadata.KumaSidecarInjectionAnnotation)
	if err != nil {
		return false, err
	}
	if exist {
		if !enabled {
			log.V(1).Info(`pod has "kuma.io/sidecar-injection: disabled" label`)
		}
		return enabled, nil
	}

	// support annotations for backwards compatibility
	// https://github.com/kumahq/kuma/issues/4005
	enabled, exist, err = metadata.Annotations(pod.Annotations).GetEnabled(metadata.KumaSidecarInjectionAnnotation)
	if err != nil {
		return false, err
	}
	if exist {
		if !enabled {
			log.V(1).Info(`pod has "kuma.io/sidecar-injection: disabled" annotation`)
		}
		return enabled, nil
	}

	enabled, exist, err = metadata.Annotations(ns.Labels).GetEnabled(metadata.KumaSidecarInjectionAnnotation)
	if err != nil {
		return false, err
	}
	if exist {
		if !enabled {
			log.V(1).Info(`namespace has "kuma.io/sidecar-injection: disabled" label`)
		}
		return enabled, nil
	}

	// support annotations for backwards compatibility
	// https://github.com/kumahq/kuma/issues/4005
	enabled, exist, err = metadata.Annotations(ns.Annotations).GetEnabled(metadata.KumaSidecarInjectionAnnotation)
	if err != nil {
		return false, err
	}
	if exist {
		if !enabled {
			log.V(1).Info(`namespace has "kuma.io/sidecar-injection: disabled" annotation`)
		}
		return enabled, nil
	}
	return false, nil
}

func (i *KumaInjector) isInjectionException(pod *kube_core.Pod) bool {
	for key, value := range i.cfg.Exceptions.Labels {
		podValue, exist := pod.Labels[key]
		if exist && (value == "*" || value == podValue) {
			return true
		}
	}
	return false
}

type namedContainerPatches struct {
	names   []string
	patches []mesh_k8s.JsonPatchBlock
}

// loadContainerPatches loads the ContainerPatch CRDs associated with the given pod, divides out
// the sidecar and init patches, and concatenates each type into its own list for return.
func (i *KumaInjector) loadContainerPatches(
	ctx context.Context,
	logger logr.Logger,
	pod *kube_core.Pod,
) (sidecarPatches namedContainerPatches, initPatches namedContainerPatches, err error) {
	patchNames := i.cfg.ContainerPatches
	otherPatches, _ := metadata.Annotations(pod.Annotations).GetList(metadata.KumaContainerPatches)
	patchNames = append(patchNames, otherPatches...)

	var missingPatches []string

	for _, patchName := range patchNames {
		containerPatch := &mesh_k8s.ContainerPatch{}
		if err := i.client.Get(ctx, kube_types.NamespacedName{Namespace: i.systemNamespace, Name: patchName}, containerPatch); err != nil {
			if kube_errors.IsNotFound(err) {
				missingPatches = append(missingPatches, patchName)
				continue
			}

			logger.Error(err, "could not get ContainerPatch", "name", patchName)

			return namedContainerPatches{}, namedContainerPatches{}, err
		}
		if len(containerPatch.Spec.SidecarPatch) > 0 {
			sidecarPatches.names = append(sidecarPatches.names, patchName)
			sidecarPatches.patches = append(sidecarPatches.patches, containerPatch.Spec.SidecarPatch...)
		}
		if len(containerPatch.Spec.InitPatch) > 0 {
			initPatches.names = append(initPatches.names, patchName)
			initPatches.patches = append(initPatches.patches, containerPatch.Spec.InitPatch...)
		}
	}

	if len(missingPatches) > 0 {
		err := fmt.Errorf(
			"it appears some expected container patches are missing: %q",
			missingPatches,
		)

		logger.Error(err,
			"loading container patches failed",
			"expected", patchNames,
			"missing", missingPatches,
		)

		return namedContainerPatches{}, namedContainerPatches{}, err
	}

	return sidecarPatches, initPatches, nil
}

// applyCustomPatches applies the block of patches to the given container and returns a new,
// patched container. If patch list is empty, the same unaltered container is returned.
func (i *KumaInjector) applyCustomPatches(
	logger logr.Logger,
	container kube_core.Container,
	patches namedContainerPatches,
) (kube_core.Container, error) {
	if len(patches.patches) == 0 {
		return container, nil
	}

	var patchedContainer kube_core.Container
	containerJson, err := json.Marshal(&container)
	if err != nil {
		return kube_core.Container{}, err
	}
	logger.Info("applying a patches to the container", "patches", patches.names)

	patchOptions := jsonpatch.NewApplyOptions()
	patchOptions.EnsurePathExistsOnAdd = true

	containerJson, err = mesh_k8s.ToJsonPatch(patches.patches).ApplyWithOptions(containerJson, patchOptions)
	if err != nil {
		return kube_core.Container{}, errors.Wrapf(err, "could not apply patches %q", patches.names)
	}

	err = json.Unmarshal(containerJson, &patchedContainer)
	if err != nil {
		return kube_core.Container{}, err
	}
	return patchedContainer, nil
}

func (i *KumaInjector) namespaceFor(ctx context.Context, pod *kube_core.Pod) (*kube_core.Namespace, error) {
	ns := &kube_core.Namespace{}
	nsName := "default"
	if pod.GetNamespace() != "" {
		nsName = pod.GetNamespace()
	}
	if err := i.client.Get(ctx, kube_types.NamespacedName{Name: nsName}, ns); err != nil {
		return nil, err
	}
	return ns, nil
}

func (i *KumaInjector) NewSidecarContainer(
	pod *kube_core.Pod,
	mesh string,
) (kube_core.Container, error) {
	container, err := i.proxyFactory.NewContainer(pod, mesh)
	if err != nil {
		return container, err
	}

	// On versions of Kubernetes prior to v1.15.0
	// ServiceAccount admission plugin is called only once, prior to any mutating web hook.
	// That's why it is a responsibility of every mutating web hook to copy
	// ServiceAccount volume mount into containers it creates.
	container.VolumeMounts, err = i.NewVolumeMounts(pod)
	if err != nil {
		return container, err
	}

	container.Name = k8s_util.KumaSidecarContainerName

	return container, nil
}
func (i *KumaInjector) NewVolumeMounts(pod *kube_core.Pod) ([]kube_core.VolumeMount, error) {
	// If the user specifies a volume containing a service account token, we will mount and use that.
	if volumeName, exists := metadata.Annotations(pod.Annotations).GetString(metadata.KumaSidecarTokenVolumeAnnotation); exists {
		// Ensure the volume specified exists on the pod spec, otherwise error.
		for _, v := range pod.Spec.Volumes {
			if v.Name == volumeName {
				return []kube_core.VolumeMount{{
					Name:      volumeName,
					ReadOnly:  true,
					MountPath: serviceAccountTokenMountPath,
				}}, nil
			}
		}
		return nil, errors.Errorf("volume (%s) specified for %s but volume does not exist in pod spec", volumeName, metadata.KumaSidecarTokenVolumeAnnotation)
	}

	// If not specified with the above annotation, instead query each container in the pod to find a
	// service account token to mount.
	if tokenVolumeMount := i.FindServiceAccountToken(&pod.Spec); tokenVolumeMount != nil {
		return []kube_core.VolumeMount{*tokenVolumeMount}, nil
	}
	return nil, nil
}

func (i *KumaInjector) FindServiceAccountToken(podSpec *kube_core.PodSpec) *kube_core.VolumeMount {
	for i := range podSpec.Containers {
		for j := range podSpec.Containers[i].VolumeMounts {
			if podSpec.Containers[i].VolumeMounts[j].MountPath == serviceAccountTokenMountPath {
				return &podSpec.Containers[i].VolumeMounts[j]
			}
		}
	}
	// Notice that we consider valid a use case where a ServiceAccount token
	// is not mounted into Pod, e.g. due to Pod.Spec.AutomountServiceAccountToken == false
	// or ServiceAccount.Spec.AutomountServiceAccountToken == false.
	// In that case a sidecar should still be able to start and join a mesh with disabled mTLS.
	return nil
}

func (i *KumaInjector) NewInitContainer(pod *kube_core.Pod) (kube_core.Container, error) {
	podRedirect, err := tp_k8s.NewPodRedirectForPod(pod, i.cfg)
	if err != nil {
		return kube_core.Container{}, err
	}

	container := kube_core.Container{
		Name:            k8s_util.KumaInitContainerName,
		Image:           i.cfg.InitContainer.Image,
		ImagePullPolicy: kube_core.PullIfNotPresent,
		Command:         []string{"/usr/bin/kumactl", "install", "transparent-proxy"},
		Args:            podRedirect.AsKumactlCommandLine(),
		SecurityContext: &kube_core.SecurityContext{
			RunAsUser:  new(int64), // way to get pointer to int64(0)
			RunAsGroup: new(int64),
			Capabilities: &kube_core.Capabilities{
				Add: []kube_core.Capability{
					"NET_ADMIN",
					"NET_RAW",
				},
			},
		},
		Resources: kube_core.ResourceRequirements{
			Limits: kube_core.ResourceList{
				kube_core.ResourceCPU:    *kube_api.NewScaledQuantity(100, kube_api.Milli),
				kube_core.ResourceMemory: *kube_api.NewScaledQuantity(50, kube_api.Mega),
			},
			Requests: kube_core.ResourceList{
				kube_core.ResourceCPU:    *kube_api.NewScaledQuantity(10, kube_api.Milli),
				kube_core.ResourceMemory: *kube_api.NewScaledQuantity(10, kube_api.Mega),
			},
		},
	}

	if i.cfg.EBPF.Enabled {
		// container.SecurityContext.Privileged expects to have a reference
		// to the bool value
		tru := true
		bidirectional := kube_core.MountPropagationBidirectional

		container.Resources = kube_core.ResourceRequirements{
			Limits: kube_core.ResourceList{
				kube_core.ResourceCPU:    *kube_api.NewScaledQuantity(300, kube_api.Milli),
				kube_core.ResourceMemory: *kube_api.NewScaledQuantity(200, kube_api.Mega),
			},
			Requests: kube_core.ResourceList{
				kube_core.ResourceCPU:    *kube_api.NewScaledQuantity(100, kube_api.Milli),
				kube_core.ResourceMemory: *kube_api.NewScaledQuantity(200, kube_api.Mega),
			},
		}

		container.SecurityContext.Capabilities = &kube_core.Capabilities{}
		container.SecurityContext.Privileged = &tru

		container.Env = []kube_core.EnvVar{
			{
				Name: i.cfg.EBPF.InstanceIPEnvVarName,
				ValueFrom: &kube_core.EnvVarSource{
					FieldRef: &kube_core.ObjectFieldSelector{
						FieldPath: "status.podIP",
					},
				},
			},
		}

		container.VolumeMounts = []kube_core.VolumeMount{
			{Name: "sys-fs-cgroup", MountPath: "/sys/fs/cgroup"},
			{Name: "bpf-fs", MountPath: i.cfg.EBPF.BPFFSPath, MountPropagation: &bidirectional},
		}
	}

	return container, nil
}

func (i *KumaInjector) NewAnnotations(pod *kube_core.Pod, mesh string) (map[string]string, error) {
	annotations := map[string]string{
		metadata.KumaMeshAnnotation:                             mesh, // either user-defined value or default
		metadata.KumaSidecarInjectedAnnotation:                  fmt.Sprintf("%t", true),
		metadata.KumaSidecarUID:                                 fmt.Sprintf("%d", i.cfg.SidecarContainer.UID),
		metadata.KumaTransparentProxyingAnnotation:              metadata.AnnotationEnabled,
		metadata.KumaTransparentProxyingInboundPortAnnotation:   fmt.Sprintf("%d", i.cfg.SidecarContainer.RedirectPortInbound),
		metadata.KumaTransparentProxyingInboundPortAnnotationV6: fmt.Sprintf("%d", i.cfg.SidecarContainer.RedirectPortInboundV6),
		metadata.KumaTransparentProxyingOutboundPortAnnotation:  fmt.Sprintf("%d", i.cfg.SidecarContainer.RedirectPortOutbound),
	}
	if i.cfg.CNIEnabled {
		annotations[metadata.CNCFNetworkAnnotation] = metadata.KumaCNI
	}

<<<<<<< HEAD
	if i.cfg.EBPF.Enabled {
		// ebpf works only with experimental transparent proxy engine, so instead of
		// failing when no annotation enabling it is present (bad user experience)
		// we implicitly add it and set to true
		enabled, exists, err := metadata.Annotations(pod.Annotations).GetEnabled(metadata.KumaTransparentProxyingExperimentalEngine)
		if err != nil {
			return nil, errors.Wrap(err, fmt.Sprintf("getting %s annotation failed", metadata.KumaTransparentProxyingExperimentalEngine))
		}
		if !exists || !enabled {
			log.V(1).Info(fmt.Sprintf("missing %s annotation which has to be %s for ebpf to work. The annotation will be implicitly added",
				metadata.KumaTransparentProxyingExperimentalEngine, metadata.AnnotationEnabled),
				"annotation", metadata.KumaTransparentProxyingExperimentalEngine,
				"pod", pod.Name)

			annotations[metadata.KumaTransparentProxyingExperimentalEngine] = metadata.AnnotationEnabled
		}
	}

	if i.cfg.BuiltinDNS.Enabled {
=======
	podAnnotations := metadata.Annotations(pod.Annotations)
	enabled, _, err := podAnnotations.GetEnabledWithDefault(i.cfg.BuiltinDNS.Enabled, metadata.KumaBuiltinDNSDeprecated, metadata.KumaBuiltinDNS)
	if err != nil {
		return nil, err
	}
	port, _, err := podAnnotations.GetUint32WithDefault(i.cfg.BuiltinDNS.Port, metadata.KumaBuiltinDNSPortDeprecated, metadata.KumaBuiltinDNSPort)
	if err != nil {
		return nil, err
	}

	if enabled {
		portVal := strconv.Itoa(int(port))
>>>>>>> 18709489
		annotations[metadata.KumaBuiltinDNS] = metadata.AnnotationEnabled
		annotations[metadata.KumaBuiltinDNSPort] = portVal
		// TODO remove deprecation issue
		annotations[metadata.KumaBuiltinDNSDeprecated] = metadata.AnnotationEnabled
		annotations[metadata.KumaBuiltinDNSPortDeprecated] = portVal
	}

	if err := setVirtualProbesEnabledAnnotation(annotations, pod, i.cfg); err != nil {
		return nil, errors.Wrap(err, fmt.Sprintf("unable to set %s", metadata.KumaVirtualProbesAnnotation))
	}
	if err := setVirtualProbesPortAnnotation(annotations, pod, i.cfg); err != nil {
		return nil, errors.Wrap(err, fmt.Sprintf("unable to set %s", metadata.KumaVirtualProbesPortAnnotation))
	}

	if val, _ := metadata.Annotations(pod.Annotations).GetStringWithDefault(portsToAnnotationValue(i.cfg.SidecarTraffic.ExcludeInboundPorts), metadata.KumaTrafficExcludeInboundPorts); val != "" {
		annotations[metadata.KumaTrafficExcludeInboundPorts] = val
	}
	if val, _ := metadata.Annotations(pod.Annotations).GetStringWithDefault(portsToAnnotationValue(i.cfg.SidecarTraffic.ExcludeOutboundPorts), metadata.KumaTrafficExcludeOutboundPorts); val != "" {
		annotations[metadata.KumaTrafficExcludeOutboundPorts] = val
	}
	val, _, err := metadata.Annotations(pod.Annotations).GetUint32WithDefault(i.defaultAdminPort, metadata.KumaEnvoyAdminPort)
	if err != nil {
		return nil, err
	}
	annotations[metadata.KumaEnvoyAdminPort] = fmt.Sprintf("%d", val)
	return annotations, nil
}

func portsToAnnotationValue(ports []uint32) string {
	stringPorts := make([]string, len(ports))
	for i, port := range ports {
		stringPorts[i] = fmt.Sprintf("%d", port)
	}
	return strings.Join(stringPorts, ",")
}<|MERGE_RESOLUTION|>--- conflicted
+++ resolved
@@ -488,12 +488,13 @@
 		annotations[metadata.CNCFNetworkAnnotation] = metadata.KumaCNI
 	}
 
-<<<<<<< HEAD
+	podAnnotations := metadata.Annotations(pod.Annotations)
+
 	if i.cfg.EBPF.Enabled {
 		// ebpf works only with experimental transparent proxy engine, so instead of
 		// failing when no annotation enabling it is present (bad user experience)
 		// we implicitly add it and set to true
-		enabled, exists, err := metadata.Annotations(pod.Annotations).GetEnabled(metadata.KumaTransparentProxyingExperimentalEngine)
+		enabled, exists, err := podAnnotations.GetEnabled(metadata.KumaTransparentProxyingExperimentalEngine)
 		if err != nil {
 			return nil, errors.Wrap(err, fmt.Sprintf("getting %s annotation failed", metadata.KumaTransparentProxyingExperimentalEngine))
 		}
@@ -507,9 +508,6 @@
 		}
 	}
 
-	if i.cfg.BuiltinDNS.Enabled {
-=======
-	podAnnotations := metadata.Annotations(pod.Annotations)
 	enabled, _, err := podAnnotations.GetEnabledWithDefault(i.cfg.BuiltinDNS.Enabled, metadata.KumaBuiltinDNSDeprecated, metadata.KumaBuiltinDNS)
 	if err != nil {
 		return nil, err
@@ -521,7 +519,6 @@
 
 	if enabled {
 		portVal := strconv.Itoa(int(port))
->>>>>>> 18709489
 		annotations[metadata.KumaBuiltinDNS] = metadata.AnnotationEnabled
 		annotations[metadata.KumaBuiltinDNSPort] = portVal
 		// TODO remove deprecation issue
