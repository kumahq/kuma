package webhooks

import (
	"context"
	"encoding/json"
	"net/http"

	"sigs.k8s.io/controller-runtime/pkg/webhook/admission"

<<<<<<< HEAD
	k8s_extensions "github.com/kumahq/kuma/pkg/plugins/extensions/k8s"
=======
	k8s_common "github.com/kumahq/kuma/pkg/plugins/common/k8s"
>>>>>>> 13704a1f

	core_model "github.com/kumahq/kuma/pkg/core/resources/model"
)

type Defaulter interface {
	core_model.Resource
	Default() error
}

<<<<<<< HEAD
func DefaultingWebhookFor(factory func() core_model.Resource, converter k8s_extensions.Converter) *admission.Webhook {
=======
func DefaultingWebhookFor(factory func() core_model.Resource, converter k8s_common.Converter) *admission.Webhook {
>>>>>>> 13704a1f
	return &admission.Webhook{
		Handler: &defaultingHandler{
			factory:   factory,
			converter: converter,
		},
	}
}

type defaultingHandler struct {
	factory   func() core_model.Resource
<<<<<<< HEAD
	converter k8s_extensions.Converter
=======
	converter k8s_common.Converter
>>>>>>> 13704a1f
	decoder   *admission.Decoder
}

var _ admission.DecoderInjector = &defaultingHandler{}

func (h *defaultingHandler) InjectDecoder(d *admission.Decoder) error {
	h.decoder = d
	return nil
}

func (h *defaultingHandler) Handle(ctx context.Context, req admission.Request) admission.Response {
	resource := h.factory()

	obj, err := h.converter.ToKubernetesObject(resource)
	if err != nil {
		return admission.Errored(http.StatusInternalServerError, err)
	}

	err = h.decoder.Decode(req, obj)
	if err != nil {
		return admission.Errored(http.StatusBadRequest, err)
	}

	if err := h.converter.ToCoreResource(obj, resource); err != nil {
		return admission.Errored(http.StatusInternalServerError, err)
	}

	if defaulter, ok := resource.(Defaulter); ok {
		if err := defaulter.Default(); err != nil {
			return admission.Errored(http.StatusInternalServerError, err)
		}
	}

	obj, err = h.converter.ToKubernetesObject(resource)
	if err != nil {
		return admission.Errored(http.StatusInternalServerError, err)
	}

	marshalled, err := json.Marshal(obj)
	if err != nil {
		return admission.Errored(http.StatusInternalServerError, err)
	}

	return admission.PatchResponseFromRaw(req.Object.Raw, marshalled)
}<|MERGE_RESOLUTION|>--- conflicted
+++ resolved
@@ -7,11 +7,7 @@
 
 	"sigs.k8s.io/controller-runtime/pkg/webhook/admission"
 
-<<<<<<< HEAD
-	k8s_extensions "github.com/kumahq/kuma/pkg/plugins/extensions/k8s"
-=======
 	k8s_common "github.com/kumahq/kuma/pkg/plugins/common/k8s"
->>>>>>> 13704a1f
 
 	core_model "github.com/kumahq/kuma/pkg/core/resources/model"
 )
@@ -21,11 +17,7 @@
 	Default() error
 }
 
-<<<<<<< HEAD
-func DefaultingWebhookFor(factory func() core_model.Resource, converter k8s_extensions.Converter) *admission.Webhook {
-=======
 func DefaultingWebhookFor(factory func() core_model.Resource, converter k8s_common.Converter) *admission.Webhook {
->>>>>>> 13704a1f
 	return &admission.Webhook{
 		Handler: &defaultingHandler{
 			factory:   factory,
@@ -36,11 +28,7 @@
 
 type defaultingHandler struct {
 	factory   func() core_model.Resource
-<<<<<<< HEAD
-	converter k8s_extensions.Converter
-=======
 	converter k8s_common.Converter
->>>>>>> 13704a1f
 	decoder   *admission.Decoder
 }
 
