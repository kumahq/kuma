--- conflicted
+++ resolved
@@ -85,10 +85,9 @@
 	// KumaSidecarDrainTime allows to specify drain time of Kuma DP sidecar.
 	KumaSidecarDrainTime = "kuma.io/sidecar-drain-time"
 
-<<<<<<< HEAD
 	// KumaContainerPatches is a comma-separated list of ContainerPatch names to be applied to injected containers on a given workload
 	KumaContainerPatches = "kuma.io/container-patches"
-=======
+
 	// KumaMetricsPrometheusAggregatePath allows to specify which path for specific app should request for metrics
 	KumaMetricsPrometheusAggregatePath = "prometheus.metrics.kuma.io/aggregate-%s-path"
 	// KumaMetricsPrometheusAggregatePort allows to specify which port for specific app should request for metrics
@@ -97,7 +96,6 @@
 	KumaMetricsPrometheusAggregateEnabled = "prometheus.metrics.kuma.io/aggregate-%s-enabled"
 	// KumaMetricsPrometheusAggregatePattern allows to retrieve all the apps for which need to get port/path configuration
 	KumaMetricsPrometheusAggregatePattern = "^prometheus.metrics.kuma.io/aggregate-([a-zA-Z0-9-]+)-(port|path|enabled)$"
->>>>>>> 2e582dad
 )
 
 // Annotations that are being automatically set by the Kuma Sidecar Injector.
