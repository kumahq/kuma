package metadata

import (
	"fmt"
	"strconv"
	"strings"
	"time"

	"github.com/pkg/errors"
)

// Annotations that can be used by the end users.
const (
	// KumaMeshAnnotation defines a Pod annotation that
	// associates a given Pod with a particular Mesh.
	// Annotation value must be the name of a Mesh resource.
	KumaMeshAnnotation = "kuma.io/mesh"

	// KumaSidecarInjectionAnnotation defines a Pod/Namespace annotation that
	// gives users an ability to enable or disable sidecar-injection
	KumaSidecarInjectionAnnotation = "kuma.io/sidecar-injection"

	// KumaGatewayAnnotation allows to mark Gateway pod,
	// inbound listeners won't be generated in that case.
	// It can be used to mark a pod as providing a builtin gateway.
	KumaGatewayAnnotation = "kuma.io/gateway"

	// KumaIngressAnnotation allows to mark pod with Kuma Ingress
	// which is crucial for Multizone communication
	KumaIngressAnnotation = "kuma.io/ingress"

	// KumaEgressAnnotation allows marking pod with Kuma Egress
	// which is crucial for Multizone communication
	KumaEgressAnnotation = "kuma.io/egress"

	// KumaTagsAnnotation holds a JSON representation of desired tags
	KumaTagsAnnotation = "kuma.io/tags"

	// KumaIngressPublicAddressAnnotation allows to pick public address for Ingress
	// If not defined, Kuma will try to pick this address from the Ingress Service
	KumaIngressPublicAddressAnnotation = "kuma.io/ingress-public-address"

	// KumaIngressPublicPortAnnotation allows to pick public port for Ingress
	// If not defined, Kuma will try to pick this address from the Ingress Service
	KumaIngressPublicPortAnnotation = "kuma.io/ingress-public-port"

	// KumaDirectAccess defines a comma-separated list of Services that will be accessed directly
	KumaDirectAccess = "kuma.io/direct-access-services"

	// KumaVirtualProbesAnnotation enables automatic converting HttpGet probes to virtual. Virtual probe
	// serves on sub-path of insecure port defined in 'KumaVirtualProbesPortAnnotation',
	// i.e :8080/health/readiness -> :9000/8080/health/readiness where 9000 is a value of'KumaVirtualProbesPortAnnotation'
	KumaVirtualProbesAnnotation = "kuma.io/virtual-probes"

	// KumaVirtualProbesPortAnnotation is an insecure port for listening virtual probes
	KumaVirtualProbesPortAnnotation = "kuma.io/virtual-probes-port"

	// KumaSidecarEnvVarsAnnotation is a ; separated list of env vars that will be applied on Kuma Sidecar
	// Example value: TEST1=1;TEST2=2
	KumaSidecarEnvVarsAnnotation = "kuma.io/sidecar-env-vars"

	// KumaSidecarConcurrencyAnnotation is an integer value that explicitly sets the Envoy proxy concurrency
	// in the Kuma sidecar. Setting this annotation overrides the default injection behavior of deriving the
	// concurrency from the sidecar container resource limits. A value of 0 tells Envoy to try to use all the
	// visible CPUs.
	KumaSidecarConcurrencyAnnotation = "kuma.io/sidecar-proxy-concurrency"

	// KumaMetricsPrometheusPort allows to override `Mesh`-wide default port
	KumaMetricsPrometheusPort = "prometheus.metrics.kuma.io/port"

	// KumaMetricsPrometheusPath to override `Mesh`-wide default path
	KumaMetricsPrometheusPath = "prometheus.metrics.kuma.io/path"

	// KumaBuiltinDNS the sidecar will use its builtin DNS
	KumaBuiltinDNS        = "kuma.io/builtin-dns"
	KumaBuiltinDNSPort    = "kuma.io/builtin-dns-port"
	KumaBuiltinDNSLogging = "kuma.io/builtin-dns-logging"

	KumaTrafficExcludeInboundPorts            = "traffic.kuma.io/exclude-inbound-ports"
	KumaTrafficExcludeOutboundPorts           = "traffic.kuma.io/exclude-outbound-ports"
	KumaTrafficExcludeOutboundPortsForUIDs    = "traffic.kuma.io/exclude-outbound-ports-for-uids"
	KumaTrafficExcludeOutboundTCPPortsForUIDs = "traffic.kuma.io/exclude-outbound-tcp-ports-for-uids"
	KumaTrafficExcludeOutboundUDPPortsForUIDs = "traffic.kuma.io/exclude-outbound-udp-ports-for-uids"
<<<<<<< HEAD
	KumaTrafficIptablesLogs                   = "traffic.kuma.io/iptables-logs"
=======
	KumaTrafficDropInvalidPackets             = "traffic.kuma.io/drop-invalid-packets"
>>>>>>> 42b4ec28

	// KumaSidecarTokenVolumeAnnotation allows to specify which volume contains the service account token
	KumaSidecarTokenVolumeAnnotation = "kuma.io/service-account-token-volume"

	// KumaSidecarDrainTime allows to specify drain time of Kuma DP sidecar.
	KumaSidecarDrainTime = "kuma.io/sidecar-drain-time"

	// KumaContainerPatches is a comma-separated list of ContainerPatch names to be applied to injected containers on a given workload
	KumaContainerPatches = "kuma.io/container-patches"

	// KumaEnvoyLogLevel allows to control Envoy log level.
	// Available values are: [trace][debug][info][warning|warn][error][critical][off]
	KumaEnvoyLogLevel          = "kuma.io/envoy-log-level"
	KumaEnvoyComponentLogLevel = "kuma.io/envoy-component-log-level"

	// KumaMetricsPrometheusAggregatePath allows to specify which path for specific app should request for metrics
	KumaMetricsPrometheusAggregatePath = "prometheus.metrics.kuma.io/aggregate-%s-path"
	// KumaMetricsPrometheusAggregateAddress allows to specify which address for specific app should request for metrics
	KumaMetricsPrometheusAggregateAddress = "prometheus.metrics.kuma.io/aggregate-%s-address"
	// KumaMetricsPrometheusAggregatePort allows to specify which port for specific app should request for metrics
	KumaMetricsPrometheusAggregatePort = "prometheus.metrics.kuma.io/aggregate-%s-port"
	// KumaMetricsPrometheusAggregateEnabled allows to specify if we want to enable specific scraping, default: true
	KumaMetricsPrometheusAggregateEnabled = "prometheus.metrics.kuma.io/aggregate-%s-enabled"
	// KumaMetricsPrometheusAggregatePattern allows to retrieve all the apps for which need to get port/path configuration
	KumaMetricsPrometheusAggregatePattern = "^prometheus\\.metrics\\.kuma\\.io/aggregate-([a-zA-Z0-9-]+)-(port|path|enabled)$"

	// KumaInitFirst allows to specify whether the init container should be prepended or appended to the existing
	// list of init containers
	KumaInitFirst = "kuma.io/init-first"
	// KumaWaitForDataplaneReady allows to specify if the application sidecar should be hold until Envoy is ready
	KumaWaitForDataplaneReady = "kuma.io/wait-for-dataplane-ready"

	// ManagedBy points to the Service that a MeshService is derived from. If
	// it's converted from a Kubernetes Service, it has the value
	// "k8s-controller"
	ManagedBy = "kuma.io/managed-by"
	// KumaServiceName points to the Service that a MeshService is derived from
	KumaServiceName = "k8s.kuma.io/service-name"

	// HeadlessService is "true" when the Service had ClusterIP: None, otherwise "false"
	HeadlessService = "k8s.kuma.io/is-headless-service"
)

var PodAnnotationDeprecations = []Deprecation{
	NewReplaceByDeprecation("kuma.io/builtindns", KumaBuiltinDNS, true),
	NewReplaceByDeprecation("kuma.io/builtindnsport", KumaBuiltinDNSPort, true),
	{
		Key:     KumaSidecarInjectionAnnotation,
		Message: "WARNING: you are using kuma.io/sidecar-injection as annotation. This is not supported you should use it as a label instead",
	},
}

type Deprecation struct {
	Key     string
	Message string
}

func NewReplaceByDeprecation(old, new string, removed bool) Deprecation {
	msg := fmt.Sprintf("'%s' is being replaced by: '%s'", old, new)
	if removed {
		msg = fmt.Sprintf("'%s' is no longer supported and it will be ignored, use '%s' instead", old, new)
	}
	return Deprecation{
		Key:     old,
		Message: msg,
	}
}

// Annotations that are being automatically set by the Kuma Sidecar Injector.
const (
	KumaSidecarInjectedAnnotation                      = "kuma.io/sidecar-injected"
	KumaIgnoreAnnotation                               = "kuma.io/ignore"
	KumaSidecarUID                                     = "kuma.io/sidecar-uid"
	KumaEnvoyAdminPort                                 = "kuma.io/envoy-admin-port"
	KumaTransparentProxyingAnnotation                  = "kuma.io/transparent-proxying"
	KumaTransparentProxyingInboundPortAnnotation       = "kuma.io/transparent-proxying-inbound-port"
	KumaTransparentProxyingInboundPortAnnotationV6     = "kuma.io/transparent-proxying-inbound-v6-port"
	KumaTransparentProxyingIPFamilyMode                = "kuma.io/transparent-proxying-ip-family-mode"
	KumaTransparentProxyingOutboundPortAnnotation      = "kuma.io/transparent-proxying-outbound-port"
	KumaTransparentProxyingReachableServicesAnnotation = "kuma.io/transparent-proxying-reachable-services"
	CNCFNetworkAnnotation                              = "k8s.v1.cni.cncf.io/networks"
	KumaCNI                                            = "kuma-cni"
	KumaTransparentProxyingEbpf                        = "kuma.io/transparent-proxying-ebpf"
	KumaTransparentProxyingEbpfBPFFSPath               = "kuma.io/transparent-proxying-ebpf-bpf-fs-path"
	KumaTransparentProxyingEbpfCgroupPath              = "kuma.io/transparent-proxying-ebpf-cgroup-path"
	KumaTransparentProxyingEbpfTCAttachIface           = "kuma.io/transparent-proxying-ebpf-tc-attach-iface"
	KumaTransparentProxyingEbpfInstanceIPEnvVarName    = "kuma.io/transparent-proxying-ebpf-instance-ip-env-var-name"
	KumaTransparentProxyingEbpfProgramsSourcePath      = "kuma.io/transparent-proxying-ebpf-programs-source-path"
)

// Annotations related to the gateway
const (
	IngressServiceUpstream      = "ingress.kubernetes.io/service-upstream"
	NginxIngressServiceUpstream = "nginx.ingress.kubernetes.io/service-upstream"
)

const (
	// Used with the KumaGatewayAnnotation to mark a pod as providing a builtin
	// gateway.
	AnnotationBuiltin = "builtin"
)

const (
	AnnotationEnabled  = "enabled"
	AnnotationDisabled = "disabled"
	AnnotationTrue     = "true"
	AnnotationFalse    = "false"
	AnnotationYes      = "yes"
	AnnotationNo       = "no"
)

// these values are defined for users to specify in configuration:
// values comes from mesh_proto.Dataplane_Networking_TransparentProxying_IpFamilyMode_name
const (
	IpFamilyModeDualStack = "dualstack"
	IpFamilyModeIPv4      = "ipv4"
	IpFamilyModeIPv6      = "ipv6"
)

func BoolToEnabled(b bool) string {
	if b {
		return AnnotationEnabled
	}

	return AnnotationDisabled
}

type Annotations map[string]string

func (a Annotations) GetEnabled(keys ...string) (bool, bool, error) {
	return a.GetEnabledWithDefault(false, keys...)
}

func (a Annotations) GetBoolean(keys ...string) (bool, bool, error) {
	return a.GetBooleanWithDefault(false, false, keys...)
}

func (a Annotations) GetEnabledWithDefault(def bool, keys ...string) (bool, bool, error) {
	return a.GetBooleanWithDefault(def, true, keys...)
}

func (a Annotations) GetBooleanWithDefault(def bool, supportEnabled bool, keys ...string) (bool, bool, error) {
	v, exists, err := a.getWithDefault(def, func(key, value string) (interface{}, error) {
		switch value {
		case AnnotationTrue, AnnotationYes:
			return true, nil
		case AnnotationFalse, AnnotationNo:
			return false, nil
		default:
			if supportEnabled {
				switch value {
				case AnnotationEnabled:
					return true, nil
				case AnnotationDisabled:
					return false, nil
				}
			}
			return false, errors.Errorf("annotation \"%s\" has wrong value \"%s\"", key, value)
		}
	}, keys...)
	if err != nil {
		return def, exists, err
	}
	return v.(bool), exists, nil
}

func (a Annotations) GetUint32(keys ...string) (uint32, bool, error) {
	return a.GetUint32WithDefault(0, keys...)
}

func (a Annotations) GetUint32WithDefault(def uint32, keys ...string) (uint32, bool, error) {
	v, exists, err := a.getWithDefault(def, func(key string, value string) (interface{}, error) {
		u, err := strconv.ParseUint(value, 10, 32)
		if err != nil {
			return 0, errors.Errorf("failed to parse annotation %q: %s", key, err.Error())
		}
		return uint32(u), nil
	}, keys...)
	if err != nil {
		return def, exists, err
	}
	return v.(uint32), exists, nil
}

func (a Annotations) GetString(keys ...string) (string, bool) {
	return a.GetStringWithDefault("", keys...)
}

func (a Annotations) GetStringWithDefault(def string, keys ...string) (string, bool) {
	v, exists, _ := a.getWithDefault(def, func(key string, value string) (interface{}, error) {
		return value, nil
	}, keys...)
	return v.(string), exists
}

func (a Annotations) GetDurationWithDefault(def time.Duration, keys ...string) (time.Duration, bool, error) {
	v, exists, err := a.getWithDefault(def, func(key string, value string) (interface{}, error) {
		return time.ParseDuration(value)
	}, keys...)
	if err != nil {
		return def, exists, err
	}
	return v.(time.Duration), exists, err
}

func (a Annotations) GetList(keys ...string) ([]string, bool) {
	return a.GetListWithDefault(nil, keys...)
}

func (a Annotations) GetListWithDefault(def []string, keys ...string) ([]string, bool) {
	defCopy := []string{}
	defCopy = append(defCopy, def...)
	v, exists, _ := a.getWithDefault(defCopy, func(key string, value string) (interface{}, error) {
		r := strings.Split(value, ",")
		var res []string
		for _, v := range r {
			if v != "" {
				res = append(res, v)
			}
		}
		return res, nil
	}, keys...)
	return v.([]string), exists
}

// GetMap returns map from annotation. Example: "kuma.io/sidecar-env-vars: TEST1=1;TEST2=2"
func (a Annotations) GetMap(keys ...string) (map[string]string, bool, error) {
	return a.GetMapWithDefault(map[string]string{}, keys...)
}

func (a Annotations) GetMapWithDefault(def map[string]string, keys ...string) (map[string]string, bool, error) {
	defCopy := make(map[string]string, len(def))
	for k, v := range def {
		defCopy[k] = v
	}
	v, exists, err := a.getWithDefault(defCopy, func(key string, value string) (interface{}, error) {
		result := map[string]string{}

		pairs := strings.Split(value, ";")
		for _, pair := range pairs {
			kvSplit := strings.Split(pair, "=")
			if len(kvSplit) != 2 {
				return nil, errors.Errorf("invalid format. Map in %q has to be provided in the following format: key1=value1;key2=value2", key)
			}
			result[kvSplit[0]] = kvSplit[1]
		}
		return result, nil
	}, keys...)
	if err != nil {
		return def, exists, err
	}
	return v.(map[string]string), exists, nil
}

func (a Annotations) getWithDefault(def interface{}, fn func(string, string) (interface{}, error), keys ...string) (interface{}, bool, error) {
	res := def
	exists := false
	for _, k := range keys {
		v, ok := a[k]
		if ok {
			exists = true
			r, err := fn(k, v)
			if err != nil {
				return nil, exists, err
			}
			res = r
		}
	}
	return res, exists, nil
}<|MERGE_RESOLUTION|>--- conflicted
+++ resolved
@@ -81,11 +81,8 @@
 	KumaTrafficExcludeOutboundPortsForUIDs    = "traffic.kuma.io/exclude-outbound-ports-for-uids"
 	KumaTrafficExcludeOutboundTCPPortsForUIDs = "traffic.kuma.io/exclude-outbound-tcp-ports-for-uids"
 	KumaTrafficExcludeOutboundUDPPortsForUIDs = "traffic.kuma.io/exclude-outbound-udp-ports-for-uids"
-<<<<<<< HEAD
+	KumaTrafficDropInvalidPackets             = "traffic.kuma.io/drop-invalid-packets"
 	KumaTrafficIptablesLogs                   = "traffic.kuma.io/iptables-logs"
-=======
-	KumaTrafficDropInvalidPackets             = "traffic.kuma.io/drop-invalid-packets"
->>>>>>> 42b4ec28
 
 	// KumaSidecarTokenVolumeAnnotation allows to specify which volume contains the service account token
 	KumaSidecarTokenVolumeAnnotation = "kuma.io/service-account-token-volume"
