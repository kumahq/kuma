--- conflicted
+++ resolved
@@ -78,11 +78,7 @@
 				upstreamServiceName = mesh_proto.ZoneEgressServiceName
 			}
 
-<<<<<<< HEAD
-			r, err = c.generateMeshCluster(xdsCtx.Mesh, info, dest, upstreamServiceName, hostInfo.Host.Tags)
-=======
-			r, err = c.generateMeshCluster(xdsCtx.Mesh.Resource, info, dest, upstreamServiceName, hostTags)
->>>>>>> 50dddb0d
+			r, err = c.generateMeshCluster(xdsCtx.Mesh, info, dest, upstreamServiceName, hostTags)
 		}
 
 		if err != nil {
