package gateway

import (
	"context"
	"crypto/ecdsa"
	"crypto/rsa"
	"encoding/pem"
	"fmt"
	"strings"
	"time"

	envoy_config_core "github.com/envoyproxy/go-control-plane/envoy/config/core/v3"
	envoy_listener "github.com/envoyproxy/go-control-plane/envoy/config/listener/v3"
	envoy_hcm "github.com/envoyproxy/go-control-plane/envoy/extensions/filters/network/http_connection_manager/v3"
	envoy_extensions_transport_sockets_tls_v3 "github.com/envoyproxy/go-control-plane/envoy/extensions/transport_sockets/tls/v3"
	envoy_resource "github.com/envoyproxy/go-control-plane/pkg/resource/v3"
	"github.com/pkg/errors"

	mesh_proto "github.com/kumahq/kuma/api/mesh/v1alpha1"
	system_proto "github.com/kumahq/kuma/api/system/v1alpha1"
	"github.com/kumahq/kuma/pkg/core/datasource"
	core_mesh "github.com/kumahq/kuma/pkg/core/resources/apis/mesh"
	"github.com/kumahq/kuma/pkg/core/validators"
	core_xds "github.com/kumahq/kuma/pkg/core/xds"
	"github.com/kumahq/kuma/pkg/tls"
	util_proto "github.com/kumahq/kuma/pkg/util/proto"
	xds_context "github.com/kumahq/kuma/pkg/xds/context"
	"github.com/kumahq/kuma/pkg/xds/envoy"
	envoy_listeners "github.com/kumahq/kuma/pkg/xds/envoy/listeners"
	envoy_listeners_v3 "github.com/kumahq/kuma/pkg/xds/envoy/listeners/v3"
	"github.com/kumahq/kuma/pkg/xds/envoy/names"
	envoy_secrets "github.com/kumahq/kuma/pkg/xds/envoy/secrets/v3"
	envoy_tls_v3 "github.com/kumahq/kuma/pkg/xds/envoy/tls/v3"
)

// TODO(jpeach) It's a lot to ask operators to tune these defaults,
// and we probably would never do that. However, it would be convenient
// to be able to update them for performance testing and benchmarking,
// so at some point we should consider making these settings available,
// perhaps on the Gateway or on the Dataplane.

// Concurrency defaults.
const DefaultConcurrentStreams = 100

// Window size defaults.
const DefaultInitialStreamWindowSize = 64 * 1024
const DefaultInitialConnectionWindowSize = 1024 * 1024

// Timeout defaults.
const DefaultRequestHeadersTimeout = 500 * time.Millisecond
const DefaultStreamIdleTimeout = 5 * time.Second
const DefaultIdleTimeout = 5 * time.Minute

type keyType string

const keyTypeNone = keyType("")
const keyTypeECDSA = keyType("ecdsa")
const keyTypeRSA = keyType("rsa")

// HTTPFilterChainGenerator generates a filter chain for a HTTP listener.
type HTTPFilterChainGenerator struct{}

func (*HTTPFilterChainGenerator) SupportsProtocol(p mesh_proto.Gateway_Listener_Protocol) bool {
	return p == mesh_proto.Gateway_Listener_HTTP
}

func (*HTTPFilterChainGenerator) GenerateHost(ctx xds_context.Context, info *GatewayResourceInfo) (*core_xds.ResourceSet, error) {
	// HTTP listeners get a single filter chain for all hostnames. So
	// if there's already a filter chain, we have nothing to do.
	if info.Resources.FilterChain != nil {
		log.V(1).Info("updating existing filter chain",
			"hostname", info.Host.Hostname,
		)

		return nil, nil
	}

	log.V(1).Info("generating filter chain",
		"hostname", info.Host.Hostname,
	)

	info.Resources.FilterChain = newFilterChain(ctx, info)
	return nil, nil
}

// HTTPSFilterChainGenerator generates a filter chain for an HTTPS listener.
type HTTPSFilterChainGenerator struct {
	DataSourceLoader datasource.Loader
}

func (*HTTPSFilterChainGenerator) SupportsProtocol(p mesh_proto.Gateway_Listener_Protocol) bool {
	return p == mesh_proto.Gateway_Listener_HTTPS
}

func (g *HTTPSFilterChainGenerator) GenerateHost(ctx xds_context.Context, info *GatewayResourceInfo) (*core_xds.ResourceSet, error) {
	// HTTPS listeners get a filter chain for each hostname. So if
	// there is already a filter chain (from the previous host), we
	// close it, and start a new one.
	if info.Resources.FilterChain != nil {
		info.Resources.Listener.Configure(
			envoy_listeners.FilterChain(info.Resources.FilterChain),
		)
	}

	log.V(1).Info("generating filter chain",
		"hostname", info.Host.Hostname,
	)

	resources := core_xds.NewResourceSet()

	switch info.Host.TLS.GetMode() {
	case mesh_proto.Gateway_TLS_TERMINATE:
		// Note that Envoy 1.184 and earlier will only accept 1 SDS reference.
		for _, cert := range info.Host.TLS.GetCertificates() {
			secret, err := g.generateCertificateSecret(ctx, info, cert)
			if err != nil {
				return nil, errors.Wrap(err, "failed to generate TLS certificate")
			}

			if resources.Contains(secret.Name, secret) {
				return nil, errors.Errorf("duplicate TLS certificate %q", secret.Name)
			}

			resources.Add(NewResource(secret.Name, secret))
		}

	case mesh_proto.Gateway_TLS_PASSTHROUGH:
		// TODO(jpeach) add support for PASSTHROUGH mode.
		return nil, errors.Errorf("unsupported TLS mode %q", info.Host.TLS.GetMode())

	default:
		return nil, errors.Errorf("unsupported TLS mode %q", info.Host.TLS.GetMode())
	}

	builder := newFilterChain(ctx, info)

	builder.Configure(
		envoy_listeners.MatchTransportProtocol("tls"),
		envoy_listeners.MatchServerNames(info.Host.Hostname),
		envoy_listeners.MatchApplicationProtocols("h2", "http/1.1"),
	)

	downstream := newDownstreamTypedConfig()

	// If we generated any secrets, attach their references to the downstream validation context.
	for _, s := range resources.ListOf(envoy_resource.SecretType) {
		downstream.CommonTlsContext.TlsCertificateSdsSecretConfigs = append(
			downstream.CommonTlsContext.TlsCertificateSdsSecretConfigs, envoy_tls_v3.NewSecretConfigSource(s.Name),
		)
	}

	any, err := util_proto.MarshalAnyDeterministic(downstream)
	if err != nil {
		return nil, err
	}

	builder.Configure(
		envoy_listeners.AddFilterChainConfigurer(envoy_listeners_v3.FilterChainMustConfigureFunc(
			func(chain *envoy_listener.FilterChain) {
				chain.TransportSocket = &envoy_config_core.TransportSocket{
					Name: "envoy.transport_sockets.tls",
					ConfigType: &envoy_config_core.TransportSocket_TypedConfig{
						TypedConfig: any,
					},
				}
			}),
		),
	)

	// Leave the builder open so that later steps can update the filters.
	info.Resources.FilterChain = builder

	return resources, nil
}

func (g *HTTPSFilterChainGenerator) generateCertificateSecret(
	ctx xds_context.Context,
	info *GatewayResourceInfo,
	secret *system_proto.DataSource,
) (*envoy_extensions_transport_sockets_tls_v3.Secret, error) {
	data, err := g.DataSourceLoader.Load(context.Background(), ctx.Mesh.Resource.GetMeta().GetName(), secret)
	if err != nil {
		return nil, err
	}

	tlsSecret, ktype, err := newServerSecret(data)
	if err != nil {
		return nil, err
	}

	// Generate a name to deterministically identify this secret. We
	// want the same datasource to end up with the same name so that when
	// resources are de-duplicated, we ony have to send the secret once.
	switch d := secret.GetType().(type) {
	case *system_proto.DataSource_File:
		tlsSecret.Name = names.GetSecretName("cert."+string(ktype), "file", d.File)
	case *system_proto.DataSource_Secret:
		tlsSecret.Name = names.GetSecretName("cert."+string(ktype), "secret", d.Secret)
	case *system_proto.DataSource_Inline:
		// Since a host can have multiple certificates with
		// different key types, we need to use the key type
		// to disambiguate when the certificate is provided as
		// inline data.
		tlsSecret.Name = names.GetSecretName("cert."+string(ktype), "inline", info.Host.Hostname)
	default:
		return nil, errors.Errorf("unsupported datasource type %T", d)
	}

	return tlsSecret, err
}

func newDownstreamTypedConfig() *envoy_extensions_transport_sockets_tls_v3.DownstreamTlsContext {
	conf := &envoy_extensions_transport_sockets_tls_v3.DownstreamTlsContext{
		CommonTlsContext: &envoy_extensions_transport_sockets_tls_v3.CommonTlsContext{
			TlsParams:     &envoy_extensions_transport_sockets_tls_v3.TlsParameters{},
			AlpnProtocols: []string{"h2", "http/1.1"},
		},
	}

	// TODO(jpeach) add config to set minimum version.
	conf.CommonTlsContext.TlsParams.TlsMinimumProtocolVersion = envoy_extensions_transport_sockets_tls_v3.TlsParameters_TLSv1_2

	// TODO(jpeach) add cipher suite config. The Envoy defaults are pretty good, and enable forward security.
	conf.CommonTlsContext.TlsParams.CipherSuites = nil

	// TODO(jpeach) add config to require a client certificate.
	conf.RequireClientCertificate = util_proto.Bool(false)

	// TODO(jpeach) configure session tickets using SDS.

	return conf
}

func newFilterChain(ctx xds_context.Context, info *GatewayResourceInfo) *envoy_listeners.FilterChainBuilder {
	// A Gateway is a single service across all listeners.
	service := info.Dataplane.Spec.GetIdentifyingService()

	builder := envoy_listeners.NewFilterChainBuilder(info.Proxy.APIVersion).Configure(
		// Note that even for HTTPS cases, we don't enable client certificate
		// forwarding. This is because this particular configurer will enable
		// forwarding for the client certificate URI, which is OK for SPIFFE-
		// oriented mesh use cases, but unlikely to be appropriate for a
		// general-purpose gateway.
		envoy_listeners.HttpConnectionManager(service, false),
		envoy_listeners.ServerHeader("Kuma Gateway"),
		envoy_listeners.HttpDynamicRoute(info.Listener.ResourceName),
	)

	// Add edge proxy recommendations.
	builder.Configure(
		envoy_listeners.EnablePathNormalization(),
		envoy_listeners.StripHostPort(),
		envoy_listeners.AddFilterChainConfigurer(
			envoy_listeners_v3.HttpConnectionManagerMustConfigureFunc(func(hcm *envoy_hcm.HttpConnectionManager) {
				hcm.RequestHeadersTimeout = util_proto.Duration(DefaultRequestHeadersTimeout)
				hcm.StreamIdleTimeout = util_proto.Duration(DefaultStreamIdleTimeout)

				hcm.CommonHttpProtocolOptions = &envoy_config_core.HttpProtocolOptions{
					IdleTimeout:                  util_proto.Duration(DefaultIdleTimeout),
					HeadersWithUnderscoresAction: envoy_config_core.HttpProtocolOptions_REJECT_REQUEST,
				}

				hcm.Http2ProtocolOptions = &envoy_config_core.Http2ProtocolOptions{
					MaxConcurrentStreams:        util_proto.UInt32(DefaultConcurrentStreams),
					InitialStreamWindowSize:     util_proto.UInt32(DefaultInitialStreamWindowSize),
					InitialConnectionWindowSize: util_proto.UInt32(DefaultInitialConnectionWindowSize),
					AllowConnect:                true,
				}
			}),
		),
	)

	// Tracing and logging have to be configured after the HttpConnectionManager is enabled.
	builder.Configure(
		envoy_listeners.DefaultCompressorFilter(),
<<<<<<< HEAD
		envoy_listeners.Tracing(ctx.Mesh.GetTracingBackend(info.Proxy.Policies.TrafficTrace), service),
		// TODO(jpeach) Logging policy doesn't work at all. The logging backend is
		// selected by matching against outbound service names, and gateway dataplanes
		// don't have any of those.
		envoy_listeners.HttpAccessLog(
			ctx.Mesh.Resource.Meta.GetName(),
			envoy.TrafficDirectionInbound,
			service, // Source service is the gateway service.
			"*",     // Destination service could be anywhere, depending on the routes.
			ctx.Mesh.GetLoggingBackend(info.Proxy.Policies.TrafficLogs[service]),
=======
		envoy_listeners.Tracing(info.Proxy.Policies.TracingBackend, service),
		// In mesh proxies, the access log is configured on the outbound
		// listener, which is why we index the Logs slice by destination
		// service name.  A Gateway listener by definition forwards traffic
		// to multiple destinations, so rather than making up some arbitrary
		// rules about which destination service we should accept here, we
		// match the log policy for the generic pass through service. This
		// will be the only policy available for a Dataplane with no outbounds.
		envoy_listeners.HttpAccessLog(
			ctx.Mesh.Resource.Meta.GetName(),
			envoy.TrafficDirectionInbound,
			service,                // Source service is the gateway service.
			mesh_proto.MatchAllTag, // Destination service could be anywhere, depending on the routes.
			info.Proxy.Policies.Logs[core_mesh.PassThroughService],
>>>>>>> 7112393a
			info.Proxy,
		),
	)

	// TODO(jpeach) if proxy protocol is enabled, add the proxy protocol listener filter.

	return builder
}

// newServerSecret parses a blob that contains one or more PEM object
// to create a single Envoy TLS certificate secret. The resulting secret
// must have exactly one private key, and at least one certificate.
func newServerSecret(data []byte) (*envoy_extensions_transport_sockets_tls_v3.Secret, keyType, error) {
	var certificates []*pem.Block
	var key *pem.Block
	var ktype keyType

	for i := 0; true; i++ {
		block, rest := pem.Decode(data)
		if block == nil {
			break
		}

		switch {
		case strings.HasSuffix(block.Type, "PRIVATE KEY"):
			if key != nil {
				return nil, keyTypeNone, newSecretError(i, "secret contains multiple private keys")
			}

			pkey, err := tls.ParsePrivateKey(block.Bytes)
			if err != nil {
				return nil, keyTypeNone, newSecretError(i, err.Error())
			}

			switch pkey.(type) {
			case *rsa.PrivateKey:
				ktype = keyTypeRSA
			case *ecdsa.PrivateKey:
				ktype = keyTypeECDSA
			default:
				return nil, keyTypeNone, newSecretError(i, fmt.Sprintf("unsupported private key type %T", pkey))
			}

			key = block

		case strings.HasSuffix(block.Type, "CERTIFICATE"):
			certificates = append(certificates, block)

		default:
			return nil, keyTypeNone, newSecretError(i, fmt.Sprintf("unsupported PEM block %q", block.Type))
		}

		data = rest
	}

	if len(certificates) == 0 {
		return nil, keyTypeNone, errors.New("missing server certificate")
	}

	if key == nil {
		return nil, keyTypeNone, errors.New("missing private key")
	}

	return envoy_secrets.NewServerCertificateSecret(key, certificates), ktype, nil
}

func newSecretError(i int, msg string) error {
	var err validators.ValidationError
	err.AddViolationAt(validators.RootedAt("secret").Index(i), msg)
	return err.OrNil()
}<|MERGE_RESOLUTION|>--- conflicted
+++ resolved
@@ -273,19 +273,7 @@
 	// Tracing and logging have to be configured after the HttpConnectionManager is enabled.
 	builder.Configure(
 		envoy_listeners.DefaultCompressorFilter(),
-<<<<<<< HEAD
 		envoy_listeners.Tracing(ctx.Mesh.GetTracingBackend(info.Proxy.Policies.TrafficTrace), service),
-		// TODO(jpeach) Logging policy doesn't work at all. The logging backend is
-		// selected by matching against outbound service names, and gateway dataplanes
-		// don't have any of those.
-		envoy_listeners.HttpAccessLog(
-			ctx.Mesh.Resource.Meta.GetName(),
-			envoy.TrafficDirectionInbound,
-			service, // Source service is the gateway service.
-			"*",     // Destination service could be anywhere, depending on the routes.
-			ctx.Mesh.GetLoggingBackend(info.Proxy.Policies.TrafficLogs[service]),
-=======
-		envoy_listeners.Tracing(info.Proxy.Policies.TracingBackend, service),
 		// In mesh proxies, the access log is configured on the outbound
 		// listener, which is why we index the Logs slice by destination
 		// service name.  A Gateway listener by definition forwards traffic
@@ -298,8 +286,7 @@
 			envoy.TrafficDirectionInbound,
 			service,                // Source service is the gateway service.
 			mesh_proto.MatchAllTag, // Destination service could be anywhere, depending on the routes.
-			info.Proxy.Policies.Logs[core_mesh.PassThroughService],
->>>>>>> 7112393a
+			ctx.Mesh.GetLoggingBackend(info.Proxy.Policies.TrafficLogs[core_mesh.PassThroughService]),
 			info.Proxy,
 		),
 	)
