--- conflicted
+++ resolved
@@ -53,11 +53,7 @@
 
 		Expect(proxy.Dataplane.Spec.IsBuiltinGateway()).To(BeTrue())
 
-<<<<<<< HEAD
-		if err := reconciler.Reconcile(context.Background(), *xdsCtx, proxy); err != nil {
-=======
 		if _, err := reconciler.Reconcile(context.Background(), *xdsCtx, proxy); err != nil {
->>>>>>> 69abf022
 			return nil, err
 		}
 
