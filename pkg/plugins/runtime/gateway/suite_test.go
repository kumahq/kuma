package gateway_test

import (
	"context"
	"fmt"
	"os"
	"path"
	"testing"

	"github.com/Nordix/simple-ipam/pkg/ipam"
	envoy_types "github.com/envoyproxy/go-control-plane/pkg/cache/types"
	cache_v3 "github.com/envoyproxy/go-control-plane/pkg/cache/v3"
	"github.com/golang/protobuf/proto"
	. "github.com/onsi/ginkgo/v2"
	. "github.com/onsi/gomega"

	mesh_proto "github.com/kumahq/kuma/api/mesh/v1alpha1"
	kuma_cp "github.com/kumahq/kuma/pkg/config/app/kuma-cp"
	"github.com/kumahq/kuma/pkg/core"
	"github.com/kumahq/kuma/pkg/core/plugins"
	core_mesh "github.com/kumahq/kuma/pkg/core/resources/apis/mesh"
	"github.com/kumahq/kuma/pkg/core/resources/manager"
	core_model "github.com/kumahq/kuma/pkg/core/resources/model"
	"github.com/kumahq/kuma/pkg/core/resources/model/rest"
	"github.com/kumahq/kuma/pkg/core/resources/registry"
	"github.com/kumahq/kuma/pkg/core/resources/store"
	"github.com/kumahq/kuma/pkg/core/runtime"
	core_xds "github.com/kumahq/kuma/pkg/core/xds"
	"github.com/kumahq/kuma/pkg/dns/vips"
	"github.com/kumahq/kuma/pkg/plugins/runtime/gateway"
	"github.com/kumahq/kuma/pkg/test"
	test_runtime "github.com/kumahq/kuma/pkg/test/runtime"
	util_proto "github.com/kumahq/kuma/pkg/util/proto"
	"github.com/kumahq/kuma/pkg/xds/cache/cla"
	xds_context "github.com/kumahq/kuma/pkg/xds/context"
	"github.com/kumahq/kuma/pkg/xds/envoy"
	"github.com/kumahq/kuma/pkg/xds/secrets"
	"github.com/kumahq/kuma/pkg/xds/server"
	"github.com/kumahq/kuma/pkg/xds/sync"
)

func TestGateway(t *testing.T) {
	test.RunSpecs(t, "Gateway Suite")
}

type ProtoMessage struct {
	Message proto.Message
}

func (p ProtoMessage) MarshalJSON() ([]byte, error) {
	return util_proto.ToJSON(p.Message)
}

type ProtoResource struct {
	Resources map[string]ProtoMessage
}

type ProtoSnapshot struct {
	Clusters  ProtoResource
	Endpoints ProtoResource
	Listeners ProtoResource
	Routes    ProtoResource
	Runtimes  ProtoResource
	Secrets   ProtoResource
}

// MakeProtoResource wraps Go Control Plane resources in a map that
// implements the json.Marshaler so that the resulting JSON fully
// expands embedded Any protobufs (which are otherwise serialized
// as byte arrays).
func MakeProtoResource(resources cache_v3.Resources) ProtoResource {
	result := ProtoResource{
		Resources: map[string]ProtoMessage{},
	}

	for name, values := range resources.Items {
		result.Resources[name] = ProtoMessage{
			Message: values.Resource,
		}
	}

	return result
}

func MakeProtoSnapshot(snap cache_v3.Snapshot) ProtoSnapshot {
	return ProtoSnapshot{
		Clusters:  MakeProtoResource(snap.Resources[envoy_types.Cluster]),
		Endpoints: MakeProtoResource(snap.Resources[envoy_types.Endpoint]),
		Listeners: MakeProtoResource(snap.Resources[envoy_types.Listener]),
		Routes:    MakeProtoResource(snap.Resources[envoy_types.Route]),
		Runtimes:  MakeProtoResource(snap.Resources[envoy_types.Runtime]),
		Secrets:   MakeProtoResource(snap.Resources[envoy_types.Secret]),
	}
}

type mockMetadataTracker struct{}

func (m mockMetadataTracker) Metadata(dpKey core_model.ResourceKey) *core_xds.DataplaneMetadata {
	return nil
}

func MakeGeneratorContext(rt runtime.Runtime, key core_model.ResourceKey) (*xds_context.Context, *core_xds.Proxy) {
	b := sync.DataplaneProxyBuilder{
		MetadataTracker:          mockMetadataTracker{},
		Zone:                     rt.Config().Multizone.Zone.Name,
		APIVersion:               envoy.APIV3,
		EnableInboundPassthrough: rt.Config().Defaults.EnableInboundPassthrough,
	}

	cache, err := cla.NewCache(rt.Config().Store.Cache.ExpirationTime, rt.Metrics())
	Expect(err).To(Succeed())

	idProvider, err := secrets.NewIdentityProvider(rt.CaManagers(), rt.Metrics())
	Expect(err).To(Succeed())

	secrets, err := secrets.NewSecrets(
		rt.CAProvider(),
		idProvider,
		rt.Metrics(),
	)
	Expect(err).To(Succeed())

<<<<<<< HEAD
	control, err := xds_context.BuildControlPlaneContext(cache, secrets, rt.Config().Multizone.Zone.Name, rt.Config().Defaults.EnableInboundPassthrough)
	Expect(err).To(Succeed())
=======
	cpCtx := &xds_context.ControlPlaneContext{
		CLACache: cache,
		Secrets:  secrets,
		Zone:     rt.Config().Multizone.Zone.Name,
	}
>>>>>>> d03aa042

	meshCtxBuilder := xds_context.NewMeshContextBuilder(
		rt.ReadOnlyResourceManager(),
		server.MeshResourceTypes(server.HashMeshExcludedResources),
		rt.LookupIP(),
		rt.Config().Multizone.Zone.Name,
		vips.NewPersistence(rt.ReadOnlyResourceManager(), rt.ConfigManager()),
		rt.Config().DNSServer.Domain,
		rt.Config().Defaults.EnableInboundPassthrough,
	)

	meshCtx, err := meshCtxBuilder.Build(context.TODO(), key.Mesh)
	Expect(err).To(Succeed())

	ctx := xds_context.Context{
		ControlPlane: cpCtx,
		Mesh:         meshCtx,
	}

	proxy, err := b.Build(key, meshCtx)
	Expect(err).To(Succeed())

	return &ctx, proxy
}

// FetchNamedFixture retrieves the named resource from the runtime
// resource manager.
func FetchNamedFixture(
	rt runtime.Runtime,
	resourceType core_model.ResourceType,
	key core_model.ResourceKey,
) (core_model.Resource, error) {
	r, err := registry.Global().NewObject(resourceType)
	if err != nil {
		return nil, err
	}

	if err := rt.ReadOnlyResourceManager().Get(context.TODO(), r, store.GetBy(key)); err != nil {
		return nil, err
	}

	return r, nil
}

// StoreNamedFixture reads the given YAML file name from the testdata
// directory, then stores it in the runtime resource manager.
func StoreNamedFixture(rt runtime.Runtime, name string) error {
	bytes, err := os.ReadFile(path.Join("testdata", name))
	if err != nil {
		return err
	}

	return StoreInlineFixture(rt, bytes)
}

// StoreInlineFixture stores or updates the given YAML object in the
// runtime resource manager.
func StoreInlineFixture(rt runtime.Runtime, object []byte) error {
	r, err := rest.UnmarshallToCore(object)
	if err != nil {
		return err
	}

	return StoreFixture(rt.ResourceManager(), r)
}

// StoreFixture stores or updates the given resource in the runtime
// resource manager.
func StoreFixture(mgr manager.ResourceManager, r core_model.Resource) error {
	key := core_model.MetaToResourceKey(r.GetMeta())
	current, err := registry.Global().NewObject(r.Descriptor().Name)
	if err != nil {
		return err
	}

	return manager.Upsert(mgr, key, current,
		func(resource core_model.Resource) error {
			return resource.SetSpec(r.GetSpec())
		},
	)
}

// BuildRuntime returns a fabricated test Runtime instance with which
// the gateway plugin is registered.
func BuildRuntime() (runtime.Runtime, error) {
	config := kuma_cp.DefaultConfig()
	builder, err := test_runtime.BuilderFor(context.Background(), config)
	if err != nil {
		return nil, err
	}

	plugin, err := plugins.Plugins().BootstrapPlugin(gateway.PluginName)
	if err != nil {
		return nil, err
	}
	if err := plugin.BeforeBootstrap(builder, nil); err != nil {
		return nil, err
	}
	if err := plugin.AfterBootstrap(builder, nil); err != nil {
		return nil, err
	}

	rt, err := builder.Build()
	if err != nil {
		return nil, err
	}

	return rt, nil
}

// DataplaneGenerator generates Dataplane resources and stores them in the resource manager.
type DataplaneGenerator struct {
	Mesh      string
	Addresser *ipam.IPAM
	Manager   manager.ResourceManager
	NextPort  uint32
}

// Generate creates a single Dataplane resource.
func (d *DataplaneGenerator) Generate(
	serviceName string,
	tags ...string,
) {
	d.generate(serviceName+"-0", serviceName, tags...)
}

// GenerateN creates a multiple Dataplane resources.
func (d *DataplaneGenerator) GenerateN(
	count int,
	serviceName string,
	tags ...string,
) {
	for i := 0; i < count; i++ {
		d.generate(fmt.Sprintf("%s-%d", serviceName, i), serviceName, tags...)
	}
}

func (d *DataplaneGenerator) init() {
	if d.Mesh == "" {
		d.Mesh = "default"
	}

	if d.Addresser == nil {
		i, err := ipam.New("192.168.1.0/24")
		Expect(err).To(Succeed(), "IPAM initializer failed")

		d.Addresser = i
		d.Addresser.ReserveFirstAndLast()
	}

	if d.NextPort == 0 {
		d.NextPort = 20000
	}
}

func (d *DataplaneGenerator) generate(
	resourceName string,
	serviceName string,
	tags ...string,
) {
	d.init()

	// Tags have to come in pairs.
	Expect(len(tags) % 2).To(BeZero())

	addr, err := d.Addresser.Allocate()
	Expect(err).To(Succeed())

	d.NextPort++

	dp := core_mesh.NewDataplaneResource()
	dp.SetMeta(&rest.ResourceMeta{
		Type:             string(dp.Descriptor().Name),
		Mesh:             "default",
		Name:             resourceName,
		CreationTime:     core.Now(),
		ModificationTime: core.Now(),
	})
	dp.Spec.Networking = &mesh_proto.Dataplane_Networking{
		Address: addr.String(),
		Inbound: []*mesh_proto.Dataplane_Networking_Inbound{
			{
				Port:        d.NextPort,
				ServicePort: d.NextPort,
				Tags: map[string]string{
					mesh_proto.ServiceTag:  serviceName,
					mesh_proto.ProtocolTag: "http",
				},
			}},
	}

	for i := 0; i < len(tags); i += 2 {
		dp.Spec.GetNetworking().GetInbound()[0].Tags[tags[i]] = tags[i+1]
	}

	Expect(StoreFixture(d.Manager, dp)).To(Succeed())
}

var _ = BeforeSuite(func() {
	// Ensure that the plugin is registered so that tests at least
	// have a chance of working.
	_, err := plugins.Plugins().BootstrapPlugin(gateway.PluginName)
	Expect(err).ToNot(HaveOccurred(), "gateway plugin is registered")
})<|MERGE_RESOLUTION|>--- conflicted
+++ resolved
@@ -120,16 +120,12 @@
 	)
 	Expect(err).To(Succeed())
 
-<<<<<<< HEAD
-	control, err := xds_context.BuildControlPlaneContext(cache, secrets, rt.Config().Multizone.Zone.Name, rt.Config().Defaults.EnableInboundPassthrough)
-	Expect(err).To(Succeed())
-=======
 	cpCtx := &xds_context.ControlPlaneContext{
-		CLACache: cache,
-		Secrets:  secrets,
-		Zone:     rt.Config().Multizone.Zone.Name,
-	}
->>>>>>> d03aa042
+		CLACache:                 cache,
+		Secrets:                  secrets,
+		Zone:                     rt.Config().Multizone.Zone.Name,
+		EnableInboundPassthrough: rt.Config().Defaults.EnableInboundPassthrough,
+	}
 
 	meshCtxBuilder := xds_context.NewMeshContextBuilder(
 		rt.ReadOnlyResourceManager(),
