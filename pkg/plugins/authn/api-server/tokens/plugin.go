package tokens

import (
	"github.com/pkg/errors"

	"github.com/kumahq/kuma/pkg/api-server/authn"
	config_rbac "github.com/kumahq/kuma/pkg/config/rbac"
	"github.com/kumahq/kuma/pkg/core/plugins"
	"github.com/kumahq/kuma/pkg/core/resources/manager"
	"github.com/kumahq/kuma/pkg/plugins/authn/api-server/tokens/issuer"
	"github.com/kumahq/kuma/pkg/plugins/authn/api-server/tokens/rbac"
	"github.com/kumahq/kuma/pkg/plugins/authn/api-server/tokens/ws/server"
)

const PluginName = "tokens"

type plugin struct {
}

var _ plugins.AuthnAPIServerPlugin = plugin{}
var _ plugins.BootstrapPlugin = plugin{}

// We declare RBACStrategies and not into Runtime because it's a plugin.
var RBACStrategies = map[string]func(*plugins.MutablePluginContext) rbac.GenerateUserTokenAccess{
	config_rbac.StaticType: func(context *plugins.MutablePluginContext) rbac.GenerateUserTokenAccess {
		return rbac.NewStaticGenerateUserTokenAccess(context.Config().RBAC.Static.GenerateUserToken)
	},
}

func init() {
	plugins.Register(PluginName, &plugin{})
}

func (c plugin) NewAuthenticator(context plugins.PluginContext) (authn.Authenticator, error) {
	return UserTokenAuthenticator(tokenIssuer(context.ResourceManager())), nil
}

func (c plugin) BeforeBootstrap(*plugins.MutablePluginContext, plugins.PluginConfig) error {
	return nil
}

func (c plugin) AfterBootstrap(context *plugins.MutablePluginContext, config plugins.PluginConfig) error {
	if err := context.ComponentManager().Add(issuer.NewDefaultSigningKeyComponent(issuer.NewSigningKeyManager(context.ResourceManager()))); err != nil {
		return err
	}
<<<<<<< HEAD
	issuer := tokenIssuer(context.ResourceManager())
	if context.Config().ApiServer.Authn.Tokens.BootstrapAdminToken {
		if err := context.ComponentManager().Add(NewAdminTokenBootstrap(issuer, context.ResourceManager(), context.Config())); err != nil {
			return err
		}
	}
	webService := server.NewWebService(issuer)
	webService.Filter(authz.AdminFilter(context.RoleAssignments()))
=======
	accessFn, ok := RBACStrategies[context.Config().RBAC.Type]
	if !ok {
		return errors.Errorf("no RBAC strategy for type %q", context.Config().RBAC.Type)
	}
	webService := server.NewWebService(tokenIssuer(context.ResourceManager()), accessFn(context))
>>>>>>> 7e40b0f9
	context.APIManager().Add(webService)
	return nil
}

func tokenIssuer(resManager manager.ResourceManager) issuer.UserTokenIssuer {
	return issuer.NewUserTokenIssuer(issuer.NewSigningKeyManager(resManager), issuer.NewTokenRevocations(resManager))
}<|MERGE_RESOLUTION|>--- conflicted
+++ resolved
@@ -43,22 +43,17 @@
 	if err := context.ComponentManager().Add(issuer.NewDefaultSigningKeyComponent(issuer.NewSigningKeyManager(context.ResourceManager()))); err != nil {
 		return err
 	}
-<<<<<<< HEAD
+	accessFn, ok := RBACStrategies[context.Config().RBAC.Type]
+	if !ok {
+		return errors.Errorf("no RBAC strategy for type %q", context.Config().RBAC.Type)
+	}
 	issuer := tokenIssuer(context.ResourceManager())
 	if context.Config().ApiServer.Authn.Tokens.BootstrapAdminToken {
 		if err := context.ComponentManager().Add(NewAdminTokenBootstrap(issuer, context.ResourceManager(), context.Config())); err != nil {
 			return err
 		}
 	}
-	webService := server.NewWebService(issuer)
-	webService.Filter(authz.AdminFilter(context.RoleAssignments()))
-=======
-	accessFn, ok := RBACStrategies[context.Config().RBAC.Type]
-	if !ok {
-		return errors.Errorf("no RBAC strategy for type %q", context.Config().RBAC.Type)
-	}
-	webService := server.NewWebService(tokenIssuer(context.ResourceManager()), accessFn(context))
->>>>>>> 7e40b0f9
+	webService := server.NewWebService(issuer, accessFn(context))
 	context.APIManager().Add(webService)
 	return nil
 }
