package sync

import (
	"github.com/kumahq/kuma/pkg/core"
	"github.com/kumahq/kuma/pkg/core/faultinjections"
	"github.com/kumahq/kuma/pkg/core/logs"
	"github.com/kumahq/kuma/pkg/core/permissions"
	"github.com/kumahq/kuma/pkg/core/ratelimits"
	core_runtime "github.com/kumahq/kuma/pkg/core/runtime"
	"github.com/kumahq/kuma/pkg/xds/cache/mesh"
	xds_context "github.com/kumahq/kuma/pkg/xds/context"
	"github.com/kumahq/kuma/pkg/xds/envoy"
	xds_metrics "github.com/kumahq/kuma/pkg/xds/metrics"
)

var (
	xdsServerLog = core.Log.WithName("xds-server")
)

func defaultDataplaneProxyBuilder(rt core_runtime.Runtime, metadataTracker DataplaneMetadataTracker, apiVersion envoy.APIVersion) *DataplaneProxyBuilder {
	return &DataplaneProxyBuilder{
		CachingResManager:     rt.ReadOnlyResourceManager(),
		NonCachingResManager:  rt.ResourceManager(),
		LookupIP:              rt.LookupIP(),
		DataSourceLoader:      rt.DataSourceLoader(),
		MetadataTracker:       metadataTracker,
		PermissionMatcher:     permissions.TrafficPermissionsMatcher{ResourceManager: rt.ReadOnlyResourceManager()},
		LogsMatcher:           logs.TrafficLogsMatcher{ResourceManager: rt.ReadOnlyResourceManager()},
		FaultInjectionMatcher: faultinjections.FaultInjectionMatcher{ResourceManager: rt.ReadOnlyResourceManager()},
<<<<<<< HEAD
		RateLimitMatcher:      ratelimits.RateLimitMatcher{ResourceManager: rt.ReadOnlyResourceManager()},
		Zone:                  rt.Config().Multizone.Remote.Zone,
=======
		Zone:                  rt.Config().Multizone.Zone.Name,
>>>>>>> a6a01d8c
		apiVersion:            apiVersion,
	}
}

func defaultIngressProxyBuilder(rt core_runtime.Runtime, metadataTracker DataplaneMetadataTracker, apiVersion envoy.APIVersion) *IngressProxyBuilder {
	return &IngressProxyBuilder{
		ResManager:         rt.ResourceManager(),
		ReadOnlyResManager: rt.ReadOnlyResourceManager(),
		LookupIP:           rt.LookupIP(),
		MetadataTracker:    metadataTracker,
		apiVersion:         apiVersion,
	}
}

func DefaultDataplaneWatchdogFactory(
	rt core_runtime.Runtime,
	metadataTracker DataplaneMetadataTracker,
	connectionInfoTracker ConnectionInfoTracker,
	dataplaneReconciler SnapshotReconciler,
	ingressReconciler SnapshotReconciler,
	xdsMetrics *xds_metrics.Metrics,
	meshSnapshotCache *mesh.Cache,
	envoyCpCtx *xds_context.ControlPlaneContext,
	apiVersion envoy.APIVersion,
) (DataplaneWatchdogFactory, error) {
	dataplaneProxyBuilder := defaultDataplaneProxyBuilder(rt, metadataTracker, apiVersion)
	ingressProxyBuilder := defaultIngressProxyBuilder(rt, metadataTracker, apiVersion)
	xdsContextBuilder := newXDSContextBuilder(envoyCpCtx, connectionInfoTracker, rt.ReadOnlyResourceManager(), rt.LookupIP(), rt.EnvoyAdminClient())

	deps := DataplaneWatchdogDependencies{
		resManager:            rt.ResourceManager(),
		dataplaneProxyBuilder: dataplaneProxyBuilder,
		dataplaneReconciler:   dataplaneReconciler,
		ingressProxyBuilder:   ingressProxyBuilder,
		ingressReconciler:     ingressReconciler,
		xdsContextBuilder:     xdsContextBuilder,
		meshCache:             meshSnapshotCache,
	}
	return NewDataplaneWatchdogFactory(
		xdsMetrics,
		rt.Config().XdsServer.DataplaneConfigurationRefreshInterval,
		deps,
	)
}<|MERGE_RESOLUTION|>--- conflicted
+++ resolved
@@ -27,12 +27,8 @@
 		PermissionMatcher:     permissions.TrafficPermissionsMatcher{ResourceManager: rt.ReadOnlyResourceManager()},
 		LogsMatcher:           logs.TrafficLogsMatcher{ResourceManager: rt.ReadOnlyResourceManager()},
 		FaultInjectionMatcher: faultinjections.FaultInjectionMatcher{ResourceManager: rt.ReadOnlyResourceManager()},
-<<<<<<< HEAD
 		RateLimitMatcher:      ratelimits.RateLimitMatcher{ResourceManager: rt.ReadOnlyResourceManager()},
-		Zone:                  rt.Config().Multizone.Remote.Zone,
-=======
 		Zone:                  rt.Config().Multizone.Zone.Name,
->>>>>>> a6a01d8c
 		apiVersion:            apiVersion,
 	}
 }
