package sync

import (
	"github.com/kumahq/kuma/pkg/core"
	"github.com/kumahq/kuma/pkg/core/faultinjections"
	"github.com/kumahq/kuma/pkg/core/logs"
	"github.com/kumahq/kuma/pkg/core/permissions"
	"github.com/kumahq/kuma/pkg/core/ratelimits"
	core_runtime "github.com/kumahq/kuma/pkg/core/runtime"
	"github.com/kumahq/kuma/pkg/xds/cache/mesh"
	xds_context "github.com/kumahq/kuma/pkg/xds/context"
	"github.com/kumahq/kuma/pkg/xds/envoy"
	xds_metrics "github.com/kumahq/kuma/pkg/xds/metrics"
)

var (
	xdsServerLog = core.Log.WithName("xds-server")
)

func defaultDataplaneProxyBuilder(rt core_runtime.Runtime, metadataTracker DataplaneMetadataTracker, apiVersion envoy.APIVersion) *DataplaneProxyBuilder {
	return &DataplaneProxyBuilder{
		ConfigManager:         rt.ConfigManager(),
		CachingResManager:     rt.ReadOnlyResourceManager(),
		NonCachingResManager:  rt.ResourceManager(),
		LookupIP:              rt.LookupIP(),
		DataSourceLoader:      rt.DataSourceLoader(),
		MetadataTracker:       metadataTracker,
		PermissionMatcher:     permissions.TrafficPermissionsMatcher{ResourceManager: rt.ReadOnlyResourceManager()},
		LogsMatcher:           logs.TrafficLogsMatcher{ResourceManager: rt.ReadOnlyResourceManager()},
		FaultInjectionMatcher: faultinjections.FaultInjectionMatcher{ResourceManager: rt.ReadOnlyResourceManager()},
		RateLimitMatcher:      ratelimits.RateLimitMatcher{ResourceManager: rt.ReadOnlyResourceManager()},
		Zone:                  rt.Config().Multizone.Zone.Name,
<<<<<<< HEAD
		apiVersion:            apiVersion,
		TopLevelDomain:        rt.Config().DNSServer.Domain,
=======
		APIVersion:            apiVersion,
>>>>>>> 71862d83
	}
}

func defaultIngressProxyBuilder(rt core_runtime.Runtime, metadataTracker DataplaneMetadataTracker, apiVersion envoy.APIVersion) *IngressProxyBuilder {
	return &IngressProxyBuilder{
		ResManager:         rt.ResourceManager(),
		ReadOnlyResManager: rt.ReadOnlyResourceManager(),
		LookupIP:           rt.LookupIP(),
		MetadataTracker:    metadataTracker,
		apiVersion:         apiVersion,
	}
}

func DefaultDataplaneWatchdogFactory(
	rt core_runtime.Runtime,
	metadataTracker DataplaneMetadataTracker,
	connectionInfoTracker ConnectionInfoTracker,
	dataplaneReconciler SnapshotReconciler,
	ingressReconciler SnapshotReconciler,
	xdsMetrics *xds_metrics.Metrics,
	meshSnapshotCache *mesh.Cache,
	envoyCpCtx *xds_context.ControlPlaneContext,
	apiVersion envoy.APIVersion,
) (DataplaneWatchdogFactory, error) {
	dataplaneProxyBuilder := defaultDataplaneProxyBuilder(rt, metadataTracker, apiVersion)
	ingressProxyBuilder := defaultIngressProxyBuilder(rt, metadataTracker, apiVersion)
	xdsContextBuilder := newXDSContextBuilder(envoyCpCtx, connectionInfoTracker, rt.ReadOnlyResourceManager(), rt.LookupIP(), rt.EnvoyAdminClient())

	deps := DataplaneWatchdogDependencies{
		dataplaneProxyBuilder: dataplaneProxyBuilder,
		dataplaneReconciler:   dataplaneReconciler,
		ingressProxyBuilder:   ingressProxyBuilder,
		ingressReconciler:     ingressReconciler,
		xdsContextBuilder:     xdsContextBuilder,
		meshCache:             meshSnapshotCache,
		metadataTracker:       metadataTracker,
	}
	return NewDataplaneWatchdogFactory(
		xdsMetrics,
		rt.Config().XdsServer.DataplaneConfigurationRefreshInterval,
		deps,
	)
}<|MERGE_RESOLUTION|>--- conflicted
+++ resolved
@@ -19,7 +19,6 @@
 
 func defaultDataplaneProxyBuilder(rt core_runtime.Runtime, metadataTracker DataplaneMetadataTracker, apiVersion envoy.APIVersion) *DataplaneProxyBuilder {
 	return &DataplaneProxyBuilder{
-		ConfigManager:         rt.ConfigManager(),
 		CachingResManager:     rt.ReadOnlyResourceManager(),
 		NonCachingResManager:  rt.ResourceManager(),
 		LookupIP:              rt.LookupIP(),
@@ -30,12 +29,9 @@
 		FaultInjectionMatcher: faultinjections.FaultInjectionMatcher{ResourceManager: rt.ReadOnlyResourceManager()},
 		RateLimitMatcher:      ratelimits.RateLimitMatcher{ResourceManager: rt.ReadOnlyResourceManager()},
 		Zone:                  rt.Config().Multizone.Zone.Name,
-<<<<<<< HEAD
-		apiVersion:            apiVersion,
+		APIVersion:            apiVersion,
+		ConfigManager:         rt.ConfigManager(),
 		TopLevelDomain:        rt.Config().DNSServer.Domain,
-=======
-		APIVersion:            apiVersion,
->>>>>>> 71862d83
 	}
 }
 
