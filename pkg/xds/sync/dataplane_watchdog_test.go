--- conflicted
+++ resolved
@@ -42,11 +42,7 @@
 	proxy *core_xds.Proxy
 }
 
-<<<<<<< HEAD
-func (s *staticSnapshotReconciler) Reconcile(_ context.Context, _ xds_context.Context, proxy *core_xds.Proxy) error {
-=======
 func (s *staticSnapshotReconciler) Reconcile(_ context.Context, _ xds_context.Context, proxy *core_xds.Proxy) (bool, error) {
->>>>>>> 69abf022
 	s.proxy = proxy
 	return true, nil
 }
