package sync

import (
	"context"
	"fmt"
	"net"

	"github.com/pkg/errors"

	mesh_proto "github.com/kumahq/kuma/api/mesh/v1alpha1"
	"github.com/kumahq/kuma/pkg/core/faultinjections"
	"github.com/kumahq/kuma/pkg/core/logs"
	manager_dataplane "github.com/kumahq/kuma/pkg/core/managers/apis/dataplane"
	"github.com/kumahq/kuma/pkg/core/permissions"
	core_plugins "github.com/kumahq/kuma/pkg/core/plugins"
	"github.com/kumahq/kuma/pkg/core/ratelimits"
	core_mesh "github.com/kumahq/kuma/pkg/core/resources/apis/mesh"
	core_model "github.com/kumahq/kuma/pkg/core/resources/model"
	core_store "github.com/kumahq/kuma/pkg/core/resources/store"
	core_xds "github.com/kumahq/kuma/pkg/core/xds"
	"github.com/kumahq/kuma/pkg/plugins/policies/core/ordered"
	xds_context "github.com/kumahq/kuma/pkg/xds/context"
	"github.com/kumahq/kuma/pkg/xds/envoy"
	"github.com/kumahq/kuma/pkg/xds/template"
	xds_topology "github.com/kumahq/kuma/pkg/xds/topology"
)

type DataplaneProxyBuilder struct {
	Zone           string
	APIVersion     core_xds.APIVersion
	IncludeShadow  bool
	UseMeshService bool
}

func (p *DataplaneProxyBuilder) Build(ctx context.Context, key core_model.ResourceKey, meshContext xds_context.MeshContext) (*core_xds.Proxy, error) {
	dp, found := meshContext.DataplanesByName[key.Name]
	if !found {
		return nil, core_store.ErrorResourceNotFound(core_mesh.DataplaneType, key.Name, key.Mesh)
	}

	routing, destinations := p.resolveRouting(ctx, meshContext, dp)

	matchedPolicies, err := p.matchPolicies(meshContext, dp, destinations)
	if err != nil {
		return nil, errors.Wrap(err, "could not match policies")
	}

	matchedPolicies.TrafficRoutes = routing.TrafficRoutes

	meshName := meshContext.Resource.GetMeta().GetName()

	allMeshNames := []string{meshName}
	for _, mesh := range meshContext.Resources.OtherMeshes().Items {
		allMeshNames = append(allMeshNames, mesh.GetMeta().GetName())
	}

	secretsTracker := envoy.NewSecretsTracker(meshName, allMeshNames)

	proxy := &core_xds.Proxy{
		Id:                core_xds.FromResourceKey(key),
		APIVersion:        p.APIVersion,
		Dataplane:         dp,
		Routing:           *routing,
		Policies:          *matchedPolicies,
		SecretsTracker:    secretsTracker,
		Metadata:          &core_xds.DataplaneMetadata{},
		Zone:              p.Zone,
		RuntimeExtensions: map[string]interface{}{},
	}
	for k, pl := range core_plugins.Plugins().ProxyPlugins() {
		err := pl.Apply(ctx, meshContext, proxy)
		if err != nil {
			return nil, errors.Wrapf(err, "failed applying proxy plugin: %s", k)
		}
	}
	return proxy, nil
}

func (p *DataplaneProxyBuilder) resolveRouting(
	ctx context.Context,
	meshContext xds_context.MeshContext,
	dataplane *core_mesh.DataplaneResource,
) (*core_xds.Routing, core_xds.DestinationMap) {
	matchedExternalServices := permissions.MatchExternalServicesTrafficPermissions(dataplane, meshContext.Resources.ExternalServices(), meshContext.Resources.TrafficPermissions())

	p.resolveVIPOutbounds(meshContext, dataplane)

	// pick a single the most specific route for each outbound interface
	routes := xds_topology.BuildRouteMap(dataplane, meshContext.Resources.TrafficRoutes().Items)

	// create a map of selectors to match other dataplanes reachable via given routes
	destinations := xds_topology.BuildDestinationMap(dataplane, routes)

	endpointMap := xds_topology.BuildExternalServicesEndpointMap(
		ctx,
		meshContext.Resource,
		matchedExternalServices,
		meshContext.Resources.MeshExternalServices().Items,
		meshContext.DataSourceLoader,
		p.Zone,
	)
	routing := &core_xds.Routing{
		TrafficRoutes:                  routes,
		OutboundTargets:                meshContext.EndpointMap,
		ExternalServiceOutboundTargets: endpointMap,
	}
	return routing, destinations
}

func (p *DataplaneProxyBuilder) resolveVIPOutbounds(meshContext xds_context.MeshContext, dataplane *core_mesh.DataplaneResource) {
	if dataplane.Spec.Networking.GetTransparentProxying() == nil {
		return
	}
	reachableServices := map[string]bool{}
	for _, reachableService := range dataplane.Spec.Networking.TransparentProxying.ReachableServices {
		reachableServices[reachableService] = true
	}
	reachableBackends := GetReachableBackends(meshContext, dataplane)

	// Update the outbound of the dataplane with the generatedVips
	generatedVips := map[string]bool{}
	for _, ob := range meshContext.VIPOutbounds {
		generatedVips[ob.Address] = true
	}
	dpTagSets := dataplane.Spec.SingleValueTagSets()
	var outbounds []*mesh_proto.Dataplane_Networking_Outbound
	for _, outbound := range meshContext.VIPOutbounds {
		if outbound.BackendRef == nil {
			service := outbound.GetService()
			if len(reachableServices) != 0 {
				if !reachableServices[service] {
					// ignore VIP outbound if reachableServices is defined and not specified
					// Reachable services takes precedence over reachable services graph.
					continue
				}
			} else {
				// static reachable services takes precedence over the graph
				if !xds_context.CanReachFromAny(meshContext.ReachableServicesGraph, dpTagSets, outbound.Tags) {
					continue
				}
			}
<<<<<<< HEAD
		} else {
			if len(reachableBackends) != 0 {
				backendKey := BackendKey{
					Kind: outbound.BackendRef.Kind,
					Name: outbound.BackendRef.Name,
					Port: outbound.BackendRef.Port,
				}
				// check if there is an entry with specific port or without port
				if !reachableBackends[backendKey] && !reachableBackends[BackendKey{Kind: outbound.BackendRef.Kind, Name: outbound.BackendRef.Name}] {
					// ignore VIP outbound if reachableServices is defined and not specified
					// Reachable services takes precedence over reachable services graph.
					continue
				}
			} else if outbound.BackendRef.Kind != "MeshExternalService" {
				// static reachable services takes precedence over the graph
				if !xds_context.CanReachBackendFromAny(meshContext.ReachableServicesGraph, dpTagSets, outbound.BackendRef) {
					continue
				}
			}
=======
		}
		if dataplane.UsesInboundInterface(net.ParseIP(outbound.Address), outbound.Port) {
			// Skip overlapping outbound interface with inbound.
			// This may happen for example with Headless service on Kubernetes (outbound is a PodIP not ClusterIP, so it's the same as inbound).
			continue
>>>>>>> d8eb3be1
		}
		if dataplane.UsesInboundInterface(net.ParseIP(outbound.Address), outbound.Port) {
			// Skip overlapping outbound interface with inbound.
			// This may happen for example with Headless service on Kubernetes (outbound is a PodIP not ClusterIP, so it's the same as inbound).
			continue
		}
		outbounds = append(outbounds, outbound)
	}
	for _, outbound := range dataplane.Spec.Networking.GetOutbound() {
		if generatedVips[outbound.Address] { // Useful while we still have resources with computed vip outbounds
			continue
		}
		outbounds = append(outbounds, outbound)
	}
	dataplane.Spec.Networking.Outbound = outbounds
}

func (p *DataplaneProxyBuilder) matchPolicies(meshContext xds_context.MeshContext, dataplane *core_mesh.DataplaneResource, outboundSelectors core_xds.DestinationMap) (*core_xds.MatchedPolicies, error) {
	additionalInbounds, err := manager_dataplane.AdditionalInbounds(dataplane, meshContext.Resource)
	if err != nil {
		return nil, errors.Wrap(err, "could not fetch additional inbounds")
	}
	inbounds := append(dataplane.Spec.GetNetworking().GetInbound(), additionalInbounds...)

	resources := meshContext.Resources
	ratelimits := ratelimits.BuildRateLimitMap(dataplane, inbounds, resources.RateLimits().Items)
	matchedPolicies := &core_xds.MatchedPolicies{
		TrafficPermissions: permissions.BuildTrafficPermissionMap(dataplane, inbounds, resources.TrafficPermissions().Items),
		TrafficLogs:        logs.BuildTrafficLogMap(dataplane, resources.TrafficLogs().Items),
		HealthChecks:       xds_topology.BuildHealthCheckMap(dataplane, outboundSelectors, resources.HealthChecks().Items),
		CircuitBreakers:    xds_topology.BuildCircuitBreakerMap(dataplane, outboundSelectors, resources.CircuitBreakers().Items),
		TrafficTrace:       xds_topology.SelectTrafficTrace(dataplane, resources.TrafficTraces().Items),
		FaultInjections:    faultinjections.BuildFaultInjectionMap(dataplane, inbounds, resources.FaultInjections().Items),
		Retries:            xds_topology.BuildRetryMap(dataplane, resources.Retries().Items, outboundSelectors),
		Timeouts:           xds_topology.BuildTimeoutMap(dataplane, resources.Timeouts().Items),
		RateLimitsInbound:  ratelimits.Inbound,
		RateLimitsOutbound: ratelimits.Outbound,
		ProxyTemplate:      template.SelectProxyTemplate(dataplane, resources.ProxyTemplates().Items),
		Dynamic:            core_xds.PluginOriginatedPolicies{},
	}
	opts := []core_plugins.MatchedPoliciesOption{}
	if p.IncludeShadow {
		opts = append(opts, core_plugins.IncludeShadow())
	}
	for _, p := range core_plugins.Plugins().PolicyPlugins(ordered.Policies) {
		res, err := p.Plugin.MatchedPolicies(dataplane, resources, opts...)
		if err != nil {
			return nil, errors.Wrapf(err, "could not apply policy plugin %s", p.Name)
		}
		if res.Type == "" {
			return nil, errors.Wrapf(err, "matched policy didn't set type for policy plugin %s", p.Name)
		}
		matchedPolicies.Dynamic[res.Type] = res
	}
	return matchedPolicies, nil
}

type BackendKey struct {
	Kind string
	Name string
	Port uint32
}

type ReachableBackends map[BackendKey]bool

func GetReachableBackends(meshContext xds_context.MeshContext, dataplane *core_mesh.DataplaneResource) ReachableBackends {
	reachableBackends := ReachableBackends{}
	for _, reachableBackend := range dataplane.Spec.Networking.TransparentProxying.ReachableBackendRefs {
		key := BackendKey{Kind: reachableBackend.Kind}
		name := ""
		if reachableBackend.Name != "" {
			name = reachableBackend.Name
		}
		if reachableBackend.Namespace != "" {
			name += fmt.Sprintf(".%s", reachableBackend.Namespace)
		}
		key.Name = name
		if reachableBackend.Port != nil {
			key.Port = reachableBackend.Port.GetValue()
		}
		resourcesLabels := meshContext.MeshServiceNamesByLabels
		if reachableBackend.Kind == "MeshExternalService" {
			resourcesLabels = meshContext.MeshExternalServiceNamesByLabels
		}
		if len(reachableBackend.Labels) > 0 {
			reachable := GetResourceNamesForLabels(resourcesLabels, reachableBackend.Labels)
			for name, count := range reachable {
				if count == len(reachableBackend.Labels) {
					reachableBackends[BackendKey{
						Kind: reachableBackend.Kind,
						Name: name,
					}] = true
				}
			}
		}
		if name != "" {
			reachableBackends[key] = true
		}
	}
	return reachableBackends
}

func GetResourceNamesForLabels(resourcesLabels map[string]map[string][]string, labels map[string]string) map[string]int {
	reachable := map[string]int{}
	for key, value := range labels {
		if _, ok := resourcesLabels[key]; ok {
			if _, ok := resourcesLabels[key][value]; ok {
				for _, name := range resourcesLabels[key][value] {
					reachable[name]++
				}
			}
		}
	}
	return reachable
}<|MERGE_RESOLUTION|>--- conflicted
+++ resolved
@@ -2,7 +2,6 @@
 
 import (
 	"context"
-	"fmt"
 	"net"
 
 	"github.com/pkg/errors"
@@ -115,7 +114,7 @@
 	for _, reachableService := range dataplane.Spec.Networking.TransparentProxying.ReachableServices {
 		reachableServices[reachableService] = true
 	}
-	reachableBackends := GetReachableBackends(meshContext, dataplane)
+	reachableBackends := meshContext.GetReachableBackends(dataplane)
 
 	// Update the outbound of the dataplane with the generatedVips
 	generatedVips := map[string]bool{}
@@ -139,16 +138,15 @@
 					continue
 				}
 			}
-<<<<<<< HEAD
 		} else {
 			if len(reachableBackends) != 0 {
-				backendKey := BackendKey{
+				backendKey := xds_context.BackendKey{
 					Kind: outbound.BackendRef.Kind,
 					Name: outbound.BackendRef.Name,
 					Port: outbound.BackendRef.Port,
 				}
 				// check if there is an entry with specific port or without port
-				if !reachableBackends[backendKey] && !reachableBackends[BackendKey{Kind: outbound.BackendRef.Kind, Name: outbound.BackendRef.Name}] {
+				if !reachableBackends[backendKey] && !reachableBackends[xds_context.BackendKey{Kind: outbound.BackendRef.Kind, Name: outbound.BackendRef.Name}] {
 					// ignore VIP outbound if reachableServices is defined and not specified
 					// Reachable services takes precedence over reachable services graph.
 					continue
@@ -159,13 +157,6 @@
 					continue
 				}
 			}
-=======
-		}
-		if dataplane.UsesInboundInterface(net.ParseIP(outbound.Address), outbound.Port) {
-			// Skip overlapping outbound interface with inbound.
-			// This may happen for example with Headless service on Kubernetes (outbound is a PodIP not ClusterIP, so it's the same as inbound).
-			continue
->>>>>>> d8eb3be1
 		}
 		if dataplane.UsesInboundInterface(net.ParseIP(outbound.Address), outbound.Port) {
 			// Skip overlapping outbound interface with inbound.
@@ -221,63 +212,4 @@
 		matchedPolicies.Dynamic[res.Type] = res
 	}
 	return matchedPolicies, nil
-}
-
-type BackendKey struct {
-	Kind string
-	Name string
-	Port uint32
-}
-
-type ReachableBackends map[BackendKey]bool
-
-func GetReachableBackends(meshContext xds_context.MeshContext, dataplane *core_mesh.DataplaneResource) ReachableBackends {
-	reachableBackends := ReachableBackends{}
-	for _, reachableBackend := range dataplane.Spec.Networking.TransparentProxying.ReachableBackendRefs {
-		key := BackendKey{Kind: reachableBackend.Kind}
-		name := ""
-		if reachableBackend.Name != "" {
-			name = reachableBackend.Name
-		}
-		if reachableBackend.Namespace != "" {
-			name += fmt.Sprintf(".%s", reachableBackend.Namespace)
-		}
-		key.Name = name
-		if reachableBackend.Port != nil {
-			key.Port = reachableBackend.Port.GetValue()
-		}
-		resourcesLabels := meshContext.MeshServiceNamesByLabels
-		if reachableBackend.Kind == "MeshExternalService" {
-			resourcesLabels = meshContext.MeshExternalServiceNamesByLabels
-		}
-		if len(reachableBackend.Labels) > 0 {
-			reachable := GetResourceNamesForLabels(resourcesLabels, reachableBackend.Labels)
-			for name, count := range reachable {
-				if count == len(reachableBackend.Labels) {
-					reachableBackends[BackendKey{
-						Kind: reachableBackend.Kind,
-						Name: name,
-					}] = true
-				}
-			}
-		}
-		if name != "" {
-			reachableBackends[key] = true
-		}
-	}
-	return reachableBackends
-}
-
-func GetResourceNamesForLabels(resourcesLabels map[string]map[string][]string, labels map[string]string) map[string]int {
-	reachable := map[string]int{}
-	for key, value := range labels {
-		if _, ok := resourcesLabels[key]; ok {
-			if _, ok := resourcesLabels[key][value]; ok {
-				for _, name := range resourcesLabels[key][value] {
-					reachable[name]++
-				}
-			}
-		}
-	}
-	return reachable
 }