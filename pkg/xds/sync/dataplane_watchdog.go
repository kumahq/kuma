--- conflicted
+++ resolved
@@ -145,15 +145,9 @@
 		d.EnvoyCpCtx.Secrets.Cleanup(d.key) // we need to cleanup secrets if mtls is disabled
 	}
 	proxy.Metadata = metadata
-<<<<<<< HEAD
-	err = d.DataplaneReconciler.Reconcile(ctx, *envoyCtx, proxy)
-	if err != nil {
-		return err
-=======
 	changed, err := d.DataplaneReconciler.Reconcile(ctx, *envoyCtx, proxy)
 	if err != nil {
 		return SyncResult{}, err
->>>>>>> 69abf022
 	}
 	d.lastHash = meshCtx.Hash
 
@@ -182,9 +176,6 @@
 	}
 	proxy.EnvoyAdminMTLSCerts = envoyAdminMTLS
 	proxy.Metadata = metadata
-<<<<<<< HEAD
-	return d.IngressReconciler.Reconcile(ctx, *envoyCtx, proxy)
-=======
 	changed, err := d.IngressReconciler.Reconcile(ctx, *envoyCtx, proxy)
 	if err != nil {
 		return SyncResult{}, err
@@ -197,7 +188,6 @@
 		result.Status = ChangedStatus
 	}
 	return result, nil
->>>>>>> 69abf022
 }
 
 // syncEgress syncs state of Egress Dataplane. Notice that it does not use
@@ -219,9 +209,6 @@
 	}
 	proxy.EnvoyAdminMTLSCerts = envoyAdminMTLS
 	proxy.Metadata = metadata
-<<<<<<< HEAD
-	return d.EgressReconciler.Reconcile(ctx, *envoyCtx, proxy)
-=======
 	changed, err := d.EgressReconciler.Reconcile(ctx, *envoyCtx, proxy)
 	if err != nil {
 		return SyncResult{}, err
@@ -234,7 +221,6 @@
 		result.Status = ChangedStatus
 	}
 	return result, nil
->>>>>>> 69abf022
 }
 
 func (d *DataplaneWatchdog) getEnvoyAdminMTLS(ctx context.Context, address string, advertisedAddress string) (core_xds.ServerSideMTLSCerts, error) {
