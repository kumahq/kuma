--- conflicted
+++ resolved
@@ -119,11 +119,7 @@
 				proxyConfig = *given.proxyConfig
 			}
 
-<<<<<<< HEAD
-			generator, err := NewDefaultBootstrapGenerator(resManager, given.serverConfig, proxyConfig, filepath.Join("..", "..", "..", "test", "certs", "server-cert.pem"), given.dpAuthForProxyType, given.useTokenPath, given.hdsEnabled, 0, false, false)
-=======
-			generator, err := NewDefaultBootstrapGenerator(resManager, given.serverConfig, proxyConfig, filepath.Join("..", "..", "..", "test", "certs", "server-cert.pem"), given.dpAuthForProxyType, given.useTokenPath, given.hdsEnabled, 0, given.deltaXds)
->>>>>>> 76d9da88
+			generator, err := NewDefaultBootstrapGenerator(resManager, given.serverConfig, proxyConfig, filepath.Join("..", "..", "..", "test", "certs", "server-cert.pem"), given.dpAuthForProxyType, given.useTokenPath, given.hdsEnabled, 0, given.deltaXds, false)
 			Expect(err).ToNot(HaveOccurred())
 
 			// when
