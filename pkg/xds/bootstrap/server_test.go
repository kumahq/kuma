package bootstrap_test

import (
	"context"
	"crypto/tls"
	"fmt"
	"io"
	"net/http"
	"path/filepath"
	"strconv"
	"strings"
	"time"

	. "github.com/onsi/ginkgo/v2"
	. "github.com/onsi/gomega"

	mesh_proto "github.com/kumahq/kuma/api/mesh/v1alpha1"
	dp_server_cfg "github.com/kumahq/kuma/pkg/config/dp-server"
	xds_config "github.com/kumahq/kuma/pkg/config/xds"
	bootstrap_config "github.com/kumahq/kuma/pkg/config/xds/bootstrap"
	"github.com/kumahq/kuma/pkg/core"
	"github.com/kumahq/kuma/pkg/core/resources/apis/mesh"
	"github.com/kumahq/kuma/pkg/core/resources/manager"
	"github.com/kumahq/kuma/pkg/core/resources/model"
	"github.com/kumahq/kuma/pkg/core/resources/store"
	"github.com/kumahq/kuma/pkg/dp-server/server"
	core_metrics "github.com/kumahq/kuma/pkg/metrics"
	"github.com/kumahq/kuma/pkg/plugins/resources/memory"
	"github.com/kumahq/kuma/pkg/test"
	"github.com/kumahq/kuma/pkg/test/matchers"
	test_metrics "github.com/kumahq/kuma/pkg/test/metrics"
	"github.com/kumahq/kuma/pkg/xds/bootstrap"
)

var _ = Describe("Bootstrap Server", func() {

	var stop chan struct{}
	var resManager manager.ResourceManager
	var baseURL string
	var metrics core_metrics.Metrics

	core.TempDir = func() string {
		return "/tmp"
	}

	version := `
	"version": {
	  "kumaDp": {
	    "version": "0.0.1",
	    "gitTag": "v0.0.1",
	    "gitCommit": "91ce236824a9d875601679aa80c63783fb0e8725",
	    "buildDate": "2019-08-07T11:26:06Z"
	  },
	  "envoy": {
	    "version": "1.15.0",
	    "build": "hash/1.15.0/RELEASE"
	  }
	}`

	httpClient := &http.Client{
		Transport: &http.Transport{TLSClientConfig: &tls.Config{InsecureSkipVerify: true}},
	}

	BeforeEach(func() {
		resManager = manager.NewResourceManager(memory.NewStore())
		config := bootstrap_config.DefaultBootstrapServerConfig()
		config.Params.XdsHost = "localhost"
		config.Params.XdsPort = 5678

		port, err := test.GetFreePort()
		baseURL = "https://localhost:" + strconv.Itoa(port)
		Expect(err).ToNot(HaveOccurred())
		metrics, err = core_metrics.NewMetrics("Standalone")
		Expect(err).ToNot(HaveOccurred())

		dpServerCfg := dp_server_cfg.DpServerConfig{
			Port:        port,
			TlsCertFile: filepath.Join("..", "..", "..", "test", "certs", "server-cert.pem"),
			TlsKeyFile:  filepath.Join("..", "..", "..", "test", "certs", "server-key.pem"),
		}
		dpServer := server.NewDpServer(dpServerCfg, metrics)

<<<<<<< HEAD
		generator, err := bootstrap.NewDefaultBootstrapGenerator(resManager, config, filepath.Join("..", "..", "..", "test", "certs", "server-cert.pem"), true, false, true, 0, false)
=======
		proxyConfig := xds_config.DefaultProxyConfig()

		generator, err := bootstrap.NewDefaultBootstrapGenerator(resManager, config, proxyConfig, filepath.Join("..", "..", "..", "test", "certs", "server-cert.pem"), true, false, true, 0)
>>>>>>> 6cb5de96
		Expect(err).ToNot(HaveOccurred())
		bootstrapHandler := bootstrap.BootstrapHandler{
			Generator: generator,
		}
		dpServer.HTTPMux().HandleFunc("/bootstrap", bootstrapHandler.Handle)

		stop = make(chan struct{})
		go func() {
			defer GinkgoRecover()
			err := dpServer.Start(stop)
			Expect(err).ToNot(HaveOccurred())
		}()
		Eventually(func() bool {
			resp, err := httpClient.Get(baseURL)
			if err != nil {
				return false
			}
			Expect(resp.Body.Close()).To(Succeed())
			return true
		}, 5).Should(BeTrue())
	})

	AfterEach(func() {
		close(stop)
	})

	BeforeEach(func() {
		err := resManager.Create(context.Background(), mesh.NewMeshResource(), store.CreateByKey(model.DefaultMesh, model.NoMesh))
		Expect(err).ToNot(HaveOccurred())
		core.Now = func() time.Time {
			now, _ := time.Parse(time.RFC3339, "2018-07-17T16:05:36.995+00:00")
			return now
		}
	})

	defaultDataplane := func() *mesh.DataplaneResource {
		return &mesh.DataplaneResource{
			Spec: &mesh_proto.Dataplane{
				Networking: &mesh_proto.Dataplane_Networking{
					Address: "8.8.8.8",
					Inbound: []*mesh_proto.Dataplane_Networking_Inbound{
						{
							Port:        443,
							ServicePort: 8443,
							Tags: map[string]string{
								"kuma.io/service": "backend",
							},
						},
					},
					Admin: &mesh_proto.EnvoyAdmin{},
				},
			},
		}
	}

	gatewayDataplane := func() *mesh.DataplaneResource {
		return &mesh.DataplaneResource{
			Spec: &mesh_proto.Dataplane{
				Networking: &mesh_proto.Dataplane_Networking{
					Address: "8.8.8.8",
					Gateway: &mesh_proto.Dataplane_Networking_Gateway{
						Type: mesh_proto.Dataplane_Networking_Gateway_BUILTIN,
						Tags: map[string]string{
							mesh_proto.ServiceTag: "gateway",
						},
					},
					Admin: &mesh_proto.EnvoyAdmin{},
				},
			},
		}
	}

	type testCase struct {
		dataplaneName      string
		dataplane          func() *mesh.DataplaneResource
		body               string
		expectedConfigFile string
		overrideReqHost    string
	}
	DescribeTable("should return configuration",
		func(given testCase) {
			// given
			err := resManager.Create(context.Background(), given.dataplane(), store.CreateByKey(given.dataplaneName, "default"))
			Expect(err).ToNot(HaveOccurred())

			// when
			req, err := http.NewRequest(http.MethodPost, baseURL+"/bootstrap", strings.NewReader(given.body))
			Expect(err).ToNot(HaveOccurred())
			req.Header.Set("Content-Type", "application/json")

			if given.overrideReqHost != "" {
				req.Host = given.overrideReqHost
			}

			resp, err := httpClient.Do(req)

			// then
			Expect(err).ToNot(HaveOccurred())
			received, err := io.ReadAll(resp.Body)
			Expect(resp.Body.Close()).To(Succeed())
			Expect(err).ToNot(HaveOccurred())

			Expect(resp.StatusCode).To(Equal(http.StatusOK))
			Expect(received).To(matchers.MatchGoldenYAML(filepath.Join("testdata", given.expectedConfigFile)))
		},
		Entry("minimal data provided with no port in host", testCase{
			dataplaneName:      "dp-1",
			dataplane:          defaultDataplane,
			body:               fmt.Sprintf(`{ "mesh": "default", "name": "dp-1", "dataplaneToken": "token", %s }`, version),
			expectedConfigFile: "bootstrap.universal.golden.yaml",
			overrideReqHost:    "localhost",
		}),
		Entry("minimal data provided (universal)", testCase{
			dataplaneName:      "dp-1",
			dataplane:          defaultDataplane,
			body:               fmt.Sprintf(`{ "mesh": "default", "name": "dp-1", "dataplaneToken": "token", %s }`, version),
			expectedConfigFile: "bootstrap.universal.golden.yaml",
		}),
		Entry("minimal data provided (k8s)", testCase{
			dataplaneName:      "dp-1.default",
			dataplane:          defaultDataplane,
			body:               fmt.Sprintf(`{ "mesh": "default", "name": "dp-1.default", "dataplaneToken": "token", %s }`, version),
			expectedConfigFile: "bootstrap.k8s.golden.yaml",
		}),
		Entry("with max heap size", testCase{
			dataplaneName:      "gateway-1.default",
			dataplane:          gatewayDataplane,
			body:               fmt.Sprintf(`{ "mesh": "default", "name": "gateway-1.default", "dataplaneToken": "token", "resources": { "maxHeapSizeBytes": 2000000 }, %s }`, version),
			expectedConfigFile: "bootstrap.gateway.golden.yaml",
		}),
		Entry("full data provided", testCase{
			dataplaneName: "dp-1.default",
			dataplane: func() *mesh.DataplaneResource {
				dp := defaultDataplane()
				dp.Spec.Networking.Admin.Port = 1234
				return dp
			},
			body:               fmt.Sprintf(`{ "mesh": "default", "name": "dp-1.default", "dataplaneToken": "token", %s }`, version),
			expectedConfigFile: "bootstrap.overridden.golden.yaml",
		}),
	)

	It("should return 404 for unknown dataplane", func() {
		// when
		json := `
		{
			"mesh": "default",
			"name": "dp-1.default",
			"dataplaneToken": "token"
		}
		`

		resp, err := httpClient.Post(baseURL+"/bootstrap", "application/json", strings.NewReader(json))
		// then
		Expect(err).ToNot(HaveOccurred())
		Expect(resp.Body.Close()).To(Succeed())
		Expect(resp.StatusCode).To(Equal(404))
	})

	It("should return 422 for the lack of the dataplane token", func() {
		// given
		res := mesh.DataplaneResource{
			Spec: &mesh_proto.Dataplane{
				Networking: &mesh_proto.Dataplane_Networking{
					Address: "8.8.8.8",
					Inbound: []*mesh_proto.Dataplane_Networking_Inbound{
						{
							Port:        443,
							ServicePort: 8443,
							Tags: map[string]string{
								"kuma.io/service": "backend",
							},
						},
					},
				},
			},
		}
		err := resManager.Create(context.Background(), &res, store.CreateByKey("dp-1", "default"))
		Expect(err).ToNot(HaveOccurred())

		// when
		json := `
		{
			"mesh": "default",
			"name": "dp-1"
		}
		`

		resp, err := httpClient.Post(baseURL+"/bootstrap", "application/json", strings.NewReader(json))
		// then
		Expect(err).ToNot(HaveOccurred())
		bytes, err := io.ReadAll(resp.Body)
		Expect(err).ToNot(HaveOccurred())
		Expect(resp.Body.Close()).To(Succeed())
		Expect(resp.StatusCode).To(Equal(422))
		Expect(string(bytes)).To(Equal("Dataplane Token is required. Generate token using 'kumactl generate dataplane-token > /path/file' and provide it via --dataplane-token-file=/path/file argument to Kuma DP"))

	})

	It("should publish metrics", func() {
		// given
		res := mesh.DataplaneResource{
			Spec: &mesh_proto.Dataplane{
				Networking: &mesh_proto.Dataplane_Networking{
					Address: "8.8.8.8",
					Inbound: []*mesh_proto.Dataplane_Networking_Inbound{
						{
							Port:        443,
							ServicePort: 8443,
							Tags: map[string]string{
								"kuma.io/service": "backend",
							},
						},
					},
				},
			},
		}
		err := resManager.Create(context.Background(), &res, store.CreateByKey("dp-1", "default"))
		Expect(err).ToNot(HaveOccurred())

		// when
		_, err = httpClient.Post(baseURL+"/bootstrap", "application/json", strings.NewReader(`{ "mesh": "default", "name": "dp-1" }`))

		// then
		Expect(err).ToNot(HaveOccurred())
		Expect(test_metrics.FindMetric(metrics, "dp_server_http_request_duration_seconds", "handler", "/bootstrap")).ToNot(BeNil())
		Expect(test_metrics.FindMetric(metrics, "dp_server_http_requests_inflight", "handler", "/bootstrap")).ToNot(BeNil())
		Expect(test_metrics.FindMetric(metrics, "dp_server_http_response_size_bytes", "handler", "/bootstrap")).ToNot(BeNil())
	})
})<|MERGE_RESOLUTION|>--- conflicted
+++ resolved
@@ -80,13 +80,9 @@
 		}
 		dpServer := server.NewDpServer(dpServerCfg, metrics)
 
-<<<<<<< HEAD
-		generator, err := bootstrap.NewDefaultBootstrapGenerator(resManager, config, filepath.Join("..", "..", "..", "test", "certs", "server-cert.pem"), true, false, true, 0, false)
-=======
 		proxyConfig := xds_config.DefaultProxyConfig()
 
-		generator, err := bootstrap.NewDefaultBootstrapGenerator(resManager, config, proxyConfig, filepath.Join("..", "..", "..", "test", "certs", "server-cert.pem"), true, false, true, 0)
->>>>>>> 6cb5de96
+		generator, err := bootstrap.NewDefaultBootstrapGenerator(resManager, config, proxyConfig, filepath.Join("..", "..", "..", "test", "certs", "server-cert.pem"), true, false, true, 0, false)
 		Expect(err).ToNot(HaveOccurred())
 		bootstrapHandler := bootstrap.BootstrapHandler{
 			Generator: generator,
