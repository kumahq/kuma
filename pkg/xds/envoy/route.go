--- conflicted
+++ resolved
@@ -1,22 +1,14 @@
 package envoy
 
 import (
-	"github.com/golang/protobuf/ptypes/any"
-
 	mesh_proto "github.com/kumahq/kuma/api/mesh/v1alpha1"
 )
 
 type Route struct {
-<<<<<<< HEAD
-	Match                *mesh_proto.TrafficRoute_Http_Match
-	RateLimit            *mesh_proto.RateLimit
-	Clusters             []Cluster
-	TypedPerFilterConfig map[string]*any.Any
-=======
-	Match    *mesh_proto.TrafficRoute_Http_Match
-	Modify   *mesh_proto.TrafficRoute_Http_Modify
-	Clusters []Cluster
->>>>>>> 9fd003d7
+	Match     *mesh_proto.TrafficRoute_Http_Match
+	Modify    *mesh_proto.TrafficRoute_Http_Modify
+	RateLimit *mesh_proto.RateLimit
+	Clusters  []Cluster
 }
 
 func NewRouteFromCluster(cluster Cluster) Route {
