--- conflicted
+++ resolved
@@ -107,17 +107,10 @@
 	return c.hasExternalService
 }
 
-<<<<<<< HEAD
-=======
-func (c *Cluster) RequireTLS() bool {
-	return c.requireTLS
-}
-
 func (c *Cluster) Subsets() []ClusterSubset {
 	return c.subsets
 }
 
->>>>>>> c6734fba
 type Clusters map[string]*Cluster
 
 func (c Clusters) ClusterNames() []string {
