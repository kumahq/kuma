package listeners

import (
	envoy_config_core "github.com/envoyproxy/go-control-plane/envoy/config/core/v3"
	envoy_extensions_compression_gzip_compressor_v3 "github.com/envoyproxy/go-control-plane/envoy/extensions/compression/gzip/compressor/v3"
	envoy_extensions_filters_http_compressor_v3 "github.com/envoyproxy/go-control-plane/envoy/extensions/filters/http/compressor/v3"
	envoy_hcm "github.com/envoyproxy/go-control-plane/envoy/extensions/filters/network/http_connection_manager/v3"
	envoy_tls "github.com/envoyproxy/go-control-plane/envoy/extensions/transport_sockets/tls/v3"

	common_tls "github.com/kumahq/kuma/api/common/v1alpha1/tls"
	mesh_proto "github.com/kumahq/kuma/api/mesh/v1alpha1"
	core_meta "github.com/kumahq/kuma/pkg/core/metadata"
	core_mesh "github.com/kumahq/kuma/pkg/core/resources/apis/mesh"
	core_xds "github.com/kumahq/kuma/pkg/core/xds"
	util_proto "github.com/kumahq/kuma/pkg/util/proto"
	envoy_common "github.com/kumahq/kuma/pkg/xds/envoy"
	v3 "github.com/kumahq/kuma/pkg/xds/envoy/listeners/v3"
	envoy_routes "github.com/kumahq/kuma/pkg/xds/envoy/routes"
	envoy_routes_v3 "github.com/kumahq/kuma/pkg/xds/envoy/routes/v3"
	"github.com/kumahq/kuma/pkg/xds/envoy/tags"
)

func GrpcStats() FilterChainBuilderOpt {
	return AddFilterChainConfigurer(&v3.GrpcStatsConfigurer{})
}

func Kafka(statsName string) FilterChainBuilderOpt {
	return AddFilterChainConfigurer(&v3.KafkaConfigurer{
		StatsName: statsName,
	})
}

func Tracing(
	backend *mesh_proto.TracingBackend,
	service string,
	direction envoy_common.TrafficDirection,
	destination string,
	spawnUpstreamSpan bool,
) FilterChainBuilderOpt {
	return AddFilterChainConfigurer(&v3.TracingConfigurer{
		Backend:           backend,
		Service:           service,
		TrafficDirection:  direction,
		Destination:       destination,
		SpawnUpstreamSpan: spawnUpstreamSpan,
	})
}

func StaticEndpoints(ipv6Enabled bool, virtualHostName string, paths []*envoy_common.StaticEndpointPath) FilterChainBuilderOpt {
	return AddFilterChainConfigurer(&v3.StaticEndpointsConfigurer{
		VirtualHostName: virtualHostName,
		Paths:           paths,
		IPv6Enabled:     ipv6Enabled,
	})
}

func DirectResponse(virtualHostName string, endpoints []v3.DirectResponseEndpoints, internalAddresses []core_xds.InternalAddress, ipv6Enabled bool) FilterChainBuilderOpt {
	return AddFilterChainConfigurer(&v3.DirectResponseConfigurer{
		VirtualHostName:   virtualHostName,
		Endpoints:         endpoints,
		InternalAddresses: internalAddresses,
		IPv6Enabled:       ipv6Enabled,
	})
}

func NetworkDirectResponse(response string) FilterChainBuilderOpt {
	return AddFilterChainConfigurer(&v3.NetworkDirectResponseConfigurer{
		Response: []byte(response),
	})
}

func ServerSideMTLS(
	mesh *core_mesh.MeshResource,
	secrets core_xds.SecretsTracker,
	tlsVersion *common_tls.Version,
	tlsCiphers []common_tls.TlsCipher,
	unifiedResourceNaming bool,
	useMeshTrust bool,
) FilterChainBuilderOpt {
	return AddFilterChainConfigurer(&v3.ServerSideMTLSConfigurer{
		Mesh:                  mesh,
		SecretsTracker:        secrets,
		TlsVersion:            tlsVersion,
		TlsCiphers:            tlsCiphers,
		UnifiedResourceNaming: unifiedResourceNaming,
<<<<<<< HEAD
		UseMeshTrust: 		useMeshTrust,
=======
		UseMeshTrust:          useMeshTrust,
>>>>>>> 8b9989b9
	})
}

func ServerSideStaticMTLS(mtlsCerts core_xds.ServerSideMTLSCerts) FilterChainBuilderOpt {
	return AddFilterChainConfigurer(&v3.ServerSideStaticMTLSConfigurer{
		MTLSCerts: mtlsCerts,
	})
}

func ServerSideStaticTLS(tlsCerts core_xds.ServerSideTLSCertPaths) FilterChainBuilderOpt {
	return AddFilterChainConfigurer(&v3.ServerSideStaticTLSConfigurer{
		CertPath: tlsCerts.CertPath,
		KeyPath:  tlsCerts.KeyPath,
	})
}

func HttpConnectionManager(statsName string, forwardClientCertDetails bool, internalAddresses []core_xds.InternalAddress, ipv6Enabled bool) FilterChainBuilderOpt {
	hcmConfigurer := &v3.HttpConnectionManagerConfigurer{
		StatsName:                statsName,
		ForwardClientCertDetails: forwardClientCertDetails,
		InternalAddresses:        internalAddresses,
		IPv6Enabled:              ipv6Enabled,
	}

	return AddFilterChainConfigurer(hcmConfigurer)
}

func NetworkRBAC(statsName string, rbacEnabled bool, permission *core_mesh.TrafficPermissionResource) FilterChainBuilderOpt {
	if !rbacEnabled {
		return FilterChainBuilderOptFunc(nil)
	}

	return AddFilterChainConfigurer(&v3.NetworkRBACConfigurer{
		StatsName:  statsName,
		Permission: permission,
	})
}

type splitAdapter struct {
	clusterName string
	weight      uint32
	lbMetadata  tags.Tags

	hasExternalService bool
}

func (s *splitAdapter) ClusterName() string      { return s.clusterName }
func (s *splitAdapter) Weight() uint32           { return s.weight }
func (s *splitAdapter) LBMetadata() tags.Tags    { return s.lbMetadata }
func (s *splitAdapter) HasExternalService() bool { return s.hasExternalService }

func DownstreamTlsContext(downstreamTlsContext *envoy_tls.DownstreamTlsContext) FilterChainBuilderOpt {
	if downstreamTlsContext == nil {
		return FilterChainBuilderOptFunc(nil)
	}
	return AddFilterChainConfigurer(&v3.DownstreamTlsContextConfigurer{Config: downstreamTlsContext})
}

func TcpProxyDeprecated(statsName string, clusters ...envoy_common.Cluster) FilterChainBuilderOpt {
	var splits []envoy_common.Split
	for _, cluster := range clusters {
		sa := &splitAdapter{
			clusterName:        cluster.Name(),
			lbMetadata:         cluster.Tags(),
			hasExternalService: cluster.IsExternalService(),
			weight:             1,
		}

		if c, ok := cluster.(*envoy_common.ClusterImpl); ok {
			sa.weight = c.Weight()
		}

		splits = append(splits, sa)
	}
	return AddFilterChainConfigurer(&v3.TcpProxyConfigurer{
		StatsName:   statsName,
		Splits:      splits,
		UseMetadata: false,
	})
}

func TcpProxyDeprecatedWithMetadata(statsName string, clusters ...envoy_common.Cluster) FilterChainBuilderOpt {
	var splits []envoy_common.Split
	for _, cluster := range clusters {
		sa := &splitAdapter{
			clusterName:        cluster.Name(),
			lbMetadata:         cluster.Tags(),
			hasExternalService: cluster.IsExternalService(),
			weight:             1,
		}

		if c, ok := cluster.(*envoy_common.ClusterImpl); ok {
			sa.weight = c.Weight()
		}

		splits = append(splits, sa)
	}
	return AddFilterChainConfigurer(&v3.TcpProxyConfigurer{
		StatsName:   statsName,
		Splits:      splits,
		UseMetadata: true,
	})
}

func TCPProxy(statsName string, splits ...envoy_common.Split) FilterChainBuilderOpt {
	return AddFilterChainConfigurer(&v3.TcpProxyConfigurer{
		StatsName:   statsName,
		Splits:      splits,
		UseMetadata: true,
	})
}

func FaultInjection(faultInjections ...*core_mesh.FaultInjectionResource) FilterChainBuilderOpt {
	return AddFilterChainConfigurer(&v3.FaultInjectionConfigurer{
		FaultInjections: faultInjections,
	})
}

func RateLimit(rateLimits []*core_mesh.RateLimitResource) FilterChainBuilderOpt {
	return AddFilterChainConfigurer(&v3.RateLimitConfigurer{
		RateLimits: rateLimits,
	})
}

func NetworkAccessLog(
	mesh string,
	trafficDirection envoy_common.TrafficDirection,
	sourceService string,
	destinationService string,
	backend *mesh_proto.LoggingBackend,
	proxy *core_xds.Proxy,
) FilterChainBuilderOpt {
	if backend == nil {
		return FilterChainBuilderOptFunc(nil)
	}

	return AddFilterChainConfigurer(&v3.NetworkAccessLogConfigurer{
		AccessLogConfigurer: v3.AccessLogConfigurer{
			Mesh:               mesh,
			TrafficDirection:   trafficDirection,
			SourceService:      sourceService,
			DestinationService: destinationService,
			Backend:            backend,
			Proxy:              proxy,
		},
	})
}

func HttpAccessLog(
	mesh string,
	trafficDirection envoy_common.TrafficDirection,
	sourceService string,
	destinationService string,
	backend *mesh_proto.LoggingBackend,
	proxy *core_xds.Proxy,
) FilterChainBuilderOpt {
	if backend == nil {
		return FilterChainBuilderOptFunc(nil)
	}

	return AddFilterChainConfigurer(&v3.HttpAccessLogConfigurer{
		AccessLogConfigurer: v3.AccessLogConfigurer{
			Mesh:               mesh,
			TrafficDirection:   trafficDirection,
			SourceService:      sourceService,
			DestinationService: destinationService,
			Backend:            backend,
			Proxy:              proxy,
		},
	})
}

func HttpStaticRoute(builder *envoy_routes.RouteConfigurationBuilder) FilterChainBuilderOpt {
	return AddFilterChainConfigurer(&v3.HttpStaticRouteConfigurer{
		Builder: builder,
	})
}

// HttpDynamicRoute configures the listener filter chain to dynamically request
// the named RouteConfiguration.
func HttpDynamicRoute(name string) FilterChainBuilderOpt {
	return AddFilterChainConfigurer(&v3.HttpDynamicRouteConfigurer{
		RouteName: name,
	})
}

func HttpInboundRoutes(routeConfigName string, virtualHostName string, routes envoy_common.Routes) FilterChainBuilderOpt {
	return AddFilterChainConfigurer(&v3.HttpInboundRouteConfigurer{
		RouteConfigName: routeConfigName,
		VirtualHostName: virtualHostName,
		Routes:          routes,
	})
}

func HttpOutboundRoute(
	routeConfigName string,
	virtualHostName string,
	routes envoy_common.Routes,
	dpTags mesh_proto.MultiValueTagSet,
) FilterChainBuilderOpt {
	return AddFilterChainConfigurer(&v3.HttpOutboundRouteConfigurer{
		RouteConfigName: routeConfigName,
		VirtualHostName: virtualHostName,
		Routes:          routes,
		DpTags:          dpTags,
	})
}

func MaxConnectAttempts(retry *core_mesh.RetryResource) FilterChainBuilderOpt {
	if retry == nil || retry.Spec.Conf.GetTcp() == nil {
		return FilterChainBuilderOptFunc(nil)
	}

	return AddFilterChainConfigurer(&v3.MaxConnectAttemptsConfigurer{
		Retry: retry,
	})
}

func Retry(
	retry *core_mesh.RetryResource,
	protocol core_meta.Protocol,
) FilterChainBuilderOpt {
	if retry == nil {
		return FilterChainBuilderOptFunc(nil)
	}

	return AddFilterChainConfigurer(
		v3.HttpConnectionManagerMustConfigureFunc(func(hcm *envoy_hcm.HttpConnectionManager) {
			for _, virtualHost := range hcm.GetRouteConfig().VirtualHosts {
				virtualHost.RetryPolicy = envoy_routes_v3.RetryConfig(retry, protocol)
			}
		}))
}

func Timeout(timeout *mesh_proto.Timeout_Conf, protocol core_meta.Protocol) FilterChainBuilderOpt {
	return AddFilterChainConfigurer(&v3.TimeoutConfigurer{
		Conf:     timeout,
		Protocol: protocol,
	})
}

// ServerHeader sets the value that the HttpConnectionManager will write
// to the "Server" header in HTTP responses.
func ServerHeader(name string) FilterChainBuilderOpt {
	return AddFilterChainConfigurer(
		v3.HttpConnectionManagerMustConfigureFunc(func(hcm *envoy_hcm.HttpConnectionManager) {
			hcm.ServerName = name
		}),
	)
}

// EnablePathNormalization enables HTTP request path normalization.
func EnablePathNormalization() FilterChainBuilderOpt {
	return AddFilterChainConfigurer(
		v3.HttpConnectionManagerMustConfigureFunc(func(hcm *envoy_hcm.HttpConnectionManager) {
			hcm.NormalizePath = util_proto.Bool(true)
			hcm.MergeSlashes = true
			hcm.PathWithEscapedSlashesAction = envoy_hcm.HttpConnectionManager_UNESCAPE_AND_REDIRECT
		}),
	)
}

// StripHostPort strips the port component before matching the HTTP host
// header (authority) to the available virtual hosts.
func StripHostPort() FilterChainBuilderOpt {
	return AddFilterChainConfigurer(
		v3.HttpConnectionManagerMustConfigureFunc(func(hcm *envoy_hcm.HttpConnectionManager) {
			hcm.StripPortMode = &envoy_hcm.HttpConnectionManager_StripAnyHostPort{
				StripAnyHostPort: true,
			}
		}),
	)
}

// DefaultCompressorFilter adds a gzip compressor filter in its default configuration.
func DefaultCompressorFilter() FilterChainBuilderOpt {
	return AddFilterChainConfigurer(
		v3.HttpConnectionManagerMustConfigureFunc(func(hcm *envoy_hcm.HttpConnectionManager) {
			c := envoy_extensions_filters_http_compressor_v3.Compressor{
				CompressorLibrary: &envoy_config_core.TypedExtensionConfig{
					Name:        "gzip",
					TypedConfig: util_proto.MustMarshalAny(&envoy_extensions_compression_gzip_compressor_v3.Gzip{}),
				},
				ResponseDirectionConfig: &envoy_extensions_filters_http_compressor_v3.Compressor_ResponseDirectionConfig{
					DisableOnEtagHeader: true,
				},
			}

			gzip := &envoy_hcm.HttpFilter{
				Name: "gzip-compress",
				ConfigType: &envoy_hcm.HttpFilter_TypedConfig{
					TypedConfig: util_proto.MustMarshalAny(&c),
				},
			}

			hcm.HttpFilters = append(hcm.HttpFilters, gzip)
		}),
	)
}<|MERGE_RESOLUTION|>--- conflicted
+++ resolved
@@ -83,11 +83,7 @@
 		TlsVersion:            tlsVersion,
 		TlsCiphers:            tlsCiphers,
 		UnifiedResourceNaming: unifiedResourceNaming,
-<<<<<<< HEAD
-		UseMeshTrust: 		useMeshTrust,
-=======
 		UseMeshTrust:          useMeshTrust,
->>>>>>> 8b9989b9
 	})
 }
 
