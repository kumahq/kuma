--- conflicted
+++ resolved
@@ -177,9 +177,6 @@
 
 func RateLimit(rateLimit *mesh_proto.RateLimit) FilterChainBuilderOpt {
 	return FilterChainBuilderOptFunc(func(config *FilterChainBuilderConfig) {
-		config.AddV2(&v2.RateLimitConfigurer{
-			RateLimit: rateLimit,
-		})
 		config.AddV3(&v3.RateLimitConfigurer{
 			RateLimit: rateLimit,
 		})
@@ -230,15 +227,7 @@
 
 func HttpInboundRoutes(service string, routes envoy_common.Routes) FilterChainBuilderOpt {
 	return FilterChainBuilderOptFunc(func(config *FilterChainBuilderConfig) {
-<<<<<<< HEAD
-		config.AddV2(&v2.HttpInboundRoutesConfigurer{
-			Service: service,
-			Routes:  routes,
-		})
 		config.AddV3(&v3.HttpInboundRoutesConfigurer{
-=======
-		config.AddV3(&v3.HttpInboundRouteConfigurer{
->>>>>>> 13a58f09
 			Service: service,
 			Routes:  routes,
 		})
