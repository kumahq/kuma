--- conflicted
+++ resolved
@@ -47,11 +47,7 @@
 		availableServices,
 		xds_context.Resources{MeshLocalResources: meshResources.Resources},
 		nil, // todo(jakubdyszkiewicz) add support for MeshService + egress
-<<<<<<< HEAD
 		testMeses,
-=======
-		nil, // todo(jakubdyszkiewicz) add support for MeshService + egress
->>>>>>> 6e96b268
 		nil,
 		"",
 		xdsCtx.Mesh.ResolveResourceIdentifier,
