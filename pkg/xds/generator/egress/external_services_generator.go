package egress

import (
	"context"

	mesh_proto "github.com/kumahq/kuma/api/mesh/v1alpha1"
	"github.com/kumahq/kuma/pkg/core"
	core_mesh "github.com/kumahq/kuma/pkg/core/resources/apis/mesh"
	core_xds "github.com/kumahq/kuma/pkg/core/xds"
	xds_context "github.com/kumahq/kuma/pkg/xds/context"
	envoy_common "github.com/kumahq/kuma/pkg/xds/envoy"
	envoy_clusters "github.com/kumahq/kuma/pkg/xds/envoy/clusters"
	envoy_listeners "github.com/kumahq/kuma/pkg/xds/envoy/listeners"
	v3 "github.com/kumahq/kuma/pkg/xds/envoy/listeners/v3"
	"github.com/kumahq/kuma/pkg/xds/envoy/names"
	envoy_names "github.com/kumahq/kuma/pkg/xds/envoy/names"
	"github.com/kumahq/kuma/pkg/xds/envoy/tags"
	envoy_tags "github.com/kumahq/kuma/pkg/xds/envoy/tags"
	"github.com/kumahq/kuma/pkg/xds/envoy/tls"
	"github.com/kumahq/kuma/pkg/xds/generator/zoneproxy"
)

type ExternalServicesGenerator struct{}

// Generate will generate envoy resources for one mesh (when mTLS enabled)
func (g *ExternalServicesGenerator) Generate(
	ctx context.Context,
	xdsCtx xds_context.Context,
	proxy *core_xds.Proxy,
	listenerBuilder *envoy_listeners.ListenerBuilder,
	meshResources *core_xds.MeshResources,
) (*core_xds.ResourceSet, error) {
	resources := core_xds.NewResourceSet()
	apiVersion := proxy.APIVersion
	endpointMap := meshResources.EndpointMap
<<<<<<< HEAD
	testMeses := []*meshexternalservice_api.MeshExternalServiceResource{}
	mess := meshResources.Resources[meshexternalservice_api.MeshExternalServiceType]
	for _, mes := range mess.(*meshexternalservice_api.MeshExternalServiceResourceList).GetItems() {
		if mes.GetMeta().GetLabels()[mesh_proto.ZoneTag] == proxy.Zone {
			testMeses = append(testMeses, mes.(*meshexternalservice_api.MeshExternalServiceResource))
		}
	}
=======
	localResources := xds_context.Resources{MeshLocalResources: meshResources.Resources}
>>>>>>> 6e96b268
	destinations := zoneproxy.BuildMeshDestinations(
		nil,
		localResources,
		nil,
		testMeses,
		nil,
		localResources.MeshExternalServices().Items,
		"",
		xdsCtx.Mesh.ResolveResourceIdentifier,
	)
<<<<<<< HEAD
	core.Log.Info("ExternalServicesGenerator", "endpointMap", endpointMap, "destinations", destinations, "xdsCtx.Mesh.Resources.MeshExternalServices().Items", meshResources.Resources[meshexternalservice_api.MeshExternalServiceType].GetItems())
	services := g.buildServices(endpointMap, zone, meshResources)

	g.addFilterChains(
		apiVersion,
		destinations.KumaIoServices,
		destinations.BackendRefs,
=======
	services := g.buildServices(endpointMap)

	g.addFilterChains(
		apiVersion,
		destinations,
>>>>>>> 6e96b268
		endpointMap,
		meshResources,
		listenerBuilder,
		services,
		proxy.SecretsTracker,
	)

	cds, err := g.generateCDS(
		meshResources.Mesh.GetMeta().GetName(),
		apiVersion,
		services,
		endpointMap,
		proxy.ZoneEgressProxy.ZoneEgressResource.IsIPv6(),
		proxy.Metadata.GetDynamicMetadata(core_xds.FieldSystemCaPath),
	)
	if err != nil {
		return nil, err
	}
	resources.Add(cds...)

	return resources, nil
}

func (*ExternalServicesGenerator) generateCDS(
	meshName string,
	apiVersion core_xds.APIVersion,
	services map[string]bool,
	endpointMap core_xds.EndpointMap,
	isIPV6 bool,
	systemCaPath string,
) ([]*core_xds.Resource, error) {
	var resources []*core_xds.Resource

	for serviceName := range services {
		endpoints := endpointMap[serviceName]

		if len(endpoints) == 0 {
			log.Info("no endpoints for service", "serviceName", serviceName)

			continue
		}

		var clusterBuilder *envoy_clusters.ClusterBuilder
		isMes := isMeshExternalService(endpoints)
		if isMes {
			clusterBuilder = envoy_clusters.NewClusterBuilder(apiVersion, serviceName).
				Configure(envoy_clusters.ProvidedCustomEndpointCluster(isIPV6, isMes, endpoints...)).
				Configure(
					envoy_clusters.MeshExternalServiceClientSideTLS(endpoints, systemCaPath, true),
				)
		} else {
			// There is a case where multiple meshes contain services with
			// the same names, so we cannot use just "serviceName" as a cluster
			// name as we would overwrite some clusters with the latest one
			clusterName := envoy_names.GetMeshClusterName(meshName, serviceName)
			clusterBuilder = envoy_clusters.NewClusterBuilder(apiVersion, clusterName).
				Configure(envoy_clusters.ProvidedEndpointCluster(
					isIPV6,
					endpoints...,
				)).
				Configure(envoy_clusters.ClientSideTLS(endpoints))
		}
		clusterBuilder.
			Configure(envoy_clusters.DefaultTimeout())

		switch endpoints[0].Protocol() {
		case core_mesh.ProtocolHTTP:
			clusterBuilder.Configure(envoy_clusters.Http())
		case core_mesh.ProtocolHTTP2, core_mesh.ProtocolGRPC:
			clusterBuilder.Configure(envoy_clusters.Http2())
		}

		cluster, err := clusterBuilder.Build()
		if err != nil {
			return nil, err
		}

		resource := &core_xds.Resource{
			Name:     cluster.GetName(),
			Origin:   OriginEgress,
			Resource: cluster,
		}

		if isMes {
			resource.ResourceOrigin = endpoints[0].ExternalService.OwnerResource
			resource.Protocol = endpoints[0].ExternalService.Protocol
		}

		resources = append(resources, resource)
	}

	return resources, nil
}

func (*ExternalServicesGenerator) buildServices(
	endpointMap core_xds.EndpointMap,
) map[string]bool {
	services := map[string]bool{}

	for serviceName, endpoints := range endpointMap {
		if len(endpoints) > 0 && endpoints[0].IsExternalService() {
			services[serviceName] = true
		}
	}

	return services
}

func (g *ExternalServicesGenerator) addFilterChains(
	apiVersion core_xds.APIVersion,
<<<<<<< HEAD
	destinationsPerService map[string][]tags.Tags,
	backendRefs []zoneproxy.BackendRefDestination,
=======
	meshDestinations zoneproxy.MeshDestinations,
>>>>>>> 6e96b268
	endpointMap core_xds.EndpointMap,
	meshResources *core_xds.MeshResources,
	listenerBuilder *envoy_listeners.ListenerBuilder,
	services map[string]bool,
	secretsTracker core_xds.SecretsTracker,
) {
	meshName := meshResources.Mesh.GetMeta().GetName()
	sniUsed := map[string]bool{}
	esNames := []string{}
	for _, es := range meshResources.ExternalServices {
		esNames = append(esNames, es.Spec.GetService())
	}
<<<<<<< HEAD
	// if val, found := meshResources.Resources[meshexternalservice_api.MeshExternalServiceType]; found {
	// 	for _, mes := range val.GetItems() {
	// 		esNames = append(esNames, mes.GetMeta().GetName())
	// 	}
	// }
=======
>>>>>>> 6e96b268

	for _, esName := range esNames {
		if !services[esName] {
			continue
		}
		endpoints := endpointMap[esName]
		destinations := meshDestinations.KumaIoServices[esName]
		destinations = append(destinations, meshDestinations.KumaIoServices[mesh_proto.MatchAllTag]...)
		for _, destination := range destinations {
			meshDestination := destination.
				WithTags(mesh_proto.ServiceTag, esName).
				WithTags("mesh", meshName)

			sni := tls.SNIFromTags(meshDestination)
			if sniUsed[sni] {
				continue
			}

			sniUsed[sni] = true
			g.configureFilterChain(
				apiVersion,
				esName,
				sni,
				meshName,
				endpoints,
				meshDestination,
				meshResources,
				secretsTracker,
				listenerBuilder,
			)
		}
	}

	for _, mes := range meshDestinations.BackendRefs {
		if !services[mes.DestinationName] {
			return
		}
		endpoints := endpointMap[mes.DestinationName]
		if sniUsed[mes.SNI] {
			continue
		}
		sniUsed[mes.SNI] = true
		relevantTags := tags.Tags{}
		g.configureFilterChain(
			apiVersion,
			mes.DestinationName,
			mes.SNI,
			meshName,
			endpoints,
			relevantTags,
			meshResources,
			secretsTracker,
			listenerBuilder,
		)
	}
}

func (*ExternalServicesGenerator) configureFilterChain(
	apiVersion core_xds.APIVersion,
	esName string,
	sni string,
	meshName string,
	endpoints []core_xds.Endpoint,
	meshDestination tags.Tags,
	meshResources *core_xds.MeshResources,
	secretsTracker core_xds.SecretsTracker,
	listenerBuilder *envoy_listeners.ListenerBuilder,
) {
	// There is a case where multiple meshes contain services with
	// the same names, so we cannot use just "serviceName" as a cluster
	// name as we would overwrite some clusters with the latest one
	clusterName := envoy_names.GetMeshClusterName(meshName, esName)
	if isMeshExternalService(endpoints) {
		clusterName = esName
	}

	cluster := envoy_common.NewCluster(
		envoy_common.WithName(clusterName),
		envoy_common.WithService(esName),
		envoy_common.WithTags(meshDestination.WithoutTags(mesh_proto.ServiceTag)),
		envoy_common.WithExternalService(true),
	)

	filterChainName := names.GetEgressFilterChainName(esName, meshName)
	if isMeshExternalService(endpoints) {
		filterChainName = esName
	}

	filterChainBuilder := envoy_listeners.NewFilterChainBuilder(apiVersion, filterChainName).Configure(
		envoy_listeners.ServerSideMTLS(meshResources.Mesh, secretsTracker, nil, nil),
		envoy_listeners.MatchTransportProtocol("tls"),
		envoy_listeners.MatchServerNames(sni),
		envoy_listeners.NetworkRBAC(
			esName,
			// Zone Egress will configure these filter chains only for
			// meshes with mTLS enabled, so we can safely pass here true
			true,
			meshResources.ExternalServicePermissionMap[esName],
		),
	)
	protocol := endpoints[0].Protocol()

	switch protocol {
	case core_mesh.ProtocolHTTP, core_mesh.ProtocolHTTP2, core_mesh.ProtocolGRPC:
		routes := envoy_common.Routes{}

		for _, rl := range meshResources.ExternalServiceRateLimits[esName] {
			if rl.Spec.GetConf().GetHttp() == nil {
				continue
			}

			routes = append(routes, envoy_common.NewRoute(
				envoy_common.WithCluster(cluster),
				envoy_common.WithMatchHeaderRegex(tags.TagsHeaderName, tags.MatchSourceRegex(rl)),
				envoy_common.WithRateLimit(rl.Spec),
			))
		}

		// Add the default fall-back route
		routes = append(routes, envoy_common.NewRoute(envoy_common.WithCluster(cluster)))

		routeConfigName := envoy_names.GetOutboundRouteName(esName)
		if isMeshExternalService(endpoints) {
			routeConfigName = esName
		}

		filterChainBuilder.
			Configure(envoy_listeners.HttpConnectionManager(esName, false)).
			Configure(envoy_listeners.FaultInjection(meshResources.ExternalServiceFaultInjections[esName]...)).
			Configure(envoy_listeners.RateLimit(meshResources.ExternalServiceRateLimits[esName])).
			Configure(envoy_listeners.AddFilterChainConfigurer(&v3.HttpOutboundRouteConfigurer{
				Name:    routeConfigName,
				Service: esName,
				Routes:  routes,
				DpTags:  nil,
			}))
	default:
		filterChainBuilder.Configure(
			envoy_listeners.TcpProxyDeprecatedWithMetadata(esName, cluster),
		)
	}
<<<<<<< HEAD
	for _, refDest := range backendRefs {
		clusterName := envoy_names.GetEgressMeshExternalServiceName(refDest.Mesh, refDest.DestinationName)

		if _, ok := sniUsed[refDest.SNI]; ok {
			continue
		}
		sniUsed[refDest.SNI] = true

		// todo(jakubdyszkiewicz) support splits
		relevantTags := envoy_tags.Tags{}

		// Destination name usually equals to kuma.io/service so we will add already existing cluster which will be
		// then deduplicated in later steps
		cluster := envoy_common.NewCluster(
			envoy_common.WithName(clusterName),
			envoy_common.WithService(refDest.DestinationName),
			envoy_common.WithTags(relevantTags),
		)
		cluster.SetMesh(refDest.Mesh)

		filterChain := envoy_listeners.FilterChain(
			envoy_listeners.NewFilterChainBuilder(apiVersion, envoy_common.AnonymousResource).Configure(
				envoy_listeners.MatchTransportProtocol("tls"),
				envoy_listeners.MatchServerNames(refDest.SNI),
				envoy_listeners.TcpProxyDeprecatedWithMetadata(
					clusterName,
					cluster,
				),
			),
		)

		listenerBuilder.Configure(filterChain)
	}
=======
	listenerBuilder.Configure(envoy_listeners.FilterChain(filterChainBuilder))
>>>>>>> 6e96b268
}

func isMeshExternalService(endpoints []core_xds.Endpoint) bool {
	if len(endpoints) > 0 {
		return endpoints[0].IsMeshExternalService()
	}
	return false
}<|MERGE_RESOLUTION|>--- conflicted
+++ resolved
@@ -6,6 +6,7 @@
 	mesh_proto "github.com/kumahq/kuma/api/mesh/v1alpha1"
 	"github.com/kumahq/kuma/pkg/core"
 	core_mesh "github.com/kumahq/kuma/pkg/core/resources/apis/mesh"
+	meshexternalservice_api "github.com/kumahq/kuma/pkg/core/resources/apis/meshexternalservice/api/v1alpha1"
 	core_xds "github.com/kumahq/kuma/pkg/core/xds"
 	xds_context "github.com/kumahq/kuma/pkg/xds/context"
 	envoy_common "github.com/kumahq/kuma/pkg/xds/envoy"
@@ -15,7 +16,6 @@
 	"github.com/kumahq/kuma/pkg/xds/envoy/names"
 	envoy_names "github.com/kumahq/kuma/pkg/xds/envoy/names"
 	"github.com/kumahq/kuma/pkg/xds/envoy/tags"
-	envoy_tags "github.com/kumahq/kuma/pkg/xds/envoy/tags"
 	"github.com/kumahq/kuma/pkg/xds/envoy/tls"
 	"github.com/kumahq/kuma/pkg/xds/generator/zoneproxy"
 )
@@ -33,42 +33,29 @@
 	resources := core_xds.NewResourceSet()
 	apiVersion := proxy.APIVersion
 	endpointMap := meshResources.EndpointMap
-<<<<<<< HEAD
 	testMeses := []*meshexternalservice_api.MeshExternalServiceResource{}
 	mess := meshResources.Resources[meshexternalservice_api.MeshExternalServiceType]
+	localResources := xds_context.Resources{MeshLocalResources: meshResources.Resources}
 	for _, mes := range mess.(*meshexternalservice_api.MeshExternalServiceResourceList).GetItems() {
 		if mes.GetMeta().GetLabels()[mesh_proto.ZoneTag] == proxy.Zone {
 			testMeses = append(testMeses, mes.(*meshexternalservice_api.MeshExternalServiceResource))
 		}
 	}
-=======
-	localResources := xds_context.Resources{MeshLocalResources: meshResources.Resources}
->>>>>>> 6e96b268
 	destinations := zoneproxy.BuildMeshDestinations(
 		nil,
 		localResources,
 		nil,
 		testMeses,
 		nil,
-		localResources.MeshExternalServices().Items,
 		"",
 		xdsCtx.Mesh.ResolveResourceIdentifier,
 	)
-<<<<<<< HEAD
 	core.Log.Info("ExternalServicesGenerator", "endpointMap", endpointMap, "destinations", destinations, "xdsCtx.Mesh.Resources.MeshExternalServices().Items", meshResources.Resources[meshexternalservice_api.MeshExternalServiceType].GetItems())
-	services := g.buildServices(endpointMap, zone, meshResources)
-
-	g.addFilterChains(
-		apiVersion,
-		destinations.KumaIoServices,
-		destinations.BackendRefs,
-=======
 	services := g.buildServices(endpointMap)
 
 	g.addFilterChains(
 		apiVersion,
 		destinations,
->>>>>>> 6e96b268
 		endpointMap,
 		meshResources,
 		listenerBuilder,
@@ -179,12 +166,7 @@
 
 func (g *ExternalServicesGenerator) addFilterChains(
 	apiVersion core_xds.APIVersion,
-<<<<<<< HEAD
-	destinationsPerService map[string][]tags.Tags,
-	backendRefs []zoneproxy.BackendRefDestination,
-=======
 	meshDestinations zoneproxy.MeshDestinations,
->>>>>>> 6e96b268
 	endpointMap core_xds.EndpointMap,
 	meshResources *core_xds.MeshResources,
 	listenerBuilder *envoy_listeners.ListenerBuilder,
@@ -197,14 +179,6 @@
 	for _, es := range meshResources.ExternalServices {
 		esNames = append(esNames, es.Spec.GetService())
 	}
-<<<<<<< HEAD
-	// if val, found := meshResources.Resources[meshexternalservice_api.MeshExternalServiceType]; found {
-	// 	for _, mes := range val.GetItems() {
-	// 		esNames = append(esNames, mes.GetMeta().GetName())
-	// 	}
-	// }
-=======
->>>>>>> 6e96b268
 
 	for _, esName := range esNames {
 		if !services[esName] {
@@ -237,7 +211,6 @@
 			)
 		}
 	}
-
 	for _, mes := range meshDestinations.BackendRefs {
 		if !services[mes.DestinationName] {
 			return
@@ -346,43 +319,7 @@
 			envoy_listeners.TcpProxyDeprecatedWithMetadata(esName, cluster),
 		)
 	}
-<<<<<<< HEAD
-	for _, refDest := range backendRefs {
-		clusterName := envoy_names.GetEgressMeshExternalServiceName(refDest.Mesh, refDest.DestinationName)
-
-		if _, ok := sniUsed[refDest.SNI]; ok {
-			continue
-		}
-		sniUsed[refDest.SNI] = true
-
-		// todo(jakubdyszkiewicz) support splits
-		relevantTags := envoy_tags.Tags{}
-
-		// Destination name usually equals to kuma.io/service so we will add already existing cluster which will be
-		// then deduplicated in later steps
-		cluster := envoy_common.NewCluster(
-			envoy_common.WithName(clusterName),
-			envoy_common.WithService(refDest.DestinationName),
-			envoy_common.WithTags(relevantTags),
-		)
-		cluster.SetMesh(refDest.Mesh)
-
-		filterChain := envoy_listeners.FilterChain(
-			envoy_listeners.NewFilterChainBuilder(apiVersion, envoy_common.AnonymousResource).Configure(
-				envoy_listeners.MatchTransportProtocol("tls"),
-				envoy_listeners.MatchServerNames(refDest.SNI),
-				envoy_listeners.TcpProxyDeprecatedWithMetadata(
-					clusterName,
-					cluster,
-				),
-			),
-		)
-
-		listenerBuilder.Configure(filterChain)
-	}
-=======
 	listenerBuilder.Configure(envoy_listeners.FilterChain(filterChainBuilder))
->>>>>>> 6e96b268
 }
 
 func isMeshExternalService(endpoints []core_xds.Endpoint) bool {
