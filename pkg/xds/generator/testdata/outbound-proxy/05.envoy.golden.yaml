resources:
- name: es
  resource:
<<<<<<< HEAD
    '@type': type.googleapis.com/envoy.api.v2.Cluster
    commonHttpProtocolOptions:
      idleTimeout: 0s
    connectTimeout: 10s
=======
    '@type': type.googleapis.com/envoy.config.cluster.v3.Cluster
    connectTimeout: 5s
>>>>>>> 96217d8b
    lbSubsetConfig:
      fallbackPolicy: ANY_ENDPOINT
      subsetSelectors:
      - fallbackPolicy: NO_FALLBACK
        keys:
        - kuma.io/protocol
    loadAssignment:
      clusterName: es
      endpoints:
      - lbEndpoints:
        - endpoint:
            address:
              socketAddress:
                address: 10.0.0.1
                portValue: 10001
          loadBalancingWeight: 1
          metadata:
            filterMetadata:
              envoy.lb:
                kuma.io/protocol: http
              envoy.transport_socket_match:
                kuma.io/protocol: http
    name: es
    type: STRICT_DNS
- name: outbound:127.0.0.1:18081
  resource:
    '@type': type.googleapis.com/envoy.config.listener.v3.Listener
    address:
      socketAddress:
        address: 127.0.0.1
        portValue: 18081
    bindToPort: false
    filterChains:
    - filters:
      - name: envoy.filters.network.http_connection_manager
        typedConfig:
<<<<<<< HEAD
          '@type': type.googleapis.com/envoy.config.filter.network.http_connection_manager.v2.HttpConnectionManager
          commonHttpProtocolOptions:
            idleTimeout: 0s
=======
          '@type': type.googleapis.com/envoy.extensions.filters.network.http_connection_manager.v3.HttpConnectionManager
>>>>>>> 96217d8b
          httpFilters:
          - name: envoy.filters.http.router
          routeConfig:
            name: outbound:es
            requestHeadersToAdd:
            - header:
                key: x-kuma-tags
                value: '&kuma.io/service=web&'
            validateClusters: false
            virtualHosts:
            - domains:
              - '*'
              name: es
              routes:
              - match:
                  prefix: /
                route:
                  cluster: es
                  metadataMatch:
                    filterMetadata:
                      envoy.lb:
                        kuma.io/protocol: http
                  timeout: 0s
          statPrefix: es
    name: outbound:127.0.0.1:18081
    trafficDirection: OUTBOUND<|MERGE_RESOLUTION|>--- conflicted
+++ resolved
@@ -1,15 +1,8 @@
 resources:
 - name: es
   resource:
-<<<<<<< HEAD
-    '@type': type.googleapis.com/envoy.api.v2.Cluster
-    commonHttpProtocolOptions:
-      idleTimeout: 0s
+    '@type': type.googleapis.com/envoy.config.cluster.v3.Cluster
     connectTimeout: 10s
-=======
-    '@type': type.googleapis.com/envoy.config.cluster.v3.Cluster
-    connectTimeout: 5s
->>>>>>> 96217d8b
     lbSubsetConfig:
       fallbackPolicy: ANY_ENDPOINT
       subsetSelectors:
@@ -34,6 +27,11 @@
                 kuma.io/protocol: http
     name: es
     type: STRICT_DNS
+    typedExtensionProtocolOptions:
+      envoy.extensions.upstreams.http.v3.HttpProtocolOptions:
+        '@type': type.googleapis.com/envoy.extensions.upstreams.http.v3.HttpProtocolOptions
+        commonHttpProtocolOptions:
+          idleTimeout: 0s
 - name: outbound:127.0.0.1:18081
   resource:
     '@type': type.googleapis.com/envoy.config.listener.v3.Listener
@@ -46,13 +44,7 @@
     - filters:
       - name: envoy.filters.network.http_connection_manager
         typedConfig:
-<<<<<<< HEAD
-          '@type': type.googleapis.com/envoy.config.filter.network.http_connection_manager.v2.HttpConnectionManager
-          commonHttpProtocolOptions:
-            idleTimeout: 0s
-=======
           '@type': type.googleapis.com/envoy.extensions.filters.network.http_connection_manager.v3.HttpConnectionManager
->>>>>>> 96217d8b
           httpFilters:
           - name: envoy.filters.http.router
           routeConfig:
