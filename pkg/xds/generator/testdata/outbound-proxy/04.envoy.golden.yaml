--- conflicted
+++ resolved
@@ -1,73 +1,55 @@
 resources:
-  - name: api-http
-    resource:
-      '@type': type.googleapis.com/envoy.api.v2.ClusterLoadAssignment
-      clusterName: api-http
-      endpoints:
-        - lbEndpoints:
-            - endpoint:
-                address:
-                  socketAddress:
-                    address: 192.168.0.4
-                    portValue: 8084
-              loadBalancingWeight: 1
-              metadata:
-                filterMetadata:
-                  envoy.lb:
-                    protocol: http
-                    region: us
-                  envoy.transport_socket_match:
-                    protocol: http
-                    region: us
-            - endpoint:
-                address:
-                  socketAddress:
-                    address: 192.168.0.5
-                    portValue: 8085
-              loadBalancingWeight: 1
-              metadata:
-                filterMetadata:
-                  envoy.lb:
-                    protocol: http
-                    region: eu
-                  envoy.transport_socket_match:
-                    protocol: http
-                    region: eu
-  - name: api-tcp
-    resource:
-<<<<<<< HEAD
-      '@type': type.googleapis.com/envoy.api.v2.ClusterLoadAssignment
-      clusterName: api-tcp
-      endpoints:
-        - lbEndpoints:
-            - endpoint:
-                address:
-                  socketAddress:
-                    address: 192.168.0.6
-                    portValue: 8086
-              loadBalancingWeight: 1
-              metadata:
-                filterMetadata:
-                  envoy.lb:
-                    protocol: http
-                    region: us
-                  envoy.transport_socket_match:
-                    protocol: http
-                    region: us
-            - endpoint:
-                address:
-                  socketAddress:
-                    address: 192.168.0.7
-                    portValue: 8087
-              loadBalancingWeight: 1
-              metadata:
-                filterMetadata:
-                  envoy.lb:
-                    region: eu
-                  envoy.transport_socket_match:
-                    region: eu
-  - name: backend
-=======
+  - name: outbound:127.0.0.1:18080
+    resource:
+      '@type': type.googleapis.com/envoy.api.v2.Listener
+      address:
+        socketAddress:
+          address: 127.0.0.1
+          portValue: 18080
+      deprecatedV1:
+        bindToPort: false
+      filterChains:
+        - filters:
+            - name: envoy.tcp_proxy
+              typedConfig:
+                '@type': type.googleapis.com/envoy.config.filter.network.tcp_proxy.v2.TcpProxy
+                cluster: backend
+                statPrefix: backend
+      name: outbound:127.0.0.1:18080
+      trafficDirection: OUTBOUND
+  - name: outbound:127.0.0.1:54321
+    resource:
+      '@type': type.googleapis.com/envoy.api.v2.Listener
+      address:
+        socketAddress:
+          address: 127.0.0.1
+          portValue: 54321
+      deprecatedV1:
+        bindToPort: false
+      filterChains:
+        - filters:
+            - name: envoy.tcp_proxy
+              typedConfig:
+                '@type': type.googleapis.com/envoy.config.filter.network.tcp_proxy.v2.TcpProxy
+                statPrefix: db
+                weightedClusters:
+                  clusters:
+                    - metadataMatch:
+                        filterMetadata:
+                          envoy.lb:
+                            role: master
+                      name: db
+                      weight: 10
+                    - metadataMatch:
+                        filterMetadata:
+                          envoy.lb:
+                            role: replica
+                      name: db
+                      weight: 90
+      name: outbound:127.0.0.1:54321
+      trafficDirection: OUTBOUND
+  - name: outbound:127.0.0.1:40001
+    resource:
       '@type': type.googleapis.com/envoy.api.v2.Listener
       address:
         socketAddress:
@@ -98,50 +80,25 @@
       name: outbound:127.0.0.1:40001
       trafficDirection: OUTBOUND
   - name: outbound:api-http
->>>>>>> 4abb9b35
-    resource:
-      '@type': type.googleapis.com/envoy.api.v2.ClusterLoadAssignment
-      clusterName: backend
-      endpoints:
-        - lbEndpoints:
-            - endpoint:
-                address:
-                  socketAddress:
-                    address: 192.168.0.1
-                    portValue: 8081
-              loadBalancingWeight: 1
-              metadata:
-                filterMetadata:
-                  envoy.lb:
-                    region: us
-                  envoy.transport_socket_match:
-                    region: us
-            - endpoint:
-                address:
-                  socketAddress:
-                    address: 192.168.0.2
-                    portValue: 8082
-              loadBalancingWeight: 1
-  - name: db
-    resource:
-<<<<<<< HEAD
-      '@type': type.googleapis.com/envoy.api.v2.ClusterLoadAssignment
-      clusterName: db
-      endpoints:
-        - lbEndpoints:
-            - endpoint:
-                address:
-                  socketAddress:
-                    address: 192.168.0.3
-                    portValue: 5432
-              loadBalancingWeight: 1
-              metadata:
-                filterMetadata:
-                  envoy.lb:
-                    role: master
-                  envoy.transport_socket_match:
-                    role: master
-=======
+    resource:
+      '@type': type.googleapis.com/envoy.api.v2.RouteConfiguration
+      name: outbound:api-http
+      requestHeadersToAdd:
+        - header:
+            key: x-kuma-tags
+            value: '&service=web&'
+      validateClusters: true
+      virtualHosts:
+        - domains:
+            - '*'
+          name: api-http
+          routes:
+            - match:
+                prefix: /
+              route:
+                cluster: api-http
+  - name: outbound:127.0.0.1:40002
+    resource:
       '@type': type.googleapis.com/envoy.api.v2.Listener
       address:
         socketAddress:
@@ -169,7 +126,6 @@
                 statPrefix: api-tcp
       name: outbound:127.0.0.1:40002
       trafficDirection: OUTBOUND
->>>>>>> 4abb9b35
   - name: api-http
     resource:
       '@type': type.googleapis.com/envoy.api.v2.Cluster
@@ -405,128 +361,111 @@
                               targetUri: kuma-system:5677
               sni: db{mesh=mesh1,role=replica}
       type: EDS
-  - name: outbound:api-http
-    resource:
-      '@type': type.googleapis.com/envoy.api.v2.RouteConfiguration
-      name: outbound:api-http
-      requestHeadersToAdd:
-        - header:
-            key: x-kuma-tags
-            value: '&service=web&'
-      validateClusters: true
-      virtualHosts:
-        - domains:
-            - '*'
-          name: api-http
-          routes:
-            - match:
-                prefix: /
-              route:
-                cluster: api-http
-  - name: outbound:127.0.0.1:18080
-    resource:
-      '@type': type.googleapis.com/envoy.api.v2.Listener
-      address:
-        socketAddress:
-          address: 127.0.0.1
-          portValue: 18080
-      deprecatedV1:
-        bindToPort: false
-      filterChains:
-        - filters:
-            - name: envoy.tcp_proxy
-              typedConfig:
-                '@type': type.googleapis.com/envoy.config.filter.network.tcp_proxy.v2.TcpProxy
-                cluster: backend
-                statPrefix: backend
-      name: outbound:127.0.0.1:18080
-      trafficDirection: OUTBOUND
-  - name: outbound:127.0.0.1:40001
-    resource:
-      '@type': type.googleapis.com/envoy.api.v2.Listener
-      address:
-        socketAddress:
-          address: 127.0.0.1
-          portValue: 40001
-      deprecatedV1:
-        bindToPort: false
-      filterChains:
-        - filters:
-            - name: envoy.http_connection_manager
-              typedConfig:
-                '@type': type.googleapis.com/envoy.config.filter.network.http_connection_manager.v2.HttpConnectionManager
-                accessLog:
-                  - name: envoy.file_access_log
-                    typedConfig:
-                      '@type': type.googleapis.com/envoy.config.accesslog.v2.FileAccessLog
-                      format: |
-                        [%START_TIME%] mesh1 "%REQ(:method)% %REQ(x-envoy-original-path?:path)% %PROTOCOL%" %RESPONSE_CODE% %RESPONSE_FLAGS% %BYTES_RECEIVED% %BYTES_SENT% %DURATION% %RESP(x-envoy-upstream-service-time)% "%REQ(x-forwarded-for)%" "%REQ(user-agent)%" "%REQ(x-request-id)%" "%REQ(:authority)%" "web" "api-http" "10.0.0.1" "%UPSTREAM_HOST%"
-                      path: /var/log
-                httpFilters:
-                  - name: envoy.router
-                rds:
-                  configSource:
-                    ads: {}
-                  routeConfigName: outbound:api-http
-                statPrefix: api-http
-      name: outbound:127.0.0.1:40001
-      trafficDirection: OUTBOUND
-  - name: outbound:127.0.0.1:40002
-    resource:
-      '@type': type.googleapis.com/envoy.api.v2.Listener
-      address:
-        socketAddress:
-          address: 127.0.0.1
-          portValue: 40002
-      deprecatedV1:
-        bindToPort: false
-      filterChains:
-        - filters:
-            - name: envoy.tcp_proxy
-              typedConfig:
-                '@type': type.googleapis.com/envoy.config.filter.network.tcp_proxy.v2.TcpProxy
-                accessLog:
-                  - name: envoy.http_grpc_access_log
-                    typedConfig:
-                      '@type': type.googleapis.com/envoy.config.accesslog.v2.HttpGrpcAccessLogConfig
-                      commonConfig:
-                        grpcService:
-                          envoyGrpc:
-                            clusterName: access_log_sink
-                        logName: |
-                          logstash:1234;[%START_TIME%] %RESPONSE_FLAGS% mesh1 10.0.0.1(web)->%UPSTREAM_HOST%(api-tcp) took %DURATION%ms, sent %BYTES_SENT% bytes, received: %BYTES_RECEIVED% bytes
-                cluster: api-tcp
-                statPrefix: api-tcp
-      name: outbound:127.0.0.1:40002
-      trafficDirection: OUTBOUND
-  - name: outbound:127.0.0.1:54321
-    resource:
-      '@type': type.googleapis.com/envoy.api.v2.Listener
-      address:
-        socketAddress:
-          address: 127.0.0.1
-          portValue: 54321
-      deprecatedV1:
-        bindToPort: false
-      filterChains:
-        - filters:
-            - name: envoy.tcp_proxy
-              typedConfig:
-                '@type': type.googleapis.com/envoy.config.filter.network.tcp_proxy.v2.TcpProxy
-                statPrefix: db
-                weightedClusters:
-                  clusters:
-                    - metadataMatch:
-                        filterMetadata:
-                          envoy.lb:
-                            role: master
-                      name: db
-                      weight: 10
-                    - metadataMatch:
-                        filterMetadata:
-                          envoy.lb:
-                            role: replica
-                      name: db
-                      weight: 90
-      name: outbound:127.0.0.1:54321
-      trafficDirection: OUTBOUND+  - name: api-http
+    resource:
+      '@type': type.googleapis.com/envoy.api.v2.ClusterLoadAssignment
+      clusterName: api-http
+      endpoints:
+        - lbEndpoints:
+            - endpoint:
+                address:
+                  socketAddress:
+                    address: 192.168.0.4
+                    portValue: 8084
+              loadBalancingWeight: 1
+              metadata:
+                filterMetadata:
+                  envoy.lb:
+                    protocol: http
+                    region: us
+                  envoy.transport_socket_match:
+                    protocol: http
+                    region: us
+            - endpoint:
+                address:
+                  socketAddress:
+                    address: 192.168.0.5
+                    portValue: 8085
+              loadBalancingWeight: 1
+              metadata:
+                filterMetadata:
+                  envoy.lb:
+                    protocol: http
+                    region: eu
+                  envoy.transport_socket_match:
+                    protocol: http
+                    region: eu
+  - name: api-tcp
+    resource:
+      '@type': type.googleapis.com/envoy.api.v2.ClusterLoadAssignment
+      clusterName: api-tcp
+      endpoints:
+        - lbEndpoints:
+            - endpoint:
+                address:
+                  socketAddress:
+                    address: 192.168.0.6
+                    portValue: 8086
+              loadBalancingWeight: 1
+              metadata:
+                filterMetadata:
+                  envoy.lb:
+                    protocol: http
+                    region: us
+                  envoy.transport_socket_match:
+                    protocol: http
+                    region: us
+            - endpoint:
+                address:
+                  socketAddress:
+                    address: 192.168.0.7
+                    portValue: 8087
+              loadBalancingWeight: 1
+              metadata:
+                filterMetadata:
+                  envoy.lb:
+                    region: eu
+                  envoy.transport_socket_match:
+                    region: eu
+  - name: backend
+    resource:
+      '@type': type.googleapis.com/envoy.api.v2.ClusterLoadAssignment
+      clusterName: backend
+      endpoints:
+        - lbEndpoints:
+            - endpoint:
+                address:
+                  socketAddress:
+                    address: 192.168.0.1
+                    portValue: 8081
+              loadBalancingWeight: 1
+              metadata:
+                filterMetadata:
+                  envoy.lb:
+                    region: us
+                  envoy.transport_socket_match:
+                    region: us
+            - endpoint:
+                address:
+                  socketAddress:
+                    address: 192.168.0.2
+                    portValue: 8082
+              loadBalancingWeight: 1
+  - name: db
+    resource:
+      '@type': type.googleapis.com/envoy.api.v2.ClusterLoadAssignment
+      clusterName: db
+      endpoints:
+        - lbEndpoints:
+            - endpoint:
+                address:
+                  socketAddress:
+                    address: 192.168.0.3
+                    portValue: 5432
+              loadBalancingWeight: 1
+              metadata:
+                filterMetadata:
+                  envoy.lb:
+                    role: master
+                  envoy.transport_socket_match:
+                    role: master