--- conflicted
+++ resolved
@@ -14,10 +14,10 @@
               metadata:
                 filterMetadata:
                   envoy.lb:
-                    protocol: http
-                    region: us
-                  envoy.transport_socket_match:
-                    protocol: http
+                    kuma.io/protocol: http
+                    region: us
+                  envoy.transport_socket_match:
+                    kuma.io/protocol: http
                     region: us
             - endpoint:
                 address:
@@ -28,10 +28,10 @@
               metadata:
                 filterMetadata:
                   envoy.lb:
-                    protocol: http
+                    kuma.io/protocol: http
                     region: eu
                   envoy.transport_socket_match:
-                    protocol: http
+                    kuma.io/protocol: http
                     region: eu
   - name: api-tcp
     resource:
@@ -48,10 +48,10 @@
               metadata:
                 filterMetadata:
                   envoy.lb:
-                    protocol: http
-                    region: us
-                  envoy.transport_socket_match:
-                    protocol: http
+                    kuma.io/protocol: http
+                    region: us
+                  envoy.transport_socket_match:
+                    kuma.io/protocol: http
                     region: us
             - endpoint:
                 address:
@@ -67,25 +67,6 @@
                     region: eu
   - name: backend
     resource:
-<<<<<<< HEAD
-      '@type': type.googleapis.com/envoy.api.v2.RouteConfiguration
-      name: outbound:api-http
-      requestHeadersToAdd:
-        - header:
-            key: x-kuma-tags
-            value: '&kuma.io/service=web&'
-      validateClusters: true
-      virtualHosts:
-        - domains:
-            - '*'
-          name: api-http
-          routes:
-            - match:
-                prefix: /
-              route:
-                cluster: api-http
-  - name: outbound:127.0.0.1:40002
-=======
       '@type': type.googleapis.com/envoy.api.v2.ClusterLoadAssignment
       clusterName: backend
       endpoints:
@@ -109,7 +90,6 @@
                     portValue: 8082
               loadBalancingWeight: 1
   - name: db
->>>>>>> 9e7fa3b6
     resource:
       '@type': type.googleapis.com/envoy.api.v2.ClusterLoadAssignment
       clusterName: db
@@ -364,79 +344,12 @@
       type: EDS
   - name: outbound:api-http
     resource:
-<<<<<<< HEAD
-      '@type': type.googleapis.com/envoy.api.v2.ClusterLoadAssignment
-      clusterName: api-http
-      endpoints:
-        - lbEndpoints:
-            - endpoint:
-                address:
-                  socketAddress:
-                    address: 192.168.0.4
-                    portValue: 8084
-              loadBalancingWeight: 1
-              metadata:
-                filterMetadata:
-                  envoy.lb:
-                    kuma.io/protocol: http
-                    region: us
-                  envoy.transport_socket_match:
-                    kuma.io/protocol: http
-                    region: us
-            - endpoint:
-                address:
-                  socketAddress:
-                    address: 192.168.0.5
-                    portValue: 8085
-              loadBalancingWeight: 1
-              metadata:
-                filterMetadata:
-                  envoy.lb:
-                    kuma.io/protocol: http
-                    region: eu
-                  envoy.transport_socket_match:
-                    kuma.io/protocol: http
-                    region: eu
-  - name: api-tcp
-    resource:
-      '@type': type.googleapis.com/envoy.api.v2.ClusterLoadAssignment
-      clusterName: api-tcp
-      endpoints:
-        - lbEndpoints:
-            - endpoint:
-                address:
-                  socketAddress:
-                    address: 192.168.0.6
-                    portValue: 8086
-              loadBalancingWeight: 1
-              metadata:
-                filterMetadata:
-                  envoy.lb:
-                    kuma.io/protocol: http
-                    region: us
-                  envoy.transport_socket_match:
-                    kuma.io/protocol: http
-                    region: us
-            - endpoint:
-                address:
-                  socketAddress:
-                    address: 192.168.0.7
-                    portValue: 8087
-              loadBalancingWeight: 1
-              metadata:
-                filterMetadata:
-                  envoy.lb:
-                    region: eu
-                  envoy.transport_socket_match:
-                    region: eu
-  - name: backend
-=======
       '@type': type.googleapis.com/envoy.api.v2.RouteConfiguration
       name: outbound:api-http
       requestHeadersToAdd:
         - header:
             key: x-kuma-tags
-            value: '&service=web&'
+            value: '&kuma.io/service=web&'
       validateClusters: true
       virtualHosts:
         - domains:
@@ -466,7 +379,6 @@
       name: outbound:127.0.0.1:18080
       trafficDirection: OUTBOUND
   - name: outbound:127.0.0.1:40001
->>>>>>> 9e7fa3b6
     resource:
       '@type': type.googleapis.com/envoy.api.v2.Listener
       address:
