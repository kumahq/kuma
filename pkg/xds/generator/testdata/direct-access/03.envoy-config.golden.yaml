resources:
- name: direct_access
  resource:
<<<<<<< HEAD
    '@type': type.googleapis.com/envoy.api.v2.Cluster
    connectTimeout: 10s
=======
    '@type': type.googleapis.com/envoy.config.cluster.v3.Cluster
    connectTimeout: 5s
>>>>>>> 96217d8b
    lbPolicy: CLUSTER_PROVIDED
    name: direct_access
    type: ORIGINAL_DST
- name: direct_access_192.168.0.2:1234
  resource:
    '@type': type.googleapis.com/envoy.config.listener.v3.Listener
    address:
      socketAddress:
        address: 192.168.0.2
        portValue: 1234
    bindToPort: false
    filterChains:
    - filters:
      - name: envoy.filters.network.tcp_proxy
        typedConfig:
          '@type': type.googleapis.com/envoy.extensions.filters.network.tcp_proxy.v3.TcpProxy
          cluster: direct_access
          statPrefix: direct_access_192_168_0_2_1234
    name: direct_access_192.168.0.2:1234
    trafficDirection: OUTBOUND
- name: direct_access_192.168.0.2:1235
  resource:
    '@type': type.googleapis.com/envoy.config.listener.v3.Listener
    address:
      socketAddress:
        address: 192.168.0.2
        portValue: 1235
    bindToPort: false
    filterChains:
    - filters:
      - name: envoy.filters.network.tcp_proxy
        typedConfig:
          '@type': type.googleapis.com/envoy.extensions.filters.network.tcp_proxy.v3.TcpProxy
          cluster: direct_access
          statPrefix: direct_access_192_168_0_2_1235
    name: direct_access_192.168.0.2:1235
    trafficDirection: OUTBOUND
- name: direct_access_192.168.0.3:1234
  resource:
    '@type': type.googleapis.com/envoy.config.listener.v3.Listener
    address:
      socketAddress:
        address: 192.168.0.3
        portValue: 1234
    bindToPort: false
    filterChains:
    - filters:
      - name: envoy.filters.network.tcp_proxy
        typedConfig:
          '@type': type.googleapis.com/envoy.extensions.filters.network.tcp_proxy.v3.TcpProxy
          cluster: direct_access
          statPrefix: direct_access_192_168_0_3_1234
    name: direct_access_192.168.0.3:1234
    trafficDirection: OUTBOUND<|MERGE_RESOLUTION|>--- conflicted
+++ resolved
@@ -1,13 +1,8 @@
 resources:
 - name: direct_access
   resource:
-<<<<<<< HEAD
-    '@type': type.googleapis.com/envoy.api.v2.Cluster
+    '@type': type.googleapis.com/envoy.config.cluster.v3.Cluster
     connectTimeout: 10s
-=======
-    '@type': type.googleapis.com/envoy.config.cluster.v3.Cluster
-    connectTimeout: 5s
->>>>>>> 96217d8b
     lbPolicy: CLUSTER_PROVIDED
     name: direct_access
     type: ORIGINAL_DST
