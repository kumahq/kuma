resources:
<<<<<<< HEAD
  - name: kuma:envoy:admin
    resource:
      '@type': type.googleapis.com/envoy.api.v2.Cluster
      altStatName: kuma_envoy_admin
      connectTimeout: 10s
      loadAssignment:
        clusterName: kuma:envoy:admin
        endpoints:
          - lbEndpoints:
              - endpoint:
                  address:
                    socketAddress:
                      address: 127.0.0.1
                      portValue: 9901
      name: kuma:envoy:admin
      type: STATIC
  - name: kuma:envoy:admin
    resource:
      '@type': type.googleapis.com/envoy.api.v2.Listener
      address:
        socketAddress:
          address: 192.168.0.1
          portValue: 9901
      filterChains:
        - filters:
            - name: envoy.filters.network.http_connection_manager
              typedConfig:
                '@type': type.googleapis.com/envoy.config.filter.network.http_connection_manager.v2.HttpConnectionManager
                httpFilters:
                  - name: envoy.filters.http.router
                routeConfig:
                  validateClusters: false
                  virtualHosts:
                    - domains:
                        - '*'
                      name: envoy_admin
                      routes:
                        - match:
                            prefix: /ready
                          route:
                            cluster: kuma:envoy:admin
                            prefixRewrite: /ready
                statPrefix: kuma_envoy_admin
      name: kuma:envoy:admin
      trafficDirection: INBOUND
=======
- name: kuma:envoy:admin
  resource:
    '@type': type.googleapis.com/envoy.api.v2.Cluster
    altStatName: kuma_envoy_admin
    connectTimeout: 5s
    loadAssignment:
      clusterName: kuma:envoy:admin
      endpoints:
      - lbEndpoints:
        - endpoint:
            address:
              socketAddress:
                address: 127.0.0.1
                portValue: 9901
    name: kuma:envoy:admin
    type: STATIC
- name: kuma:envoy:admin
  resource:
    '@type': type.googleapis.com/envoy.api.v2.Listener
    address:
      socketAddress:
        address: 192.168.0.1
        portValue: 9901
    filterChains:
    - filters:
      - name: envoy.filters.network.http_connection_manager
        typedConfig:
          '@type': type.googleapis.com/envoy.config.filter.network.http_connection_manager.v2.HttpConnectionManager
          httpFilters:
          - name: envoy.filters.http.router
          routeConfig:
            validateClusters: false
            virtualHosts:
            - domains:
              - '*'
              name: kuma_envoy_admin
              routes:
              - match:
                  prefix: /ready
                route:
                  cluster: kuma:envoy:admin
                  prefixRewrite: /ready
          statPrefix: kuma_envoy_admin
    - filterChainMatch:
        transportProtocol: tls
      filters:
      - name: envoy.filters.network.http_connection_manager
        typedConfig:
          '@type': type.googleapis.com/envoy.config.filter.network.http_connection_manager.v2.HttpConnectionManager
          httpFilters:
          - name: envoy.filters.http.router
          routeConfig:
            validateClusters: false
            virtualHosts:
            - domains:
              - '*'
              name: kuma_envoy_admin
              routes:
              - match:
                  headers:
                  - exactMatch: Bearer token
                    name: Authorization
                  prefix: /
                route:
                  cluster: kuma:envoy:admin
                  prefixRewrite: /
          statPrefix: kuma_envoy_admin
      transportSocket:
        name: envoy.transport_sockets.tls
        typedConfig:
          '@type': type.googleapis.com/envoy.api.v2.auth.DownstreamTlsContext
          commonTlsContext:
            tlsCertificates:
            - certificateChain:
                inlineBytes: TFMwPT0=
              privateKey:
                inlineBytes: TFMwPT0=
    listenerFilters:
    - name: envoy.filters.listener.tls_inspector
      typedConfig:
        '@type': type.googleapis.com/google.protobuf.Empty
        value: {}
    name: kuma:envoy:admin
    trafficDirection: INBOUND
>>>>>>> c4b1fc4d
<|MERGE_RESOLUTION|>--- conflicted
+++ resolved
@@ -1,56 +1,9 @@
 resources:
-<<<<<<< HEAD
-  - name: kuma:envoy:admin
-    resource:
-      '@type': type.googleapis.com/envoy.api.v2.Cluster
-      altStatName: kuma_envoy_admin
-      connectTimeout: 10s
-      loadAssignment:
-        clusterName: kuma:envoy:admin
-        endpoints:
-          - lbEndpoints:
-              - endpoint:
-                  address:
-                    socketAddress:
-                      address: 127.0.0.1
-                      portValue: 9901
-      name: kuma:envoy:admin
-      type: STATIC
-  - name: kuma:envoy:admin
-    resource:
-      '@type': type.googleapis.com/envoy.api.v2.Listener
-      address:
-        socketAddress:
-          address: 192.168.0.1
-          portValue: 9901
-      filterChains:
-        - filters:
-            - name: envoy.filters.network.http_connection_manager
-              typedConfig:
-                '@type': type.googleapis.com/envoy.config.filter.network.http_connection_manager.v2.HttpConnectionManager
-                httpFilters:
-                  - name: envoy.filters.http.router
-                routeConfig:
-                  validateClusters: false
-                  virtualHosts:
-                    - domains:
-                        - '*'
-                      name: envoy_admin
-                      routes:
-                        - match:
-                            prefix: /ready
-                          route:
-                            cluster: kuma:envoy:admin
-                            prefixRewrite: /ready
-                statPrefix: kuma_envoy_admin
-      name: kuma:envoy:admin
-      trafficDirection: INBOUND
-=======
 - name: kuma:envoy:admin
   resource:
     '@type': type.googleapis.com/envoy.api.v2.Cluster
     altStatName: kuma_envoy_admin
-    connectTimeout: 5s
+    connectTimeout: 10s
     loadAssignment:
       clusterName: kuma:envoy:admin
       endpoints:
@@ -129,5 +82,4 @@
         '@type': type.googleapis.com/google.protobuf.Empty
         value: {}
     name: kuma:envoy:admin
-    trafficDirection: INBOUND
->>>>>>> c4b1fc4d
+    trafficDirection: INBOUND