--- conflicted
+++ resolved
@@ -40,11 +40,7 @@
 - name: backend
   resource:
     '@type': type.googleapis.com/envoy.api.v2.Cluster
-<<<<<<< HEAD
     connectTimeout: 10s
-=======
-    connectTimeout: 5s
->>>>>>> c4b1fc4d
     edsClusterConfig:
       edsConfig:
         ads: {}
@@ -67,10 +63,7 @@
     - filterChainMatch:
         serverNames:
         - backend{mesh=mesh1}
-<<<<<<< HEAD
-=======
         transportProtocol: tls
->>>>>>> c4b1fc4d
       filters:
       - name: envoy.filters.network.tcp_proxy
         typedConfig:
