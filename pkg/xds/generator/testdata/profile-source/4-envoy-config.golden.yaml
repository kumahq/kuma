--- conflicted
+++ resolved
@@ -203,14 +203,13 @@
                 httpFilters:
                   - name: envoy.router
                 routeConfig:
-                  name: inbound:backend
+                  name: 'inbound:'
                   requestHeadersToRemove:
                     - x-kuma-tags
                   validateClusters: true
                   virtualHosts:
                     - domains:
                         - '*'
-                      name: backend
                       routes:
                         - match:
                             prefix: /
@@ -297,20 +296,10 @@
                 httpFilters:
                   - name: envoy.router
                 routeConfig:
-<<<<<<< HEAD
-                  name: 'inbound:'
-                  requestHeadersToRemove:
-                    - x-kuma-tags
-                  validateClusters: true
-                  virtualHosts:
-                    - domains:
-                        - '*'
-=======
                   virtualHosts:
                     - domains:
                         - '*'
                       name: envoy_admin
->>>>>>> 9e7fa3b6
                       routes:
                         - match:
                             prefix: /non-standard-path
