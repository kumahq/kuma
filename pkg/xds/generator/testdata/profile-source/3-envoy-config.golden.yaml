--- conflicted
+++ resolved
@@ -32,11 +32,7 @@
 - name: db
   resource:
     '@type': type.googleapis.com/envoy.api.v2.Cluster
-<<<<<<< HEAD
     connectTimeout: 10s
-=======
-    connectTimeout: 5s
->>>>>>> c4b1fc4d
     edsClusterConfig:
       edsConfig:
         ads: {}
@@ -82,11 +78,7 @@
 - name: elastic
   resource:
     '@type': type.googleapis.com/envoy.api.v2.Cluster
-<<<<<<< HEAD
     connectTimeout: 10s
-=======
-    connectTimeout: 5s
->>>>>>> c4b1fc4d
     edsClusterConfig:
       edsConfig:
         ads: {}
@@ -139,11 +131,7 @@
   resource:
     '@type': type.googleapis.com/envoy.api.v2.Cluster
     altStatName: kuma_envoy_admin
-<<<<<<< HEAD
     connectTimeout: 10s
-=======
-    connectTimeout: 5s
->>>>>>> c4b1fc4d
     loadAssignment:
       clusterName: kuma:envoy:admin
       endpoints:
@@ -159,11 +147,7 @@
   resource:
     '@type': type.googleapis.com/envoy.api.v2.Cluster
     altStatName: localhost_8080
-<<<<<<< HEAD
     connectTimeout: 10s
-=======
-    connectTimeout: 5s
->>>>>>> c4b1fc4d
     loadAssignment:
       clusterName: localhost:8080
       endpoints:
@@ -267,11 +251,7 @@
             virtualHosts:
             - domains:
               - '*'
-<<<<<<< HEAD
-              name: envoy_admin
-=======
               name: kuma_envoy_admin
->>>>>>> c4b1fc4d
               routes:
               - match:
                   prefix: /ready
@@ -279,25 +259,8 @@
                   cluster: kuma:envoy:admin
                   prefixRewrite: /ready
           statPrefix: kuma_envoy_admin
-<<<<<<< HEAD
-    name: kuma:envoy:admin
-    trafficDirection: INBOUND
-- name: kuma:metrics:prometheus
-  resource:
-    '@type': type.googleapis.com/envoy.api.v2.Listener
-    address:
-      socketAddress:
-        address: 192.168.0.1
-        portValue: 1234
-    filterChains:
-    - filterChainMatch:
-        sourcePrefixRanges:
-        - addressPrefix: 192.168.0.1
-          prefixLen: 32
-=======
     - filterChainMatch:
         transportProtocol: tls
->>>>>>> c4b1fc4d
       filters:
       - name: envoy.filters.network.http_connection_manager
         typedConfig:
@@ -309,40 +272,6 @@
             virtualHosts:
             - domains:
               - '*'
-<<<<<<< HEAD
-              name: envoy_admin
-              routes:
-              - match:
-                  prefix: /non-standard-path
-                route:
-                  cluster: kuma:envoy:admin
-                  prefixRewrite: /stats/prometheus
-          statPrefix: kuma_metrics_prometheus
-    - filters:
-      - name: envoy.filters.network.rbac
-        typedConfig:
-          '@type': type.googleapis.com/envoy.config.filter.network.rbac.v2.RBAC
-          rules: {}
-          statPrefix: kuma_metrics_prometheus.
-      - name: envoy.filters.network.http_connection_manager
-        typedConfig:
-          '@type': type.googleapis.com/envoy.config.filter.network.http_connection_manager.v2.HttpConnectionManager
-          httpFilters:
-          - name: envoy.filters.http.router
-          routeConfig:
-            validateClusters: false
-            virtualHosts:
-            - domains:
-              - '*'
-              name: envoy_admin
-              routes:
-              - match:
-                  prefix: /non-standard-path
-                route:
-                  cluster: kuma:envoy:admin
-                  prefixRewrite: /stats/prometheus
-          statPrefix: kuma_metrics_prometheus
-=======
               name: kuma_envoy_admin
               routes:
               - match:
@@ -354,13 +283,10 @@
                   cluster: kuma:envoy:admin
                   prefixRewrite: /
           statPrefix: kuma_envoy_admin
->>>>>>> c4b1fc4d
       transportSocket:
         name: envoy.transport_sockets.tls
         typedConfig:
           '@type': type.googleapis.com/envoy.api.v2.auth.DownstreamTlsContext
-<<<<<<< HEAD
-=======
           commonTlsContext:
             tlsCertificates:
             - certificateChain:
@@ -433,7 +359,6 @@
         name: envoy.transport_sockets.tls
         typedConfig:
           '@type': type.googleapis.com/envoy.api.v2.auth.DownstreamTlsContext
->>>>>>> c4b1fc4d
           commonTlsContext:
             combinedValidationContext:
               defaultValidationContext:
@@ -481,10 +406,7 @@
         typedConfig:
           '@type': type.googleapis.com/envoy.config.filter.network.tcp_proxy.v2.TcpProxy
           cluster: db
-<<<<<<< HEAD
           idleTimeout: 0s
-=======
->>>>>>> c4b1fc4d
           statPrefix: db
     name: outbound:127.0.0.1:54321
     trafficDirection: OUTBOUND
@@ -501,10 +423,7 @@
         typedConfig:
           '@type': type.googleapis.com/envoy.config.filter.network.tcp_proxy.v2.TcpProxy
           cluster: elastic
-<<<<<<< HEAD
           idleTimeout: 0s
-=======
->>>>>>> c4b1fc4d
           statPrefix: elastic
     name: outbound:127.0.0.1:59200
     trafficDirection: OUTBOUND