--- conflicted
+++ resolved
@@ -31,13 +31,8 @@
         loadBalancingWeight: 1
 - name: db
   resource:
-<<<<<<< HEAD
-    '@type': type.googleapis.com/envoy.api.v2.Cluster
+    '@type': type.googleapis.com/envoy.config.cluster.v3.Cluster
     connectTimeout: 10s
-=======
-    '@type': type.googleapis.com/envoy.config.cluster.v3.Cluster
-    connectTimeout: 5s
->>>>>>> 96217d8b
     edsClusterConfig:
       edsConfig:
         ads: {}
@@ -91,13 +86,8 @@
           http2ProtocolOptions: {}
 - name: elastic
   resource:
-<<<<<<< HEAD
-    '@type': type.googleapis.com/envoy.api.v2.Cluster
+    '@type': type.googleapis.com/envoy.config.cluster.v3.Cluster
     connectTimeout: 10s
-=======
-    '@type': type.googleapis.com/envoy.config.cluster.v3.Cluster
-    connectTimeout: 5s
->>>>>>> 96217d8b
     edsClusterConfig:
       edsConfig:
         ads: {}
@@ -442,7 +432,6 @@
         typedConfig:
           '@type': type.googleapis.com/envoy.extensions.filters.network.tcp_proxy.v3.TcpProxy
           cluster: db
-          idleTimeout: 0s
           statPrefix: db
     name: outbound:127.0.0.1:54321
     trafficDirection: OUTBOUND
@@ -459,7 +448,6 @@
         typedConfig:
           '@type': type.googleapis.com/envoy.extensions.filters.network.tcp_proxy.v3.TcpProxy
           cluster: elastic
-          idleTimeout: 0s
           statPrefix: elastic
     name: outbound:127.0.0.1:59200
     trafficDirection: OUTBOUND