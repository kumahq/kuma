--- conflicted
+++ resolved
@@ -32,11 +32,7 @@
 - name: db
   resource:
     '@type': type.googleapis.com/envoy.api.v2.Cluster
-<<<<<<< HEAD
     connectTimeout: 10s
-=======
-    connectTimeout: 5s
->>>>>>> c4b1fc4d
     edsClusterConfig:
       edsConfig:
         ads: {}
@@ -82,11 +78,7 @@
 - name: elastic
   resource:
     '@type': type.googleapis.com/envoy.api.v2.Cluster
-<<<<<<< HEAD
     connectTimeout: 10s
-=======
-    connectTimeout: 5s
->>>>>>> c4b1fc4d
     edsClusterConfig:
       edsConfig:
         ads: {}
@@ -139,11 +131,7 @@
   resource:
     '@type': type.googleapis.com/envoy.api.v2.Cluster
     altStatName: kuma_envoy_admin
-<<<<<<< HEAD
     connectTimeout: 10s
-=======
-    connectTimeout: 5s
->>>>>>> c4b1fc4d
     loadAssignment:
       clusterName: kuma:envoy:admin
       endpoints:
@@ -159,11 +147,7 @@
   resource:
     '@type': type.googleapis.com/envoy.api.v2.Cluster
     altStatName: localhost_8080
-<<<<<<< HEAD
     connectTimeout: 10s
-=======
-    connectTimeout: 5s
->>>>>>> c4b1fc4d
     loadAssignment:
       clusterName: localhost:8080
       endpoints:
@@ -185,17 +169,6 @@
     filterChains:
     - filters:
       - name: envoy.filters.network.rbac
-<<<<<<< HEAD
-        typedConfig:
-          '@type': type.googleapis.com/envoy.config.filter.network.rbac.v2.RBAC
-          rules: {}
-          statPrefix: inbound_192_168_0_1_80.
-      - name: envoy.filters.network.tcp_proxy
-        typedConfig:
-          '@type': type.googleapis.com/envoy.config.filter.network.tcp_proxy.v2.TcpProxy
-          cluster: localhost:8080
-          statPrefix: localhost_8080
-=======
         typedConfig:
           '@type': type.googleapis.com/envoy.config.filter.network.rbac.v2.RBAC
           rules: {}
@@ -294,74 +267,11 @@
                   cluster: kuma:envoy:admin
                   prefixRewrite: /
           statPrefix: kuma_envoy_admin
->>>>>>> c4b1fc4d
       transportSocket:
         name: envoy.transport_sockets.tls
         typedConfig:
           '@type': type.googleapis.com/envoy.api.v2.auth.DownstreamTlsContext
           commonTlsContext:
-<<<<<<< HEAD
-            combinedValidationContext:
-              defaultValidationContext:
-                matchSubjectAltNames:
-                - prefix: spiffe://demo/
-              validationContextSdsSecretConfig:
-                name: mesh_ca
-                sdsConfig:
-                  apiConfigSource:
-                    apiType: GRPC
-                    grpcServices:
-                    - googleGrpc:
-                        channelCredentials:
-                          sslCredentials:
-                            rootCerts:
-                              inlineBytes: MTIzNDU=
-                        statPrefix: sds_mesh_ca
-                        targetUri: kuma-system:5677
-            tlsCertificateSdsSecretConfigs:
-            - name: identity_cert
-              sdsConfig:
-                apiConfigSource:
-                  apiType: GRPC
-                  grpcServices:
-                  - googleGrpc:
-                      channelCredentials:
-                        sslCredentials:
-                          rootCerts:
-                            inlineBytes: MTIzNDU=
-                      statPrefix: sds_identity_cert
-                      targetUri: kuma-system:5677
-          requireClientCertificate: true
-    name: inbound:192.168.0.1:80
-    trafficDirection: INBOUND
-- name: kuma:envoy:admin
-  resource:
-    '@type': type.googleapis.com/envoy.api.v2.Listener
-    address:
-      socketAddress:
-        address: 192.168.0.1
-        portValue: 9902
-    filterChains:
-    - filters:
-      - name: envoy.filters.network.http_connection_manager
-        typedConfig:
-          '@type': type.googleapis.com/envoy.config.filter.network.http_connection_manager.v2.HttpConnectionManager
-          httpFilters:
-          - name: envoy.filters.http.router
-          routeConfig:
-            validateClusters: false
-            virtualHosts:
-            - domains:
-              - '*'
-              name: envoy_admin
-              routes:
-              - match:
-                  prefix: /ready
-                route:
-                  cluster: kuma:envoy:admin
-                  prefixRewrite: /ready
-          statPrefix: kuma_envoy_admin
-=======
             tlsCertificates:
             - certificateChain:
                 inlineBytes: TFMwPT0=
@@ -372,7 +282,6 @@
       typedConfig:
         '@type': type.googleapis.com/google.protobuf.Empty
         value: {}
->>>>>>> c4b1fc4d
     name: kuma:envoy:admin
     trafficDirection: INBOUND
 - name: outbound:127.0.0.1:54321
@@ -388,10 +297,7 @@
         typedConfig:
           '@type': type.googleapis.com/envoy.config.filter.network.tcp_proxy.v2.TcpProxy
           cluster: db
-<<<<<<< HEAD
           idleTimeout: 0s
-=======
->>>>>>> c4b1fc4d
           statPrefix: db
     name: outbound:127.0.0.1:54321
     trafficDirection: OUTBOUND
@@ -408,10 +314,7 @@
         typedConfig:
           '@type': type.googleapis.com/envoy.config.filter.network.tcp_proxy.v2.TcpProxy
           cluster: elastic
-<<<<<<< HEAD
           idleTimeout: 0s
-=======
->>>>>>> c4b1fc4d
           statPrefix: elastic
     name: outbound:127.0.0.1:59200
     trafficDirection: OUTBOUND