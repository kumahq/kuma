resources:
  - name: db
    resource:
      '@type': type.googleapis.com/envoy.api.v2.ClusterLoadAssignment
      clusterName: db
      endpoints:
        - lbEndpoints:
            - endpoint:
                address:
                  socketAddress:
                    address: 192.168.0.3
                    portValue: 5432
              loadBalancingWeight: 1
              metadata:
                filterMetadata:
                  envoy.lb:
                    role: master
                  envoy.transport_socket_match:
                    role: master
  - name: elastic
    resource:
      '@type': type.googleapis.com/envoy.api.v2.ClusterLoadAssignment
      clusterName: elastic
      endpoints:
        - lbEndpoints:
            - endpoint:
                address:
                  socketAddress:
                    address: 192.168.0.4
                    portValue: 9200
              loadBalancingWeight: 1
  - name: db
    resource:
      '@type': type.googleapis.com/envoy.api.v2.Cluster
      connectTimeout: 5s
      edsClusterConfig:
        edsConfig:
          ads: {}
      name: db
      transportSocket:
        name: envoy.transport_sockets.tls
        typedConfig:
          '@type': type.googleapis.com/envoy.api.v2.auth.UpstreamTlsContext
          commonTlsContext:
            combinedValidationContext:
              defaultValidationContext:
                matchSubjectAltNames:
                  - exact: spiffe://demo/db
              validationContextSdsSecretConfig:
                name: mesh_ca
                sdsConfig:
                  apiConfigSource:
                    apiType: GRPC
                    grpcServices:
                      - googleGrpc:
                          channelCredentials:
                            sslCredentials:
                              rootCerts:
                                inlineBytes: MTIzNDU=
                          statPrefix: sds_mesh_ca
                          targetUri: kuma-system:5677
            tlsCertificateSdsSecretConfigs:
              - name: identity_cert
                sdsConfig:
                  apiConfigSource:
                    apiType: GRPC
                    grpcServices:
                      - googleGrpc:
                          channelCredentials:
                            sslCredentials:
                              rootCerts:
                                inlineBytes: MTIzNDU=
                          statPrefix: sds_identity_cert
                          targetUri: kuma-system:5677
          sni: db
      type: EDS
  - name: elastic
    resource:
      '@type': type.googleapis.com/envoy.api.v2.Cluster
      connectTimeout: 5s
      edsClusterConfig:
        edsConfig:
          ads: {}
      healthChecks:
        - healthyThreshold: 2
          interval: 5s
          tcpHealthCheck: {}
          timeout: 4s
          unhealthyThreshold: 3
      name: elastic
      transportSocket:
        name: envoy.transport_sockets.tls
        typedConfig:
          '@type': type.googleapis.com/envoy.api.v2.auth.UpstreamTlsContext
          commonTlsContext:
            combinedValidationContext:
              defaultValidationContext:
                matchSubjectAltNames:
                  - exact: spiffe://demo/elastic
              validationContextSdsSecretConfig:
                name: mesh_ca
                sdsConfig:
                  apiConfigSource:
                    apiType: GRPC
                    grpcServices:
                      - googleGrpc:
                          channelCredentials:
                            sslCredentials:
                              rootCerts:
                                inlineBytes: MTIzNDU=
                          statPrefix: sds_mesh_ca
                          targetUri: kuma-system:5677
            tlsCertificateSdsSecretConfigs:
              - name: identity_cert
                sdsConfig:
                  apiConfigSource:
                    apiType: GRPC
                    grpcServices:
                      - googleGrpc:
                          channelCredentials:
                            sslCredentials:
                              rootCerts:
                                inlineBytes: MTIzNDU=
                          statPrefix: sds_identity_cert
                          targetUri: kuma-system:5677
          sni: elastic
      type: EDS
  - name: localhost:8080
    resource:
      '@type': type.googleapis.com/envoy.api.v2.Cluster
      altStatName: localhost_8080
      connectTimeout: 5s
      loadAssignment:
        clusterName: localhost:8080
        endpoints:
          - lbEndpoints:
              - endpoint:
                  address:
                    socketAddress:
                      address: 127.0.0.1
                      portValue: 8080
      name: localhost:8080
      type: STATIC
  - name: inbound:192.168.0.1:80
    resource:
      '@type': type.googleapis.com/envoy.api.v2.Listener
      address:
        socketAddress:
          address: 192.168.0.1
          portValue: 80
      filterChains:
        - filters:
            - name: envoy.filters.network.rbac
              typedConfig:
                '@type': type.googleapis.com/envoy.config.filter.network.rbac.v2.RBAC
                rules: {}
                statPrefix: inbound_192_168_0_1_80.
            - name: envoy.tcp_proxy
              typedConfig:
                '@type': type.googleapis.com/envoy.config.filter.network.tcp_proxy.v2.TcpProxy
                cluster: localhost:8080
                statPrefix: localhost_8080
          transportSocket:
            name: envoy.transport_sockets.tls
            typedConfig:
              '@type': type.googleapis.com/envoy.api.v2.auth.DownstreamTlsContext
              commonTlsContext:
                combinedValidationContext:
                  defaultValidationContext:
                    matchSubjectAltNames:
                      - prefix: spiffe://demo/
                  validationContextSdsSecretConfig:
                    name: mesh_ca
                    sdsConfig:
                      apiConfigSource:
                        apiType: GRPC
                        grpcServices:
                          - googleGrpc:
                              channelCredentials:
                                sslCredentials:
                                  rootCerts:
                                    inlineBytes: MTIzNDU=
                              statPrefix: sds_mesh_ca
                              targetUri: kuma-system:5677
                tlsCertificateSdsSecretConfigs:
                  - name: identity_cert
                    sdsConfig:
                      apiConfigSource:
                        apiType: GRPC
                        grpcServices:
                          - googleGrpc:
                              channelCredentials:
                                sslCredentials:
                                  rootCerts:
                                    inlineBytes: MTIzNDU=
                              statPrefix: sds_identity_cert
                              targetUri: kuma-system:5677
              requireClientCertificate: true
      name: inbound:192.168.0.1:80
      trafficDirection: INBOUND
  - name: outbound:127.0.0.1:54321
    resource:
      '@type': type.googleapis.com/envoy.api.v2.Listener
      address:
        socketAddress:
          address: 127.0.0.1
          portValue: 54321
      filterChains:
        - filters:
            - name: envoy.tcp_proxy
              typedConfig:
                '@type': type.googleapis.com/envoy.config.filter.network.tcp_proxy.v2.TcpProxy
                cluster: db
                statPrefix: db
      name: outbound:127.0.0.1:54321
      trafficDirection: OUTBOUND
  - name: outbound:127.0.0.1:59200
    resource:
      '@type': type.googleapis.com/envoy.api.v2.Listener
      address:
        socketAddress:
          address: 127.0.0.1
          portValue: 59200
      filterChains:
        - filters:
            - name: envoy.tcp_proxy
              typedConfig:
                '@type': type.googleapis.com/envoy.config.filter.network.tcp_proxy.v2.TcpProxy
                cluster: elastic
                statPrefix: elastic
      name: outbound:127.0.0.1:59200
<<<<<<< HEAD
      trafficDirection: OUTBOUND
=======
      trafficDirection: OUTBOUND
  - name: db
    resource:
      '@type': type.googleapis.com/envoy.api.v2.Cluster
      connectTimeout: 5s
      edsClusterConfig:
        edsConfig:
          ads: {}
      name: db
      transportSocket:
        name: envoy.transport_sockets.tls
        typedConfig:
          '@type': type.googleapis.com/envoy.api.v2.auth.UpstreamTlsContext
          commonTlsContext:
            combinedValidationContext:
              defaultValidationContext:
                matchSubjectAltNames:
                  - exact: spiffe://demo/db
              validationContextSdsSecretConfig:
                name: mesh_ca
                sdsConfig:
                  apiConfigSource:
                    apiType: GRPC
                    grpcServices:
                      - googleGrpc:
                          channelCredentials:
                            sslCredentials:
                              rootCerts:
                                inlineBytes: MTIzNDU=
                          statPrefix: sds_mesh_ca
                          targetUri: kuma-system:5677
            tlsCertificateSdsSecretConfigs:
              - name: identity_cert
                sdsConfig:
                  apiConfigSource:
                    apiType: GRPC
                    grpcServices:
                      - googleGrpc:
                          channelCredentials:
                            sslCredentials:
                              rootCerts:
                                inlineBytes: MTIzNDU=
                          statPrefix: sds_identity_cert
                          targetUri: kuma-system:5677
          sni: db{mesh=demo}
      type: EDS
  - name: elastic
    resource:
      '@type': type.googleapis.com/envoy.api.v2.Cluster
      connectTimeout: 5s
      edsClusterConfig:
        edsConfig:
          ads: {}
      healthChecks:
        - healthyThreshold: 2
          interval: 5s
          tcpHealthCheck: {}
          timeout: 4s
          unhealthyThreshold: 3
      name: elastic
      transportSocket:
        name: envoy.transport_sockets.tls
        typedConfig:
          '@type': type.googleapis.com/envoy.api.v2.auth.UpstreamTlsContext
          commonTlsContext:
            combinedValidationContext:
              defaultValidationContext:
                matchSubjectAltNames:
                  - exact: spiffe://demo/elastic
              validationContextSdsSecretConfig:
                name: mesh_ca
                sdsConfig:
                  apiConfigSource:
                    apiType: GRPC
                    grpcServices:
                      - googleGrpc:
                          channelCredentials:
                            sslCredentials:
                              rootCerts:
                                inlineBytes: MTIzNDU=
                          statPrefix: sds_mesh_ca
                          targetUri: kuma-system:5677
            tlsCertificateSdsSecretConfigs:
              - name: identity_cert
                sdsConfig:
                  apiConfigSource:
                    apiType: GRPC
                    grpcServices:
                      - googleGrpc:
                          channelCredentials:
                            sslCredentials:
                              rootCerts:
                                inlineBytes: MTIzNDU=
                          statPrefix: sds_identity_cert
                          targetUri: kuma-system:5677
          sni: elastic{mesh=demo}
      type: EDS
  - name: db
    resource:
      '@type': type.googleapis.com/envoy.api.v2.ClusterLoadAssignment
      clusterName: db
      endpoints:
        - lbEndpoints:
            - endpoint:
                address:
                  socketAddress:
                    address: 192.168.0.3
                    portValue: 5432
              loadBalancingWeight: 1
              metadata:
                filterMetadata:
                  envoy.lb:
                    role: master
                  envoy.transport_socket_match:
                    role: master
  - name: elastic
    resource:
      '@type': type.googleapis.com/envoy.api.v2.ClusterLoadAssignment
      clusterName: elastic
      endpoints:
        - lbEndpoints:
            - endpoint:
                address:
                  socketAddress:
                    address: 192.168.0.4
                    portValue: 9200
              loadBalancingWeight: 1
>>>>>>> 4abb9b35
<|MERGE_RESOLUTION|>--- conflicted
+++ resolved
@@ -1,130 +1,4 @@
 resources:
-  - name: db
-    resource:
-      '@type': type.googleapis.com/envoy.api.v2.ClusterLoadAssignment
-      clusterName: db
-      endpoints:
-        - lbEndpoints:
-            - endpoint:
-                address:
-                  socketAddress:
-                    address: 192.168.0.3
-                    portValue: 5432
-              loadBalancingWeight: 1
-              metadata:
-                filterMetadata:
-                  envoy.lb:
-                    role: master
-                  envoy.transport_socket_match:
-                    role: master
-  - name: elastic
-    resource:
-      '@type': type.googleapis.com/envoy.api.v2.ClusterLoadAssignment
-      clusterName: elastic
-      endpoints:
-        - lbEndpoints:
-            - endpoint:
-                address:
-                  socketAddress:
-                    address: 192.168.0.4
-                    portValue: 9200
-              loadBalancingWeight: 1
-  - name: db
-    resource:
-      '@type': type.googleapis.com/envoy.api.v2.Cluster
-      connectTimeout: 5s
-      edsClusterConfig:
-        edsConfig:
-          ads: {}
-      name: db
-      transportSocket:
-        name: envoy.transport_sockets.tls
-        typedConfig:
-          '@type': type.googleapis.com/envoy.api.v2.auth.UpstreamTlsContext
-          commonTlsContext:
-            combinedValidationContext:
-              defaultValidationContext:
-                matchSubjectAltNames:
-                  - exact: spiffe://demo/db
-              validationContextSdsSecretConfig:
-                name: mesh_ca
-                sdsConfig:
-                  apiConfigSource:
-                    apiType: GRPC
-                    grpcServices:
-                      - googleGrpc:
-                          channelCredentials:
-                            sslCredentials:
-                              rootCerts:
-                                inlineBytes: MTIzNDU=
-                          statPrefix: sds_mesh_ca
-                          targetUri: kuma-system:5677
-            tlsCertificateSdsSecretConfigs:
-              - name: identity_cert
-                sdsConfig:
-                  apiConfigSource:
-                    apiType: GRPC
-                    grpcServices:
-                      - googleGrpc:
-                          channelCredentials:
-                            sslCredentials:
-                              rootCerts:
-                                inlineBytes: MTIzNDU=
-                          statPrefix: sds_identity_cert
-                          targetUri: kuma-system:5677
-          sni: db
-      type: EDS
-  - name: elastic
-    resource:
-      '@type': type.googleapis.com/envoy.api.v2.Cluster
-      connectTimeout: 5s
-      edsClusterConfig:
-        edsConfig:
-          ads: {}
-      healthChecks:
-        - healthyThreshold: 2
-          interval: 5s
-          tcpHealthCheck: {}
-          timeout: 4s
-          unhealthyThreshold: 3
-      name: elastic
-      transportSocket:
-        name: envoy.transport_sockets.tls
-        typedConfig:
-          '@type': type.googleapis.com/envoy.api.v2.auth.UpstreamTlsContext
-          commonTlsContext:
-            combinedValidationContext:
-              defaultValidationContext:
-                matchSubjectAltNames:
-                  - exact: spiffe://demo/elastic
-              validationContextSdsSecretConfig:
-                name: mesh_ca
-                sdsConfig:
-                  apiConfigSource:
-                    apiType: GRPC
-                    grpcServices:
-                      - googleGrpc:
-                          channelCredentials:
-                            sslCredentials:
-                              rootCerts:
-                                inlineBytes: MTIzNDU=
-                          statPrefix: sds_mesh_ca
-                          targetUri: kuma-system:5677
-            tlsCertificateSdsSecretConfigs:
-              - name: identity_cert
-                sdsConfig:
-                  apiConfigSource:
-                    apiType: GRPC
-                    grpcServices:
-                      - googleGrpc:
-                          channelCredentials:
-                            sslCredentials:
-                              rootCerts:
-                                inlineBytes: MTIzNDU=
-                          statPrefix: sds_identity_cert
-                          targetUri: kuma-system:5677
-          sni: elastic
-      type: EDS
   - name: localhost:8080
     resource:
       '@type': type.googleapis.com/envoy.api.v2.Cluster
@@ -229,9 +103,6 @@
                 cluster: elastic
                 statPrefix: elastic
       name: outbound:127.0.0.1:59200
-<<<<<<< HEAD
-      trafficDirection: OUTBOUND
-=======
       trafficDirection: OUTBOUND
   - name: db
     resource:
@@ -358,5 +229,4 @@
                   socketAddress:
                     address: 192.168.0.4
                     portValue: 9200
-              loadBalancingWeight: 1
->>>>>>> 4abb9b35
+              loadBalancingWeight: 1