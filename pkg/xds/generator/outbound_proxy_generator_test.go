--- conflicted
+++ resolved
@@ -862,7 +862,6 @@
 
 		// when
 		plainCtx.ControlPlane.CLACache = &test_xds.DummyCLACache{OutboundTargets: outboundTargets}
-<<<<<<< HEAD
 		plainCtx.Mesh.ServiceInformations = map[string]xds_context.ServiceInformations{
 			"backend.kuma-system": {
 				Protocol: core_mesh.ProtocolUnknown,
@@ -871,10 +870,7 @@
 				Protocol: core_mesh.ProtocolUnknown,
 			},
 		}
-		rs, err := gen.Generate(context.Background(), plainCtx, proxy)
-=======
 		rs, err := gen.Generate(context.Background(), nil, plainCtx, proxy)
->>>>>>> bf05cb94
 
 		// then
 		Expect(err).ToNot(HaveOccurred())
