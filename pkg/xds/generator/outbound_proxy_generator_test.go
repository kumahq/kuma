package generator_test

import (
	"path/filepath"

	. "github.com/onsi/ginkgo"
	. "github.com/onsi/ginkgo/extensions/table"
	. "github.com/onsi/gomega"

	"github.com/kumahq/kuma/pkg/test/matchers"

	mesh_proto "github.com/kumahq/kuma/api/mesh/v1alpha1"
	mesh_core "github.com/kumahq/kuma/pkg/core/resources/apis/mesh"
	model "github.com/kumahq/kuma/pkg/core/xds"
	. "github.com/kumahq/kuma/pkg/test/matchers"
	test_model "github.com/kumahq/kuma/pkg/test/resources/model"
	util_proto "github.com/kumahq/kuma/pkg/util/proto"
	xds_context "github.com/kumahq/kuma/pkg/xds/context"
	envoy_common "github.com/kumahq/kuma/pkg/xds/envoy"
	"github.com/kumahq/kuma/pkg/xds/generator"
)

var _ = Describe("OutboundProxyGenerator", func() {

	meta := &test_model.ResourceMeta{
		Name: "mesh1",
	}
	plainCtx := xds_context.Context{
		ControlPlane: &xds_context.ControlPlaneContext{},
		Mesh: xds_context.MeshContext{
			Resource: &mesh_core.MeshResource{
				Meta: meta,
				Spec: &mesh_proto.Mesh{},
			},
		},
	}

	mtlsCtx := xds_context.Context{
		ConnectionInfo: xds_context.ConnectionInfo{
			Authority: "kuma-system:5677",
		},
		ControlPlane: &xds_context.ControlPlaneContext{
			SdsTlsCert: []byte("12345"),
		},
		Mesh: xds_context.MeshContext{
			Resource: &mesh_core.MeshResource{
				Spec: &mesh_proto.Mesh{
					Mtls: &mesh_proto.Mesh_Mtls{
						EnabledBackend: "builtin",
						Backends: []*mesh_proto.CertificateAuthorityBackend{
							{
								Name: "builtin",
								Type: "builtin",
							},
						},
					},
				},
				Meta: meta,
			},
		},
	}

	type testCase struct {
		ctx       xds_context.Context
		dataplane string
		expected  string
	}

	DescribeTable("Generate Envoy xDS resources",
		func(given testCase) {
			// setup
			gen := &generator.OutboundProxyGenerator{}

			dataplane := &mesh_proto.Dataplane{}
			Expect(util_proto.FromYAML([]byte(given.dataplane), dataplane)).To(Succeed())

			outboundTargets := model.EndpointMap{
				"api-http": []model.Endpoint{ // notice that all endpoints have tag `kuma.io/protocol: http`
					{
						Target: "192.168.0.4",
						Port:   8084,
						Tags:   map[string]string{"kuma.io/service": "api-http", "kuma.io/protocol": "http", "region": "us"},
						Weight: 1,
					},
					{
						Target: "192.168.0.5",
						Port:   8085,
						Tags:   map[string]string{"kuma.io/service": "api-http", "kuma.io/protocol": "http", "region": "eu"},
						Weight: 1,
					},
				},
				"api-tcp": []model.Endpoint{ // notice that not every endpoint has a `kuma.io/protocol: http` tag
					{
						Target: "192.168.0.6",
						Port:   8086,
						Tags:   map[string]string{"kuma.io/service": "api-tcp", "kuma.io/protocol": "http", "region": "us"},
						Weight: 1,
					},
					{
						Target: "192.168.0.7",
						Port:   8087,
						Tags:   map[string]string{"kuma.io/service": "api-tcp", "region": "eu"},
						Weight: 1,
					},
				},
				"api-http2": []model.Endpoint{ // notice that all endpoints have tag `kuma.io/protocol: http2`
					{
						Target: "192.168.0.4",
						Port:   8088,
						Tags:   map[string]string{"kuma.io/service": "api-http2", "kuma.io/protocol": "http2"},
						Weight: 1,
					},
				},
				"api-grpc": []model.Endpoint{ // notice that all endpoints have tag `kuma.io/protocol: grpc`
					{
						Target: "192.168.0.4",
						Port:   8089,
						Tags:   map[string]string{"kuma.io/service": "api-grpc", "kuma.io/protocol": "grpc"},
						Weight: 1,
					},
				},
				"backend": []model.Endpoint{ // notice that not every endpoint has a tag `kuma.io/protocol: http`
					{
						Target: "192.168.0.1",
						Port:   8081,
						Tags:   map[string]string{"kuma.io/service": "backend", "region": "us"},
						Weight: 1,
					},
					{
						Target: "192.168.0.2",
						Port:   8082,
						Weight: 1,
					},
				},
				"db": []model.Endpoint{
					{
						Target: "192.168.0.3",
						Port:   5432,
						Tags:   map[string]string{"kuma.io/service": "db", "role": "master"},
						Weight: 1,
					},
				},
				"es": []model.Endpoint{
					{
						Target:          "10.0.0.1",
						Port:            10001,
						Tags:            map[string]string{"kuma.io/service": "es", "kuma.io/protocol": "http"},
						Weight:          1,
						ExternalService: &model.ExternalService{TLSEnabled: false},
					},
				},
				"es2": []model.Endpoint{
					{
						Target:          "10.0.0.2",
						Port:            10002,
						Tags:            map[string]string{"kuma.io/service": "es2", "kuma.io/protocol": "http2"},
						Weight:          1,
						ExternalService: &model.ExternalService{TLSEnabled: false},
					},
				},
			}
			proxy := &model.Proxy{
				Id: model.ProxyId{Name: "side-car", Mesh: "default"},
				Dataplane: &mesh_core.DataplaneResource{
					Meta: &test_model.ResourceMeta{
						Name:    "dp-1",
						Mesh:    given.ctx.Mesh.Resource.Meta.GetName(),
						Version: "1",
					},
					Spec: dataplane,
				},
				APIVersion: envoy_common.APIV2,
				Routing: model.Routing{
					TrafficRoutes: model.RouteMap{
						mesh_proto.OutboundInterface{
							DataplaneIP:   "127.0.0.1",
							DataplanePort: 40001,
						}: &mesh_core.TrafficRouteResource{
							Spec: &mesh_proto.TrafficRoute{
								Conf: &mesh_proto.TrafficRoute_Conf{
									Split: []*mesh_proto.TrafficRoute_Split{{
										Weight:      100,
										Destination: mesh_proto.MatchService("api-http"),
									}},
									LoadBalancer: &mesh_proto.TrafficRoute_LoadBalancer{
										LbType: &mesh_proto.TrafficRoute_LoadBalancer_RoundRobin_{},
									},
								},
							},
						},
						mesh_proto.OutboundInterface{
							DataplaneIP:   "127.0.0.1",
							DataplanePort: 40002,
						}: &mesh_core.TrafficRouteResource{
							Spec: &mesh_proto.TrafficRoute{
								Conf: &mesh_proto.TrafficRoute_Conf{
									Split: []*mesh_proto.TrafficRoute_Split{{
										Weight:      100,
										Destination: mesh_proto.MatchService("api-tcp"),
									}},
									LoadBalancer: &mesh_proto.TrafficRoute_LoadBalancer{
										LbType: &mesh_proto.TrafficRoute_LoadBalancer_LeastRequest_{
											LeastRequest: &mesh_proto.TrafficRoute_LoadBalancer_LeastRequest{
												ChoiceCount: 4,
											},
										},
									},
								},
							},
						},
						mesh_proto.OutboundInterface{
							DataplaneIP:   "127.0.0.1",
							DataplanePort: 40003,
						}: &mesh_core.TrafficRouteResource{
							Spec: &mesh_proto.TrafficRoute{
								Conf: &mesh_proto.TrafficRoute_Conf{
									Split: []*mesh_proto.TrafficRoute_Split{{
										Weight:      100,
										Destination: mesh_proto.MatchService("api-http2"),
									}},
									LoadBalancer: &mesh_proto.TrafficRoute_LoadBalancer{
										LbType: &mesh_proto.TrafficRoute_LoadBalancer_RingHash_{
											RingHash: &mesh_proto.TrafficRoute_LoadBalancer_RingHash{
												HashFunction: "MURMUR_HASH_2",
												MinRingSize:  64,
												MaxRingSize:  1024,
											},
										},
									},
								},
							},
						},
						mesh_proto.OutboundInterface{
							DataplaneIP:   "127.0.0.1",
							DataplanePort: 40004,
						}: &mesh_core.TrafficRouteResource{
							Spec: &mesh_proto.TrafficRoute{
								Conf: &mesh_proto.TrafficRoute_Conf{
									Split: []*mesh_proto.TrafficRoute_Split{{
										Weight:      100,
										Destination: mesh_proto.MatchService("api-grpc"),
									}},
									LoadBalancer: &mesh_proto.TrafficRoute_LoadBalancer{
										LbType: &mesh_proto.TrafficRoute_LoadBalancer_Random_{},
									},
								},
							},
						},
						mesh_proto.OutboundInterface{
							DataplaneIP:   "127.0.0.1",
							DataplanePort: 18080,
						}: &mesh_core.TrafficRouteResource{
							Spec: &mesh_proto.TrafficRoute{
								Conf: &mesh_proto.TrafficRoute_Conf{
									Split: []*mesh_proto.TrafficRoute_Split{{
										Weight:      100,
										Destination: mesh_proto.MatchService("backend"),
									}},
									LoadBalancer: &mesh_proto.TrafficRoute_LoadBalancer{
										LbType: &mesh_proto.TrafficRoute_LoadBalancer_Maglev_{},
									},
								},
							},
						},
						mesh_proto.OutboundInterface{
							DataplaneIP:   "127.0.0.1",
							DataplanePort: 54321,
						}: &mesh_core.TrafficRouteResource{
							Spec: &mesh_proto.TrafficRoute{
								Conf: &mesh_proto.TrafficRoute_Conf{
									Split: []*mesh_proto.TrafficRoute_Split{{
										Weight:      10,
										Destination: mesh_proto.TagSelector{"kuma.io/service": "db", "role": "master"},
									}, {
										Weight:      90,
										Destination: mesh_proto.TagSelector{"kuma.io/service": "db", "role": "replica"},
									}, {
										Weight:      0, // should be excluded from Envoy configuration
										Destination: mesh_proto.TagSelector{"kuma.io/service": "db", "role": "canary"},
									}},
								},
							},
						},
						mesh_proto.OutboundInterface{
							DataplaneIP:   "127.0.0.1",
							DataplanePort: 18081,
						}: &mesh_core.TrafficRouteResource{
							Spec: &mesh_proto.TrafficRoute{
								Conf: &mesh_proto.TrafficRoute_Conf{
									Split: []*mesh_proto.TrafficRoute_Split{{
										Weight:      1,
										Destination: mesh_proto.TagSelector{"kuma.io/service": "es", "kuma.io/protocol": "http"},
									}},
								},
							},
						},
						mesh_proto.OutboundInterface{
							DataplaneIP:   "127.0.0.1",
							DataplanePort: 18082,
						}: &mesh_core.TrafficRouteResource{
							Spec: &mesh_proto.TrafficRoute{
								Conf: &mesh_proto.TrafficRoute_Conf{
									Split: []*mesh_proto.TrafficRoute_Split{{
										Weight:      1,
										Destination: mesh_proto.TagSelector{"kuma.io/service": "es2", "kuma.io/protocol": "http2"},
									}},
								},
							},
						},
						mesh_proto.OutboundInterface{
							DataplaneIP:   "127.0.0.1",
							DataplanePort: 4040,
						}: nil,
					},
					OutboundTargets: outboundTargets,
				},
				Policies: model.MatchedPolicies{
					Logs: model.LogMap{
						"api-http": &mesh_proto.LoggingBackend{
							Name: "file",
							Type: mesh_proto.LoggingFileType,
							Conf: util_proto.MustToStruct(&mesh_proto.FileLoggingBackendConfig{
								Path: "/var/log",
							}),
						},
						"api-tcp": &mesh_proto.LoggingBackend{
							Name: "elk",
							Type: mesh_proto.LoggingTcpType,
							Conf: util_proto.MustToStruct(&mesh_proto.TcpLoggingBackendConfig{
								Address: "logstash:1234",
							}),
						},
					},
					CircuitBreakers: model.CircuitBreakerMap{
						"api-http": &mesh_core.CircuitBreakerResource{
							Spec: &mesh_proto.CircuitBreaker{
								Conf: &mesh_proto.CircuitBreaker_Conf{
									Detectors: &mesh_proto.CircuitBreaker_Conf_Detectors{
										TotalErrors: &mesh_proto.CircuitBreaker_Conf_Detectors_Errors{},
									},
								},
							},
						},
					},
				},

				Metadata: &model.DataplaneMetadata{},
			}

			// when
			given.ctx.ControlPlane.CLACache = &dummyCLACache{outboundTargets: outboundTargets}
			rs, err := gen.Generate(given.ctx, proxy)

			// then
			Expect(err).ToNot(HaveOccurred())

			// when
			resp, err := rs.List().ToDeltaDiscoveryResponse()
			// then
			Expect(err).ToNot(HaveOccurred())
			// when
			actual, err := util_proto.ToYAML(resp)
			// then
			Expect(err).ToNot(HaveOccurred())
<<<<<<< HEAD
			Expect(actual).To(matchers.MatchGoldenYAML(filepath.Join("testdata", "outbound-proxy", given.expected)))
=======

			// and output matches golden files
			Expect(actual).To(MatchGoldenYAML(filepath.Join("testdata", "outbound-proxy", given.expected)))
>>>>>>> c4b1fc4d
		},
		Entry("01. transparent_proxying=false, mtls=false, outbound=0", testCase{
			ctx:       plainCtx,
			dataplane: ``,
			expected:  "01.envoy.golden.yaml",
		}),
		Entry("02. transparent_proxying=true, mtls=false, outbound=0", testCase{
			ctx: mtlsCtx,
			dataplane: `
            networking:
              transparentProxying:
                redirectPort: 15001
`,
			expected: "02.envoy.golden.yaml",
		}),
		Entry("03. transparent_proxying=false, mtls=false, outbound=4", testCase{
			ctx: plainCtx,
			dataplane: `
            networking:
              address: 10.0.0.1
              gateway:
                tags:
                  kuma.io/service: gateway
              outbound:
              - port: 18080
                service: backend
              - port: 54321
                service: db
              - port: 40001
                service: api-http
              - port: 40002
                service: api-tcp
              - port: 40003
                service: api-http2
              - port: 40004
                service: api-grpc
`,
			expected: "03.envoy.golden.yaml",
		}),
		Entry("04. transparent_proxying=true, mtls=true, outbound=4", testCase{
			ctx: mtlsCtx,
			dataplane: `
            networking:
              address: 10.0.0.1
              inbound:
              - port: 8080
                tags:
                  kuma.io/service: web
              outbound:
              - port: 18080
                service: backend
              - port: 54321
                service: db
              - port: 40001
                service: api-http
              - port: 40002
                service: api-tcp
              transparentProxying:
                redirectPortOutbound: 15001
                redirectPortInbound: 15006
`,
			expected: "04.envoy.golden.yaml",
		}),
		Entry("05. transparent_proxying=true, mtls=true, outbound=1 with ExternalService", testCase{
			ctx: mtlsCtx,
			dataplane: `
            networking:
              address: 10.0.0.1
              inbound:
              - port: 8080
                tags:
                  kuma.io/service: web
              outbound:
              - port: 18081
                tags:
                  kuma.io/service: es
              transparentProxying:
                redirectPortOutbound: 15001
                redirectPortInbound: 15006
`,
			expected: "05.envoy.golden.yaml",
		}),
		Entry("06. transparent_proxying=true, mtls=true, outbound=1 with ExternalService http2", testCase{
			ctx: mtlsCtx,
			dataplane: `
            networking:
              address: 10.0.0.1
              inbound:
              - port: 8080
                tags:
                  kuma.io/service: web
              outbound:
              - port: 18082
                tags:
                  kuma.io/service: es2
              transparentProxying:
                redirectPortOutbound: 15001
                redirectPortInbound: 15006
`,
			expected: "06.envoy.golden.yaml",
		}),
		Entry("07. no TrafficRoute", testCase{
			ctx: mtlsCtx,
			dataplane: `
            networking:
              address: 10.0.0.1
              inbound:
              - port: 8080
                tags:
                  kuma.io/service: web
              outbound:
              - port: 4040
                tags:
                  kuma.io/service: service-without-traffic-route
`,
			expected: "07.envoy.golden.yaml",
		}),
	)

	It("Add sanitized alternative cluster name for stats", func() {
		// setup
		gen := &generator.OutboundProxyGenerator{}
		dp := `
        networking:
          outbound:
          - port: 18080
            service: backend.kuma-system
          - port: 54321
            service: db.kuma-system`

		dataplane := &mesh_proto.Dataplane{}
		Expect(util_proto.FromYAML([]byte(dp), dataplane)).To(Succeed())

		outboundTargets := model.EndpointMap{
			"backend.kuma-system": []model.Endpoint{
				{
					Target: "192.168.0.1",
					Port:   8082,
					Weight: 1,
				},
			},
			"db.kuma-system": []model.Endpoint{
				{
					Target: "192.168.0.2",
					Port:   5432,
					Tags:   map[string]string{"kuma.io/service": "db", "role": "master"},
					Weight: 1,
				},
			},
		}
		proxy := &model.Proxy{
			Id: model.ProxyId{Name: "side-car", Mesh: "default"},
			Dataplane: &mesh_core.DataplaneResource{
				Meta: &test_model.ResourceMeta{
					Version: "1",
				},
				Spec: dataplane,
			},
			APIVersion: envoy_common.APIV2,
			Routing: model.Routing{
				TrafficRoutes: model.RouteMap{
					mesh_proto.OutboundInterface{
						DataplaneIP:   "127.0.0.1",
						DataplanePort: 18080,
					}: &mesh_core.TrafficRouteResource{
						Spec: &mesh_proto.TrafficRoute{
							Conf: &mesh_proto.TrafficRoute_Conf{
								Split: []*mesh_proto.TrafficRoute_Split{{
									Weight:      100,
									Destination: mesh_proto.MatchService("backend.kuma-system"),
								}},
							},
						},
					},
					mesh_proto.OutboundInterface{
						DataplaneIP:   "127.0.0.1",
						DataplanePort: 54321,
					}: &mesh_core.TrafficRouteResource{
						Spec: &mesh_proto.TrafficRoute{
							Conf: &mesh_proto.TrafficRoute_Conf{
								Split: []*mesh_proto.TrafficRoute_Split{{
									Weight:      100,
									Destination: mesh_proto.TagSelector{"kuma.io/service": "db", "version": "3.2.0"},
								}},
							}},
					},
				},
				OutboundTargets: outboundTargets,
			},
			Metadata: &model.DataplaneMetadata{},
		}

		// when
		plainCtx.ControlPlane.CLACache = &dummyCLACache{outboundTargets: outboundTargets}
		rs, err := gen.Generate(plainCtx, proxy)

		// then
		Expect(err).ToNot(HaveOccurred())

		// when
		resp, err := rs.List().ToDeltaDiscoveryResponse()
		// then
		Expect(err).ToNot(HaveOccurred())
		// when
		actual, err := util_proto.ToYAML(resp)
		// then
		Expect(err).ToNot(HaveOccurred())

<<<<<<< HEAD
		Expect(actual).To(matchers.MatchGoldenYAML(filepath.Join("testdata", "outbound-proxy", "cluster-dots.envoy.golden.yaml")))
=======
		// and output matches golden files
		Expect(actual).To(MatchGoldenYAML(filepath.Join("testdata", "outbound-proxy", "cluster-dots.envoy.golden.yaml")))
>>>>>>> c4b1fc4d
	})
})<|MERGE_RESOLUTION|>--- conflicted
+++ resolved
@@ -6,8 +6,6 @@
 	. "github.com/onsi/ginkgo"
 	. "github.com/onsi/ginkgo/extensions/table"
 	. "github.com/onsi/gomega"
-
-	"github.com/kumahq/kuma/pkg/test/matchers"
 
 	mesh_proto "github.com/kumahq/kuma/api/mesh/v1alpha1"
 	mesh_core "github.com/kumahq/kuma/pkg/core/resources/apis/mesh"
@@ -362,13 +360,9 @@
 			actual, err := util_proto.ToYAML(resp)
 			// then
 			Expect(err).ToNot(HaveOccurred())
-<<<<<<< HEAD
-			Expect(actual).To(matchers.MatchGoldenYAML(filepath.Join("testdata", "outbound-proxy", given.expected)))
-=======
 
 			// and output matches golden files
 			Expect(actual).To(MatchGoldenYAML(filepath.Join("testdata", "outbound-proxy", given.expected)))
->>>>>>> c4b1fc4d
 		},
 		Entry("01. transparent_proxying=false, mtls=false, outbound=0", testCase{
 			ctx:       plainCtx,
@@ -577,11 +571,7 @@
 		// then
 		Expect(err).ToNot(HaveOccurred())
 
-<<<<<<< HEAD
-		Expect(actual).To(matchers.MatchGoldenYAML(filepath.Join("testdata", "outbound-proxy", "cluster-dots.envoy.golden.yaml")))
-=======
 		// and output matches golden files
 		Expect(actual).To(MatchGoldenYAML(filepath.Join("testdata", "outbound-proxy", "cluster-dots.envoy.golden.yaml")))
->>>>>>> c4b1fc4d
 	})
 })