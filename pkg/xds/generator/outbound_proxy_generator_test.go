--- conflicted
+++ resolved
@@ -136,6 +136,24 @@
 						Weight: 1,
 					},
 				},
+				"es": []model.Endpoint{
+					{
+						Target:          "10.0.0.1",
+						Port:            10001,
+						Tags:            map[string]string{"kuma.io/service": "es", "kuma.io/protocol": "http"},
+						Weight:          1,
+						ExternalService: &model.ExternalService{TLSEnabled: false},
+					},
+				},
+				"es2": []model.Endpoint{
+					{
+						Target:          "10.0.0.2",
+						Port:            10002,
+						Tags:            map[string]string{"kuma.io/service": "es2", "kuma.io/protocol": "http2"},
+						Weight:          1,
+						ExternalService: &model.ExternalService{TLSEnabled: false},
+					},
+				},
 			}
 			proxy := &model.Proxy{
 				Id: model.ProxyId{Name: "side-car", Mesh: "default"},
@@ -271,95 +289,7 @@
 						{"kuma.io/service": "es2", "kuma.io/protocol": "http2"},
 					},
 				},
-<<<<<<< HEAD
-				OutboundTargets: model.EndpointMap{
-					"api-http": []model.Endpoint{ // notice that all endpoints have tag `kuma.io/protocol: http`
-						{
-							Target: "192.168.0.4",
-							Port:   8084,
-							Tags:   map[string]string{"kuma.io/service": "api-http", "kuma.io/protocol": "http", "region": "us"},
-							Weight: 1,
-						},
-						{
-							Target: "192.168.0.5",
-							Port:   8085,
-							Tags:   map[string]string{"kuma.io/service": "api-http", "kuma.io/protocol": "http", "region": "eu"},
-							Weight: 1,
-						},
-					},
-					"api-tcp": []model.Endpoint{ // notice that not every endpoint has a `kuma.io/protocol: http` tag
-						{
-							Target: "192.168.0.6",
-							Port:   8086,
-							Tags:   map[string]string{"kuma.io/service": "api-tcp", "kuma.io/protocol": "http", "region": "us"},
-							Weight: 1,
-						},
-						{
-							Target: "192.168.0.7",
-							Port:   8087,
-							Tags:   map[string]string{"kuma.io/service": "api-tcp", "region": "eu"},
-							Weight: 1,
-						},
-					},
-					"api-http2": []model.Endpoint{ // notice that all endpoints have tag `kuma.io/protocol: http2`
-						{
-							Target: "192.168.0.4",
-							Port:   8088,
-							Tags:   map[string]string{"kuma.io/service": "api-http2", "kuma.io/protocol": "http2"},
-							Weight: 1,
-						},
-					},
-					"api-grpc": []model.Endpoint{ // notice that all endpoints have tag `kuma.io/protocol: grpc`
-						{
-							Target: "192.168.0.4",
-							Port:   8089,
-							Tags:   map[string]string{"kuma.io/service": "api-grpc", "kuma.io/protocol": "grpc"},
-							Weight: 1,
-						},
-					},
-					"backend": []model.Endpoint{ // notice that not every endpoint has a tag `kuma.io/protocol: http`
-						{
-							Target: "192.168.0.1",
-							Port:   8081,
-							Tags:   map[string]string{"kuma.io/service": "backend", "region": "us"},
-							Weight: 1,
-						},
-						{
-							Target: "192.168.0.2",
-							Port:   8082,
-							Weight: 1,
-						},
-					},
-					"db": []model.Endpoint{
-						{
-							Target: "192.168.0.3",
-							Port:   5432,
-							Tags:   map[string]string{"kuma.io/service": "db", "role": "master"},
-							Weight: 1,
-						},
-					},
-					"es": []model.Endpoint{
-						{
-							Target:          "10.0.0.1",
-							Port:            10001,
-							Tags:            map[string]string{"kuma.io/service": "es", "kuma.io/protocol": "http"},
-							Weight:          1,
-							ExternalService: &model.ExternalService{TLSEnabled: false},
-						},
-					},
-					"es2": []model.Endpoint{
-						{
-							Target:          "10.0.0.2",
-							Port:            10002,
-							Tags:            map[string]string{"kuma.io/service": "es2", "kuma.io/protocol": "http2"},
-							Weight:          1,
-							ExternalService: &model.ExternalService{TLSEnabled: false},
-						},
-					},
-				},
-=======
 				OutboundTargets: outboundTargets,
->>>>>>> 873c6f7c
 				Logs: model.LogMap{
 					"api-http": &mesh_proto.LoggingBackend{
 						Name: "file",
