package generator_test

import (
	"context"
	"os"
	"path/filepath"

	. "github.com/onsi/ginkgo/v2"
	. "github.com/onsi/gomega"

	core_mesh "github.com/kumahq/kuma/pkg/core/resources/apis/mesh"
	"github.com/kumahq/kuma/pkg/core/xds"
	xds_types "github.com/kumahq/kuma/pkg/core/xds/types"
	. "github.com/kumahq/kuma/pkg/test/matchers"
	test_model "github.com/kumahq/kuma/pkg/test/resources/model"
	"github.com/kumahq/kuma/pkg/tls"
	util_proto "github.com/kumahq/kuma/pkg/util/proto"
	xds_context "github.com/kumahq/kuma/pkg/xds/context"
	envoy_common "github.com/kumahq/kuma/pkg/xds/envoy"
	"github.com/kumahq/kuma/pkg/xds/generator"
)

var _ = Describe("AdminProxyGenerator", func() {
	generator := generator.AdminProxyGenerator{}

	type testCase struct {
<<<<<<< HEAD
		dataplaneFile              string
		expected                   string
		adminAddress               string
		readinessPort              uint32
		readinessUnixSocketEnabled bool
=======
		dataplaneFile string
		expected      string
		adminAddress  string
		readinessPort uint32
		features      xds_types.Features
>>>>>>> 0e88f758
	}

	DescribeTable("should generate envoy config",
		func(given testCase) {
			// given

			// dataplane
			dataplane := core_mesh.NewDataplaneResource()
			bytes, err := os.ReadFile(filepath.Join("testdata", "admin", given.dataplaneFile))
			Expect(err).ToNot(HaveOccurred())
			parseResource(bytes, dataplane)

			ctx := xds_context.Context{
				Mesh: xds_context.MeshContext{
					Resource: &core_mesh.MeshResource{
						Meta: &test_model.ResourceMeta{
							Name: "default",
						},
					},
				},
			}

			proxy := &xds.Proxy{
				Id: *xds.BuildProxyId("default", "test-admin-dpp"),
				Metadata: &xds.DataplaneMetadata{
<<<<<<< HEAD
					AdminPort:                  9901,
					AdminAddress:               given.adminAddress,
					ReadinessPort:              given.readinessPort,
					ReadinessUnixSocketEnabled: given.readinessUnixSocketEnabled,
=======
					AdminPort:     9901,
					AdminAddress:  given.adminAddress,
					ReadinessPort: given.readinessPort,
					Features:      given.features,
>>>>>>> 0e88f758
				},
				EnvoyAdminMTLSCerts: xds.ServerSideMTLSCerts{
					CaPEM: []byte("caPEM"),
					ServerPair: tls.KeyPair{
						CertPEM: []byte("certPEM"),
						KeyPEM:  []byte("keyPEM"),
					},
				},
				Dataplane:  dataplane,
				APIVersion: envoy_common.APIV3,
			}

			// when
			resources, err := generator.Generate(context.Background(), nil, ctx, proxy)

			// then
			Expect(err).ToNot(HaveOccurred())

			resp, err := resources.List().ToDeltaDiscoveryResponse()
			Expect(err).ToNot(HaveOccurred())
			actual, err := util_proto.ToYAML(resp)
			Expect(err).ToNot(HaveOccurred())

			// and output matches golden files
			Expect(actual).To(MatchGoldenYAML(filepath.Join("testdata", "admin", given.expected)))
		},
		Entry("should generate admin resources, empty admin address", testCase{
			dataplaneFile: "01.dataplane.input.yaml",
			expected:      "01.envoy-config.golden.yaml",
			adminAddress:  "",
		}),
		Entry("should generate admin resources, IPv4 loopback", testCase{
			dataplaneFile: "02.dataplane.input.yaml",
			expected:      "02.envoy-config.golden.yaml",
			adminAddress:  "127.0.0.1",
		}),
		Entry("should generate admin resources, IPv6 loopback", testCase{
			dataplaneFile: "03.dataplane.input.yaml",
			expected:      "03.envoy-config.golden.yaml",
			adminAddress:  "::1",
		}),
		Entry("should generate admin resources, unspecified IPv4, readiness port 0", testCase{
			dataplaneFile: "04.dataplane.input.yaml",
			expected:      "04.envoy-config.golden.yaml",
			adminAddress:  "0.0.0.0",
			readinessPort: 0,
		}),
		Entry("should generate admin resources, unspecified IPv6", testCase{
			dataplaneFile: "05.dataplane.input.yaml",
			expected:      "05.envoy-config.golden.yaml",
			adminAddress:  "::",
		}),
		Entry("should generate admin resources, IPv4 with readiness port 9902", testCase{
			dataplaneFile: "04.dataplane.input.yaml",
			expected:      "06.envoy-config.golden.yaml",
			adminAddress:  "127.0.0.1",
			readinessPort: 9902,
		}),
		Entry("should generate admin resources, IPv6 with readiness port 9400", testCase{
			dataplaneFile: "05.dataplane.input.yaml",
			expected:      "07.envoy-config.golden.yaml",
			adminAddress:  "::1",
			readinessPort: 9400,
		}),
<<<<<<< HEAD
		Entry("should generate admin resources, Unix socket enabled", testCase{
			dataplaneFile:              "05.dataplane.input.yaml",
			expected:                   "08.envoy-config.golden.yaml",
			adminAddress:               "127.0.0.1",
			readinessPort:              9902,
			readinessUnixSocketEnabled: true,
=======
		Entry("should generate admin resources, unified naming", testCase{
			dataplaneFile: "08.dataplane.input.yaml",
			expected:      "08.envoy-config.golden.yaml",
			adminAddress:  "",
			features: map[string]bool{
				xds_types.FeatureUnifiedResourceNaming: true,
			},
>>>>>>> 0e88f758
		}),
	)

	It("should return error when admin address is not allowed", func() {
		ctx := xds_context.Context{
			Mesh: xds_context.MeshContext{
				Resource: &core_mesh.MeshResource{
					Meta: &test_model.ResourceMeta{
						Name: "default",
					},
				},
			},
		}

		proxy := &xds.Proxy{
			Id: *xds.BuildProxyId("default", "test-admin-dpp"),
			Metadata: &xds.DataplaneMetadata{
				AdminPort:    9901,
				AdminAddress: "192.168.0.1", // it's not allowed to use such address
			},
			EnvoyAdminMTLSCerts: xds.ServerSideMTLSCerts{
				CaPEM: []byte("caPEM"),
				ServerPair: tls.KeyPair{
					CertPEM: []byte("certPEM"),
					KeyPEM:  []byte("keyPEM"),
				},
			},
			Dataplane:  core_mesh.NewDataplaneResource(),
			APIVersion: envoy_common.APIV3,
			// internal addresses are set to "localhost" addresses to the "admin" listener
			// because user set x-envoy headers do not apply to this listener
			// we are settings these values here to assert they should not be generated onto Envoy config of the listener
			InternalAddresses: []xds.InternalAddress{
				{AddressPrefix: "10.0.0.0", PrefixLen: 8},
				{AddressPrefix: "127.0.0.1", PrefixLen: 32},
			},
		}

		// when
		_, err := generator.Generate(context.Background(), nil, ctx, proxy)
		Expect(err).To(HaveOccurred())
		Expect(err.Error()).To(Equal(`envoy admin cluster is not allowed to have addresses other than "", "0.0.0.0", "127.0.0.1", "::", "::1"`))
	})
})<|MERGE_RESOLUTION|>--- conflicted
+++ resolved
@@ -24,19 +24,12 @@
 	generator := generator.AdminProxyGenerator{}
 
 	type testCase struct {
-<<<<<<< HEAD
 		dataplaneFile              string
 		expected                   string
 		adminAddress               string
 		readinessPort              uint32
 		readinessUnixSocketEnabled bool
-=======
-		dataplaneFile string
-		expected      string
-		adminAddress  string
-		readinessPort uint32
-		features      xds_types.Features
->>>>>>> 0e88f758
+		features                   xds_types.Features
 	}
 
 	DescribeTable("should generate envoy config",
@@ -62,17 +55,11 @@
 			proxy := &xds.Proxy{
 				Id: *xds.BuildProxyId("default", "test-admin-dpp"),
 				Metadata: &xds.DataplaneMetadata{
-<<<<<<< HEAD
 					AdminPort:                  9901,
 					AdminAddress:               given.adminAddress,
 					ReadinessPort:              given.readinessPort,
 					ReadinessUnixSocketEnabled: given.readinessUnixSocketEnabled,
-=======
-					AdminPort:     9901,
-					AdminAddress:  given.adminAddress,
-					ReadinessPort: given.readinessPort,
-					Features:      given.features,
->>>>>>> 0e88f758
+					Features:                   given.features,
 				},
 				EnvoyAdminMTLSCerts: xds.ServerSideMTLSCerts{
 					CaPEM: []byte("caPEM"),
@@ -137,14 +124,6 @@
 			adminAddress:  "::1",
 			readinessPort: 9400,
 		}),
-<<<<<<< HEAD
-		Entry("should generate admin resources, Unix socket enabled", testCase{
-			dataplaneFile:              "05.dataplane.input.yaml",
-			expected:                   "08.envoy-config.golden.yaml",
-			adminAddress:               "127.0.0.1",
-			readinessPort:              9902,
-			readinessUnixSocketEnabled: true,
-=======
 		Entry("should generate admin resources, unified naming", testCase{
 			dataplaneFile: "08.dataplane.input.yaml",
 			expected:      "08.envoy-config.golden.yaml",
@@ -152,7 +131,13 @@
 			features: map[string]bool{
 				xds_types.FeatureUnifiedResourceNaming: true,
 			},
->>>>>>> 0e88f758
+		}),
+		Entry("should generate admin resources, Unix socket enabled", testCase{
+			dataplaneFile:              "05.dataplane.input.yaml",
+			expected:                   "09.envoy-config.golden.yaml",
+			adminAddress:               "127.0.0.1",
+			readinessPort:              9902,
+			readinessUnixSocketEnabled: true,
 		}),
 	)
 
