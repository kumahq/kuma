package zoneproxy

import (
	"reflect"

	"golang.org/x/exp/slices"

	mesh_proto "github.com/kumahq/kuma/api/mesh/v1alpha1"
	core_mesh "github.com/kumahq/kuma/pkg/core/resources/apis/mesh"
	meshexternalservice_api "github.com/kumahq/kuma/pkg/core/resources/apis/meshexternalservice/api/v1alpha1"
	"github.com/kumahq/kuma/pkg/core/resources/apis/meshmultizoneservice/api/v1alpha1"
	meshservice_api "github.com/kumahq/kuma/pkg/core/resources/apis/meshservice/api/v1alpha1"
	"github.com/kumahq/kuma/pkg/core/resources/model"
	core_model "github.com/kumahq/kuma/pkg/core/resources/model"
	"github.com/kumahq/kuma/pkg/dns"
	meshhttproute_api "github.com/kumahq/kuma/pkg/plugins/policies/meshhttproute/api/v1alpha1"
	meshtcproute_api "github.com/kumahq/kuma/pkg/plugins/policies/meshtcproute/api/v1alpha1"
	"github.com/kumahq/kuma/pkg/util/pointer"
	xds_context "github.com/kumahq/kuma/pkg/xds/context"
	"github.com/kumahq/kuma/pkg/xds/envoy/tags"
	envoy_tags "github.com/kumahq/kuma/pkg/xds/envoy/tags"
	"github.com/kumahq/kuma/pkg/xds/envoy/tls"
)

type MeshDestinations struct {
	KumaIoServices map[string][]envoy_tags.Tags
	BackendRefs    []BackendRefDestination
}

type BackendRefDestination struct {
	Mesh string
	// DestinationName is a string to reference Type+Name+Mesh+Port. Effectively an Envoy Cluster name
	DestinationName string
	SNI             string
	Resource        *model.ResolvedBackendRef
}

func BuildMeshDestinations(
	availableServices []*mesh_proto.ZoneIngress_AvailableService, // available services for a single mesh
	res xds_context.Resources,
	meshServices []*meshservice_api.MeshServiceResource,
	meshExternalServices []*meshexternalservice_api.MeshExternalServiceResource,
	meshMzSvc []*v1alpha1.MeshMultiZoneServiceResource,
	mesServices []*meshexternalservice_api.MeshExternalServiceResource,
	systemNamespace string,
	resolveResourceIdentifier model.LabelResourceIdentifierResolver,
) MeshDestinations {
	return MeshDestinations{
		KumaIoServices: buildKumaIoServiceDestinations(availableServices, res),
<<<<<<< HEAD
		BackendRefs:    append(buildMeshServiceDestinations(meshServices, systemNamespace), append(buildMeshMultiZoneServiceDestinations(meshMzSvc), buildMeshExternalServiceDestinations(meshExternalServices)...)...),
=======
		BackendRefs: append(
			append(buildMeshServiceDestinations(meshServices, systemNamespace, resolveResourceIdentifier), buildMeshMultiZoneServiceDestinations(meshMzSvc, resolveResourceIdentifier)...),
			buildMeshExternalServiceDestinations(mesServices, resolveResourceIdentifier)...,
		),
>>>>>>> 6e96b268
	}
}

func buildMeshServiceDestinations(
	meshServices []*meshservice_api.MeshServiceResource,
	systemNamespace string,
	resolveResourceIdentifier model.LabelResourceIdentifierResolver,
) []BackendRefDestination {
	var msDestinations []BackendRefDestination
	for _, ms := range meshServices {
		for _, port := range ms.Spec.Ports {
			sni := tls.SNIForResource(
				ms.SNIName(systemNamespace),
				ms.GetMeta().GetMesh(),
				meshservice_api.MeshServiceType,
				port.Port,
				nil,
			)
			msDestinations = append(msDestinations, BackendRefDestination{
				Mesh:            ms.GetMeta().GetMesh(),
				DestinationName: ms.DestinationName(port.Port),
				SNI:             sni,
				Resource: model.ResolveBackendRef(
					ms.Meta,
					model.ResourceToBackendRef(ms, meshservice_api.MeshServiceType, port.Port),
					resolveResourceIdentifier,
				),
			})
		}
	}
	return msDestinations
}

func buildMeshExternalServiceDestinations(
	meshExternalServices []*meshexternalservice_api.MeshExternalServiceResource,
<<<<<<< HEAD
) []BackendRefDestination {
	var mesDestinations []BackendRefDestination
	for _, mes := range meshExternalServices {
		mesDestinations = append(mesDestinations, BackendRefDestination{
			Mesh:            mes.GetMeta().GetMesh(),
			DestinationName: mes.DestinationName(uint32(mes.Spec.Match.Port)),
			SNI: tls.SNIForResource(
				core_model.GetDisplayName(mes.GetMeta()),
				mes.GetMeta().GetMesh(),
				meshexternalservice_api.MeshExternalServiceType,
				uint32(mes.Spec.Match.Port),
				nil,
=======
	resolveResourceIdentifier model.LabelResourceIdentifierResolver,
) []BackendRefDestination {
	var mesDestinations []BackendRefDestination
	for _, mes := range meshExternalServices {
		sni := tls.SNIForResource(
			core_model.GetDisplayName(mes.GetMeta()),
			mes.GetMeta().GetMesh(),
			meshexternalservice_api.MeshExternalServiceType,
			uint32(mes.Spec.Match.Port),
			nil,
		)
		mesDestinations = append(mesDestinations, BackendRefDestination{
			Mesh:            mes.GetMeta().GetMesh(),
			DestinationName: mes.DestinationName(uint32(mes.Spec.Match.Port)),
			SNI:             sni,
			Resource: model.ResolveBackendRef(
				mes.Meta,
				model.ResourceToBackendRef(mes, meshexternalservice_api.MeshExternalServiceType, uint32(mes.Spec.Match.Port)),
				resolveResourceIdentifier,
>>>>>>> 6e96b268
			),
		})
	}
	return mesDestinations
}

func buildMeshMultiZoneServiceDestinations(
	meshMzSvc []*v1alpha1.MeshMultiZoneServiceResource,
	resolveResourceIdentifier model.LabelResourceIdentifierResolver,
) []BackendRefDestination {
	var msDestinations []BackendRefDestination
	for _, ms := range meshMzSvc {
		for _, port := range ms.Spec.Ports {
			msDestinations = append(msDestinations, BackendRefDestination{
				Mesh:            ms.GetMeta().GetMesh(),
				DestinationName: ms.DestinationName(port.Port),
				Resource: model.ResolveBackendRef(
					ms.Meta,
					model.ResourceToBackendRef(ms, meshexternalservice_api.MeshExternalServiceType, port.Port),
					resolveResourceIdentifier,
				),
				SNI: tls.SNIForResource(
					core_model.GetDisplayName(ms.GetMeta()),
					ms.GetMeta().GetMesh(),
					v1alpha1.MeshMultiZoneServiceType,
					port.Port,
					nil,
				),
			})
		}
	}
	return msDestinations
}

func buildKumaIoServiceDestinations(
	availableServices []*mesh_proto.ZoneIngress_AvailableService, // available services for a single mesh
	res xds_context.Resources,
) map[string][]envoy_tags.Tags {
	destForMesh := map[string][]envoy_tags.Tags{}
	trafficRoutes := res.TrafficRoutes().Items
	addTrafficRouteDestinations(trafficRoutes, destForMesh)
	meshHTTPRoutes := res.ListOrEmpty(meshhttproute_api.MeshHTTPRouteType).(*meshhttproute_api.MeshHTTPRouteResourceList).Items
	meshTCPRoutes := res.ListOrEmpty(meshtcproute_api.MeshTCPRouteType).(*meshtcproute_api.MeshTCPRouteResourceList).Items
	addMeshHTTPRouteDestinations(trafficRoutes, meshHTTPRoutes, destForMesh)
	addMeshTCPRouteDestinations(trafficRoutes, meshTCPRoutes, destForMesh)
	addGatewayRouteDestinations(res.GatewayRoutes().Items, destForMesh)
	addMeshGatewayDestinations(res.MeshGateways().Items, destForMesh)
	addVirtualOutboundDestinations(res.VirtualOutbounds().Items, availableServices, destForMesh)
	return destForMesh
}

func addMeshGatewayDestinations(
	meshGateways []*core_mesh.MeshGatewayResource,
	destinations map[string][]envoy_tags.Tags,
) {
	for _, meshGateway := range meshGateways {
		for _, selector := range meshGateway.Selectors() {
			addMeshGatewayListenersDestinations(
				meshGateway.Spec,
				selector.GetMatch(),
				destinations,
			)
		}
	}
}

func addMeshGatewayListenersDestinations(
	meshGateway *mesh_proto.MeshGateway,
	matchTags map[string]string,
	destinations map[string][]envoy_tags.Tags,
) {
	service := matchTags[mesh_proto.ServiceTag]

	for _, listener := range meshGateway.GetConf().GetListeners() {
		if !listener.CrossMesh {
			continue
		}

		destinations[service] = append(
			destinations[service],
			mesh_proto.Merge(
				meshGateway.GetTags(),
				matchTags,
				listener.GetTags(),
			),
		)
	}
}

func addGatewayRouteDestinations(
	gatewayRoutes []*core_mesh.MeshGatewayRouteResource,
	destinations map[string][]envoy_tags.Tags,
) {
	var backends []*mesh_proto.MeshGatewayRoute_Backend

	for _, route := range gatewayRoutes {
		for _, rule := range route.Spec.GetConf().GetHttp().GetRules() {
			backends = append(backends, rule.Backends...)
		}

		for _, rule := range route.Spec.GetConf().GetTcp().GetRules() {
			backends = append(backends, rule.Backends...)
		}
	}

	for _, backend := range backends {
		addDestination(backend.Destination, destinations)
	}
}

func addTrafficRouteDestinations(
	policies []*core_mesh.TrafficRouteResource,
	destinations map[string][]envoy_tags.Tags,
) {
	for _, policy := range policies {
		for _, split := range policy.Spec.Conf.GetSplitWithDestination() {
			addDestination(split.Destination, destinations)
		}

		for _, http := range policy.Spec.Conf.Http {
			for _, split := range http.GetSplitWithDestination() {
				addDestination(split.Destination, destinations)
			}
		}
	}
}

func addMeshHTTPRouteDestinations(
	trafficRoutes []*core_mesh.TrafficRouteResource,
	policies []*meshhttproute_api.MeshHTTPRouteResource,
	destinations map[string][]envoy_tags.Tags,
) {
	if len(trafficRoutes) == 0 {
		addTrafficFlowByDefaultDestination(destinations)
	}

	// Note that we're not merging these resources, but that's OK because the
	// set of destinations after merging is a subset of the set we get here by
	// iterating through them.
	for _, policy := range policies {
		for _, to := range policy.Spec.To {
			if toTags, ok := tags.FromLegacyTargetRef(to.TargetRef); ok {
				addMeshHTTPRouteToDestinations(to.Rules, toTags, destinations)
			}
		}
	}
}

func addMeshTCPRouteDestinations(
	trafficRoutes []*core_mesh.TrafficRouteResource,
	policies []*meshtcproute_api.MeshTCPRouteResource,
	destinations map[string][]envoy_tags.Tags,
) {
	if len(trafficRoutes) == 0 {
		addTrafficFlowByDefaultDestination(destinations)
	}

	// Note that we're not merging these resources, but that's OK because the
	// set of destinations after merging is a subset of the set we get here by
	// iterating through them.
	for _, policy := range policies {
		for _, to := range policy.Spec.To {
			if toTags, ok := tags.FromLegacyTargetRef(to.TargetRef); ok {
				addMeshTCPRouteToDestinations(to.Rules, toTags, destinations)
			}
		}
	}
}

func addMeshHTTPRouteToDestinations(
	rules []meshhttproute_api.Rule,
	toTags envoy_tags.Tags,
	destinations map[string][]envoy_tags.Tags,
) {
	for _, rule := range rules {
		if rule.Default.BackendRefs == nil {
			addDestination(toTags, destinations)
			continue
		}

		for _, backendRef := range pointer.Deref(rule.Default.BackendRefs) {
			if tags, ok := tags.FromLegacyTargetRef(backendRef.TargetRef); ok {
				addDestination(tags, destinations)
			}
		}
	}
}

func addMeshTCPRouteToDestinations(
	rules []meshtcproute_api.Rule,
	toTags envoy_tags.Tags,
	destinations map[string][]envoy_tags.Tags,
) {
	for _, rule := range rules {
		if rule.Default.BackendRefs == nil {
			addDestination(toTags, destinations)
			continue
		}

		for _, backendRef := range rule.Default.BackendRefs {
			if tags, ok := tags.FromLegacyTargetRef(backendRef.TargetRef); ok {
				addDestination(tags, destinations)
			}
		}
	}
}

func addDestination(tags map[string]string, destinations map[string][]envoy_tags.Tags) {
	service := tags[mesh_proto.ServiceTag]
	destinations[service] = append(destinations[service], tags)
}

// addTrafficFlowByDefaultDestinationIfMeshHTTPRoutesExist makes sure that when
// at least one MeshHTTPRoute policy exists there will be a "match all"
// destination pointing to all services (kuma.io/service:* -> kuma.io/service:*)
// This logic is necessary because of conflicting behaviors of TrafficRoute and
// MeshHTTPRoute policies. TrafficRoute expects that by default traffic doesn't
// flow, and there is necessary TrafficRoute with appropriate configuration
// to make communication between services possible. MeshHTTPRoute on the other
// hand expects the traffic to flow by default. As a result, when there is
// at least one MeshHTTPRoute policy present, traffic between services will flow
// by default, when there is none, it will flow, when appropriate TrafficRoute
// policy will exist.
func addTrafficFlowByDefaultDestination(
	destinations map[string][]envoy_tags.Tags,
) {
	// We need to add a destination to route any service to any instance of
	// that service
	matchAllTags := envoy_tags.Tags{mesh_proto.ServiceTag: mesh_proto.MatchAllTag}
	matchAllDestinations := destinations[mesh_proto.MatchAllTag]
	foundAllServicesDestination := slices.ContainsFunc(
		matchAllDestinations,
		func(tagsElem envoy_tags.Tags) bool {
			return reflect.DeepEqual(tagsElem, matchAllTags)
		},
	)

	if !foundAllServicesDestination {
		matchAllDestinations = append(matchAllDestinations, matchAllTags)
	}

	destinations[mesh_proto.MatchAllTag] = matchAllDestinations
}

func addVirtualOutboundDestinations(
	virtualOutbounds []*core_mesh.VirtualOutboundResource,
	availableServices []*mesh_proto.ZoneIngress_AvailableService,
	destinations map[string][]envoy_tags.Tags,
) {
	// If there are no VirtualOutbounds, we are not modifying destinations
	if len(virtualOutbounds) == 0 {
		return
	}

	for _, availableService := range availableServices {
		for _, matched := range dns.Match(virtualOutbounds, availableService.Tags) {
			service := availableService.Tags[mesh_proto.ServiceTag]
			tags := envoy_tags.Tags{}
			for _, param := range matched.Spec.GetConf().GetParameters() {
				tags[param.TagKey] = availableService.Tags[param.TagKey]
			}
			destinations[service] = append(destinations[service], tags)
		}
	}
}<|MERGE_RESOLUTION|>--- conflicted
+++ resolved
@@ -41,20 +41,12 @@
 	meshServices []*meshservice_api.MeshServiceResource,
 	meshExternalServices []*meshexternalservice_api.MeshExternalServiceResource,
 	meshMzSvc []*v1alpha1.MeshMultiZoneServiceResource,
-	mesServices []*meshexternalservice_api.MeshExternalServiceResource,
 	systemNamespace string,
 	resolveResourceIdentifier model.LabelResourceIdentifierResolver,
 ) MeshDestinations {
 	return MeshDestinations{
 		KumaIoServices: buildKumaIoServiceDestinations(availableServices, res),
-<<<<<<< HEAD
-		BackendRefs:    append(buildMeshServiceDestinations(meshServices, systemNamespace), append(buildMeshMultiZoneServiceDestinations(meshMzSvc), buildMeshExternalServiceDestinations(meshExternalServices)...)...),
-=======
-		BackendRefs: append(
-			append(buildMeshServiceDestinations(meshServices, systemNamespace, resolveResourceIdentifier), buildMeshMultiZoneServiceDestinations(meshMzSvc, resolveResourceIdentifier)...),
-			buildMeshExternalServiceDestinations(mesServices, resolveResourceIdentifier)...,
-		),
->>>>>>> 6e96b268
+		BackendRefs:    append(buildMeshServiceDestinations(meshServices, systemNamespace, resolveResourceIdentifier), append(buildMeshMultiZoneServiceDestinations(meshMzSvc, resolveResourceIdentifier), buildMeshExternalServiceDestinations(meshExternalServices, resolveResourceIdentifier)...)...),
 	}
 }
 
@@ -90,7 +82,7 @@
 
 func buildMeshExternalServiceDestinations(
 	meshExternalServices []*meshexternalservice_api.MeshExternalServiceResource,
-<<<<<<< HEAD
+	resolveResourceIdentifier model.LabelResourceIdentifierResolver,
 ) []BackendRefDestination {
 	var mesDestinations []BackendRefDestination
 	for _, mes := range meshExternalServices {
@@ -103,27 +95,11 @@
 				meshexternalservice_api.MeshExternalServiceType,
 				uint32(mes.Spec.Match.Port),
 				nil,
-=======
-	resolveResourceIdentifier model.LabelResourceIdentifierResolver,
-) []BackendRefDestination {
-	var mesDestinations []BackendRefDestination
-	for _, mes := range meshExternalServices {
-		sni := tls.SNIForResource(
-			core_model.GetDisplayName(mes.GetMeta()),
-			mes.GetMeta().GetMesh(),
-			meshexternalservice_api.MeshExternalServiceType,
-			uint32(mes.Spec.Match.Port),
-			nil,
-		)
-		mesDestinations = append(mesDestinations, BackendRefDestination{
-			Mesh:            mes.GetMeta().GetMesh(),
-			DestinationName: mes.DestinationName(uint32(mes.Spec.Match.Port)),
-			SNI:             sni,
+			),
 			Resource: model.ResolveBackendRef(
 				mes.Meta,
 				model.ResourceToBackendRef(mes, meshexternalservice_api.MeshExternalServiceType, uint32(mes.Spec.Match.Port)),
 				resolveResourceIdentifier,
->>>>>>> 6e96b268
 			),
 		})
 	}
@@ -142,7 +118,7 @@
 				DestinationName: ms.DestinationName(port.Port),
 				Resource: model.ResolveBackendRef(
 					ms.Meta,
-					model.ResourceToBackendRef(ms, meshexternalservice_api.MeshExternalServiceType, port.Port),
+					model.ResourceToBackendRef(ms, v1alpha1.MeshMultiZoneServiceType, port.Port),
 					resolveResourceIdentifier,
 				),
 				SNI: tls.SNIForResource(
