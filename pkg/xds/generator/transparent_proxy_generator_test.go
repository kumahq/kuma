--- conflicted
+++ resolved
@@ -94,6 +94,18 @@
 			},
 			expected: `
         resources:
+        - name: inbound:pass_through
+          resource:
+            '@type': type.googleapis.com/envoy.api.v2.Cluster
+            altStatName: inbound_pass_through
+            connectTimeout: 5s
+            lbPolicy: CLUSTER_PROVIDED
+            name: inbound:pass_through
+            type: ORIGINAL_DST
+            upstreamBindConfig:
+              sourceAddress:
+                address: 127.0.0.6
+                portValue: 0
         - name: pass_through
           resource:
             '@type': type.googleapis.com/envoy.api.v2.Cluster
@@ -118,16 +130,6 @@
             name: catch_all
             trafficDirection: OUTBOUND
             useOriginalDst: true
-<<<<<<< HEAD
-          version: v1
-        - name: pass_through
-          resource:
-            '@type': type.googleapis.com/envoy.api.v2.Cluster
-            connectTimeout: 5s
-            lbPolicy: CLUSTER_PROVIDED
-            name: pass_through
-            type: ORIGINAL_DST
-          version: v1
         - name: inbound:0.0.0.0:15006
           resource:
             '@type': type.googleapis.com/envoy.api.v2.Listener
@@ -145,23 +147,6 @@
             name: inbound:0.0.0.0:15006
             trafficDirection: INBOUND
             useOriginalDst: true
-          version: v1
-        - name: inbound:pass_through
-          resource:
-            '@type': type.googleapis.com/envoy.api.v2.Cluster
-            altStatName: inbound_pass_through
-            connectTimeout: 5s
-            lbPolicy: CLUSTER_PROVIDED
-            name: inbound:pass_through
-            type: ORIGINAL_DST
-            upstreamBindConfig:
-              sourceAddress:
-                address: 127.0.0.6
-                portValue: 0
-          version: v1
-
-=======
->>>>>>> 9e7fa3b6
 `,
 		}),
 		Entry("transparent_proxying=true with logs", testCase{
@@ -192,6 +177,18 @@
 			},
 			expected: `
         resources:
+        - name: inbound:pass_through
+          resource:
+            '@type': type.googleapis.com/envoy.api.v2.Cluster
+            altStatName: inbound_pass_through
+            connectTimeout: 5s
+            lbPolicy: CLUSTER_PROVIDED
+            name: inbound:pass_through
+            type: ORIGINAL_DST
+            upstreamBindConfig:
+              sourceAddress:
+                address: 127.0.0.6
+                portValue: 0
         - name: pass_through
           resource:
             '@type': type.googleapis.com/envoy.api.v2.Cluster
@@ -224,16 +221,6 @@
             name: catch_all
             trafficDirection: OUTBOUND
             useOriginalDst: true
-<<<<<<< HEAD
-          version: v1
-        - name: pass_through
-          resource:
-            '@type': type.googleapis.com/envoy.api.v2.Cluster
-            connectTimeout: 5s
-            lbPolicy: CLUSTER_PROVIDED
-            name: pass_through
-            type: ORIGINAL_DST
-          version: v1
         - name: inbound:0.0.0.0:15006
           resource:
             '@type': type.googleapis.com/envoy.api.v2.Listener
@@ -251,22 +238,6 @@
             name: inbound:0.0.0.0:15006
             trafficDirection: INBOUND
             useOriginalDst: true
-          version: v1
-        - name: inbound:pass_through
-          resource:
-            '@type': type.googleapis.com/envoy.api.v2.Cluster
-            altStatName: inbound_pass_through
-            connectTimeout: 5s
-            lbPolicy: CLUSTER_PROVIDED
-            name: inbound:pass_through
-            type: ORIGINAL_DST
-            upstreamBindConfig:
-              sourceAddress:
-                address: 127.0.0.6
-                portValue: 0
-          version: v1
-=======
->>>>>>> 9e7fa3b6
 `,
 		}),
 	)
