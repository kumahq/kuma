package generator

import (
	"context"
	"strings"

	envoy_api_v2 "github.com/envoyproxy/go-control-plane/envoy/api/v2"

	"github.com/kumahq/kuma/pkg/core/validators"
	envoy_names "github.com/kumahq/kuma/pkg/xds/envoy/names"
	envoy_routes "github.com/kumahq/kuma/pkg/xds/envoy/routes"

	"github.com/pkg/errors"

	kuma_mesh "github.com/kumahq/kuma/api/mesh/v1alpha1"
	mesh_core "github.com/kumahq/kuma/pkg/core/resources/apis/mesh"
	model "github.com/kumahq/kuma/pkg/core/xds"
	xds_context "github.com/kumahq/kuma/pkg/xds/context"

	envoy_common "github.com/kumahq/kuma/pkg/xds/envoy"
	envoy_clusters "github.com/kumahq/kuma/pkg/xds/envoy/clusters"
	envoy_listeners "github.com/kumahq/kuma/pkg/xds/envoy/listeners"
)

// OriginOutbound is a marker to indicate by which ProxyGenerator resources were generated.
const OriginOutbound = "outbound"

type OutboundProxyGenerator struct {
}

func (g OutboundProxyGenerator) Generate(ctx xds_context.Context, proxy *model.Proxy) (*model.ResourceSet, error) {
	outbounds := proxy.Dataplane.Spec.Networking.GetOutbound()
	resources := model.NewResourceSet()
	if len(outbounds) == 0 {
		return resources, nil
	}
	clusters := envoy_common.Clusters{}

	for _, outbound := range outbounds {
		// Determine the list of destination subsets
		// For one outbound listener it may contain many subsets (ex. TrafficRoute to many destinations)
		subsets, err := g.determineSubsets(proxy, outbound)
		if err != nil {
			return nil, err
		}
		clusters.Add(subsets...)

		protocol := g.inferProtocol(proxy, subsets)

		// Generate listener
		listener, err := g.generateLDS(proxy, subsets, outbound, protocol)
		if err != nil {
			return nil, err
		}
		resources.Add(&model.Resource{
			Name:     listener.Name,
			Origin:   OriginOutbound,
			Resource: listener,
		})

		// Generate route, routes are only applicable to the HTTP, HTTP/2 and GRPC protocols
		switch protocol {
		case mesh_core.ProtocolHTTP, mesh_core.ProtocolHTTP2:
			fallthrough
		case mesh_core.ProtocolGRPC:
			route, err := g.generateRDS(proxy, subsets, outbound)
			if err != nil {
				return nil, err
			}
			resources.Add(&model.Resource{
				Name:     route.Name,
				Origin:   OriginOutbound,
				Resource: route,
			})
		}
	}

	// Generate clusters. It cannot be generated on the fly with outbound loop because we need to know all subsets of the cluster for every service.
	cdsResources, err := g.generateCDS(ctx, proxy, clusters)
	if err != nil {
		return nil, err
	}
	resources.AddSet(cdsResources)

	edsResources, err := g.generateEDS(ctx, proxy, clusters)
	if err != nil {
		return nil, err
	}
	resources.AddSet(edsResources)

	return resources, nil
}

func (_ OutboundProxyGenerator) generateLDS(proxy *model.Proxy, subsets []envoy_common.ClusterSubset, outbound *kuma_mesh.Dataplane_Networking_Outbound, protocol mesh_core.Protocol) (*envoy_api_v2.Listener, error) {
	oface := proxy.Dataplane.Spec.Networking.ToOutboundInterface(outbound)
	meshName := proxy.Dataplane.Meta.GetMesh()
	sourceService := proxy.Dataplane.Spec.GetIdentifyingService()
	serviceName := outbound.GetTagsIncludingLegacy()[kuma_mesh.ServiceTag]
	outboundListenerName := envoy_names.GetOutboundListenerName(oface.DataplaneIP, oface.DataplanePort)
	filterChainBuilder := func() *envoy_listeners.FilterChainBuilder {
		filterChainBuilder := envoy_listeners.NewFilterChainBuilder()
		switch protocol {
		case mesh_core.ProtocolGRPC:
			filterChainBuilder.
				Configure(envoy_listeners.HttpConnectionManager(serviceName)).
				Configure(envoy_listeners.Tracing(proxy.TracingBackend)).
				Configure(envoy_listeners.HttpAccessLog(meshName, envoy_listeners.TrafficDirectionOutbound, sourceService, serviceName, proxy.Logs[serviceName], proxy)).
				Configure(envoy_listeners.HttpOutboundRoute(envoy_names.GetOutboundRouteName(serviceName))).
				Configure(envoy_listeners.GrpcStats())
		case mesh_core.ProtocolHTTP, mesh_core.ProtocolHTTP2:
			filterChainBuilder.
				Configure(envoy_listeners.HttpConnectionManager(serviceName)).
				Configure(envoy_listeners.Tracing(proxy.TracingBackend)).
				Configure(envoy_listeners.HttpAccessLog(meshName, envoy_listeners.TrafficDirectionOutbound, sourceService, serviceName, proxy.Logs[serviceName], proxy)).
				Configure(envoy_listeners.HttpOutboundRoute(envoy_names.GetOutboundRouteName(serviceName)))
		case mesh_core.ProtocolTCP:
			fallthrough
		default:
			// configuration for non-HTTP cases
			filterChainBuilder.
				Configure(envoy_listeners.TcpProxy(serviceName, subsets...)).
				Configure(envoy_listeners.NetworkAccessLog(meshName, envoy_listeners.TrafficDirectionOutbound, sourceService, serviceName, proxy.Logs[serviceName], proxy))
		}
		return filterChainBuilder
	}()
	listener, err := envoy_listeners.NewListenerBuilder().
		Configure(envoy_listeners.OutboundListener(outboundListenerName, oface.DataplaneIP, oface.DataplanePort)).
		Configure(envoy_listeners.FilterChain(filterChainBuilder)).
		Configure(envoy_listeners.TransparentProxying(proxy.Dataplane.Spec.Networking.GetTransparentProxying())).
		Build()
	if err != nil {
		return nil, errors.Wrapf(err, "could not generate listener %s for service %s", outboundListenerName, serviceName)
	}
	return listener, nil
}

func (o OutboundProxyGenerator) generateCDS(ctx xds_context.Context, proxy *model.Proxy, clusters envoy_common.Clusters) (*model.ResourceSet, error) {
	resources := model.NewResourceSet()
	for _, clusterName := range clusters.ClusterNames() {
		serviceName := clusters.Tags(clusterName)[0][kuma_mesh.ServiceTag]
		tags := clusters.Tags(clusterName)
		healthCheck := proxy.HealthChecks[serviceName]
		circuitBreaker := proxy.CircuitBreakers[serviceName]
		edsClusterBuilder := envoy_clusters.NewClusterBuilder().
			Configure(envoy_clusters.LbSubset(o.lbSubsets(tags))).
			Configure(envoy_clusters.OutlierDetection(circuitBreaker)).
			Configure(envoy_clusters.HealthCheck(healthCheck))

		if clusters.Get(clusterName).HasExternalService() {
<<<<<<< HEAD
			edsClusterBuilder = edsClusterBuilder.
				Configure(envoy_clusters.StrictDNSCluster(clusterName, proxy.OutboundTargets[serviceName])).
				Configure(envoy_clusters.ClientSideTLS(proxy.OutboundTargets[serviceName]))
=======
			edsClusterBuilder = edsClusterBuilder.Configure(envoy_clusters.StrictDNSCluster(clusterName, proxy.OutboundTargets[serviceName]))
			if clusters.Get(clusterName).RequireTLS() {
				edsClusterBuilder = edsClusterBuilder.Configure(envoy_clusters.ClientSideTLS(proxy.OutboundTargets[serviceName][0].Target))
			}
			protocol := o.inferProtocol(proxy, clusters.Get(clusterName).Subsets())
			switch protocol {
			case mesh_core.ProtocolHTTP2, mesh_core.ProtocolGRPC:
				edsClusterBuilder = edsClusterBuilder.Configure(envoy_clusters.Http2())
			default:
			}
>>>>>>> c6734fba
		} else {
			edsClusterBuilder = edsClusterBuilder.
				Configure(envoy_clusters.EdsCluster(clusterName)).
				Configure(envoy_clusters.ClientSideMTLS(ctx, proxy.Metadata, serviceName, tags)).
				Configure(envoy_clusters.Http2())
		}
		edsCluster, err := edsClusterBuilder.Build()
		if err != nil {
			return nil, err
		}
		resources.Add(&model.Resource{
			Name:     clusterName,
			Origin:   OriginOutbound,
			Resource: edsCluster,
		})
	}
	return resources, nil
}

func (_ OutboundProxyGenerator) lbSubsets(tagSets []envoy_common.Tags) [][]string {
	var result [][]string
	uniqueKeys := map[string]bool{}
	for _, tags := range tagSets {
		keys := tags.WithoutTag(kuma_mesh.ServiceTag).Keys()
		joined := strings.Join(keys, ",")
		if !uniqueKeys[joined] {
			uniqueKeys[joined] = true
			result = append(result, keys)
		}
	}
	return result
}

func (_ OutboundProxyGenerator) generateEDS(ctx xds_context.Context, proxy *model.Proxy, clusters envoy_common.Clusters) (*model.ResourceSet, error) {
	resources := model.NewResourceSet()
	for _, clusterName := range clusters.ClusterNames() {
		// Endpoints for ExternalServices are specified in load assignment in DNS Cluster.
		// We are not allowed to add endpoints with DNS names through EDS.
		if !clusters.Get(clusterName).HasExternalService() {
			serviceName := clusters.Tags(clusterName)[0][kuma_mesh.ServiceTag]
			loadAssignment, err := proxy.CLACache.GetCLA(context.Background(), ctx.Mesh.Resource.Meta.GetMesh(), serviceName)
			if err != nil {
				return nil, err
			}
			resources.Add(&model.Resource{
				Name:     clusterName,
				Resource: loadAssignment,
			})
		}
	}
	return resources, nil
}

// inferProtocol infers protocol for the destination listener. It will only return HTTP when all endpoints are tagged with HTTP.
func (_ OutboundProxyGenerator) inferProtocol(proxy *model.Proxy, clusters []envoy_common.ClusterSubset) mesh_core.Protocol {
	var allEndpoints []model.Endpoint
	for _, cluster := range clusters {
		serviceName := cluster.Tags[kuma_mesh.ServiceTag]
		endpoints := model.EndpointList(proxy.OutboundTargets[serviceName])
		allEndpoints = append(allEndpoints, endpoints...)
	}
	return InferServiceProtocol(allEndpoints)
}

func (_ OutboundProxyGenerator) determineSubsets(proxy *model.Proxy, outbound *kuma_mesh.Dataplane_Networking_Outbound) (subsets []envoy_common.ClusterSubset, err error) {
	oface := proxy.Dataplane.Spec.Networking.ToOutboundInterface(outbound)
	route := proxy.TrafficRoutes[oface]
	if route == nil { // should not happen since we always generate default route if TrafficRoute is not found
		return nil, errors.Errorf("no TrafficRoute for outbound %s", oface)
	}

	for j, destination := range route.Spec.Conf {
		service, ok := destination.Destination[kuma_mesh.ServiceTag]
		if !ok { // should not happen since we validate traffic route
			return nil, errors.Errorf("trafficroute{name=%q}.%s: mandatory tag %q is missing: %v", route.GetMeta().GetName(), validators.RootedAt("conf").Index(j).Field("destination"), kuma_mesh.ServiceTag, destination.Destination)
		}
		if destination.Weight == 0 {
			// 0 assumes no traffic is passed there. Envoy doesn't support 0 weight, so instead of passing it to Envoy we just skip such cluster.
			continue
		}

		subset := envoy_common.ClusterSubset{
			ClusterName: service,
			Weight:      destination.Weight,
			Tags:        destination.Destination,
		}

		// We assume that all the targets are either ExternalServices or not
		// therefore we check only the first one
		endpoints := proxy.OutboundTargets[service]
		if len(endpoints) > 0 {
			ep := endpoints[0]
			if ep.IsExternalService() {
				subset.IsExternalService = true
			}
		}

		subsets = append(subsets, subset)
	}
	return
}

func (_ OutboundProxyGenerator) generateRDS(proxy *model.Proxy, subsets []envoy_common.ClusterSubset, outbound *kuma_mesh.Dataplane_Networking_Outbound) (*envoy_api_v2.RouteConfiguration, error) {
	serviceName := outbound.GetTagsIncludingLegacy()[kuma_mesh.ServiceTag]

	return envoy_routes.NewRouteConfigurationBuilder().
		Configure(envoy_routes.CommonRouteConfiguration(envoy_names.GetOutboundRouteName(serviceName))).
		Configure(envoy_routes.TagsHeader(proxy.Dataplane.Spec.TagSet())).
		Configure(envoy_routes.VirtualHost(envoy_routes.NewVirtualHostBuilder().
			Configure(envoy_routes.CommonVirtualHost(serviceName)).
			Configure(envoy_routes.DefaultRoute(subsets...)))).
		Build()
}<|MERGE_RESOLUTION|>--- conflicted
+++ resolved
@@ -147,22 +147,15 @@
 			Configure(envoy_clusters.HealthCheck(healthCheck))
 
 		if clusters.Get(clusterName).HasExternalService() {
-<<<<<<< HEAD
 			edsClusterBuilder = edsClusterBuilder.
 				Configure(envoy_clusters.StrictDNSCluster(clusterName, proxy.OutboundTargets[serviceName])).
 				Configure(envoy_clusters.ClientSideTLS(proxy.OutboundTargets[serviceName]))
-=======
-			edsClusterBuilder = edsClusterBuilder.Configure(envoy_clusters.StrictDNSCluster(clusterName, proxy.OutboundTargets[serviceName]))
-			if clusters.Get(clusterName).RequireTLS() {
-				edsClusterBuilder = edsClusterBuilder.Configure(envoy_clusters.ClientSideTLS(proxy.OutboundTargets[serviceName][0].Target))
-			}
 			protocol := o.inferProtocol(proxy, clusters.Get(clusterName).Subsets())
 			switch protocol {
 			case mesh_core.ProtocolHTTP2, mesh_core.ProtocolGRPC:
 				edsClusterBuilder = edsClusterBuilder.Configure(envoy_clusters.Http2())
 			default:
 			}
->>>>>>> c6734fba
 		} else {
 			edsClusterBuilder = edsClusterBuilder.
 				Configure(envoy_clusters.EdsCluster(clusterName)).
