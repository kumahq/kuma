--- conflicted
+++ resolved
@@ -7,6 +7,7 @@
 	"github.com/pkg/errors"
 
 	mesh_proto "github.com/kumahq/kuma/api/mesh/v1alpha1"
+	"github.com/kumahq/kuma/pkg/core"
 	core_mesh "github.com/kumahq/kuma/pkg/core/resources/apis/mesh"
 	"github.com/kumahq/kuma/pkg/core/user"
 	model "github.com/kumahq/kuma/pkg/core/xds"
@@ -20,6 +21,8 @@
 	"github.com/kumahq/kuma/pkg/xds/envoy/tags"
 	envoy_tags "github.com/kumahq/kuma/pkg/xds/envoy/tags"
 )
+
+var outboundLog = core.Log.WithName("outbound-proxy-generator")
 
 // OriginOutbound is a marker to indicate by which ProxyGenerator resources were generated.
 const OriginOutbound = "outbound"
@@ -332,12 +335,9 @@
 
 	route := proxy.Routing.TrafficRoutes[oface]
 	if route == nil {
-<<<<<<< HEAD
-=======
 		if len(proxy.Policies.TrafficRoutes) > 0 {
 			outboundLog.Info("there is no selected TrafficRoute for the outbound interface, which means that the traffic won't be routed. Visit https://kuma.io/docs/latest/policies/traffic-route/ to check how to introduce the routing.", "dataplane", proxy.Dataplane.Meta.GetName(), "mesh", proxy.Dataplane.Meta.GetMesh(), "outbound", oface)
 		}
->>>>>>> 6b7284b5
 		return nil
 	}
 
