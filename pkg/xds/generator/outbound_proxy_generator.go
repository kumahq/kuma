--- conflicted
+++ resolved
@@ -55,7 +55,7 @@
 	for _, outbound := range outbounds {
 		// Determine the list of destination subsets
 		// For one outbound listener it may contain many subsets (ex. TrafficRoute to many destinations)
-		routes := g.determineRoutes(proxy, outbound, clusterCache, splitCounter, ctx.Mesh.HasEgress())
+		routes := g.determineRoutes(proxy, outbound, clusterCache, splitCounter, ctx.Mesh.Resource.ZoneEgressEnabled())
 		clusters := routes.Clusters()
 		servicesAcc.Add(clusters...)
 
@@ -117,7 +117,7 @@
 					ctx.Mesh.GetLoggingBackend(proxy.Policies.TrafficLogs[serviceName]), proxy)).
 				Configure(envoy_listeners.HttpOutboundRoute(serviceName, routes, proxy.Dataplane.Spec.TagSet())).
 				// backwards compatibility to support RateLimit for ExternalServices without ZoneEgress
-				ConfigureIf(!ctx.Mesh.HasEgress(), envoy_listeners.RateLimit(rateLimits)).
+				ConfigureIf(!ctx.Mesh.Resource.ZoneEgressEnabled(), envoy_listeners.RateLimit(rateLimits)).
 				Configure(envoy_listeners.Retry(retryPolicy, protocol)).
 				Configure(envoy_listeners.GrpcStats())
 		case core_mesh.ProtocolHTTP, core_mesh.ProtocolHTTP2:
@@ -125,7 +125,7 @@
 				Configure(envoy_listeners.HttpConnectionManager(serviceName, false)).
 				Configure(envoy_listeners.Tracing(ctx.Mesh.GetTracingBackend(proxy.Policies.TrafficTrace), sourceService)).
 				// backwards compatibility to support RateLimit for ExternalServices without ZoneEgress
-				ConfigureIf(!ctx.Mesh.HasEgress(), envoy_listeners.RateLimit(rateLimits)).
+				ConfigureIf(!ctx.Mesh.Resource.ZoneEgressEnabled(), envoy_listeners.RateLimit(rateLimits)).
 				Configure(envoy_listeners.HttpAccessLog(
 					meshName,
 					envoy_common.TrafficDirectionOutbound,
@@ -204,11 +204,7 @@
 			clusterTags := []envoy_common.Tags{cluster.Tags()}
 
 			if service.HasExternalService() {
-<<<<<<< HEAD
-				if ctx.Mesh.HasEgress() {
-=======
 				if ctx.Mesh.Resource.ZoneEgressEnabled() {
->>>>>>> a34ac410
 					edsClusterBuilder.
 						Configure(envoy_clusters.EdsCluster(clusterName)).
 						Configure(envoy_clusters.ClientSideMTLS(
@@ -269,11 +265,7 @@
 		// When no zone egress is present in a mesh Endpoints for ExternalServices
 		// are specified in load assignment in DNS Cluster.
 		// We are not allowed to add endpoints with DNS names through EDS.
-<<<<<<< HEAD
-		if !services[serviceName].HasExternalService() || ctx.Mesh.HasEgress() {
-=======
 		if !services[serviceName].HasExternalService() || ctx.Mesh.Resource.ZoneEgressEnabled() {
->>>>>>> a34ac410
 			for _, cluster := range services[serviceName].Clusters() {
 				loadAssignment, err := ctx.ControlPlane.CLACache.GetCLA(context.Background(), ctx.Mesh.Resource.Meta.GetName(), ctx.Mesh.Hash, cluster, apiVersion, ctx.Mesh.EndpointMap)
 				if err != nil {
