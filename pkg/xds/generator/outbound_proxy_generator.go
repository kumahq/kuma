--- conflicted
+++ resolved
@@ -376,7 +376,7 @@
 				isExternalService = true
 			}
 
-			allTags := envoy_common.Tags(destination.Destination)
+			allTags := envoy_tags.Tags(destination.Destination)
 			cluster := envoy_common.NewCluster(
 				envoy_common.WithService(service),
 				envoy_common.WithName(name),
@@ -384,11 +384,7 @@
 				// The mesh tag is set here if this destination is generated
 				// from a MeshGateway virtual outbound and is not part of the
 				// service tags
-<<<<<<< HEAD
-				envoy_common.WithTags(envoy_tags.Tags(destination.Destination).WithoutTags(mesh_proto.MeshTag)),
-=======
 				envoy_common.WithTags(allTags.WithoutTags(mesh_proto.MeshTag)),
->>>>>>> abf03464
 				envoy_common.WithTimeout(timeoutConf),
 				envoy_common.WithLB(route.Spec.GetConf().GetLoadBalancer()),
 				envoy_common.WithExternalService(isExternalService),
