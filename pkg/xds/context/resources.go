--- conflicted
+++ resolved
@@ -204,7 +204,6 @@
 	return list.(*meshmzservice_api.MeshMultiZoneServiceResourceList)
 }
 
-<<<<<<< HEAD
 func (r Resources) MeshIdentities() *meshidentity_api.MeshIdentityResourceList {
 	list, ok := r.MeshLocalResources[meshidentity_api.MeshIdentityType]
 	if !ok {
@@ -215,7 +214,8 @@
 		}
 	}
 	return list.(*meshidentity_api.MeshIdentityResourceList)
-=======
+}
+
 func (r Resources) MeshTrusts() *meshtrust_api.MeshTrustResourceList {
 	list, ok := r.MeshLocalResources[meshtrust_api.MeshTrustType]
 	if !ok {
@@ -226,7 +226,6 @@
 		}
 	}
 	return list.(*meshtrust_api.MeshTrustResourceList)
->>>>>>> 6e930a73
 }
 
 type MeshGatewayDataplanes struct {
