--- conflicted
+++ resolved
@@ -7,11 +7,8 @@
 	"github.com/kumahq/kuma/pkg/core"
 	"github.com/kumahq/kuma/pkg/core/datasource"
 	core_mesh "github.com/kumahq/kuma/pkg/core/resources/apis/mesh"
-<<<<<<< HEAD
 	meshexternalservice_api "github.com/kumahq/kuma/pkg/core/resources/apis/meshexternalservice/api/v1alpha1"
-=======
 	meshservice_api "github.com/kumahq/kuma/pkg/core/resources/apis/meshservice/api/v1alpha1"
->>>>>>> d4c2a61b
 	"github.com/kumahq/kuma/pkg/core/xds"
 	"github.com/kumahq/kuma/pkg/xds/envoy"
 	"github.com/kumahq/kuma/pkg/xds/secrets"
@@ -68,12 +65,8 @@
 	Resource                    *core_mesh.MeshResource
 	Resources                   Resources
 	DataplanesByName            map[string]*core_mesh.DataplaneResource
-<<<<<<< HEAD
-	MeshServiceIdentity         map[string]topology.MeshServiceIdentity
+	MeshServiceByName           map[string]*meshservice_api.MeshServiceResource
 	MeshExternalServiceByName   map[string]*meshexternalservice_api.MeshExternalServiceResource
-=======
-	MeshServiceByName           map[string]*meshservice_api.MeshServiceResource
->>>>>>> d4c2a61b
 	EndpointMap                 xds.EndpointMap
 	ExternalServicesEndpointMap xds.EndpointMap
 	CrossMeshEndpoints          map[xds.MeshName]xds.EndpointMap
