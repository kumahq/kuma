package context

import (
	"strconv"

	common_api "github.com/kumahq/kuma/api/common/v1alpha1"
	"github.com/kumahq/kuma/pkg/core/kri"
	"github.com/kumahq/kuma/pkg/core/resources/apis/core"
	core_mesh "github.com/kumahq/kuma/pkg/core/resources/apis/mesh"
	core_model "github.com/kumahq/kuma/pkg/core/resources/model"
	"github.com/kumahq/kuma/pkg/plugins/policies/core/rules/resolve"
)

// DestinationIndex indexes destinations by KRI and labels. It provides optimized access to Kuma destinations. It should
// be used when working with referenceable destination resources like MeshServices, MeshExternalServices or MeshMultiZoneServices
type DestinationIndex struct {
	destinationByIdentifier    map[kri.Identifier]core.Destination
	destinationsByLabelByValue labelsToValuesToResourceIdentifier
}
type labelsToValuesToResourceIdentifier map[labelValue]map[kri.Identifier]bool

type labelValue struct {
	label string
	value string
}

func NewDestinationIndex(resources ...[]core_model.Resource) *DestinationIndex {
	destinationByIdentifier := make(map[kri.Identifier]core.Destination)
	destinationsByLabelByValue := labelsToValuesToResourceIdentifier{}
	for _, destinations := range resources {
		for _, item := range destinations {
			ri := kri.From(item, "")
			destinationByIdentifier[ri] = item.(core.Destination)
			buildLabelValueToServiceNames(ri, destinationsByLabelByValue, item.GetMeta().GetLabels())
		}
	}

	return &DestinationIndex{
		destinationByIdentifier:    destinationByIdentifier,
		destinationsByLabelByValue: destinationsByLabelByValue,
	}
}

// GetReachableBackends return map of reachable port by its KRI, and bool to indicate if any backend were match or all destinations were returned
func (dc *DestinationIndex) GetReachableBackends(dataplane *core_mesh.DataplaneResource) (map[kri.Identifier]core.Port, bool) {
	outbounds := map[kri.Identifier]core.Port{}
	if dataplane.Spec.GetNetworking().GetOutbound() != nil {
		// TODO handle user defined outbounds on universal without transparent proxy: https://github.com/kumahq/kuma/issues/13868
		return outbounds, true
	}

	reachableBackends := dataplane.Spec.GetNetworking().GetTransparentProxying().GetReachableBackends()
	if reachableBackends == nil {
		// return all destinations if reachable backends not configured
		for destinationKri, destination := range dc.destinationByIdentifier {
			for _, port := range destination.GetPorts() {
				outbounds[kri.WithSectionName(destinationKri, port.GetName())] = port
			}
		}
		return outbounds, false
	}

	for _, reachableBackend := range reachableBackends.GetRefs() {
		if len(reachableBackend.Labels) > 0 {
<<<<<<< HEAD
			for _, destinationKri := range dc.resolveResourceIdentifiersForLabels(reachableBackend.Labels) {
				dest := dc.destinationByIdentifier[destinationKri]
				if dest == nil {
					continue
				}
=======
			for _, tri := range dc.resolveResourceIdentifiersForLabels(core_model.ResourceType(reachableBackend.Kind), reachableBackend.Labels) {
>>>>>>> 6b356066
				if port := reachableBackend.Port; port != nil {
					destPort, ok := dest.FindPortByName(strconv.Itoa(int(reachableBackend.Port.GetValue())))
					if !ok {
						continue
					}
					destinationKri.SectionName = destPort.GetName()
					outbounds[destinationKri] = destPort
				} else {
					for _, port := range dest.GetPorts() {
						outbounds[kri.WithSectionName(destinationKri, port.GetName())] = port
					}
				}
			}
		} else {
			destinationKri := resolve.TargetRefToKRI(dataplane.GetMeta(), common_api.TargetRef{
				Kind:      common_api.TargetRefKind(reachableBackend.Kind),
				Name:      &reachableBackend.Name,
				Namespace: &reachableBackend.Namespace,
			})
			dest := dc.destinationByIdentifier[destinationKri]
			if dest == nil {
				continue
			}
			if port := reachableBackend.Port; port != nil {
				destPort, ok := dest.FindPortByName(strconv.Itoa(int(reachableBackend.Port.GetValue())))
				if !ok {
					continue
				}
				destinationKri.SectionName = destPort.GetName()
				outbounds[destinationKri] = destPort
			} else {
				for _, port := range dest.GetPorts() {
					outbounds[kri.WithSectionName(destinationKri, port.GetName())] = port
				}
			}
		}
	}
	return outbounds, true
}

func (dc *DestinationIndex) GetDestinationByKri(id kri.Identifier) core.Destination {
	return dc.destinationByIdentifier[kri.NoSectionName(id)]
}

func (dc *DestinationIndex) resolveResourceIdentifiersForLabels(resType core_model.ResourceType, labels map[string]string) []kri.Identifier {
	var result []kri.Identifier
	reachable := dc.getDestinationsForLabels(resType, labels)
	for ri, count := range reachable {
		if count == len(labels) {
			result = append(result, ri)
		}
	}
	return result
}

<<<<<<< HEAD
func (dc *DestinationIndex) getDestinationsForLabels(labels map[string]string) map[kri.Identifier]int {
=======
func (dc *DestinationIndex) getSectionNameForPort(key kri.Identifier, port int32) string {
	dest := dc.destinationByIdentifier[key]
	if dest == nil {
		return fmt.Sprintf("%d", port)
	}

	ports := dest.GetPorts()
	for _, destPort := range ports {
		if destPort.GetValue() == port {
			return destPort.GetName()
		}
	}

	return fmt.Sprintf("%d", port)
}

func (dc *DestinationIndex) getDestinationsForLabels(resType core_model.ResourceType, labels map[string]string) map[kri.Identifier]int {
>>>>>>> 6b356066
	reachable := map[kri.Identifier]int{}
	for label, value := range labels {
		key := labelValue{
			label: label,
			value: value,
		}

		matchedDestinations, found := dc.destinationsByLabelByValue[key]
		if found {
			for ri := range matchedDestinations {
				if ri.ResourceType == resType {
					reachable[ri]++
				}
			}
		}
	}
	return reachable
}

func buildLabelValueToServiceNames(ri kri.Identifier, resourceNamesByLabels labelsToValuesToResourceIdentifier, labels map[string]string) {
	for label, value := range labels {
		key := labelValue{
			label: label,
			value: value,
		}
		if _, ok := resourceNamesByLabels[key]; ok {
			resourceNamesByLabels[key][ri] = true
		} else {
			resourceNamesByLabels[key] = map[kri.Identifier]bool{
				ri: true,
			}
		}
	}
}<|MERGE_RESOLUTION|>--- conflicted
+++ resolved
@@ -62,15 +62,11 @@
 
 	for _, reachableBackend := range reachableBackends.GetRefs() {
 		if len(reachableBackend.Labels) > 0 {
-<<<<<<< HEAD
-			for _, destinationKri := range dc.resolveResourceIdentifiersForLabels(reachableBackend.Labels) {
+			for _, destinationKri := range dc.resolveResourceIdentifiersForLabels(core_model.ResourceType(reachableBackend.Kind), reachableBackend.Labels) {
 				dest := dc.destinationByIdentifier[destinationKri]
 				if dest == nil {
 					continue
 				}
-=======
-			for _, tri := range dc.resolveResourceIdentifiersForLabels(core_model.ResourceType(reachableBackend.Kind), reachableBackend.Labels) {
->>>>>>> 6b356066
 				if port := reachableBackend.Port; port != nil {
 					destPort, ok := dest.FindPortByName(strconv.Itoa(int(reachableBackend.Port.GetValue())))
 					if !ok {
@@ -126,27 +122,7 @@
 	return result
 }
 
-<<<<<<< HEAD
-func (dc *DestinationIndex) getDestinationsForLabels(labels map[string]string) map[kri.Identifier]int {
-=======
-func (dc *DestinationIndex) getSectionNameForPort(key kri.Identifier, port int32) string {
-	dest := dc.destinationByIdentifier[key]
-	if dest == nil {
-		return fmt.Sprintf("%d", port)
-	}
-
-	ports := dest.GetPorts()
-	for _, destPort := range ports {
-		if destPort.GetValue() == port {
-			return destPort.GetName()
-		}
-	}
-
-	return fmt.Sprintf("%d", port)
-}
-
 func (dc *DestinationIndex) getDestinationsForLabels(resType core_model.ResourceType, labels map[string]string) map[kri.Identifier]int {
->>>>>>> 6b356066
 	reachable := map[kri.Identifier]int{}
 	for label, value := range labels {
 		key := labelValue{
