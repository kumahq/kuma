package topology_test

import (
	. "github.com/onsi/ginkgo"
	. "github.com/onsi/ginkgo/extensions/table"
	. "github.com/onsi/gomega"

	. "github.com/kumahq/kuma/pkg/xds/topology"

	mesh_proto "github.com/kumahq/kuma/api/mesh/v1alpha1"
	mesh_core "github.com/kumahq/kuma/pkg/core/resources/apis/mesh"
	core_xds "github.com/kumahq/kuma/pkg/core/xds"
	test_model "github.com/kumahq/kuma/pkg/test/resources/model"
)

var _ = Describe("TrafficRoute", func() {
	const defaultMeshName = "default"
	defaultMeshWithMTLS := &mesh_core.MeshResource{
		Meta: &test_model.ResourceMeta{
			Mesh: defaultMeshName,
			Name: defaultMeshName,
		},
		Spec: mesh_proto.Mesh{
			Mtls: &mesh_proto.Mesh_Mtls{
				EnabledBackend: "ca-1",
			},
		},
	}
	defaultMeshWithoutMTLS := &mesh_core.MeshResource{
		Meta: &test_model.ResourceMeta{
			Mesh: defaultMeshName,
			Name: defaultMeshName,
		},
		Spec: mesh_proto.Mesh{
			Mtls: &mesh_proto.Mesh_Mtls{
				EnabledBackend: "",
			},
		},
	}
	defaultMeshWithLocality := &mesh_core.MeshResource{
		Meta: &test_model.ResourceMeta{
			Mesh: defaultMeshName,
			Name: defaultMeshName,
		},
		Spec: mesh_proto.Mesh{
			Routing: &mesh_proto.Routing{
				LocalityAwareLoadBalancing: true,
			},
		},
	}
	const nonDefaultMesh = "non-default"

	Describe("GetOutboundTargets()", func() {

		It("should pick proper dataplanes for each outbound destination", func() {
			// given
			backend := &mesh_core.DataplaneResource{ // dataplane that is a source of traffic
				Meta: &test_model.ResourceMeta{
					Mesh: "demo",
					Name: "backend",
				},
				Spec: mesh_proto.Dataplane{
					Networking: &mesh_proto.Dataplane_Networking{
						Address: "192.168.0.1",
						Inbound: []*mesh_proto.Dataplane_Networking_Inbound{
							{
								Tags:        map[string]string{mesh_proto.ServiceTag: "backend", mesh_proto.RegionTag: "eu"},
								Port:        8080,
								ServicePort: 18080,
							},
							{
								Tags:        map[string]string{mesh_proto.ServiceTag: "frontend", mesh_proto.RegionTag: "eu"},
								Port:        7070,
								ServicePort: 17070,
							},
						},
						Outbound: []*mesh_proto.Dataplane_Networking_Outbound{
							{Service: "redis", Port: 10001},
							{Service: "elastic", Port: 10002},
						},
					},
				},
			}
			redisV1 := &mesh_core.DataplaneResource{ // dataplane that must become a target
				Meta: &test_model.ResourceMeta{
					Mesh: "demo",
					Name: "redis-v1",
				},
				Spec: mesh_proto.Dataplane{
					Networking: &mesh_proto.Dataplane_Networking{
						Address: "192.168.0.2",
						Inbound: []*mesh_proto.Dataplane_Networking_Inbound{
							{
								Tags:        map[string]string{mesh_proto.ServiceTag: "redis", "version": "v1"},
								Port:        6379,
								ServicePort: 16379,
							},
						},
					},
				},
			}
			redisV3 := &mesh_core.DataplaneResource{ // dataplane that must be ingored (due to `version: v3`)
				Meta: &test_model.ResourceMeta{
					Mesh: "demo",
					Name: "redis-v3",
				},
				Spec: mesh_proto.Dataplane{
					Networking: &mesh_proto.Dataplane_Networking{
						Address: "192.168.0.4",
						Inbound: []*mesh_proto.Dataplane_Networking_Inbound{
							{
								Tags:        map[string]string{mesh_proto.ServiceTag: "redis", "version": "v3"},
								Port:        6379,
								ServicePort: 36379,
							},
						},
					},
				},
			}
			elasticEU := &mesh_core.DataplaneResource{ // dataplane that must be ingored (due to `kuma.io/region: eu`)
				Meta: &test_model.ResourceMeta{
					Mesh: "demo",
					Name: "elastic-eu",
				},
				Spec: mesh_proto.Dataplane{
					Networking: &mesh_proto.Dataplane_Networking{
						Address: "192.168.0.5",
						Inbound: []*mesh_proto.Dataplane_Networking_Inbound{
							{
								Tags:        map[string]string{mesh_proto.ServiceTag: "elastic", mesh_proto.RegionTag: "eu"},
								Port:        9200,
								ServicePort: 49200,
							},
						},
					},
				},
			}
			elasticUS := &mesh_core.DataplaneResource{ // dataplane that must become a target
				Meta: &test_model.ResourceMeta{
					Mesh: "demo",
					Name: "elastic-us",
				},
				Spec: mesh_proto.Dataplane{
					Networking: &mesh_proto.Dataplane_Networking{
						Address: "192.168.0.6",
						Inbound: []*mesh_proto.Dataplane_Networking_Inbound{
							{
								Tags:        map[string]string{mesh_proto.ServiceTag: "elastic", mesh_proto.RegionTag: "us"},
								Port:        9200,
								ServicePort: 59200,
							},
						},
					},
				},
			}
			dataplanes := &mesh_core.DataplaneResourceList{
				Items: []*mesh_core.DataplaneResource{backend, redisV1, redisV3, elasticEU, elasticUS},
			}

			externalServices := &mesh_core.ExternalServiceResourceList{}

			// when
			targets := BuildEndpointMap(dataplanes.Items, "zone-1", defaultMeshWithMTLS, externalServices.Items)

			Expect(targets).To(HaveLen(4))
			// and
			Expect(targets).To(HaveKeyWithValue("redis", []core_xds.Endpoint{
				{
					Target: "192.168.0.2",
					Port:   6379,
					Tags:   map[string]string{mesh_proto.ServiceTag: "redis", "version": "v1"},
					Weight: 1,
				},
				{
					Target: "192.168.0.4",
					Port:   6379,
					Tags: map[string]string{
						mesh_proto.ServiceTag: "redis",
						"version":             "v3",
					},
					Weight: 1,
				},
			}))
			Expect(targets).To(HaveKeyWithValue("elastic", []core_xds.Endpoint{
				{
					Target: "192.168.0.5",
					Port:   9200,
					Tags: map[string]string{
						mesh_proto.ServiceTag: "elastic",
						mesh_proto.RegionTag:  "eu",
					},
					Weight: 1,
				},
				{
					Target: "192.168.0.6",
					Port:   9200,
					Tags:   map[string]string{mesh_proto.ServiceTag: "elastic", mesh_proto.RegionTag: "us"},
					Weight: 1,
				},
			}))
			Expect(targets).To(HaveKeyWithValue("frontend", []core_xds.Endpoint{
				{
					Target: "192.168.0.1",
					Port:   7070,
					Tags: map[string]string{
						mesh_proto.ServiceTag: "frontend",
						mesh_proto.RegionTag:  "eu",
					},
					Weight: 1,
				},
			}))
			Expect(targets).To(HaveKeyWithValue("backend", []core_xds.Endpoint{
				{
					Target: "192.168.0.1",
					Port:   8080,
					Tags: map[string]string{
						mesh_proto.ServiceTag: "backend",
						mesh_proto.RegionTag:  "eu",
					},
					Weight: 1,
				},
			}))
		})
	})

	Describe("BuildEndpointMap()", func() {
		type testCase struct {
			dataplanes       []*mesh_core.DataplaneResource
			externalServices []*mesh_core.ExternalServiceResource
			mesh             *mesh_core.MeshResource
			expected         core_xds.EndpointMap
		}
		DescribeTable("should include only those dataplanes that match given selectors",
			func(given testCase) {
				// when
				endpoints := BuildEndpointMap(given.dataplanes, "zone-1", given.mesh, given.externalServices)
				// then
				Expect(endpoints).To(Equal(given.expected))
			},
			Entry("no dataplanes", testCase{
				dataplanes: []*mesh_core.DataplaneResource{},
				mesh:       defaultMeshWithMTLS,
				expected:   core_xds.EndpointMap{},
			}),
			Entry("ingress in the list of dataplanes", testCase{
				dataplanes: []*mesh_core.DataplaneResource{
					{
						Meta: &test_model.ResourceMeta{Mesh: defaultMeshName},
						Spec: mesh_proto.Dataplane{
							Networking: &mesh_proto.Dataplane_Networking{
								Address: "192.168.0.1",
								Inbound: []*mesh_proto.Dataplane_Networking_Inbound{
									{
										Tags:        map[string]string{mesh_proto.ServiceTag: "redis", "version": "v1"},
										Port:        6379,
										ServicePort: 16379,
									},
								},
							},
						},
					},
					{
						Spec: mesh_proto.Dataplane{
							Networking: &mesh_proto.Dataplane_Networking{
								Address: "10.20.1.2",
								Inbound: []*mesh_proto.Dataplane_Networking_Inbound{
									{
										Tags: map[string]string{mesh_proto.ServiceTag: "ingress", mesh_proto.ZoneTag: "zone-2"},
										Port: 10001,
									},
								},
								Ingress: &mesh_proto.Dataplane_Networking_Ingress{
									PublicAddress: "192.168.0.100",
									PublicPort:    12345,
									AvailableServices: []*mesh_proto.Dataplane_Networking_Ingress_AvailableService{
										{
											Instances: 2,
											Mesh:      defaultMeshName,
											Tags:      map[string]string{mesh_proto.ServiceTag: "redis", "version": "v2", mesh_proto.RegionTag: "eu"},
										},
										{
											Instances: 3,
											Mesh:      defaultMeshName,
											Tags:      map[string]string{mesh_proto.ServiceTag: "redis", "version": "v3"},
										},
									},
								},
							},
						},
					},
				},
				mesh: defaultMeshWithMTLS,
				expected: core_xds.EndpointMap{
					"redis": []core_xds.Endpoint{
						{
							Target: "192.168.0.1",
							Port:   6379,
							Tags:   map[string]string{mesh_proto.ServiceTag: "redis", "version": "v1"},
							Weight: 1,
						},
						{
<<<<<<< HEAD
							Target: "192.168.0.100",
							Port:   12345,
							Tags:   map[string]string{"kuma.io/service": "redis", "version": "v2", "region": "eu"},
							Weight: 2,
						},
						{
							Target: "192.168.0.100",
							Port:   12345,
							Tags:   map[string]string{"kuma.io/service": "redis", "version": "v3"},
=======
							Target: "10.20.1.2",
							Port:   10001,
							Tags:   map[string]string{mesh_proto.ServiceTag: "redis", "version": "v2", mesh_proto.RegionTag: "eu"},
							Weight: 2,
						},
						{
							Target: "10.20.1.2",
							Port:   10001,
							Tags:   map[string]string{mesh_proto.ServiceTag: "redis", "version": "v3"},
>>>>>>> 2c44b6e2
							Weight: 3,
						},
					},
				},
			}),
			Entry("ingresses in the list of dataplanes from different meshes", testCase{
				dataplanes: []*mesh_core.DataplaneResource{
					{
						Meta: &test_model.ResourceMeta{Mesh: defaultMeshName},
						Spec: mesh_proto.Dataplane{
							Networking: &mesh_proto.Dataplane_Networking{
								Address: "192.168.0.1",
								Inbound: []*mesh_proto.Dataplane_Networking_Inbound{
									{
										Tags:        map[string]string{mesh_proto.ServiceTag: "redis", "version": "v1"},
										Port:        6379,
										ServicePort: 16379,
									},
								},
							},
						},
					},
					{
						Spec: mesh_proto.Dataplane{
							Networking: &mesh_proto.Dataplane_Networking{
								Address: "10.20.1.2",
								Inbound: []*mesh_proto.Dataplane_Networking_Inbound{
									{
										Tags: map[string]string{mesh_proto.ServiceTag: "ingress", mesh_proto.ZoneTag: "zone-2"},
										Port: 10001,
									},
								},
								Ingress: &mesh_proto.Dataplane_Networking_Ingress{
									PublicAddress: "192.168.0.100",
									PublicPort:    12345,
									AvailableServices: []*mesh_proto.Dataplane_Networking_Ingress_AvailableService{
										{
											Instances: 2,
											Mesh:      defaultMeshName,
											Tags:      map[string]string{mesh_proto.ServiceTag: "redis", "version": "v2", mesh_proto.RegionTag: "eu"},
										},
										{
											Instances: 3,
											Mesh:      nonDefaultMesh,
											Tags:      map[string]string{mesh_proto.ServiceTag: "redis", "version": "v3"},
										},
									},
								},
							},
						},
					},
				},
				mesh: defaultMeshWithMTLS,
				expected: core_xds.EndpointMap{
					"redis": []core_xds.Endpoint{
						{
							Target: "192.168.0.1",
							Port:   6379,
							Tags:   map[string]string{mesh_proto.ServiceTag: "redis", "version": "v1"},
							Weight: 1,
						},
						{
<<<<<<< HEAD
							Target: "192.168.0.100",
							Port:   12345,
							Tags:   map[string]string{"kuma.io/service": "redis", "version": "v2", "region": "eu"},
=======
							Target: "10.20.1.2",
							Port:   10001,
							Tags:   map[string]string{mesh_proto.ServiceTag: "redis", "version": "v2", mesh_proto.RegionTag: "eu"},
>>>>>>> 2c44b6e2
							Weight: 2,
						},
					},
				},
			}),
			Entry("ingress is not included if mtls is off", testCase{
				dataplanes: []*mesh_core.DataplaneResource{
					{
						Meta: &test_model.ResourceMeta{Mesh: defaultMeshName},
						Spec: mesh_proto.Dataplane{
							Networking: &mesh_proto.Dataplane_Networking{
								Address: "192.168.0.1",
								Inbound: []*mesh_proto.Dataplane_Networking_Inbound{
									{
										Tags:        map[string]string{mesh_proto.ServiceTag: "redis", "version": "v1"},
										Port:        6379,
										ServicePort: 16379,
									},
								},
							},
						},
					},
					{
						Spec: mesh_proto.Dataplane{
							Networking: &mesh_proto.Dataplane_Networking{
								Address: "10.20.1.2",
								Inbound: []*mesh_proto.Dataplane_Networking_Inbound{
									{
										Tags: map[string]string{mesh_proto.ServiceTag: "ingress", mesh_proto.ZoneTag: "zone-2"},
										Port: 10001,
									},
								},
								Ingress: &mesh_proto.Dataplane_Networking_Ingress{
									AvailableServices: []*mesh_proto.Dataplane_Networking_Ingress_AvailableService{
										{
											Instances: 2,
											Mesh:      defaultMeshName,
											Tags:      map[string]string{mesh_proto.ServiceTag: "redis", "version": "v2", mesh_proto.RegionTag: "eu"},
										},
										{
											Instances: 3,
											Mesh:      nonDefaultMesh,
											Tags:      map[string]string{mesh_proto.ServiceTag: "redis", "version": "v3"},
										},
									},
								},
							},
						},
					},
				},
				mesh: defaultMeshWithoutMTLS,
				expected: core_xds.EndpointMap{
					"redis": []core_xds.Endpoint{
						{
							Target: "192.168.0.1",
							Port:   6379,
							Tags:   map[string]string{mesh_proto.ServiceTag: "redis", "version": "v1"},
							Weight: 1,
						},
					},
				},
			}),
			Entry("external service no TLS", testCase{
				dataplanes: []*mesh_core.DataplaneResource{},
				externalServices: []*mesh_core.ExternalServiceResource{
					{
						Meta: &test_model.ResourceMeta{Mesh: defaultMeshName},
						Spec: mesh_proto.ExternalService{
							Networking: &mesh_proto.ExternalService_Networking{
								Address: "httpbin.org:80",
								Tls:     nil,
							},
							Tags: map[string]string{mesh_proto.ServiceTag: "redis"},
						},
					},
				},
				mesh: defaultMeshWithMTLS,
				expected: core_xds.EndpointMap{
					"redis": []core_xds.Endpoint{
						{
							Target:          "httpbin.org",
							Port:            80,
							Tags:            map[string]string{mesh_proto.ServiceTag: "redis"},
							Weight:          1,
							ExternalService: &core_xds.ExternalService{TLSEnabled: false},
						},
					},
				},
			}),
			Entry("external service with TLS disabled", testCase{
				dataplanes: []*mesh_core.DataplaneResource{},
				externalServices: []*mesh_core.ExternalServiceResource{
					{
						Meta: &test_model.ResourceMeta{Mesh: defaultMeshName},
						Spec: mesh_proto.ExternalService{
							Networking: &mesh_proto.ExternalService_Networking{
								Address: "httpbin.org:80",
								Tls: &mesh_proto.ExternalService_Networking_TLS{
									Enabled: false,
								},
							},
							Tags: map[string]string{mesh_proto.ServiceTag: "redis"},
						},
					},
				},
				mesh: defaultMeshWithMTLS,
				expected: core_xds.EndpointMap{
					"redis": []core_xds.Endpoint{
						{
							Target:          "httpbin.org",
							Port:            80,
							Tags:            map[string]string{mesh_proto.ServiceTag: "redis"},
							Weight:          1,
							ExternalService: &core_xds.ExternalService{TLSEnabled: false},
						},
					},
				},
			}),
			Entry("external service with TLS enabled", testCase{
				dataplanes: []*mesh_core.DataplaneResource{},
				externalServices: []*mesh_core.ExternalServiceResource{
					{
						Meta: &test_model.ResourceMeta{Mesh: defaultMeshName},
						Spec: mesh_proto.ExternalService{
							Networking: &mesh_proto.ExternalService_Networking{
								Address: "httpbin.org:80",
								Tls: &mesh_proto.ExternalService_Networking_TLS{
									Enabled: true,
								},
							},
							Tags: map[string]string{mesh_proto.ServiceTag: "redis"},
						},
					},
				},
				mesh: defaultMeshWithMTLS,
				expected: core_xds.EndpointMap{
					"redis": []core_xds.Endpoint{
						{
							Target:          "httpbin.org",
							Port:            80,
							Tags:            map[string]string{mesh_proto.ServiceTag: "redis", mesh_proto.ExternalServiceTag: ""},
							Weight:          1,
							ExternalService: &core_xds.ExternalService{TLSEnabled: true},
						},
					},
				},
			}),
			Entry("external service with TLS enabled and Locality", testCase{
				dataplanes: []*mesh_core.DataplaneResource{},
				externalServices: []*mesh_core.ExternalServiceResource{
					{
						Meta: &test_model.ResourceMeta{Mesh: defaultMeshName},
						Spec: mesh_proto.ExternalService{
							Networking: &mesh_proto.ExternalService_Networking{
								Address: "httpbin.org:80",
								Tls: &mesh_proto.ExternalService_Networking_TLS{
									Enabled: true,
								},
							},
							Tags: map[string]string{mesh_proto.ServiceTag: "redis", mesh_proto.RegionTag: "us", mesh_proto.ZoneTag: "west"},
						},
					},
				},
				mesh: defaultMeshWithLocality,
				expected: core_xds.EndpointMap{
					"redis": []core_xds.Endpoint{
						{
							Target:          "httpbin.org",
							Port:            80,
							Tags:            map[string]string{mesh_proto.ServiceTag: "redis", mesh_proto.RegionTag: "us", mesh_proto.ZoneTag: "west", mesh_proto.ExternalServiceTag: ""},
							Weight:          1,
							Locality:        &core_xds.Locality{Region: "us", Zone: "west", Priority: 1},
							ExternalService: &core_xds.ExternalService{TLSEnabled: true},
						},
					},
				},
			}),
		)
	})
})<|MERGE_RESOLUTION|>--- conflicted
+++ resolved
@@ -299,27 +299,15 @@
 							Weight: 1,
 						},
 						{
-<<<<<<< HEAD
 							Target: "192.168.0.100",
 							Port:   12345,
-							Tags:   map[string]string{"kuma.io/service": "redis", "version": "v2", "region": "eu"},
+							Tags:   map[string]string{mesh_proto.ServiceTag: "redis", "version": "v2", mesh_proto.RegionTag: "eu"},
 							Weight: 2,
 						},
 						{
 							Target: "192.168.0.100",
 							Port:   12345,
-							Tags:   map[string]string{"kuma.io/service": "redis", "version": "v3"},
-=======
-							Target: "10.20.1.2",
-							Port:   10001,
-							Tags:   map[string]string{mesh_proto.ServiceTag: "redis", "version": "v2", mesh_proto.RegionTag: "eu"},
-							Weight: 2,
-						},
-						{
-							Target: "10.20.1.2",
-							Port:   10001,
 							Tags:   map[string]string{mesh_proto.ServiceTag: "redis", "version": "v3"},
->>>>>>> 2c44b6e2
 							Weight: 3,
 						},
 					},
@@ -382,15 +370,9 @@
 							Weight: 1,
 						},
 						{
-<<<<<<< HEAD
 							Target: "192.168.0.100",
 							Port:   12345,
-							Tags:   map[string]string{"kuma.io/service": "redis", "version": "v2", "region": "eu"},
-=======
-							Target: "10.20.1.2",
-							Port:   10001,
 							Tags:   map[string]string{mesh_proto.ServiceTag: "redis", "version": "v2", mesh_proto.RegionTag: "eu"},
->>>>>>> 2c44b6e2
 							Weight: 2,
 						},
 					},
