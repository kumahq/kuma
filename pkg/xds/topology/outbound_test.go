--- conflicted
+++ resolved
@@ -1736,11 +1736,7 @@
 								ExternalService: &core_xds.ExternalService{
 									TLSEnabled: false,
 									Protocol:   core_mesh.ProtocolTCP,
-<<<<<<< HEAD
-									OwnerResource: &rules.UniqueResourceIdentifier{
-=======
 									OwnerResource: &core_model.TypedResourceIdentifier{
->>>>>>> b0f95845
 										ResourceType: "MeshExternalService",
 										ResourceIdentifier: core_model.ResourceIdentifier{
 											Name: "example",
