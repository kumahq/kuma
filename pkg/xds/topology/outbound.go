package topology

import (
	mesh_proto "github.com/kumahq/kuma/api/mesh/v1alpha1"
	mesh_core "github.com/kumahq/kuma/pkg/core/resources/apis/mesh"
	core_xds "github.com/kumahq/kuma/pkg/core/xds"
)

<<<<<<< HEAD
// BuildEndpointMap creates a map of all endpoints that match given selectors.
func BuildEndpointMap(dataplanes []*mesh_core.DataplaneResource, zone string, mesh *mesh_core.MeshResource) core_xds.EndpointMap {
=======
// GetOutboundTargets resolves all endpoints reachable from a given dataplane.
func GetOutboundTargets(destinations core_xds.DestinationMap,
	dataplanes *mesh_core.DataplaneResourceList,
	externalServices *mesh_core.ExternalServiceResourceList,
	localClusterName string, mesh *mesh_core.MeshResource) (core_xds.EndpointMap, error) {
	if len(destinations) == 0 {
		return nil, nil
	}
	return BuildEndpointMap(destinations, dataplanes.Items, externalServices.Items, localClusterName, mesh), nil
}

// BuildEndpointMap creates a map of all endpoints that match given selectors.
func BuildEndpointMap(destinations core_xds.DestinationMap,
	dataplanes []*mesh_core.DataplaneResource,
	externalServices []*mesh_core.ExternalServiceResource,
	zone string, mesh *mesh_core.MeshResource) core_xds.EndpointMap {
	if len(destinations) == 0 {
		return nil
	}
>>>>>>> e93122cb
	outbound := core_xds.EndpointMap{}
	for _, dataplane := range dataplanes {
		if dataplane.Spec.IsIngress() && dataplane.Spec.IsRemoteIngress(zone) && mesh.MTLSEnabled() {
			for _, ingress := range dataplane.Spec.Networking.GetIngress().GetAvailableServices() {
				if ingress.Mesh != mesh.GetMeta().GetName() {
					continue
				}
				service := ingress.Tags[mesh_proto.ServiceTag]
				outbound[service] = append(outbound[service], core_xds.Endpoint{
					Target: dataplane.Spec.Networking.Address,
					Port:   dataplane.Spec.Networking.Inbound[0].Port,
					Tags:   ingress.Tags,
					Weight: ingress.Instances,
				})
			}
			return outbound
		}
		if !dataplane.Spec.IsIngress() {
			for _, inbound := range dataplane.Spec.Networking.GetInbound() {
				service := inbound.Tags[mesh_proto.ServiceTag]
				iface := dataplane.Spec.Networking.ToInboundInterface(inbound)
				// TODO(yskopets): do we need to dedup?
				// TODO(yskopets): sort ?
				outbound[service] = append(outbound[service], core_xds.Endpoint{
					Target: iface.DataplaneIP,
					Port:   iface.DataplanePort,
					Tags:   inbound.Tags,
					Weight: 1,
				})
			}
		}
	}

	for _, externalService := range externalServices {
		service := externalService.Spec.GetService()
		selectors, ok := destinations[service]
		if !ok {
			continue
		}
		if !selectors.Matches(externalService.Spec.Tags) {
			continue
		}

		tlsEnabled := false
		if externalService.Spec.Networking.Tls != nil {
			tlsEnabled = externalService.Spec.Networking.Tls.Enabled
		}

		outbound[service] = append(outbound[service], core_xds.Endpoint{
			Target: externalService.Spec.GetHost(),
			Port:   externalService.Spec.GetPortUInt32(),
			Tags:   externalService.Spec.GetTags(),
			Weight: 1,
			ExternalService: &core_xds.ExternalService{
				TLSEnabled: tlsEnabled,
			},
		})
	}

	return outbound
}<|MERGE_RESOLUTION|>--- conflicted
+++ resolved
@@ -6,30 +6,13 @@
 	core_xds "github.com/kumahq/kuma/pkg/core/xds"
 )
 
-<<<<<<< HEAD
 // BuildEndpointMap creates a map of all endpoints that match given selectors.
-func BuildEndpointMap(dataplanes []*mesh_core.DataplaneResource, zone string, mesh *mesh_core.MeshResource) core_xds.EndpointMap {
-=======
-// GetOutboundTargets resolves all endpoints reachable from a given dataplane.
-func GetOutboundTargets(destinations core_xds.DestinationMap,
-	dataplanes *mesh_core.DataplaneResourceList,
-	externalServices *mesh_core.ExternalServiceResourceList,
-	localClusterName string, mesh *mesh_core.MeshResource) (core_xds.EndpointMap, error) {
-	if len(destinations) == 0 {
-		return nil, nil
-	}
-	return BuildEndpointMap(destinations, dataplanes.Items, externalServices.Items, localClusterName, mesh), nil
-}
-
-// BuildEndpointMap creates a map of all endpoints that match given selectors.
-func BuildEndpointMap(destinations core_xds.DestinationMap,
+func BuildEndpointMap(
 	dataplanes []*mesh_core.DataplaneResource,
+	zone string,
+	mesh *mesh_core.MeshResource,
 	externalServices []*mesh_core.ExternalServiceResource,
-	zone string, mesh *mesh_core.MeshResource) core_xds.EndpointMap {
-	if len(destinations) == 0 {
-		return nil
-	}
->>>>>>> e93122cb
+) core_xds.EndpointMap {
 	outbound := core_xds.EndpointMap{}
 	for _, dataplane := range dataplanes {
 		if dataplane.Spec.IsIngress() && dataplane.Spec.IsRemoteIngress(zone) && mesh.MTLSEnabled() {
@@ -65,13 +48,6 @@
 
 	for _, externalService := range externalServices {
 		service := externalService.Spec.GetService()
-		selectors, ok := destinations[service]
-		if !ok {
-			continue
-		}
-		if !selectors.Matches(externalService.Spec.Tags) {
-			continue
-		}
 
 		tlsEnabled := false
 		if externalService.Spec.Networking.Tls != nil {
