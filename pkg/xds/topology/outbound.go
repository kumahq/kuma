package topology

import (
	"context"
	"maps"
	"net"
	"strconv"
	"strings"

	"github.com/asaskevich/govalidator"
	"github.com/pkg/errors"
	exp_maps "golang.org/x/exp/maps"
	"k8s.io/apimachinery/pkg/util/intstr"

	mesh_proto "github.com/kumahq/kuma/api/mesh/v1alpha1"
	"github.com/kumahq/kuma/api/system/v1alpha1"
	"github.com/kumahq/kuma/pkg/core"
	"github.com/kumahq/kuma/pkg/core/datasource"
	core_mesh "github.com/kumahq/kuma/pkg/core/resources/apis/mesh"
	meshexternalservice_api "github.com/kumahq/kuma/pkg/core/resources/apis/meshexternalservice/api/v1alpha1"
	meshmzservice_api "github.com/kumahq/kuma/pkg/core/resources/apis/meshmultizoneservice/api/v1alpha1"
	"github.com/kumahq/kuma/pkg/core/resources/apis/meshservice"
	meshservice_api "github.com/kumahq/kuma/pkg/core/resources/apis/meshservice/api/v1alpha1"
	core_xds "github.com/kumahq/kuma/pkg/core/xds"
	"github.com/kumahq/kuma/pkg/util/pointer"
	envoy_tags "github.com/kumahq/kuma/pkg/xds/envoy/tags"
)

var outboundLog = core.Log.WithName("xds").WithName("outbound")

func BuildExternalServicesEndpointMap(
	ctx context.Context,
	mesh *core_mesh.MeshResource,
	externalServices []*core_mesh.ExternalServiceResource,
	meshExternalServices []*meshexternalservice_api.MeshExternalServiceResource,
	loader datasource.Loader,
	zone string,
) core_xds.EndpointMap {
	outbound := core_xds.EndpointMap{}
	if !mesh.ZoneEgressEnabled() {
		fillExternalServicesOutbounds(ctx, outbound, externalServices, meshExternalServices, mesh, loader, zone)
	}
	return outbound
}

// BuildEgressEndpointMap creates a map of endpoints that match given selectors
// and are not local for the provided zone (external services and services
// behind remote zone ingress only)
func BuildEgressEndpointMap(
	ctx context.Context,
	mesh *core_mesh.MeshResource,
	localZone string,
	zoneIngresses []*core_mesh.ZoneIngressResource,
	externalServices []*core_mesh.ExternalServiceResource,
	meshExternalServices []*meshexternalservice_api.MeshExternalServiceResource,
	loader datasource.Loader,
) core_xds.EndpointMap {
	outbound := core_xds.EndpointMap{}

	fillIngressOutbounds(outbound, zoneIngresses, nil, localZone, mesh, nil, false, map[core_xds.ServiceName]struct{}{})

	fillExternalServicesReachableFromZone(ctx, outbound, externalServices, meshExternalServices, mesh, loader, localZone)

	for serviceName, endpoints := range outbound {
		var newEndpoints []core_xds.Endpoint

		for _, endpoint := range endpoints {
			endpoint.Tags["mesh"] = mesh.GetMeta().GetName()
			newEndpoints = append(newEndpoints, endpoint)
		}

		outbound[serviceName] = newEndpoints
	}

	return outbound
}

func BuildIngressEndpointMap(
	mesh *core_mesh.MeshResource,
	localZone string,
	meshServicesByName map[string]*meshservice_api.MeshServiceResource,
	meshMultiZoneServices []*meshmzservice_api.MeshMultiZoneServiceResource,
	meshExternalServices []*meshexternalservice_api.MeshExternalServiceResource,
	dataplanes []*core_mesh.DataplaneResource,
	externalServices []*core_mesh.ExternalServiceResource,
	gateways []*core_mesh.MeshGatewayResource,
	zoneEgresses []*core_mesh.ZoneEgressResource,
) core_xds.EndpointMap {
	// Build EDS endpoint map just like for regular DPP, but without list of Ingress.
	// This way we only keep local endpoints.
	outbound := BuildEdsEndpointMap(mesh, localZone, meshServicesByName, meshMultiZoneServices, meshExternalServices, dataplanes, nil, zoneEgresses, externalServices)
	fillLocalCrossMeshOutbounds(outbound, mesh, dataplanes, gateways, 1, localZone)
	return outbound
}

func BuildEdsEndpointMap(
	mesh *core_mesh.MeshResource,
	localZone string,
	meshServicesByName map[string]*meshservice_api.MeshServiceResource,
	meshMultiZoneServices []*meshmzservice_api.MeshMultiZoneServiceResource,
	meshExternalServices []*meshexternalservice_api.MeshExternalServiceResource,
	dataplanes []*core_mesh.DataplaneResource,
	zoneIngresses []*core_mesh.ZoneIngressResource,
	zoneEgresses []*core_mesh.ZoneEgressResource,
	externalServices []*core_mesh.ExternalServiceResource,
) core_xds.EndpointMap {
	outbound := core_xds.EndpointMap{}

	meshServices := exp_maps.Values(meshServicesByName)

	fillLocalMeshServices(outbound, meshServices, dataplanes, mesh, localZone)
	// we want to prefer endpoints build by MeshService
	// this way we can for example stop cross-zone traffic by default using kuma.io/service
	meshServiceDestinations := map[core_xds.ServiceName]struct{}{}
	for name := range outbound {
		meshServiceDestinations[name] = struct{}{}
	}

	ingressInstances := fillIngressOutbounds(outbound, zoneIngresses, zoneEgresses, localZone, mesh, nil, mesh.ZoneEgressEnabled(), meshServiceDestinations)
	endpointWeight := uint32(1)
	if ingressInstances > 0 {
		endpointWeight = ingressInstances
	}

	fillDataplaneOutbounds(outbound, dataplanes, mesh, endpointWeight, localZone, meshServiceDestinations)

	fillRemoteMeshServices(outbound, meshServices, zoneIngresses, mesh, localZone)

	if mesh.ZoneEgressEnabled() {
		fillExternalServicesOutboundsThroughEgress(outbound, externalServices, meshExternalServices, zoneEgresses, mesh, localZone)
	}

	// it has to be last because it reuses endpoints for other cases
	fillMeshMultiZoneServices(outbound, meshServicesByName, meshMultiZoneServices, localZone)

	return outbound
}

func fillMeshMultiZoneServices(
	outbound core_xds.EndpointMap,
	meshServicesByName map[string]*meshservice_api.MeshServiceResource,
	meshMultiZoneServices []*meshmzservice_api.MeshMultiZoneServiceResource,
	localZone string,
) {
	for _, mzSvc := range meshMultiZoneServices {
		for _, matchedMs := range mzSvc.Status.MeshServices {
			ms, ok := meshServicesByName[matchedMs.Name]
			if !ok {
				continue
			}
<<<<<<< HEAD
			for _, port := range mzSvc.Spec.Ports {
=======
			if !ms.IsLocalMeshService(localZone) && ms.Spec.State != meshservice_api.StateAvailable {
				// we don't want to load balance to zones that has no available endpoints.
				// we check this only for non-local services, because if service is unavailable in the local zone it has no endpoints.
				// if a new local endpoint just become healthy, we can add it immediately without waiting for state to be reconciled.
				continue
			}
			for _, port := range mzSvc.Status.Ports {
>>>>>>> eff2a162
				serviceName := mzSvc.DestinationName(port.Port)

				existingEndpoints := outbound[ms.DestinationName(port.Port)]
				outbound[serviceName] = append(outbound[serviceName], existingEndpoints...)
			}
		}
	}
}

func fillRemoteMeshServices(
	outbound core_xds.EndpointMap,
	services []*meshservice_api.MeshServiceResource,
	zoneIngress []*core_mesh.ZoneIngressResource,
	mesh *core_mesh.MeshResource,
	localZone string,
) {
	ziInstances := map[string]struct{}{}

	if !mesh.MTLSEnabled() {
		// Ingress routes the request by TLS SNI, therefore for cross
		// cluster communication MTLS is required.
		// We ignore Ingress from endpoints if MTLS is disabled, otherwise
		// we would fail anyway.
		return
	}

	zoneToEndpoints := map[string][]core_xds.Endpoint{}
	for _, zi := range zoneIngress {
		if !zi.IsRemoteIngress(localZone) {
			continue
		}

		ziAddress := zi.Spec.GetNetworking().GetAdvertisedAddress()
		ziPort := zi.Spec.GetNetworking().GetAdvertisedPort()
		ziCoordinates := buildCoordinates(ziAddress, ziPort)

		if _, ok := ziInstances[ziCoordinates]; ok {
			// many Ingress instances can be placed in front of one load
			// balancer (all instances can have the same public address and
			// port).
			// In this case we only need one Instance avoiding creating
			// unnecessary duplicated endpoints
			continue
		}

		zoneToEndpoints[zi.Spec.Zone] = append(zoneToEndpoints[zi.Spec.Zone], core_xds.Endpoint{
			Target:   ziAddress,
			Port:     ziPort,
			Tags:     nil,
			Weight:   1,
			Locality: GetLocality(localZone, &zi.Spec.Zone, mesh.LocalityAwareLbEnabled()),
		})
	}

	for _, ms := range services {
		if ms.IsLocalMeshService(localZone) {
			continue
		}
		msZone := ms.GetMeta().GetLabels()[mesh_proto.ZoneTag]
		for _, port := range ms.Spec.Ports {
			serviceName := ms.DestinationName(port.Port)
			for _, endpoint := range zoneToEndpoints[msZone] {
				ep := endpoint
				ep.Locality = &core_xds.Locality{
					Zone:     msZone,
					Priority: priorityRemote,
				}
				ep.Tags = map[string]string{
					mesh_proto.ServiceTag: serviceName,
					mesh_proto.ZoneTag:    msZone,
				}
				outbound[serviceName] = append(outbound[serviceName], ep)
			}
		}
	}
}

type MeshServiceIdentity struct {
	Resource   *meshservice_api.MeshServiceResource
	Identities map[string]struct{}
}

func BuildMeshServiceIdentityMap(
	meshServices []*meshservice_api.MeshServiceResource,
	endpointMap core_xds.EndpointMap,
) map[string]MeshServiceIdentity {
	serviceIdentities := map[string]MeshServiceIdentity{}
	for _, meshSvc := range meshServices {
		identities := map[string]struct{}{}
		for _, port := range meshSvc.Spec.Ports {
			name := meshSvc.DestinationName(port.Port)
			for _, endpoint := range endpointMap[name] {
				identities[endpoint.Tags[mesh_proto.ServiceTag]] = struct{}{}
			}
		}
		serviceIdentities[meshSvc.GetMeta().GetName()] = MeshServiceIdentity{
			Resource:   meshSvc,
			Identities: identities,
		}
	}
	return serviceIdentities
}

// endpointWeight defines default weight for in-cluster endpoint.
// Examples of having service "backend":
//  1. Single-zone deployment, 2 instances in one cluster (zone1)
//     All endpoints have to have the same weight (ex. 1) to achieve fair loadbalancing.
//     Endpoints:
//     * backend-zone1-1 - weight: 1
//     * backend-zone1-2 - weight: 1
//  2. Multi-zone deployment, 2 instances in "zone1" (local zone), 3 instances in "zone2" (remote zone) with 1 Ingress instance
//     Endpoints:
//     * backend-zone1-1 - weight: 1
//     * backend-zone1-2 - weight: 1
//     * ingress-zone2-1 - weight: 3 (all remote endpoints are aggregated to one Ingress, it needs to have weight of instances in other cluster)
//  3. Multi-zone deployment, 2 instances in "zone1" (local zone), 2 instances in "zone2" (remote zone) with 1 Ingress instance
//     Many instances of Ingress will forward the traffic to the same endpoints in "zone2" so we need to lower the weights.
//     Since weights are integers, we cannot put fractional on ingress endpoints weights, we need to adjust "default" weight for local zone
//     Endpoints:
//     * backend-zone1-1 - weight: 2
//     * backend-zone1-2 - weight: 2
//     * ingress-zone2-1 - weight: 3
//     * ingress-zone2-2 - weight: 3
func fillDataplaneOutbounds(
	outbound core_xds.EndpointMap,
	dataplanes []*core_mesh.DataplaneResource,
	mesh *core_mesh.MeshResource,
	endpointWeight uint32,
	localZone string,
	meshServiceDestinations map[core_xds.ServiceName]struct{},
) {
	for _, dataplane := range dataplanes {
		dpSpec := dataplane.Spec
		dpNetworking := dpSpec.GetNetworking()

		for _, inbound := range dpNetworking.GetHealthyInbounds() {
			inboundTags := maps.Clone(inbound.GetTags())
			serviceName := inboundTags[mesh_proto.ServiceTag]
			inboundInterface := dpNetworking.ToInboundInterface(inbound)
			inboundAddress := inboundInterface.DataplaneAdvertisedIP
			inboundPort := inboundInterface.DataplanePort

			if _, ok := meshServiceDestinations[serviceName]; ok {
				continue
			}

			// TODO(yskopets): do we need to dedup?
			// TODO(yskopets): sort ?
			outbound[serviceName] = append(outbound[serviceName], core_xds.Endpoint{
				Target:   inboundAddress,
				Port:     inboundPort,
				Tags:     inboundTags,
				Weight:   endpointWeight,
				Locality: GetLocality(localZone, getZone(inboundTags), mesh.LocalityAwareLbEnabled()),
			})
		}
	}
}

func fillLocalMeshServices(
	outbound core_xds.EndpointMap,
	meshServices []*meshservice_api.MeshServiceResource,
	dataplanes []*core_mesh.DataplaneResource,
	mesh *core_mesh.MeshResource,
	localZone string,
) {
	dppsForMs := meshservice.MatchDataplanesWithMeshServices(dataplanes, meshServices, true)
	for meshSvc, dpps := range dppsForMs {
		if !meshSvc.IsLocalMeshService(localZone) {
			continue
		}

		for _, dpp := range dpps {
			dpNetworking := dpp.Spec.GetNetworking()
			for _, inbound := range dpNetworking.GetHealthyInbounds() {
				for _, port := range meshSvc.Spec.Ports {
					switch port.TargetPort.Type {
					case intstr.Int:
						if uint32(port.TargetPort.IntVal) != inbound.Port {
							continue
						}
					case intstr.String:
						if port.TargetPort.StrVal != inbound.Name {
							continue
						}
					}

					inboundTags := maps.Clone(inbound.GetTags())
					serviceName := meshSvc.DestinationName(port.Port)
					inboundInterface := dpNetworking.ToInboundInterface(inbound)

					outbound[serviceName] = append(outbound[serviceName], core_xds.Endpoint{
						Target:   inboundInterface.DataplaneAdvertisedIP,
						Port:     inboundInterface.DataplanePort,
						Tags:     inboundTags,
						Weight:   1,
						Locality: GetLocality(localZone, getZone(inboundTags), mesh.LocalityAwareLbEnabled()),
					})
				}
			}
		}
	}
}

func CrossMeshEndpointTags(
	gateways []*core_mesh.MeshGatewayResource,
	dataplanes []*core_mesh.DataplaneResource,
) []mesh_proto.SingleValueTagSet {
	endpoints := []mesh_proto.SingleValueTagSet{}

	for _, dataplane := range dataplanes {
		if !dataplane.Spec.IsBuiltinGateway() {
			continue
		}

		gateway := SelectGateway(gateways, dataplane.Spec.Matches)
		if gateway == nil {
			continue
		}

		dpSpec := dataplane.Spec
		dpNetworking := dpSpec.GetNetworking()

		dpGateway := dpNetworking.GetGateway()
		dpTags := dpGateway.GetTags()

		for _, listener := range gateway.Spec.GetConf().GetListeners() {
			if !listener.CrossMesh {
				continue
			}
			endpoints = append(endpoints, mesh_proto.Merge(dpTags, gateway.Spec.GetTags(), listener.GetTags()))
		}
	}

	return endpoints
}

func BuildCrossMeshEndpointMap(
	mesh *core_mesh.MeshResource,
	otherMesh *core_mesh.MeshResource,
	localZone string,
	gateways []*core_mesh.MeshGatewayResource,
	dataplanes []*core_mesh.DataplaneResource,
	zoneIngresses []*core_mesh.ZoneIngressResource,
	zoneEgresses []*core_mesh.ZoneEgressResource,
) core_xds.EndpointMap {
	outbound := core_xds.EndpointMap{}

	ingressInstances := fillIngressOutbounds(
		outbound,
		zoneIngresses,
		zoneEgresses,
		localZone,
		mesh,
		otherMesh,
		mesh.ZoneEgressEnabled(),
		map[core_xds.ServiceName]struct{}{},
	)

	endpointWeight := uint32(1)
	if ingressInstances > 0 {
		endpointWeight = ingressInstances
	}
	fillLocalCrossMeshOutbounds(outbound, mesh, dataplanes, gateways, endpointWeight, localZone)
	return outbound
}

func fillLocalCrossMeshOutbounds(
	outbound core_xds.EndpointMap,
	mesh *core_mesh.MeshResource,
	dataplanes []*core_mesh.DataplaneResource,
	gateways []*core_mesh.MeshGatewayResource,
	endpointWeight uint32,
	localZone string,
) {
	for _, dataplane := range dataplanes {
		if !dataplane.Spec.IsBuiltinGateway() {
			continue
		}

		gateway := SelectGateway(gateways, dataplane.Spec.Matches)
		if gateway == nil {
			continue
		}

		dpSpec := dataplane.Spec
		dpNetworking := dpSpec.GetNetworking()

		dpGateway := dpNetworking.GetGateway()
		dpTags := dpGateway.GetTags()
		serviceName := dpTags[mesh_proto.ServiceTag]

		for _, listener := range gateway.Spec.GetConf().GetListeners() {
			if !listener.CrossMesh {
				continue
			}

			outbound[serviceName] = append(outbound[serviceName], core_xds.Endpoint{
				Target:   dpNetworking.GetAddress(),
				Port:     listener.GetPort(),
				Tags:     mesh_proto.Merge(dpTags, gateway.Spec.GetTags(), listener.GetTags()),
				Weight:   endpointWeight,
				Locality: GetLocality(localZone, getZone(dpTags), mesh.LocalityAwareLbEnabled()),
			})
		}
	}
}

func buildCoordinates(address string, port uint32) string {
	return net.JoinHostPort(
		address,
		strconv.FormatUint(uint64(port), 10),
	)
}

func fillIngressOutbounds(
	outbound core_xds.EndpointMap,
	zoneIngresses []*core_mesh.ZoneIngressResource,
	zoneEgresses []*core_mesh.ZoneEgressResource,
	localZone string,
	mesh *core_mesh.MeshResource,
	otherMesh *core_mesh.MeshResource, // otherMesh is set if we are looking for specific crossmesh connections
	routeThroughZoneEgress bool,
	meshServiceDestinations map[core_xds.ServiceName]struct{},
) uint32 {
	ziInstances := map[string]struct{}{}

	for _, zi := range zoneIngresses {
		if !zi.IsRemoteIngress(localZone) {
			continue
		}

		if !mesh.MTLSEnabled() {
			// Ingress routes the request by TLS SNI, therefore for cross
			// cluster communication MTLS is required.
			// We ignore Ingress from endpoints if MTLS is disabled, otherwise
			// we would fail anyway.
			continue
		}

		if !zi.HasPublicAddress() {
			// Zone Ingress is not reachable yet from other clusters.
			// This may happen when Ingress Service is pending waiting on
			// External IP on Kubernetes.
			continue
		}

		ziNetworking := zi.Spec.GetNetworking()
		ziAddress := ziNetworking.GetAdvertisedAddress()
		ziPort := ziNetworking.GetAdvertisedPort()
		ziCoordinates := buildCoordinates(ziAddress, ziPort)

		if _, ok := ziInstances[ziCoordinates]; ok {
			// many Ingress instances can be placed in front of one load
			// balancer (all instances can have the same public address and
			// port).
			// In this case we only need one Instance avoiding creating
			// unnecessary duplicated endpoints
			continue
		}

		if len(zi.Spec.GetAvailableServices()) > 0 {
			// Consider squashing instances only if available services are reconciled.
			// This is necessary to perform graceful join of new instances of ZoneIngress.
			// When a new instance of ZoneIngress is up, it's immediately synced to all zones.
			// Only after a short period of time (first XDS reconciliation) it will be updated with AvailableServices.
			// If we just take any instance, we may choose an instance without AvailableServices as a representation
			// of all ZoneIngress instances behind one load balancer.
			ziInstances[ziCoordinates] = struct{}{}
		}

		for _, service := range zi.Spec.GetAvailableServices() {
			relevantMesh := mesh
			if otherMesh != nil {
				relevantMesh = otherMesh
			}

			if service.Mesh != relevantMesh.GetMeta().GetName() {
				continue
			}
			if _, hasMeshTag := service.Tags[mesh_proto.MeshTag]; otherMesh != nil && !hasMeshTag {
				// If the mesh tag is set, we assume the service should be available
				// crossMesh but only if we're looking for this other mesh
				continue
			}

			// deep copy map to not modify tags in BuildRemoteEndpointMap
			serviceTags := maps.Clone(service.GetTags())
			serviceName := serviceTags[mesh_proto.ServiceTag]
			serviceInstances := service.GetInstances()
			locality := GetLocality(localZone, getZone(serviceTags), mesh.LocalityAwareLbEnabled())

			if _, ok := meshServiceDestinations[serviceName]; ok {
				continue
			}

			// TODO (bartsmykla): We have to check if it will be ok in a situation
			//  where we have few zone ingresses with the same services, as
			//  with zone egresses we will generate endpoints with the same
			//  targets and ports (zone egress ones), which envoy probably will
			//  ignore
			// If zone egresses present, we want to pass the traffic:
			// dp -> zone egress -> zone ingress -> dp
			if routeThroughZoneEgress {
				for _, ze := range zoneEgresses {
					zeNetworking := ze.Spec.GetNetworking()
					zeAddress := zeNetworking.GetAddress()
					zePort := zeNetworking.GetPort()

					endpoint := core_xds.Endpoint{
						Target:   zeAddress,
						Port:     zePort,
						Tags:     serviceTags,
						Weight:   1,
						Locality: locality,
					}
					// this is necessary for correct spiffe generation for dp when
					// traffic is routed: egress -> ingress -> egress
					if service.ExternalService {
						endpoint.ExternalService = &core_xds.ExternalService{}
					}

					outbound[serviceName] = append(outbound[serviceName], endpoint)
				}
			} else {
				endpoint := core_xds.Endpoint{
					Target:   ziAddress,
					Port:     ziPort,
					Tags:     serviceTags,
					Weight:   serviceInstances,
					Locality: locality,
				}

				outbound[serviceName] = append(outbound[serviceName], endpoint)
			}
		}
	}

	return uint32(len(ziInstances))
}

func fillExternalServicesReachableFromZone(
	ctx context.Context,
	outbound core_xds.EndpointMap,
	externalServices []*core_mesh.ExternalServiceResource,
	meshExternalServices []*meshexternalservice_api.MeshExternalServiceResource,
	mesh *core_mesh.MeshResource,
	loader datasource.Loader,
	zone string,
) {
	for _, externalService := range externalServices {
		if externalService.IsReachableFromZone(zone) {
			createExternalServiceEndpoint(ctx, outbound, externalService, mesh, loader, zone)
		}
	}
	for _, mes := range meshExternalServices {
		if mes.IsReachableFromZone(zone) {
			err := createMeshExternalServiceEndpoint(ctx, outbound, mes, mesh, loader, zone)
			if err != nil {
				outboundLog.Error(err, "unable to create MeshExternalService endpoint. Endpoint won't be included in the XDS.", "name", mes.Meta.GetName(), "mesh", mes.Meta.GetMesh())
				return
			}
		}
	}
}

func fillExternalServicesOutbounds(
	ctx context.Context,
	outbound core_xds.EndpointMap,
	externalServices []*core_mesh.ExternalServiceResource,
	meshExternalServices []*meshexternalservice_api.MeshExternalServiceResource,
	mesh *core_mesh.MeshResource,
	loader datasource.Loader,
	zone string,
) {
	for _, externalService := range externalServices {
		createExternalServiceEndpoint(ctx, outbound, externalService, mesh, loader, zone)
	}

	for _, mes := range meshExternalServices {
		err := createMeshExternalServiceEndpoint(ctx, outbound, mes, mesh, loader, zone)
		if err != nil {
			outboundLog.Error(err, "unable to create MeshExternalService endpoint. Endpoint won't be included in the XDS.", "name", mes.Meta.GetName(), "mesh", mes.Meta.GetMesh())
		}
	}
}

func createMeshExternalServiceEndpoint(
	ctx context.Context,
	outbounds core_xds.EndpointMap,
	mes *meshexternalservice_api.MeshExternalServiceResource,
	mesh *core_mesh.MeshResource,
	loader datasource.Loader,
	zone string,
) error {
	es := &core_xds.ExternalService{
		Protocol: core_mesh.ParseProtocol(string(mes.Spec.Match.Protocol)),
	}
	tags := maps.Clone(mes.Meta.GetLabels())
	if tags == nil {
		tags = map[string]string{}
	}
	meshName := mesh.GetMeta().GetName()
	name := mes.Meta.GetName()
	tls := mes.Spec.Tls
	if tls != nil && tls.Enabled {
		var caCert, clientCert, clientKey []byte
		es.TLSEnabled = tls.Enabled
		es.FallbackToSystemCa = true
		es.AllowRenegotiation = tls.AllowRenegotiation

		var err error
		if tls.Verification != nil {
			if tls.Verification.CaCert != nil {
				caCert, err = loadBytes(ctx, tls.Verification.CaCert.ConvertToProto(), meshName, loader)
				if err != nil {
					return errors.Wrap(err, "could not load caCert")
				}
				es.CaCert = caCert
			}
			if tls.Verification.ClientKey != nil && tls.Verification.ClientCert != nil {
				clientCert, err = loadBytes(ctx, tls.Verification.ClientCert.ConvertToProto(), meshName, loader)
				if err != nil {
					return errors.Wrap(err, "could not load clientCert")
				}
				clientKey, err = loadBytes(ctx, tls.Verification.ClientKey.ConvertToProto(), meshName, loader)
				if err != nil {
					return errors.Wrap(err, "could not load clientKey")
				}
				es.ClientCert = clientCert
				es.ClientKey = clientKey
			}
			if pointer.Deref(tls.Verification.ServerName) != "" {
				es.ServerName = pointer.Deref(tls.Verification.ServerName)
			}
			for _, san := range pointer.Deref(tls.Verification.SubjectAltNames) {
				es.SANs = append(es.SANs, core_xds.SAN{
					MatchType: core_xds.MatchType(san.Type),
					Value:     san.Value,
				})
			}
			if tls.Version != nil {
				if tls.Version.Min != nil {
					es.MinTlsVersion = pointer.To(toTlsVersion(tls.Version.Min))
				}
				if tls.Version.Max != nil {
					es.MaxTlsVersion = pointer.To(toTlsVersion(tls.Version.Max))
				}
			}
			// Server name and SNI we need to add
			// mes.Spec.Tls.Verification.SubjectAltNames
			if tls.Verification.Mode != nil {
				switch *tls.Verification.Mode {
				case meshexternalservice_api.TLSVerificationSkipSAN:
					es.ServerName = ""
					es.SANs = []core_xds.SAN{}
					es.SkipHostnameVerification = true
				case meshexternalservice_api.TLSVerificationSkipCA:
					es.CaCert = nil
					es.FallbackToSystemCa = false
				case meshexternalservice_api.TLSVerificationSkipAll:
					es.FallbackToSystemCa = false
					es.CaCert = nil
					es.ClientKey = nil
					es.ClientCert = nil
					es.ServerName = ""
					es.SANs = []core_xds.SAN{}
					es.SkipHostnameVerification = true
				}
			}
		}
	}

	// if all ip make it static - it's done in endpoint_cluster_configurer
	for i, endpoint := range mes.Spec.Endpoints {
		if i == 0 && es.ServerName == "" && govalidator.IsDNSName(endpoint.Address) && tls != nil && tls.Enabled {
			es.ServerName = endpoint.Address
		}
		var outboundEndpoint *core_xds.Endpoint
		if strings.HasPrefix(endpoint.Address, "unix://") {
			outboundEndpoint = &core_xds.Endpoint{
				UnixDomainPath:  endpoint.Address,
				Weight:          1,
				ExternalService: es,
				Tags:            tags,
				Locality:        GetLocality(zone, getZone(tags), mesh.LocalityAwareLbEnabled()),
			}
		} else {
			outboundEndpoint = &core_xds.Endpoint{
				Target:          endpoint.Address,
				Port:            uint32(*endpoint.Port),
				Weight:          1,
				ExternalService: es,
				Tags:            tags,
				Locality:        GetLocality(zone, getZone(tags), mesh.LocalityAwareLbEnabled()),
			}
		}
		outbounds[name] = append(outbounds[name], *outboundEndpoint)
	}
	return nil
}

func toTlsVersion(version *meshexternalservice_api.TlsVersion) core_xds.TlsVersion {
	switch *version {
	case meshexternalservice_api.TLSVersion13:
		return core_xds.TLSVersion13
	case meshexternalservice_api.TLSVersion12:
		return core_xds.TLSVersion12
	case meshexternalservice_api.TLSVersion11:
		return core_xds.TLSVersion11
	case meshexternalservice_api.TLSVersion10:
		return core_xds.TLSVersion10
	case meshexternalservice_api.TLSVersionAuto:
		fallthrough
	default:
		return core_xds.TLSVersionAuto
	}
}

func createExternalServiceEndpoint(
	ctx context.Context,
	outbound core_xds.EndpointMap,
	externalService *core_mesh.ExternalServiceResource,
	mesh *core_mesh.MeshResource,
	loader datasource.Loader,
	zone string,
) {
	service := externalService.Spec.GetService()
	externalServiceEndpoint, err := NewExternalServiceEndpoint(ctx, externalService, mesh, loader, zone)
	if err != nil {
		outboundLog.Error(err, "unable to create ExternalService endpoint. Endpoint won't be included in the XDS.", "name", externalService.Meta.GetName(), "mesh", externalService.Meta.GetMesh())
		return
	}
	outbound[service] = append(outbound[service], *externalServiceEndpoint)
}

func fillExternalServicesOutboundsThroughEgress(
	outbound core_xds.EndpointMap,
	externalServices []*core_mesh.ExternalServiceResource,
	meshExternalServices []*meshexternalservice_api.MeshExternalServiceResource,
	zoneEgresses []*core_mesh.ZoneEgressResource,
	mesh *core_mesh.MeshResource,
	localZone string,
) {
	for _, externalService := range externalServices {
		// deep copy map to not modify tags in ExternalService.
		serviceTags := maps.Clone(externalService.Spec.GetTags())
		serviceName := serviceTags[mesh_proto.ServiceTag]
		locality := GetLocality(localZone, getZone(serviceTags), mesh.LocalityAwareLbEnabled())

		for _, ze := range zoneEgresses {
			zeNetworking := ze.Spec.GetNetworking()
			zeAddress := zeNetworking.GetAddress()
			zePort := zeNetworking.GetPort()

			endpoint := core_xds.Endpoint{
				Target: zeAddress,
				Port:   zePort,
				Tags:   serviceTags,
				// AS it's a role of zone egress to load balance traffic between
				// instances, we can safely set weight to 1
				Weight:          1,
				Locality:        locality,
				ExternalService: &core_xds.ExternalService{},
			}

			outbound[serviceName] = append(outbound[serviceName], endpoint)
		}
	}
	for _, mes := range meshExternalServices {
		// deep copy map to not modify tags in ExternalService.
		serviceTags := maps.Clone(mes.Meta.GetLabels())
		serviceName := mes.Meta.GetName()
		locality := GetLocality(localZone, getZone(serviceTags), mesh.LocalityAwareLbEnabled())

		for _, ze := range zoneEgresses {
			zeNetworking := ze.Spec.GetNetworking()
			zeAddress := zeNetworking.GetAddress()
			zePort := zeNetworking.GetPort()

			endpoint := core_xds.Endpoint{
				Target: zeAddress,
				Port:   zePort,
				Tags:   serviceTags,
				// AS it's a role of zone egress to load balance traffic between
				// instances, we can safely set weight to 1
				Weight:   1,
				Locality: locality,
				ExternalService: &core_xds.ExternalService{
					Protocol: core_mesh.ParseProtocol(string(mes.Spec.Match.Protocol)),
				},
			}

			outbound[serviceName] = append(outbound[serviceName], endpoint)
		}
	}
}

// NewExternalServiceEndpoint builds a new Endpoint from an ExternalServiceResource.
func NewExternalServiceEndpoint(
	ctx context.Context,
	externalService *core_mesh.ExternalServiceResource,
	mesh *core_mesh.MeshResource,
	loader datasource.Loader,
	zone string,
) (*core_xds.Endpoint, error) {
	spec := externalService.Spec
	tls := spec.GetNetworking().GetTls()
	meshName := mesh.GetMeta().GetName()
	// deep copy map to not modify tags in ExternalService.
	tags := maps.Clone(spec.GetTags())

	caCert, err := loadBytes(ctx, tls.GetCaCert(), meshName, loader)
	if err != nil {
		return nil, errors.Wrap(err, "could not load caCert")
	}
	clientCert, err := loadBytes(ctx, tls.GetClientCert(), meshName, loader)
	if err != nil {
		return nil, errors.Wrap(err, "could not load clientCert")
	}
	clientKey, err := loadBytes(ctx, tls.GetClientKey(), meshName, loader)
	if err != nil {
		return nil, errors.Wrap(err, "could not load clientKey")
	}

	es := &core_xds.ExternalService{
		TLSEnabled:               tls.GetEnabled(),
		CaCert:                   caCert,
		ClientCert:               clientCert,
		ClientKey:                clientKey,
		AllowRenegotiation:       tls.GetAllowRenegotiation().GetValue(),
		SkipHostnameVerification: tls.GetSkipHostnameVerification().GetValue(),
		ServerName:               tls.GetServerName().GetValue(),
	}

	if es.TLSEnabled {
		name := externalService.Meta.GetName()

		tags = envoy_tags.Tags(tags).
			WithTags(mesh_proto.ExternalServiceTag, name)
	}

	return &core_xds.Endpoint{
		Target:          spec.GetHost(),
		Port:            spec.GetPortUInt32(),
		Tags:            tags,
		Weight:          1,
		ExternalService: es,
		Locality:        GetLocality(zone, getZone(tags), mesh.LocalityAwareLbEnabled()),
	}, nil
}

func loadBytes(ctx context.Context, ds *v1alpha1.DataSource, mesh string, loader datasource.Loader) ([]byte, error) {
	if ds == nil {
		return nil, nil
	}
	return loader.Load(ctx, mesh, ds)
}

const (
	// Constants for Locality Aware load balancing
	// The Highest priority 0 shall be assigned to all locally available services
	// A priority of 1 is for ExternalServices and services exposed on neighboring ingress-es
	priorityLocal  = 0
	priorityRemote = 1
)

func GetLocality(localZone string, otherZone *string, localityAwareness bool) *core_xds.Locality {
	if otherZone == nil {
		return nil
	}

	// we want to set the Locality even when localityAwareLoadBalancing is not enabled
	// If we set the locality we have an extra visibility about this in /clusters etc.
	// Kuma's LocalityAwareLoadBalancing feature is based only on Priority therefore when
	// it's disabled we need to set Priority to local.
	//
	// Setting this regardless of LocalityAwareLoadBalancing on the mesh also solves
	// the problem that endpoints have problems when moving from one locality to another
	// https://github.com/envoyproxy/envoy/issues/12392

	var priority uint32 = priorityLocal

	if localityAwareness && localZone != *otherZone {
		priority = priorityRemote
	}

	return &core_xds.Locality{
		Zone:     *otherZone,
		Priority: priority,
	}
}

func getZone(tags map[string]string) *string {
	if zone, ok := tags[mesh_proto.ZoneTag]; ok {
		return &zone
	}
	return nil
}<|MERGE_RESOLUTION|>--- conflicted
+++ resolved
@@ -148,17 +148,13 @@
 			if !ok {
 				continue
 			}
-<<<<<<< HEAD
-			for _, port := range mzSvc.Spec.Ports {
-=======
 			if !ms.IsLocalMeshService(localZone) && ms.Spec.State != meshservice_api.StateAvailable {
 				// we don't want to load balance to zones that has no available endpoints.
 				// we check this only for non-local services, because if service is unavailable in the local zone it has no endpoints.
 				// if a new local endpoint just become healthy, we can add it immediately without waiting for state to be reconciled.
 				continue
 			}
-			for _, port := range mzSvc.Status.Ports {
->>>>>>> eff2a162
+			for _, port := range mzSvc.Spec.Ports {
 				serviceName := mzSvc.DestinationName(port.Port)
 
 				existingEndpoints := outbound[ms.DestinationName(port.Port)]
