package topology

import (
	"strings"

	"github.com/asaskevich/govalidator"

	mesh_proto "github.com/kumahq/kuma/api/mesh/v1alpha1"
	meshexternalservice_api "github.com/kumahq/kuma/pkg/core/resources/apis/meshexternalservice/api/v1alpha1"
	meshservice_api "github.com/kumahq/kuma/pkg/core/resources/apis/meshservice/api/v1alpha1"
	"github.com/kumahq/kuma/pkg/core/xds"
	"github.com/kumahq/kuma/pkg/dns/vips"
)

func VIPOutbounds(
	virtualOutboundView *vips.VirtualOutboundMeshView,
	tldomain string,
	vipPort uint32,
) ([]xds.VIPDomains, []*mesh_proto.Dataplane_Networking_Outbound) {
	var vipDomains []xds.VIPDomains
	var outbounds []*mesh_proto.Dataplane_Networking_Outbound
	for _, key := range virtualOutboundView.HostnameEntries() {
		voutbound := virtualOutboundView.Get(key)
		if voutbound.Address == "" {
			continue
		}
		domain := xds.VIPDomains{Address: voutbound.Address}
		switch key.Type {
		case vips.Host, vips.FullyQualifiedDomain:
			if govalidator.IsDNSName(key.Name) {
				domain.Domains = []string{key.Name}
				vipDomains = append(vipDomains, domain)
			}
			seenGlobalVip := false
			for _, ob := range voutbound.Outbounds {
				seenGlobalVip = seenGlobalVip || ob.Port == vipPort
				if ob.Port != 0 {
					outbounds = append(outbounds, &mesh_proto.Dataplane_Networking_Outbound{
						Address: voutbound.Address,
						Port:    ob.Port,
						Tags:    ob.TagSet,
					})
				}
			}
			// TODO remove the `vips.Host` on the next major version it's there for backward compatibility
			if key.Type == vips.Host && !seenGlobalVip && len(voutbound.Outbounds) > 0 && len(domain.Domains) > 0 {
				outbounds = append(outbounds, &mesh_proto.Dataplane_Networking_Outbound{
					Address: voutbound.Address,
					Port:    vipPort,
					Tags:    voutbound.Outbounds[0].TagSet,
				})
			}
		case vips.Service:
			ob := voutbound.Outbounds[0]
			service := ob.TagSet[mesh_proto.ServiceTag]
			domain.Domains = []string{service + "." + tldomain}
			cleanedDomain := strings.ReplaceAll(service, "_", ".") + "." + tldomain
			if cleanedDomain != domain.Domains[0] {
				domain.Domains = append(domain.Domains, cleanedDomain)
			}
			if ob.Port != 0 {
				outbounds = append(outbounds, &mesh_proto.Dataplane_Networking_Outbound{
					Address: voutbound.Address,
					Port:    ob.Port,
					Tags:    ob.TagSet,
				})
			}
			// TODO this should be a else once we remove backward compatibility
			if ob.Port != vipPort {
				outbounds = append(outbounds, &mesh_proto.Dataplane_Networking_Outbound{
					Address: voutbound.Address,
					Port:    vipPort,
					Tags:    ob.TagSet,
				})
			}
			vipDomains = append(vipDomains, domain)
		}
	}
	return vipDomains, outbounds
}

func MeshServiceOutbounds(meshServices []*meshservice_api.MeshServiceResource) ([]xds.VIPDomains, []*mesh_proto.Dataplane_Networking_Outbound) {
	var outbounds []*mesh_proto.Dataplane_Networking_Outbound
	var vipDomains []xds.VIPDomains
	for _, svc := range meshServices {
		for _, vip := range svc.Status.VIPs {
			for _, port := range svc.Spec.Ports {
				outbounds = append(outbounds, &mesh_proto.Dataplane_Networking_Outbound{
					Address: vip.IP,
					Port:    port.Port,
					BackendRef: &mesh_proto.Dataplane_Networking_Outbound_BackendRef{
						Kind: string(meshservice_api.MeshServiceType),
						Name: svc.Meta.GetName(),
						Port: port.Port,
					},
				})
			}
		}
		if len(svc.Status.VIPs) > 0 {
			var domains []string
			for _, addr := range svc.Status.Addresses {
				domains = append(domains, addr.Hostname)
			}
			vipDomains = append(vipDomains, xds.VIPDomains{
				Address: svc.Status.VIPs[0].IP,
				Domains: domains,
			})
		}
	}
<<<<<<< HEAD
	return outbounds
}

func MeshExternalServiceOutbounds(meshExternalServices []*meshexternalservice_api.MeshExternalServiceResource) ([]xds.VIPDomains, []*mesh_proto.Dataplane_Networking_Outbound) {
	var vipDomains []xds.VIPDomains
	var outbounds []*mesh_proto.Dataplane_Networking_Outbound

	for _, meshExternalService := range meshExternalServices {
		if meshExternalService.Status.VIP.IP != "" {
			outbound := &mesh_proto.Dataplane_Networking_Outbound{
				Address: meshExternalService.Status.VIP.IP,
				Port:    uint32(meshExternalService.Spec.Match.Port),
				BackendRef: &mesh_proto.Dataplane_Networking_Outbound_BackendRef{
					Kind: string(meshexternalservice_api.MeshExternalServiceType),
					Name: meshExternalService.Meta.GetName(),
					Port: uint32(meshExternalService.Spec.Match.Port),
				},
			}
			outbounds = append(outbounds, outbound)

			var domains []string
			for _, address := range meshExternalService.Status.Addresses {
				domains = append(domains, address.Hostname)
			}
			vipDomains = append(vipDomains, xds.VIPDomains{Address: meshExternalService.Status.VIP.IP, Domains: domains})
		}
	}

=======
>>>>>>> 4ad47f00
	return vipDomains, outbounds
}<|MERGE_RESOLUTION|>--- conflicted
+++ resolved
@@ -107,8 +107,7 @@
 			})
 		}
 	}
-<<<<<<< HEAD
-	return outbounds
+	return vipDomains, outbounds
 }
 
 func MeshExternalServiceOutbounds(meshExternalServices []*meshexternalservice_api.MeshExternalServiceResource) ([]xds.VIPDomains, []*mesh_proto.Dataplane_Networking_Outbound) {
@@ -136,7 +135,5 @@
 		}
 	}
 
-=======
->>>>>>> 4ad47f00
 	return vipDomains, outbounds
 }