package cla

import (
	"context"
	"fmt"
	"time"

	"github.com/golang/protobuf/proto"

<<<<<<< HEAD
	"github.com/kumahq/kuma/pkg/core/datasource"
	"github.com/kumahq/kuma/pkg/core/xds"

=======
>>>>>>> 191adba6
	"github.com/kumahq/kuma/pkg/core/resources/model"
	"github.com/kumahq/kuma/pkg/metrics"

	"github.com/kumahq/kuma/pkg/core"
	"github.com/kumahq/kuma/pkg/core/dns/lookup"
	core_mesh "github.com/kumahq/kuma/pkg/core/resources/apis/mesh"
	"github.com/kumahq/kuma/pkg/core/resources/manager"
	core_store "github.com/kumahq/kuma/pkg/core/resources/store"
	"github.com/kumahq/kuma/pkg/xds/cache/once"
	envoy_common "github.com/kumahq/kuma/pkg/xds/envoy"
	envoy_endpoints "github.com/kumahq/kuma/pkg/xds/envoy/endpoints"
	"github.com/kumahq/kuma/pkg/xds/topology"
)

var (
	claCacheLog = core.Log.WithName("cla-cache")
)

// Cache is needed to share and cache ClusterLoadAssignments among goroutines
// which reconcile Dataplane's state. In scope of one mesh ClusterLoadAssignment
// will be the same for each service so no need to reconcile for each dataplane.
type Cache struct {
	cache  *once.Cache
	rm     manager.ReadOnlyResourceManager
	ipFunc lookup.LookupIPFunc
	zone   string
}

func NewCache(
	rm manager.ReadOnlyResourceManager,
	zone string, expirationTime time.Duration,
	ipFunc lookup.LookupIPFunc,
	metrics metrics.Metrics,
) (*Cache, error) {
	c, err := once.New(expirationTime, "cla_cache", metrics)
	if err != nil {
		return nil, err
	}
	return &Cache{
		cache:  c,
		rm:     rm,
		zone:   zone,
		ipFunc: ipFunc,
	}, nil
}

func (c *Cache) GetCLA(ctx context.Context, meshName, meshHash string, cluster envoy_common.Cluster, apiVersion envoy_common.APIVersion) (proto.Message, error) {
	key := fmt.Sprintf("%s:%s:%s:%s", apiVersion, meshName, cluster.Name(), meshHash)
	elt, err := c.cache.GetOrRetrieve(ctx, key, once.RetrieverFunc(func(ctx context.Context, key string) (interface{}, error) {
		dataplanes, err := topology.GetDataplanes(claCacheLog, ctx, c.rm, c.ipFunc, meshName)
		if err != nil {
			return nil, err
		}
		mesh := core_mesh.NewMeshResource()
		if err := c.rm.Get(ctx, mesh, core_store.GetByKey(meshName, model.NoMesh)); err != nil {
			return nil, err
		}
<<<<<<< HEAD
		externalServices := &core_mesh.ExternalServiceResourceList{}
		if err := c.rm.List(ctx, externalServices, core_store.ListByMesh(meshName)); err != nil {
			return nil, err
		}
		endpointMap := topology.BuildEndpointMap(mesh, c.zone, dataplanes.Items, externalServices.Items, c.dsl)
		endpoints := []xds.Endpoint{}
		for _, endpoint := range endpointMap[cluster.Service()] {
			add := true
			for cKey, cValue := range cluster.Tags() {
				eValue, ok := endpoint.Tags[cKey]
				if !ok {
					continue
				}
				if cValue != eValue {
					add = false
					break
				}
			}
			if add {
				endpoints = append(endpoints, endpoint)
			}
		}
		return envoy_endpoints.CreateClusterLoadAssignment(cluster.Name(), endpoints, apiVersion)
=======
		// We pick here EndpointMap without External Services
		//
		// This also solves the problem that if the ExternalService is blocked by TrafficPermission
		// OutboundProxyGenerate treats this as EDS cluster and tries to get endpoints via GetCLA
		// Since GetCLA is consistent for a mesh, it would return an endpoint with address which is not valid for EDS.
		endpointMap := topology.BuildEdsEndpointMap(mesh, c.zone, dataplanes.Items)
		return envoy_endpoints.CreateClusterLoadAssignment(service, endpointMap[service], apiVersion)
>>>>>>> 191adba6
	}))
	if err != nil {
		return nil, err
	}
	return elt.(proto.Message), nil
}<|MERGE_RESOLUTION|>--- conflicted
+++ resolved
@@ -7,12 +7,9 @@
 
 	"github.com/golang/protobuf/proto"
 
-<<<<<<< HEAD
 	"github.com/kumahq/kuma/pkg/core/datasource"
 	"github.com/kumahq/kuma/pkg/core/xds"
 
-=======
->>>>>>> 191adba6
 	"github.com/kumahq/kuma/pkg/core/resources/model"
 	"github.com/kumahq/kuma/pkg/metrics"
 
@@ -70,12 +67,12 @@
 		if err := c.rm.Get(ctx, mesh, core_store.GetByKey(meshName, model.NoMesh)); err != nil {
 			return nil, err
 		}
-<<<<<<< HEAD
-		externalServices := &core_mesh.ExternalServiceResourceList{}
-		if err := c.rm.List(ctx, externalServices, core_store.ListByMesh(meshName)); err != nil {
-			return nil, err
-		}
-		endpointMap := topology.BuildEndpointMap(mesh, c.zone, dataplanes.Items, externalServices.Items, c.dsl)
+		// We pick here EndpointMap without External Services
+		//
+		// This also solves the problem that if the ExternalService is blocked by TrafficPermission
+		// OutboundProxyGenerate treats this as EDS cluster and tries to get endpoints via GetCLA
+		// Since GetCLA is consistent for a mesh, it would return an endpoint with address which is not valid for EDS.
+		endpointMap := topology.BuildEdsEndpointMap(mesh, c.zone, dataplanes.Items)
 		endpoints := []xds.Endpoint{}
 		for _, endpoint := range endpointMap[cluster.Service()] {
 			add := true
@@ -94,15 +91,6 @@
 			}
 		}
 		return envoy_endpoints.CreateClusterLoadAssignment(cluster.Name(), endpoints, apiVersion)
-=======
-		// We pick here EndpointMap without External Services
-		//
-		// This also solves the problem that if the ExternalService is blocked by TrafficPermission
-		// OutboundProxyGenerate treats this as EDS cluster and tries to get endpoints via GetCLA
-		// Since GetCLA is consistent for a mesh, it would return an endpoint with address which is not valid for EDS.
-		endpointMap := topology.BuildEdsEndpointMap(mesh, c.zone, dataplanes.Items)
-		return envoy_endpoints.CreateClusterLoadAssignment(service, endpointMap[service], apiVersion)
->>>>>>> 191adba6
 	}))
 	if err != nil {
 		return nil, err
