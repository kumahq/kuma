--- conflicted
+++ resolved
@@ -18,14 +18,10 @@
 		Name:       "xds_generation",
 		Help:       "Summary of XDS Snapshot generation",
 		Objectives: core_metrics.DefaultObjectives,
-<<<<<<< HEAD
 	}, []string{"proxy_type", "result"})
 	if err := metrics.Register(xdsGenerations); err != nil {
 		return nil, err
 	}
-=======
-	})
->>>>>>> 95c8351e
 	xdsGenerationsErrors := prometheus.NewCounter(prometheus.CounterOpts{
 		Name: "xds_generation_errors",
 		Help: "Counter of errors during XDS generation",
