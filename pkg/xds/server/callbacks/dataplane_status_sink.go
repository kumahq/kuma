--- conflicted
+++ resolved
@@ -110,10 +110,6 @@
 	var lastStoredState *mesh_proto.DiscoverySubscription
 	var lastStoredSecretsInfo *secrets.Info
 	var lastEvent *events.WorkloadIdentityChangedEvent
-<<<<<<< HEAD
-	var usesIdentity bool
-=======
->>>>>>> dcadf555
 	var generation uint32
 
 	proxyType, err := core_mesh.ProxyTypeFromResourceType(s.dataplaneType)
@@ -136,22 +132,6 @@
 		var secretsInfo *secrets.Info
 		switch {
 		case event != nil && event.Operation == events.Delete:
-<<<<<<< HEAD
-			usesIdentity = false
-			secretsInfo = nil
-		case event != nil:
-			usesIdentity = true
-			secretsInfo = &secrets.Info{
-				IssuedBackend:     event.Origin.String(),
-				SupportedBackends: s.listMeshTrustBackends(ctx, dataplaneID.Mesh),
-				Expiration:        pointer.Deref(event.ExpirationTime),
-				Generation:        pointer.Deref(event.GenerationTime),
-			}
-		case usesIdentity:
-			secretsInfo = lastStoredSecretsInfo
-			if secretsInfo != nil {
-				secretsInfo.SupportedBackends = s.listMeshTrustBackends(ctx, dataplaneID.Mesh)
-=======
 			secretsInfo = nil
 		case event != nil:
 			secretsInfo = &secrets.Info{
@@ -163,7 +143,6 @@
 				secretsInfo.SupportedBackends = s.listMeshTrustBackends(ctx, dataplaneID.Mesh)
 			} else {
 				secretsInfo.ManagedExternally = true
->>>>>>> dcadf555
 			}
 		default:
 			secretsInfo = s.secrets.Info(proxyType, dataplaneID)
