--- conflicted
+++ resolved
@@ -4,7 +4,6 @@
 	"time"
 
 	"github.com/golang/protobuf/proto"
-	"github.com/pkg/errors"
 
 	mesh_proto "github.com/kumahq/kuma/api/mesh/v1alpha1"
 	"github.com/kumahq/kuma/pkg/core"
@@ -37,42 +36,26 @@
 	flushBackoff time.Duration,
 	store DataplaneInsightStore) DataplaneInsightSink {
 	return &dataplaneInsightSink{
-<<<<<<< HEAD
 		flushTicker:      newTicker,
 		generationTicker: generationTicker,
 		dataplaneType:    dataplaneType,
 		accessor:         accessor,
+		secrets:          secrets,
 		flushBackoff:     flushBackoff,
 		store:            store,
-=======
-		newTicker:     newTicker,
-		dataplaneType: dataplaneType,
-		accessor:      accessor,
-		secrets:       secrets,
-		flushBackoff:  flushBackoff,
-		store:         store,
->>>>>>> 94c197eb
 	}
 }
 
 var _ DataplaneInsightSink = &dataplaneInsightSink{}
 
 type dataplaneInsightSink struct {
-<<<<<<< HEAD
 	flushTicker      func() *time.Ticker
 	generationTicker func() *time.Ticker
 	dataplaneType    core_model.ResourceType
 	accessor         SubscriptionStatusAccessor
+	secrets          secrets.Secrets
 	store            DataplaneInsightStore
 	flushBackoff     time.Duration
-=======
-	newTicker     func() *time.Ticker
-	dataplaneType core_model.ResourceType
-	accessor      SubscriptionStatusAccessor
-	secrets       secrets.Secrets
-	store         DataplaneInsightStore
-	flushBackoff  time.Duration
->>>>>>> 94c197eb
 }
 
 func (s *dataplaneInsightSink) Start(stop <-chan struct{}) {
@@ -83,36 +66,25 @@
 	defer generationTicker.Stop()
 
 	var lastStoredState *mesh_proto.DiscoverySubscription
-<<<<<<< HEAD
+	var lastStoredSecretsInfo *secrets.Info
 	var generation uint32
 
 	flush := func(closing bool) {
 		dataplaneID, currentState := s.accessor.GetStatus()
+		secretsInfo := s.secrets.Info(dataplaneID)
+
 		select {
 		case <-generationTicker.C:
 			generation++
 		default:
 		}
 		currentState.Generation = generation
-		if proto.Equal(currentState, lastStoredState) {
-			return
-		}
-
-		if err := s.store.Upsert(s.dataplaneType, dataplaneID, currentState); err != nil {
-=======
-	var lastStoredSecretsInfo *secrets.Info
-
-	flush := func(closing bool) {
-		dataplaneID, currentState := s.accessor.GetStatus()
-		secretsInfo := s.secrets.Info(dataplaneID)
 
 		if proto.Equal(currentState, lastStoredState) && secretsInfo == lastStoredSecretsInfo {
 			return
 		}
 
-		copy := proto.Clone(currentState).(*mesh_proto.DiscoverySubscription)
-		if err := s.store.Upsert(s.dataplaneType, dataplaneID, copy, secretsInfo); err != nil {
->>>>>>> 94c197eb
+		if err := s.store.Upsert(s.dataplaneType, dataplaneID, currentState, secretsInfo); err != nil {
 			switch {
 			case closing:
 				// When XDS stream is closed, Dataplane Status Tracker executes OnStreamClose which closes stop channel
@@ -177,27 +149,16 @@
 			return insight.Spec.UpdateSubscription(subscription)
 		})
 	case core_mesh.DataplaneType:
-<<<<<<< HEAD
 		return manager.Upsert(s.resManager, dataplaneID, core_mesh.NewDataplaneInsightResource(), func(resource core_model.Resource) error {
 			insight := resource.(*core_mesh.DataplaneInsightResource)
-			return insight.Spec.UpdateSubscription(subscription)
-=======
-		var updateCertErr error
-		err := manager.Upsert(s.resManager, dataplaneID, core_mesh.NewDataplaneInsightResource(), func(resource core_model.Resource) {
-			insight := resource.(*core_mesh.DataplaneInsightResource)
-			insight.Spec.UpdateSubscription(subscription)
+			if err := insight.Spec.UpdateSubscription(subscription); err != nil {
+				return err
+			}
 			if secretsInfo != nil && (insight.Spec.MTLS == nil || insight.Spec.MTLS.CertificateExpirationTime.AsTime() != secretsInfo.Expiration) {
-				updateCertErr = insight.Spec.UpdateCert(secretsInfo.Generation, secretsInfo.Expiration)
+				return insight.Spec.UpdateCert(secretsInfo.Generation, secretsInfo.Expiration)
 			}
->>>>>>> 94c197eb
+			return nil
 		})
-		if err != nil {
-			return err
-		}
-		if updateCertErr != nil {
-			return errors.Wrap(updateCertErr, "could not update cert in DataplaneInsight")
-		}
-		return nil
 	default:
 		// Return a designated precondition error since we don't expect other dataplane types.
 		return store.ErrorResourcePreconditionFailed(dataplaneType, dataplaneID.Name, dataplaneID.Mesh)
