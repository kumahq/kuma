package v3

import (
	envoy_cluster "github.com/envoyproxy/go-control-plane/envoy/config/cluster/v3"
	envoy_core "github.com/envoyproxy/go-control-plane/envoy/config/core/v3"
	envoy_endpoint "github.com/envoyproxy/go-control-plane/envoy/config/endpoint/v3"
	envoy_listener "github.com/envoyproxy/go-control-plane/envoy/config/listener/v3"
	envoy_route "github.com/envoyproxy/go-control-plane/envoy/config/route/v3"
	envoy_hcm "github.com/envoyproxy/go-control-plane/envoy/extensions/filters/network/http_connection_manager/v3"
	envoy_auth "github.com/envoyproxy/go-control-plane/envoy/extensions/transport_sockets/tls/v3"
	envoy_types "github.com/envoyproxy/go-control-plane/pkg/cache/types"
	envoy_cache "github.com/envoyproxy/go-control-plane/pkg/cache/v3"
	. "github.com/onsi/ginkgo"
	. "github.com/onsi/gomega"
	"google.golang.org/protobuf/types/known/anypb"

	mesh_proto "github.com/kumahq/kuma/api/mesh/v1alpha1"
	core_mesh "github.com/kumahq/kuma/pkg/core/resources/apis/mesh"
	xds_model "github.com/kumahq/kuma/pkg/core/xds"
	test_model "github.com/kumahq/kuma/pkg/test/resources/model"
	"github.com/kumahq/kuma/pkg/util/proto"
	xds_context "github.com/kumahq/kuma/pkg/xds/context"
)

func hcmForRoute(routeName string) *anypb.Any {
	hcm := envoy_hcm.HttpConnectionManager{
		RouteSpecifier: &envoy_hcm.HttpConnectionManager_Rds{
			Rds: &envoy_hcm.Rds{
				RouteConfigName: routeName,
			},
		},
	}

	a, err := proto.MarshalAnyDeterministic(&hcm)
	Expect(err).To(Succeed())

	return a
}

var _ = Describe("Reconcile", func() {
	Describe("reconciler", func() {
		var xdsContext XdsContext

		BeforeEach(func() {
			xdsContext = NewXdsContext()
		})

		snapshot := envoy_cache.Snapshot{
			Resources: [envoy_types.UnknownType]envoy_cache.Resources{
				envoy_types.Listener: {
					Items: map[string]envoy_types.ResourceWithTTL{
						"listener": {
							Resource: &envoy_listener.Listener{
								Address: &envoy_core.Address{
									Address: &envoy_core.Address_SocketAddress{
										SocketAddress: &envoy_core.SocketAddress{
											Address: "127.0.0.1",
											PortSpecifier: &envoy_core.SocketAddress_PortValue{
												PortValue: 99,
											},
										},
									},
								},
								FilterChains: []*envoy_listener.FilterChain{{
									Filters: []*envoy_listener.Filter{{
										Name: "envoy.filters.network.http_connection_manager",
										ConfigType: &envoy_listener.Filter_TypedConfig{
											TypedConfig: hcmForRoute("route"),
										},
									}},
								}},
							},
						},
					},
				},
				envoy_types.Route: {
					Items: map[string]envoy_types.ResourceWithTTL{
						"route": {
							Resource: &envoy_route.RouteConfiguration{},
						},
					},
				},
				envoy_types.Cluster: {
					Items: map[string]envoy_types.ResourceWithTTL{
						"cluster": {
							Resource: &envoy_cluster.Cluster{
								Name:                 "cluster",
								ClusterDiscoveryType: &envoy_cluster.Cluster_Type{Type: envoy_cluster.Cluster_EDS},
								EdsClusterConfig: &envoy_cluster.Cluster_EdsClusterConfig{
									EdsConfig: &envoy_core.ConfigSource{
										ResourceApiVersion: envoy_core.ApiVersion_V3,
										ConfigSourceSpecifier: &envoy_core.ConfigSource_Ads{
											Ads: &envoy_core.AggregatedConfigSource{},
										},
									},
								},
							},
						},
					},
				},
				envoy_types.Endpoint: {
<<<<<<< HEAD
					Items: map[string]envoy_types.ResourceWithTTL{
						"endpoint": {
							Resource: &envoy_endpoint.ClusterLoadAssignment{},
=======
					Items: map[string]envoy_types.ResourceWithTtl{
						"cluster": {
							Resource: &envoy_endpoint.ClusterLoadAssignment{ClusterName: "cluster"},
>>>>>>> 40260e27
						},
					},
				},
				envoy_types.Secret: {
					Items: map[string]envoy_types.ResourceWithTTL{
						"secret": {
							Resource: &envoy_auth.Secret{},
						},
					},
				},
			},
		}

		It("should generate a Snapshot per Envoy Node", func() {
			// given
			snapshots := make(chan envoy_cache.Snapshot, 3)
			snapshots <- snapshot               // initial Dataplane configuration
			snapshots <- snapshot               // same Dataplane configuration
			snapshots <- envoy_cache.Snapshot{} // new Dataplane configuration

			// setup
			r := &reconciler{
				snapshotGeneratorFunc(func(ctx xds_context.Context, proxy *xds_model.Proxy) (envoy_cache.Snapshot, error) {
					return <-snapshots, nil
				}),
				&simpleSnapshotCacher{xdsContext.Hasher(), xdsContext.Cache()},
			}

			// given
			dataplane := &core_mesh.DataplaneResource{
				Meta: &test_model.ResourceMeta{
					Mesh:    "demo",
					Name:    "example",
					Version: "abcdefg",
				},
				Spec: &mesh_proto.Dataplane{},
			}

			By("simulating discovery event")
			// when
			proxy := &xds_model.Proxy{
				Id:        *xds_model.BuildProxyId("demo", "example"),
				Dataplane: dataplane,
			}
			err := r.Reconcile(xds_context.Context{}, proxy)
			// then
			Expect(err).ToNot(HaveOccurred())
			Expect(snapshot.Resources[envoy_types.Listener].Version).To(BeEmpty())
			Expect(snapshot.Resources[envoy_types.Route].Version).To(BeEmpty())
			Expect(snapshot.Resources[envoy_types.Cluster].Version).To(BeEmpty())
			Expect(snapshot.Resources[envoy_types.Endpoint].Version).To(BeEmpty())
			Expect(snapshot.Resources[envoy_types.Secret].Version).To(BeEmpty())

			By("verifying that snapshot versions were auto-generated")
			// when
			snapshot, err := xdsContext.Cache().GetSnapshot("demo.example")
			// then
			Expect(err).ToNot(HaveOccurred())
			Expect(snapshot).ToNot(BeZero())
			// and
			listenerV1 := snapshot.Resources[envoy_types.Listener].Version
			routeV1 := snapshot.Resources[envoy_types.Route].Version
			clusterV1 := snapshot.Resources[envoy_types.Cluster].Version
			endpointV1 := snapshot.Resources[envoy_types.Endpoint].Version
			secretV1 := snapshot.Resources[envoy_types.Secret].Version
			Expect(listenerV1).ToNot(BeEmpty())
			Expect(routeV1).ToNot(BeEmpty())
			Expect(clusterV1).ToNot(BeEmpty())
			Expect(endpointV1).ToNot(BeEmpty())
			Expect(secretV1).ToNot(BeEmpty())

			By("simulating discovery event (Dataplane watchdog triggers refresh)")
			// when
			err = r.Reconcile(xds_context.Context{}, proxy)
			// then
			Expect(err).ToNot(HaveOccurred())

			By("verifying that snapshot versions remain the same")
			// when
			snapshot, err = xdsContext.Cache().GetSnapshot("demo.example")
			// then
			Expect(err).ToNot(HaveOccurred())
			Expect(snapshot).ToNot(BeZero())
			// and
			Expect(snapshot.Resources[envoy_types.Listener].Version).To(Equal(listenerV1))
			Expect(snapshot.Resources[envoy_types.Route].Version).To(Equal(routeV1))
			Expect(snapshot.Resources[envoy_types.Cluster].Version).To(Equal(clusterV1))
			Expect(snapshot.Resources[envoy_types.Endpoint].Version).To(Equal(endpointV1))
			Expect(snapshot.Resources[envoy_types.Secret].Version).To(Equal(secretV1))

			By("simulating discovery event (Dataplane gets changed)")
			// when
			err = r.Reconcile(xds_context.Context{}, proxy)
			// then
			Expect(err).ToNot(HaveOccurred())

			By("verifying that snapshot versions are new")
			// when
			snapshot, err = xdsContext.Cache().GetSnapshot("demo.example")
			// then
			Expect(err).ToNot(HaveOccurred())
			Expect(snapshot).ToNot(BeZero())
			// and
			Expect(snapshot.Resources[envoy_types.Listener].Version).To(SatisfyAll(
				Not(Equal(listenerV1)),
				Not(BeEmpty()),
			))
			Expect(snapshot.Resources[envoy_types.Route].Version).To(SatisfyAll(
				Not(Equal(routeV1)),
				Not(BeEmpty()),
			))
			Expect(snapshot.Resources[envoy_types.Cluster].Version).To(SatisfyAll(
				Not(Equal(clusterV1)),
				Not(BeEmpty()),
			))
			Expect(snapshot.Resources[envoy_types.Endpoint].Version).To(SatisfyAll(
				Not(Equal(endpointV1)),
				Not(BeEmpty()),
			))
			Expect(snapshot.Resources[envoy_types.Secret].Version).To(SatisfyAll(
				Not(Equal(secretV1)),
				Not(BeEmpty()),
			))

			By("simulating clear")
			// when
			err = r.Clear(&proxy.Id)
			Expect(err).ToNot(HaveOccurred())
			snapshot, err = xdsContext.Cache().GetSnapshot("demo.example")

			// then
			Expect(err).To(HaveOccurred())
			Expect(err.Error()).To(ContainSubstring("no snapshot found"))

			Expect(snapshot.Resources[envoy_types.Listener].Version).To(BeEmpty())
			Expect(snapshot.Resources[envoy_types.Route].Version).To(BeEmpty())
			Expect(snapshot.Resources[envoy_types.Cluster].Version).To(BeEmpty())
			Expect(snapshot.Resources[envoy_types.Endpoint].Version).To(BeEmpty())
			Expect(snapshot.Resources[envoy_types.Secret].Version).To(BeEmpty())
		})
	})
})

type snapshotGeneratorFunc func(ctx xds_context.Context, proxy *xds_model.Proxy) (envoy_cache.Snapshot, error)

func (f snapshotGeneratorFunc) GenerateSnapshot(ctx xds_context.Context, proxy *xds_model.Proxy) (envoy_cache.Snapshot, error) {
	return f(ctx, proxy)
}<|MERGE_RESOLUTION|>--- conflicted
+++ resolved
@@ -99,15 +99,9 @@
 					},
 				},
 				envoy_types.Endpoint: {
-<<<<<<< HEAD
-					Items: map[string]envoy_types.ResourceWithTTL{
-						"endpoint": {
-							Resource: &envoy_endpoint.ClusterLoadAssignment{},
-=======
-					Items: map[string]envoy_types.ResourceWithTtl{
+					Items: map[string]envoy_types.ResourceWithTTL{
 						"cluster": {
 							Resource: &envoy_endpoint.ClusterLoadAssignment{ClusterName: "cluster"},
->>>>>>> 40260e27
 						},
 					},
 				},
