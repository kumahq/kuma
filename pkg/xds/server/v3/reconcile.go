--- conflicted
+++ resolved
@@ -52,11 +52,7 @@
 	}
 }
 
-<<<<<<< HEAD
-func (r *reconciler) Reconcile(ctx context.Context, xdsCtx xds_context.Context, proxy *model.Proxy) error {
-=======
 func (r *reconciler) Reconcile(ctx context.Context, xdsCtx xds_context.Context, proxy *model.Proxy) (bool, error) {
->>>>>>> 69abf022
 	node := &envoy_core.Node{Id: proxy.Id.String()}
 	snapshot, err := r.generator.GenerateSnapshot(ctx, xdsCtx, proxy)
 	if err != nil {
