package server

import (
	"context"
	"time"

	"github.com/kumahq/kuma/pkg/xds/ingress"

	envoy_xds "github.com/envoyproxy/go-control-plane/pkg/server/v2"

	mesh_proto "github.com/kumahq/kuma/api/mesh/v1alpha1"
	"github.com/kumahq/kuma/pkg/core"
	"github.com/kumahq/kuma/pkg/core/faultinjections"
	"github.com/kumahq/kuma/pkg/core/logs"
	"github.com/kumahq/kuma/pkg/core/permissions"
	mesh_core "github.com/kumahq/kuma/pkg/core/resources/apis/mesh"
	core_model "github.com/kumahq/kuma/pkg/core/resources/model"
	core_store "github.com/kumahq/kuma/pkg/core/resources/store"
	core_runtime "github.com/kumahq/kuma/pkg/core/runtime"
	"github.com/kumahq/kuma/pkg/core/xds"
	util_watchdog "github.com/kumahq/kuma/pkg/util/watchdog"
	util_xds "github.com/kumahq/kuma/pkg/util/xds"
	xds_bootstrap "github.com/kumahq/kuma/pkg/xds/bootstrap"
	xds_context "github.com/kumahq/kuma/pkg/xds/context"
	xds_sync "github.com/kumahq/kuma/pkg/xds/sync"
	xds_template "github.com/kumahq/kuma/pkg/xds/template"
	xds_topology "github.com/kumahq/kuma/pkg/xds/topology"
)

var (
	xdsServerLog = core.Log.WithName("xds-server")
)

func SetupDiagnosticsServer(rt core_runtime.Runtime) error {
	return rt.Add(
		// diagnostics server
		&diagnosticsServer{rt.Config().XdsServer.DiagnosticsPort},
	)
}

func SetupServer(rt core_runtime.Runtime) error {
	err := SetupDiagnosticsServer(rt)
	if err != nil {
		return err
	}
	reconciler := DefaultReconciler(rt)

	metadataTracker := NewDataplaneMetadataTracker()

	ingressReconciler := DefaultIngressReconciler(rt)

	tracker, err := DefaultDataplaneSyncTracker(rt, reconciler, ingressReconciler, metadataTracker)
	if err != nil {
		return err
	}
	callbacks := util_xds.CallbacksChain{
		tracker,
		metadataTracker,
		DefaultDataplaneStatusTracker(rt),
	}

	srv := NewServer(rt.XDS().Cache(), callbacks)
	return rt.Add(
		// xDS gRPC API
		&grpcServer{srv, rt.Config().XdsServer.GrpcPort, rt.Config().XdsServer.TlsCertFile, rt.Config().XdsServer.TlsKeyFile},
		// bootstrap server
		&xds_bootstrap.BootstrapServer{
			Port:      rt.Config().BootstrapServer.Port,
			Generator: xds_bootstrap.NewDefaultBootstrapGenerator(rt.ResourceManager(), rt.Config().BootstrapServer.Params, rt.Config().XdsServer.TlsCertFile),
		},
	)
}

func DefaultReconciler(rt core_runtime.Runtime) SnapshotReconciler {
	return &reconciler{
		&templateSnapshotGenerator{
			ProxyTemplateResolver: &simpleProxyTemplateResolver{
				ReadOnlyResourceManager: rt.ReadOnlyResourceManager(),
				DefaultProxyTemplate:    xds_template.DefaultProxyTemplate,
			},
		},
		&simpleSnapshotCacher{rt.XDS().Hasher(), rt.XDS().Cache()},
	}
}

func DefaultIngressReconciler(rt core_runtime.Runtime) SnapshotReconciler {
	return &reconciler{
		generator: &templateSnapshotGenerator{
			ProxyTemplateResolver: &staticProxyTemplateResolver{
				template: xds_template.IngressProxyTemplate,
			},
		},
		cacher: &simpleSnapshotCacher{rt.XDS().Hasher(), rt.XDS().Cache()},
	}
}

func DefaultDataplaneSyncTracker(rt core_runtime.Runtime, reconciler, ingressReconciler SnapshotReconciler, metadataTracker *DataplaneMetadataTracker) (envoy_xds.Callbacks, error) {
	permissionsMatcher := permissions.TrafficPermissionsMatcher{ResourceManager: rt.ReadOnlyResourceManager()}
	logsMatcher := logs.TrafficLogsMatcher{ResourceManager: rt.ReadOnlyResourceManager()}
	faultInjectionMatcher := faultinjections.FaultInjectionMatcher{ResourceManager: rt.ReadOnlyResourceManager()}
	envoyCpCtx, err := xds_context.BuildControlPlaneContext(rt.Config())
	if err != nil {
		return nil, err
	}
	return xds_sync.NewDataplaneSyncTracker(func(key core_model.ResourceKey, streamId int64) util_watchdog.Watchdog {
		log := xdsServerLog.WithName("dataplane-sync-watchdog").WithValues("dataplaneKey", key)
		return &util_watchdog.SimpleWatchdog{
			NewTicker: func() *time.Ticker {
				return time.NewTicker(rt.Config().XdsServer.DataplaneConfigurationRefreshInterval)
			},
			OnTick: func() error {
				ctx := context.Background()
				dataplane := &mesh_core.DataplaneResource{}
				proxyID := xds.FromResourceKey(key)

				if err := rt.ReadOnlyResourceManager().Get(ctx, dataplane, core_store.GetBy(key)); err != nil {
					if core_store.IsResourceNotFound(err) {
						return reconciler.Clear(&proxyID)
					}
					return err
				}

				if dataplane.Spec.IsIngress() {
					// update Ingress
					allMeshDataplanes := &mesh_core.DataplaneResourceList{}
					if err := rt.ReadOnlyResourceManager().List(ctx, allMeshDataplanes); err != nil {
						return err
					}
					if err := ingress.UpdateAvailableServices(ctx, rt.ResourceManager(), dataplane, allMeshDataplanes.Items); err != nil {
						return err
					}
					destinations := ingress.BuildDestinationMap(dataplane)
					endpoints := ingress.BuildEndpointMap(destinations, allMeshDataplanes.Items)
					proxy := xds.Proxy{
						Id:              proxyID,
						Dataplane:       dataplane,
						OutboundTargets: endpoints,
						Metadata:        metadataTracker.Metadata(streamId),
					}
					envoyCtx := xds_context.Context{
						ControlPlane: envoyCpCtx,
					}
					return ingressReconciler.Reconcile(envoyCtx, &proxy)
				}

				mesh := &mesh_core.MeshResource{}
				if err := rt.ReadOnlyResourceManager().Get(ctx, mesh, core_store.GetByKey(proxyID.Mesh, proxyID.Mesh)); err != nil {
					return err
				}
				dataplanes, err := xds_topology.GetDataplanes(ctx, rt.ReadOnlyResourceManager(), dataplane.Meta.GetMesh())
				if err != nil {
					return err
				}
				envoyCtx := xds_context.Context{
					ControlPlane: envoyCpCtx,
					Mesh: xds_context.MeshContext{
						Resource:   mesh,
						Dataplanes: dataplanes,
					},
				}

				// Generate VIP outbounds only when not Ingress and Transparent Proxying is enabled
				if !dataplane.Spec.IsIngress() && dataplane.Spec.Networking.GetTransparentProxying() != nil {
					err = xds_topology.PatchDataplaneWithVIPOutbounds(dataplane, dataplanes, rt.DNSResolver())
					if err != nil {
						return err
					}
				}

				// pick a single the most specific route for each outbound interface
				routes, err := xds_topology.GetRoutes(ctx, dataplane, rt.ReadOnlyResourceManager())
				if err != nil {
					return err
				}

				// create creates a map of selectors to match other dataplanes reachable via given routes
				destinations := xds_topology.BuildDestinationMap(dataplane, routes)

				// resolve all endpoints that match given selectors
<<<<<<< HEAD
				outbound, err := xds_topology.GetOutboundTargets(destinations, dataplanes, rt.Config().Multicluster.Remote.Zone, dataplane.GetMeta().GetMesh())
=======
				outbound, err := xds_topology.GetOutboundTargets(destinations, dataplanes, rt.Config().Mode.Remote.Zone, mesh)
>>>>>>> fe00f5ee
				if err != nil {
					return err
				}

				healthChecks, err := xds_topology.GetHealthChecks(ctx, dataplane, destinations, rt.ReadOnlyResourceManager())
				if err != nil {
					return err
				}

				circuitBreakers, err := xds_topology.GetCircuitBreakers(ctx, dataplane, destinations, rt.ReadOnlyResourceManager())
				if err != nil {
					return err
				}

				trafficTrace, err := xds_topology.GetTrafficTrace(ctx, dataplane, rt.ReadOnlyResourceManager())
				if err != nil {
					return err
				}
				var tracingBackend *mesh_proto.TracingBackend
				if trafficTrace != nil {
					tracingBackend = mesh.GetTracingBackend(trafficTrace.Spec.GetConf().GetBackend())
				}

				matchedPermissions, err := permissionsMatcher.Match(ctx, dataplane, mesh)
				if err != nil {
					return err
				}

				matchedLogs, err := logsMatcher.Match(ctx, dataplane)
				if err != nil {
					return err
				}

				faultInjection, err := faultInjectionMatcher.Match(ctx, dataplane, mesh)
				if err != nil {
					return err
				}

				proxy := xds.Proxy{
					Id:                 proxyID,
					Dataplane:          dataplane,
					TrafficPermissions: matchedPermissions,
					TrafficRoutes:      routes,
					OutboundSelectors:  destinations,
					OutboundTargets:    outbound,
					HealthChecks:       healthChecks,
					CircuitBreakers:    circuitBreakers,
					Logs:               matchedLogs,
					TrafficTrace:       trafficTrace,
					TracingBackend:     tracingBackend,
					Metadata:           metadataTracker.Metadata(streamId),
					FaultInjections:    faultInjection,
				}
				return reconciler.Reconcile(envoyCtx, &proxy)
			},
			OnError: func(err error) {
				log.Error(err, "OnTick() failed")
			},
		}
	}), nil
}

func DefaultDataplaneStatusTracker(rt core_runtime.Runtime) DataplaneStatusTracker {
	return NewDataplaneStatusTracker(rt, func(accessor SubscriptionStatusAccessor) DataplaneInsightSink {
		return NewDataplaneInsightSink(
			accessor,
			func() *time.Ticker {
				return time.NewTicker(rt.Config().XdsServer.DataplaneStatusFlushInterval)
			},
			NewDataplaneInsightStore(rt.ResourceManager()))
	})
}<|MERGE_RESOLUTION|>--- conflicted
+++ resolved
@@ -177,11 +177,7 @@
 				destinations := xds_topology.BuildDestinationMap(dataplane, routes)
 
 				// resolve all endpoints that match given selectors
-<<<<<<< HEAD
-				outbound, err := xds_topology.GetOutboundTargets(destinations, dataplanes, rt.Config().Multicluster.Remote.Zone, dataplane.GetMeta().GetMesh())
-=======
-				outbound, err := xds_topology.GetOutboundTargets(destinations, dataplanes, rt.Config().Mode.Remote.Zone, mesh)
->>>>>>> fe00f5ee
+				outbound, err := xds_topology.GetOutboundTargets(destinations, dataplanes, rt.Config().Multicluster.Remote.Zone, mesh)
 				if err != nil {
 					return err
 				}
