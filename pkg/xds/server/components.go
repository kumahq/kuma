package server

import (
	"context"
	"time"

	"github.com/Kong/kuma/pkg/xds/ingress"

	envoy_xds "github.com/envoyproxy/go-control-plane/pkg/server/v2"

	mesh_proto "github.com/Kong/kuma/api/mesh/v1alpha1"
	"github.com/Kong/kuma/pkg/core"
	"github.com/Kong/kuma/pkg/core/faultinjections"
	"github.com/Kong/kuma/pkg/core/logs"
	"github.com/Kong/kuma/pkg/core/permissions"
	mesh_core "github.com/Kong/kuma/pkg/core/resources/apis/mesh"
	core_model "github.com/Kong/kuma/pkg/core/resources/model"
	core_store "github.com/Kong/kuma/pkg/core/resources/store"
	core_runtime "github.com/Kong/kuma/pkg/core/runtime"
	"github.com/Kong/kuma/pkg/core/xds"
	util_watchdog "github.com/Kong/kuma/pkg/util/watchdog"
	util_xds "github.com/Kong/kuma/pkg/util/xds"
	xds_bootstrap "github.com/Kong/kuma/pkg/xds/bootstrap"
	xds_context "github.com/Kong/kuma/pkg/xds/context"
	xds_sync "github.com/Kong/kuma/pkg/xds/sync"
	xds_template "github.com/Kong/kuma/pkg/xds/template"
	xds_topology "github.com/Kong/kuma/pkg/xds/topology"
)

var (
	xdsServerLog = core.Log.WithName("xds-server")
)

func SetupServer(rt core_runtime.Runtime) error {
	reconciler := DefaultReconciler(rt)

	metadataTracker := NewDataplaneMetadataTracker()

	ingressReconciler := DefaultIngressReconciler(rt)

	tracker, err := DefaultDataplaneSyncTracker(rt, reconciler, ingressReconciler, metadataTracker)
	if err != nil {
		return err
	}
	callbacks := util_xds.CallbacksChain{
		tracker,
		metadataTracker,
		DefaultDataplaneStatusTracker(rt),
	}

	srv := NewServer(rt.XDS().Cache(), callbacks)
	return rt.Add(
		// xDS gRPC API
		&grpcServer{srv, rt.Config().XdsServer.GrpcPort, rt.Config().XdsServer.TlsCertFile, rt.Config().XdsServer.TlsKeyFile},
		// diagnostics server
		&diagnosticsServer{rt.Config().XdsServer.DiagnosticsPort},
		// bootstrap server
		&xds_bootstrap.BootstrapServer{
			Port:      rt.Config().BootstrapServer.Port,
			Generator: xds_bootstrap.NewDefaultBootstrapGenerator(rt.ResourceManager(), rt.Config().BootstrapServer.Params, rt.Config().XdsServer.TlsCertFile),
		},
	)
}

func DefaultReconciler(rt core_runtime.Runtime) SnapshotReconciler {
	return &reconciler{
		&templateSnapshotGenerator{
			ProxyTemplateResolver: &simpleProxyTemplateResolver{
				ReadOnlyResourceManager: rt.ReadOnlyResourceManager(),
				DefaultProxyTemplate:    xds_template.DefaultProxyTemplate,
			},
		},
		&simpleSnapshotCacher{rt.XDS().Hasher(), rt.XDS().Cache()},
	}
}

func DefaultIngressReconciler(rt core_runtime.Runtime) SnapshotReconciler {
	return &reconciler{
		generator: &templateSnapshotGenerator{
			ProxyTemplateResolver: &staticProxyTemplateResolver{
				template: xds_template.IngressProxyTemplate,
			},
		},
		cacher: &simpleSnapshotCacher{rt.XDS().Hasher(), rt.XDS().Cache()},
	}
}

func DefaultDataplaneSyncTracker(rt core_runtime.Runtime, reconciler, ingressReconciler SnapshotReconciler, metadataTracker *DataplaneMetadataTracker) (envoy_xds.Callbacks, error) {
	permissionsMatcher := permissions.TrafficPermissionsMatcher{ResourceManager: rt.ReadOnlyResourceManager()}
	logsMatcher := logs.TrafficLogsMatcher{ResourceManager: rt.ReadOnlyResourceManager()}
	faultInjectionMatcher := faultinjections.FaultInjectionMatcher{ResourceManager: rt.ReadOnlyResourceManager()}
	envoyCpCtx, err := xds_context.BuildControlPlaneContext(rt.Config())
	if err != nil {
		return nil, err
	}
	return xds_sync.NewDataplaneSyncTracker(func(key core_model.ResourceKey, streamId int64) util_watchdog.Watchdog {
		log := xdsServerLog.WithName("dataplane-sync-watchdog").WithValues("dataplaneKey", key)
		return &util_watchdog.SimpleWatchdog{
			NewTicker: func() *time.Ticker {
				return time.NewTicker(rt.Config().XdsServer.DataplaneConfigurationRefreshInterval)
			},
			OnTick: func() error {
				ctx := context.Background()
				dataplane := &mesh_core.DataplaneResource{}
				proxyID := xds.FromResourceKey(key)

				if err := rt.ReadOnlyResourceManager().Get(ctx, dataplane, core_store.GetBy(key)); err != nil {
					if core_store.IsResourceNotFound(err) {
						return reconciler.Clear(&proxyID)
					}
					return err
				}

				mesh := &mesh_core.MeshResource{}
				if err := rt.ReadOnlyResourceManager().Get(ctx, mesh, core_store.GetByKey(proxyID.Mesh, proxyID.Mesh)); err != nil {
					return err
				}
				dataplanes := &mesh_core.DataplaneResourceList{}
				if err := rt.ReadOnlyResourceManager().List(ctx, dataplanes, core_store.ListByMesh(dataplane.Meta.GetMesh())); err != nil {
					return err
				}
				envoyCtx := xds_context.Context{
					ControlPlane: envoyCpCtx,
					Mesh: xds_context.MeshContext{
						Resource:   mesh,
						Dataplanes: dataplanes,
					},
				}

<<<<<<< HEAD
				if dataplane.Spec.GetNetworking().GetIngress() != nil {
					dataplanes, err := ingress.GetAllDataplanes(rt.ReadOnlyResourceManager())
					if err != nil {
						return err
					}
					// update Ingress
					dataplane.Spec.Networking.Ingress = ingress.GetIngressByDataplanes(dataplanes)
					if err := rt.ResourceManager().Update(ctx, dataplane); err != nil {
						return err
					}
					destinations := ingress.BuildDestinationMap(dataplane)
					endpoints := xds_topology.BuildEndpointMap(destinations, dataplanes)
					proxy := xds.Proxy{
						Id:              proxyID,
						Dataplane:       dataplane,
						OutboundTargets: endpoints,
						Metadata:        metadataTracker.Metadata(streamId),
					}
					return ingressReconciler.Reconcile(envoyCtx, &proxy)
=======
				otherDataplanes := &mesh_core.DataplaneResourceList{}
				if err := rt.ReadOnlyResourceManager().List(ctx, otherDataplanes, core_store.ListByMesh(dataplane.Meta.GetMesh())); err != nil {
					return err
>>>>>>> 3dfed930
				}

				// pick a single the most specific route for each outbound interface
				routes, err := xds_topology.GetRoutes(ctx, dataplane, rt.ReadOnlyResourceManager())
				if err != nil {
					return err
				}

				// create creates a map of selectors to match other dataplanes reachable via given routes
				destinations := xds_topology.BuildDestinationMap(dataplane, routes)

				// resolve all endpoints that match given selectors
				outbound, err := xds_topology.GetOutboundTargets(destinations, dataplanes)
				if err != nil {
					return err
				}

				healthChecks, err := xds_topology.GetHealthChecks(ctx, dataplane, destinations, rt.ReadOnlyResourceManager())
				if err != nil {
					return err
				}

				circuitBreakers, err := xds_topology.GetCircuitBreakers(ctx, dataplane, destinations, rt.ReadOnlyResourceManager())
				if err != nil {
					return err
				}

				trafficTrace, err := xds_topology.GetTrafficTrace(ctx, dataplane, rt.ReadOnlyResourceManager())
				if err != nil {
					return err
				}
				var tracingBackend *mesh_proto.TracingBackend
				if trafficTrace != nil {
					tracingBackend = mesh.GetTracingBackend(trafficTrace.Spec.GetConf().GetBackend())
				}

				matchedPermissions, err := permissionsMatcher.Match(ctx, dataplane, mesh)
				if err != nil {
					return err
				}

				matchedLogs, err := logsMatcher.Match(ctx, dataplane)
				if err != nil {
					return err
				}

				faultInjection, err := faultInjectionMatcher.Match(ctx, dataplane, mesh)
				if err != nil {
					return err
				}

				proxy := xds.Proxy{
					Id:                 proxyID,
					Dataplane:          dataplane,
					TrafficPermissions: matchedPermissions,
					TrafficRoutes:      routes,
					OutboundSelectors:  destinations,
					OutboundTargets:    outbound,
					HealthChecks:       healthChecks,
					CircuitBreakers:    circuitBreakers,
					Logs:               matchedLogs,
					TrafficTrace:       trafficTrace,
					TracingBackend:     tracingBackend,
					Metadata:           metadataTracker.Metadata(streamId),
					FaultInjections:    faultInjection,
				}
				return reconciler.Reconcile(envoyCtx, &proxy)
			},
			OnError: func(err error) {
				log.Error(err, "OnTick() failed")
			},
		}
	}), nil
}

func DefaultDataplaneStatusTracker(rt core_runtime.Runtime) DataplaneStatusTracker {
	return NewDataplaneStatusTracker(rt, func(accessor SubscriptionStatusAccessor) DataplaneInsightSink {
		return NewDataplaneInsightSink(
			accessor,
			func() *time.Ticker {
				return time.NewTicker(rt.Config().XdsServer.DataplaneStatusFlushInterval)
			},
			NewDataplaneInsightStore(rt.ResourceManager()))
	})
}<|MERGE_RESOLUTION|>--- conflicted
+++ resolved
@@ -127,7 +127,11 @@
 					},
 				}
 
-<<<<<<< HEAD
+				otherDataplanes := &mesh_core.DataplaneResourceList{}
+				if err := rt.ReadOnlyResourceManager().List(ctx, otherDataplanes, core_store.ListByMesh(dataplane.Meta.GetMesh())); err != nil {
+					return err
+				}
+
 				if dataplane.Spec.GetNetworking().GetIngress() != nil {
 					dataplanes, err := ingress.GetAllDataplanes(rt.ReadOnlyResourceManager())
 					if err != nil {
@@ -147,11 +151,6 @@
 						Metadata:        metadataTracker.Metadata(streamId),
 					}
 					return ingressReconciler.Reconcile(envoyCtx, &proxy)
-=======
-				otherDataplanes := &mesh_core.DataplaneResourceList{}
-				if err := rt.ReadOnlyResourceManager().List(ctx, otherDataplanes, core_store.ListByMesh(dataplane.Meta.GetMesh())); err != nil {
-					return err
->>>>>>> 3dfed930
 				}
 
 				// pick a single the most specific route for each outbound interface
