--- conflicted
+++ resolved
@@ -93,16 +93,11 @@
 		return err
 	}
 
-<<<<<<< HEAD
-	envoyCpCtx, err := xds_context.BuildControlPlaneContext(claCache, secrets, rt.Config().Multizone.Zone.Name, rt.Config().Defaults.EnableInboundPassthrough)
-	if err != nil {
-		return err
-=======
 	envoyCpCtx := &xds_context.ControlPlaneContext{
-		CLACache: claCache,
-		Secrets:  secrets,
-		Zone:     rt.Config().Multizone.Zone.Name,
->>>>>>> d03aa042
+		CLACache:                 claCache,
+		Secrets:                  secrets,
+		Zone:                     rt.Config().Multizone.Zone.Name,
+		EnableInboundPassthrough: rt.Config().Defaults.EnableInboundPassthrough,
 	}
 
 	if err := v3.RegisterXDS(statsCallbacks, xdsMetrics, meshSnapshotCache, envoyCpCtx, rt); err != nil {
