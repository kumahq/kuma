--- conflicted
+++ resolved
@@ -5,40 +5,51 @@
 	"github.com/kumahq/kuma/pkg/core/resources/model"
 	core_model "github.com/kumahq/kuma/pkg/core/resources/model"
 	core_rest "github.com/kumahq/kuma/pkg/core/resources/model/rest"
+	"github.com/kumahq/kuma/pkg/core/resources/registry"
 )
 
 type ResourceWsDefinition struct {
-	Name                string
-	Path                string
-	ResourceFactory     func() model.Resource
-	ResourceListFactory func() model.ResourceList
-	ReadOnly            bool
-	Admin               bool
+	Type     model.ResourceType
+	Path     string
+	ReadOnly bool
+	Admin    bool
 }
 
-var All = append(systemWsDefinitions, append(meshWsDefinitions, ResourceWsDefinition{
-	Name: "GlobalSecret",
-	Path: "global-secrets",
-	ResourceFactory: func() model.Resource {
-		return system.NewGlobalSecretResource()
-	},
-	ResourceListFactory: func() model.ResourceList {
-		return &system.GlobalSecretResourceList{}
-	},
-	Admin:    true,
-	ReadOnly: false,
-})...)
+func (ws *ResourceWsDefinition) ResourceFactory() model.Resource {
+	m, err := registry.Global().NewObject(ws.Type)
+	if err != nil {
+		panic(err.Error())
+	}
+
+	return m
+}
+
+func (ws *ResourceWsDefinition) ResourceListFactory() model.ResourceList {
+	l, err := registry.Global().NewList(ws.Type)
+	if err != nil {
+		panic(err.Error())
+	}
+
+	return l
+}
+
+var All []ResourceWsDefinition
+
+func init() {
+	All = append(All, systemWsDefinitions...)
+	All = append(All, meshWsDefinitions...)
+	All = append(All, ResourceWsDefinition{
+		Type:     system.SecretType,
+		Path:     "global-secrets",
+		Admin:    true,
+		ReadOnly: false,
+	})
+}
 
 func AllApis() core_rest.Api {
 	mapping := make(map[core_model.ResourceType]core_rest.ResourceApi)
-<<<<<<< HEAD
 	for _, ws := range All {
-		resourceType := ws.ResourceFactory().GetType()
-		mapping[resourceType] = core_rest.NewResourceApi(resourceType, ws.Path)
-=======
-	for _, ws := range wss {
 		mapping[ws.Type] = core_rest.NewResourceApi(ws.Type, ws.Path)
->>>>>>> ef6423dd
 	}
 	return &core_rest.ApiDescriptor{
 		Resources: mapping,
