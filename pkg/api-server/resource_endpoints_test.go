package api_server_test

import (
	"bytes"
	"context"
	"encoding/json"
	"fmt"
	"io"
	"net/http"
	"path"

	"github.com/emicklei/go-restful/v3"
	. "github.com/onsi/ginkgo/v2"
	. "github.com/onsi/gomega"

	mesh_proto "github.com/kumahq/kuma/api/mesh/v1alpha1"
	api_server "github.com/kumahq/kuma/pkg/api-server"
	core_mesh "github.com/kumahq/kuma/pkg/core/resources/apis/mesh"
	"github.com/kumahq/kuma/pkg/core/resources/model"
	"github.com/kumahq/kuma/pkg/core/resources/model/rest"
	"github.com/kumahq/kuma/pkg/core/resources/model/rest/unversioned"
	rest_v1alpha1 "github.com/kumahq/kuma/pkg/core/resources/model/rest/v1alpha1"
	core_store "github.com/kumahq/kuma/pkg/core/resources/store"
	core_metrics "github.com/kumahq/kuma/pkg/metrics"
	"github.com/kumahq/kuma/pkg/plugins/policies/meshtrafficpermission/api/v1alpha1"
	"github.com/kumahq/kuma/pkg/plugins/resources/memory"
	"github.com/kumahq/kuma/pkg/test/matchers"
	test_metrics "github.com/kumahq/kuma/pkg/test/metrics"
	"github.com/kumahq/kuma/pkg/test/resources/builders"
)

var _ = Describe("Resource Endpoints", func() {
	var apiServer *api_server.ApiServer
	var resourceStore core_store.ResourceStore
	stop := func() {}
	var metrics core_metrics.Metrics

	const mesh = "default"

	BeforeEach(func() {
		resourceStore = core_store.NewPaginationStore(memory.NewStore())
		apiServer, _, stop = StartApiServer(NewTestApiServerConfigurer().WithStore(resourceStore).WithMetrics(func() core_metrics.Metrics {
			m, _ := core_metrics.NewMetrics("Zone")
			metrics = m
			return m
		}))
	})

	AfterEach(func() {
		stop()
	})

	BeforeEach(func() {
		// create default mesh
		err := resourceStore.Create(context.Background(), core_mesh.NewMeshResource(), core_store.CreateByKey(mesh, model.NoMesh))
		Expect(err).ToNot(HaveOccurred())
	})

	It("should support CORS", func() {
		// given
		req, err := http.NewRequest("GET", fmt.Sprintf("http://%s/meshes/%s/traffic-routes", apiServer.Address(), mesh), nil)
		Expect(err).NotTo(HaveOccurred())
		req.Header.Add(restful.HEADER_Origin, "test")

		// when
		response, err := http.DefaultClient.Do(req)

		// then
		Expect(err).NotTo(HaveOccurred())

		// when
		value := response.Header.Get(restful.HEADER_AccessControlAllowOrigin)

		// then server returns that the domain is allowed
		Expect(value).To(Equal("test"))
	})

	It("should expose metrics", func() {
		// given
		req, err := http.NewRequest("GET", fmt.Sprintf("http://%s/meshes/%s/traffic-routes", apiServer.Address(), mesh), nil)
		Expect(err).NotTo(HaveOccurred())

		// when
		_, err = http.DefaultClient.Do(req)

		// then
		Expect(err).NotTo(HaveOccurred())
		Expect(test_metrics.FindMetric(metrics, "api_server_http_request_duration_seconds")).ToNot(BeNil())
		Expect(test_metrics.FindMetric(metrics, "api_server_http_requests_inflight")).ToNot(BeNil())
		Expect(test_metrics.FindMetric(metrics, "api_server_http_response_size_bytes")).ToNot(BeNil())
	})
})

var _ = Describe("Resource Endpoints on Zone, label origin", func() {
	createServer := func(federatedZone, validateOriginLabel bool) (*api_server.ApiServer, core_store.ResourceStore, func()) {
		store := core_store.NewPaginationStore(memory.NewStore())
		zone := ""
		if federatedZone {
			zone = "zone-1"
		}
		apiServer, _, stop := StartApiServer(
			NewTestApiServerConfigurer().
				WithStore(store).
				WithDisableOriginLabelValidation(!validateOriginLabel).
				WithZone(zone),
		)
		return apiServer, store, stop
	}

	mesh := "mesh-1"
	put := func(address string, resType model.ResourceTypeDescriptor, name string, res rest.Resource) (*http.Response, error) {
		GinkgoHelper()
		jsonBytes, err := json.Marshal(res)
		Expect(err).ToNot(HaveOccurred())

		request, err := http.NewRequest(
			"PUT",
			fmt.Sprintf("http://%s/meshes/%s/%s/%s", address, mesh, resType.WsPath, name),
			bytes.NewBuffer(jsonBytes),
		)
		Expect(err).ToNot(HaveOccurred())
		request.Header.Add("content-type", "application/json")
		return http.DefaultClient.Do(request)
	}

	createMesh := func(s core_store.ResourceStore) {
		// create default mesh
		err := s.Create(context.Background(), core_mesh.NewMeshResource(), core_store.CreateByKey(mesh, model.NoMesh))
		Expect(err).ToNot(HaveOccurred())
	}

	It("should return 400 when origin validation is enabled and origin label is not set", func() {
		// given
		apiServer, store, stop := createServer(true, true)
		defer stop()
		createMesh(store)

		// when
		res := &rest_v1alpha1.Resource{
			ResourceMeta: rest_v1alpha1.ResourceMeta{
				Name: "mtp-1",
				Mesh: mesh,
				Type: string(v1alpha1.MeshTrafficPermissionType),
			},
			Spec: builders.MeshTrafficPermission().
				WithTargetRef(builders.TargetRefMesh()).
				AddFrom(builders.TargetRefMesh(), v1alpha1.Allow).
				Build().Spec,
		}
		resp, err := put(apiServer.Address(), v1alpha1.MeshTrafficPermissionResourceTypeDescriptor, "mtp-1", res)

		// and then
		Expect(err).ToNot(HaveOccurred())
		Expect(resp.StatusCode).To(Equal(http.StatusBadRequest))
		bytes, err := io.ReadAll(resp.Body)
		Expect(err).ToNot(HaveOccurred())
		Expect(bytes).To(matchers.MatchGoldenJSON(path.Join("testdata", "resource_400onNoOriginLabel.golden.json")))
	})

	It("should return 400 when mesh label is different from resource mesh", func() {
		// given
		apiServer, store, stop := createServer(true, true)
		defer stop()
		createMesh(store)

		// when
		res := &rest_v1alpha1.Resource{
			ResourceMeta: rest_v1alpha1.ResourceMeta{
				Name: "mtp-1",
				Mesh: mesh,
				Type: string(v1alpha1.MeshTrafficPermissionType),
				Labels: map[string]string{
					mesh_proto.MeshTag:             "some-other-mesh",
					mesh_proto.ResourceOriginLabel: "zone",
				},
			},
			Spec: builders.MeshTrafficPermission().
				WithTargetRef(builders.TargetRefMesh()).
				AddFrom(builders.TargetRefMesh(), v1alpha1.Allow).
				Build().Spec,
		}
		resp, err := put(apiServer.Address(), v1alpha1.MeshTrafficPermissionResourceTypeDescriptor, "mtp-1", res)

		// and then
		Expect(err).ToNot(HaveOccurred())
		Expect(resp.StatusCode).To(Equal(http.StatusBadRequest))
		bytes, err := io.ReadAll(resp.Body)
		Expect(err).ToNot(HaveOccurred())
		Expect(bytes).To(matchers.MatchGoldenJSON(path.Join("testdata", "resource_400onmeshlabeldiffer.golden.json")))
	})

	It("should not return 400 when mesh label is identical to resource mesh", func() {
		// given
		apiServer, store, stop := createServer(true, true)
		defer stop()
		createMesh(store)

		// when
		res := &rest_v1alpha1.Resource{
			ResourceMeta: rest_v1alpha1.ResourceMeta{
				Name: "mtp-1",
				Mesh: mesh,
				Type: string(v1alpha1.MeshTrafficPermissionType),
				Labels: map[string]string{
					mesh_proto.MeshTag:             mesh,
					mesh_proto.ResourceOriginLabel: "zone",
				},
			},
			Spec: builders.MeshTrafficPermission().
				WithTargetRef(builders.TargetRefMesh()).
				AddFrom(builders.TargetRefMesh(), v1alpha1.Allow).
				Build().Spec,
		}
		resp, err := put(apiServer.Address(), v1alpha1.MeshTrafficPermissionResourceTypeDescriptor, "mtp-1", res)

		// and then
		Expect(err).ToNot(HaveOccurred())
		Expect(resp.StatusCode).To(Equal(http.StatusCreated))
	})

	DescribeTable("should set origin label automatically when origin validation is disabled",
		func(federatedZone bool) {
			// given
			apiServer, store, stop := createServer(federatedZone, false)
			defer stop()
			createMesh(store)
			zone := "default"
			if federatedZone {
				zone = "zone-1"
			}

			// when
			res := &rest_v1alpha1.Resource{
				ResourceMeta: rest_v1alpha1.ResourceMeta{
					Name: "mtp-1",
					Mesh: mesh,
					Type: string(v1alpha1.MeshTrafficPermissionType),
				},
				Spec: builders.MeshTrafficPermission().
					WithTargetRef(builders.TargetRefMesh()).
					AddFrom(builders.TargetRefMesh(), v1alpha1.Allow).
					Build().Spec,
			}
			resp, err := put(apiServer.Address(), v1alpha1.MeshTrafficPermissionResourceTypeDescriptor, "mtp-1", res)

			// then
			Expect(err).ToNot(HaveOccurred())
			Expect(resp.StatusCode).To(Equal(http.StatusCreated))
			// and then
			actualMtp := v1alpha1.NewMeshTrafficPermissionResource()
			Expect(store.Get(context.Background(), actualMtp, core_store.GetByKey("mtp-1", mesh))).To(Succeed())
			Expect(actualMtp.Meta.GetLabels()).To(Equal(map[string]string{
				mesh_proto.ResourceOriginLabel: string(mesh_proto.ZoneResourceOrigin),
				mesh_proto.ZoneTag:             zone,
<<<<<<< HEAD
				mesh_proto.MeshTag:             mesh,
=======
				mesh_proto.EnvTag:              "universal",
>>>>>>> 94622ddf
			}))
		},
		Entry("non-federated zone", false),
		Entry("federated zone", true),
	)

	It("should set origin label automatically for DPPs", func() {
		// given
		apiServer, store, stop := createServer(false, false)
		defer stop()
		createMesh(store)
		name := "dpp-1"

		// when
		res := &unversioned.Resource{
			Meta: rest_v1alpha1.ResourceMeta{
				Name: name,
				Mesh: mesh,
				Type: string(core_mesh.DataplaneType),
			},
			Spec: builders.Dataplane().
				WithName("backend-1").
				WithHttpServices("backend").
				AddOutboundsToServices("redis", "elastic", "postgres").
				Build().Spec,
		}
		resp, err := put(apiServer.Address(), core_mesh.DataplaneResourceTypeDescriptor, name, res)

		// then
		Expect(err).ToNot(HaveOccurred())
		Expect(resp.StatusCode).To(Equal(http.StatusCreated))
		// and then
		actualDpp := core_mesh.NewDataplaneResource()
		Expect(store.Get(context.Background(), actualDpp, core_store.GetByKey("dpp-1", mesh))).To(Succeed())
		Expect(actualDpp.Meta.GetLabels()).To(Equal(map[string]string{
			mesh_proto.ResourceOriginLabel: string(mesh_proto.ZoneResourceOrigin),
			mesh_proto.ZoneTag:             "default",
<<<<<<< HEAD
			mesh_proto.MeshTag:             mesh,
=======
			mesh_proto.EnvTag:              "universal",
>>>>>>> 94622ddf
		}))
	})
})<|MERGE_RESOLUTION|>--- conflicted
+++ resolved
@@ -252,11 +252,8 @@
 			Expect(actualMtp.Meta.GetLabels()).To(Equal(map[string]string{
 				mesh_proto.ResourceOriginLabel: string(mesh_proto.ZoneResourceOrigin),
 				mesh_proto.ZoneTag:             zone,
-<<<<<<< HEAD
 				mesh_proto.MeshTag:             mesh,
-=======
 				mesh_proto.EnvTag:              "universal",
->>>>>>> 94622ddf
 			}))
 		},
 		Entry("non-federated zone", false),
@@ -294,11 +291,8 @@
 		Expect(actualDpp.Meta.GetLabels()).To(Equal(map[string]string{
 			mesh_proto.ResourceOriginLabel: string(mesh_proto.ZoneResourceOrigin),
 			mesh_proto.ZoneTag:             "default",
-<<<<<<< HEAD
 			mesh_proto.MeshTag:             mesh,
-=======
 			mesh_proto.EnvTag:              "universal",
->>>>>>> 94622ddf
 		}))
 	})
 })