package types_test

import (
	"encoding/json"
	"io/ioutil"
	"os"
	"path"

	. "github.com/onsi/ginkgo"
	. "github.com/onsi/ginkgo/extensions/table"
	. "github.com/onsi/gomega"

	"github.com/kumahq/kuma/pkg/api-server/types"
	core_mesh "github.com/kumahq/kuma/pkg/core/resources/apis/mesh"
	"github.com/kumahq/kuma/pkg/core/resources/model"
	"github.com/kumahq/kuma/pkg/core/resources/model/rest"
	"github.com/kumahq/kuma/pkg/core/resources/registry"
	"github.com/kumahq/kuma/pkg/test/kds/samples"
	. "github.com/kumahq/kuma/pkg/test/matchers"
	test_model "github.com/kumahq/kuma/pkg/test/resources/model"
)

var _ = Describe("Marshal DataplaneInspectEntry", func() {

	type testCase struct {
		input      *types.DataplaneInspectEntry
		goldenFile string
	}

	DescribeTable("should marshal DataplaneInspectEntry with jsonpb",
		func(given testCase) {
			actual, err := json.MarshalIndent(given.input, "", "  ")
			Expect(err).ToNot(HaveOccurred())
			Expect(actual).To(MatchGoldenJSON(path.Join("testdata", given.goldenFile)))
		},
		Entry("empty", testCase{
			input:      &types.DataplaneInspectEntry{},
			goldenFile: "empty.json",
		}),
		Entry("full example", testCase{
<<<<<<< HEAD
			input: &types.DataplaneInspectEntry{
				AttachmentEntry: types.AttachmentEntry{
					Type: "inbound",
					Name: "192.168.0.1:80",
				},
				MatchedPolicies: map[model.ResourceType][]model.Resource{
=======
			input: &types.InspectEntry{
				Type: "inbound",
				Name: "192.168.0.1:80",
				MatchedPolicies: map[model.ResourceType][]*rest.Resource{
>>>>>>> c6139fd0
					core_mesh.TimeoutType: {
						rest.From.Resource(&core_mesh.TimeoutResource{
							Meta: &test_model.ResourceMeta{Mesh: "mesh-1", Name: "t-1"},
							Spec: samples.Timeout,
						}),
					},
				},
			},
			goldenFile: "full_example.json",
		}),
	)
})

var _ = Describe("Unmarshal DataplaneInspectEntry", func() {

	type testCase struct {
		inputFile string
		output    *types.DataplaneInspectEntry
		errMsg    string
	}

	DescribeTable("should unmarshal DataplaneInspectEntry with jsonpb",
		func(given testCase) {
			inputFile, err := os.Open(path.Join("testdata", given.inputFile))
			Expect(err).ToNot(HaveOccurred())
			bytes, err := ioutil.ReadAll(inputFile)
			Expect(err).ToNot(HaveOccurred())

<<<<<<< HEAD
			unmarshaledInspectEntry := &types.DataplaneInspectEntry{}
			err = json.Unmarshal(bytes, unmarshaledInspectEntry)
=======
			receiver := &types.InspectEntryReceiver{
				NewResource: registry.Global().NewObject,
			}
			err = json.Unmarshal(bytes, receiver)
>>>>>>> c6139fd0
			Expect(err).ToNot(HaveOccurred())

			unmarshaledInspectEntry := receiver.InspectEntry

			Expect(unmarshaledInspectEntry.Name).To(Equal(given.output.Name))
			Expect(unmarshaledInspectEntry.Type).To(Equal(given.output.Type))
			Expect(unmarshaledInspectEntry.MatchedPolicies).To(HaveLen(len(given.output.MatchedPolicies)))
			for resType, mp := range unmarshaledInspectEntry.MatchedPolicies {
				Expect(given.output.MatchedPolicies[resType]).ToNot(BeNil())
				Expect(mp).To(HaveLen(len(given.output.MatchedPolicies[resType])))
				for i, item := range mp {
					Expect(item.Spec).To(MatchProto(given.output.MatchedPolicies[resType][i].Spec))
				}
			}
		},
		Entry("empty", testCase{
			inputFile: "empty.json",
			output:    &types.DataplaneInspectEntry{},
		}),
		Entry("full example", testCase{
			inputFile: "full_example.json",
<<<<<<< HEAD
			output: &types.DataplaneInspectEntry{
				AttachmentEntry: types.AttachmentEntry{
					Type: "inbound",
					Name: "192.168.0.1:80",
				},
				MatchedPolicies: map[model.ResourceType][]model.Resource{
=======
			output: &types.InspectEntry{
				Type: "inbound",
				Name: "192.168.0.1:80",
				MatchedPolicies: map[model.ResourceType][]*rest.Resource{
>>>>>>> c6139fd0
					core_mesh.TimeoutType: {
						rest.From.Resource(&core_mesh.TimeoutResource{
							Meta: &test_model.ResourceMeta{Mesh: "mesh-1", Name: "t-1"},
							Spec: samples.Timeout,
						}),
					},
				},
			},
		}),
		Entry("empty matched policies", testCase{
			inputFile: "empty_matched_policies.json",
<<<<<<< HEAD
			output: &types.DataplaneInspectEntry{
				AttachmentEntry: types.AttachmentEntry{
					Type: "inbound",
					Name: "192.168.0.1:80",
				},
				MatchedPolicies: map[model.ResourceType][]model.Resource{},
=======
			output: &types.InspectEntry{
				Type:            "inbound",
				Name:            "192.168.0.1:80",
				MatchedPolicies: map[model.ResourceType][]*rest.Resource{},
>>>>>>> c6139fd0
			},
		}),
	)

	DescribeTable("should return error",
		func(given testCase) {
			inputFile, err := os.Open(path.Join("testdata", given.inputFile))
			Expect(err).ToNot(HaveOccurred())
			bytes, err := ioutil.ReadAll(inputFile)
			Expect(err).ToNot(HaveOccurred())

<<<<<<< HEAD
			unmarshalledInspectEntry := &types.DataplaneInspectEntry{}
			err = json.Unmarshal(bytes, unmarshalledInspectEntry)
			Expect(err).To(HaveOccurred())
			Expect(err.Error()).To(Equal(given.errMsg))
		},
		Entry("matchedPolicies has wrong type", testCase{
			inputFile: "error.matched_policies_wrong_type.json",
			errMsg:    "json: cannot unmarshal array into Go struct field intermediateDataplaneInspectEntry.matchedPolicies of type map[string][]*types.intermediateResource",
		}),
		Entry("matchedPolicies key is empty", testCase{
			inputFile: "error.matched_policies_empty_key.json",
			errMsg:    "MatchedPolicies key is empty",
		}),
		Entry("matchedPolicies value is not a list", testCase{
			inputFile: "error.matched_policies_value_not_list.json",
			errMsg:    "json: cannot unmarshal object into Go struct field intermediateDataplaneInspectEntry.matchedPolicies of type []*types.intermediateResource",
=======
			receiver := &types.InspectEntryReceiver{
				NewResource: registry.Global().NewObject,
			}
			err = json.Unmarshal(bytes, receiver)
			Expect(err).To(HaveOccurred())
			Expect(err.Error()).To(Equal(given.errMsg))
		},
		Entry("matchedPolicies key is empty", testCase{
			inputFile: "error.matched_policies_empty_key.json",
			errMsg:    `invalid resource type ""`,
>>>>>>> c6139fd0
		}),
	)
})<|MERGE_RESOLUTION|>--- conflicted
+++ resolved
@@ -38,19 +38,12 @@
 			goldenFile: "empty.json",
 		}),
 		Entry("full example", testCase{
-<<<<<<< HEAD
 			input: &types.DataplaneInspectEntry{
 				AttachmentEntry: types.AttachmentEntry{
 					Type: "inbound",
 					Name: "192.168.0.1:80",
 				},
-				MatchedPolicies: map[model.ResourceType][]model.Resource{
-=======
-			input: &types.InspectEntry{
-				Type: "inbound",
-				Name: "192.168.0.1:80",
 				MatchedPolicies: map[model.ResourceType][]*rest.Resource{
->>>>>>> c6139fd0
 					core_mesh.TimeoutType: {
 						rest.From.Resource(&core_mesh.TimeoutResource{
 							Meta: &test_model.ResourceMeta{Mesh: "mesh-1", Name: "t-1"},
@@ -79,18 +72,13 @@
 			bytes, err := ioutil.ReadAll(inputFile)
 			Expect(err).ToNot(HaveOccurred())
 
-<<<<<<< HEAD
-			unmarshaledInspectEntry := &types.DataplaneInspectEntry{}
-			err = json.Unmarshal(bytes, unmarshaledInspectEntry)
-=======
-			receiver := &types.InspectEntryReceiver{
+			receiver := &types.DataplaneInspectEntryReceiver{
 				NewResource: registry.Global().NewObject,
 			}
 			err = json.Unmarshal(bytes, receiver)
->>>>>>> c6139fd0
 			Expect(err).ToNot(HaveOccurred())
 
-			unmarshaledInspectEntry := receiver.InspectEntry
+			unmarshaledInspectEntry := receiver.DataplaneInspectEntry
 
 			Expect(unmarshaledInspectEntry.Name).To(Equal(given.output.Name))
 			Expect(unmarshaledInspectEntry.Type).To(Equal(given.output.Type))
@@ -109,19 +97,12 @@
 		}),
 		Entry("full example", testCase{
 			inputFile: "full_example.json",
-<<<<<<< HEAD
 			output: &types.DataplaneInspectEntry{
 				AttachmentEntry: types.AttachmentEntry{
 					Type: "inbound",
 					Name: "192.168.0.1:80",
 				},
-				MatchedPolicies: map[model.ResourceType][]model.Resource{
-=======
-			output: &types.InspectEntry{
-				Type: "inbound",
-				Name: "192.168.0.1:80",
 				MatchedPolicies: map[model.ResourceType][]*rest.Resource{
->>>>>>> c6139fd0
 					core_mesh.TimeoutType: {
 						rest.From.Resource(&core_mesh.TimeoutResource{
 							Meta: &test_model.ResourceMeta{Mesh: "mesh-1", Name: "t-1"},
@@ -133,19 +114,12 @@
 		}),
 		Entry("empty matched policies", testCase{
 			inputFile: "empty_matched_policies.json",
-<<<<<<< HEAD
 			output: &types.DataplaneInspectEntry{
 				AttachmentEntry: types.AttachmentEntry{
 					Type: "inbound",
 					Name: "192.168.0.1:80",
 				},
-				MatchedPolicies: map[model.ResourceType][]model.Resource{},
-=======
-			output: &types.InspectEntry{
-				Type:            "inbound",
-				Name:            "192.168.0.1:80",
 				MatchedPolicies: map[model.ResourceType][]*rest.Resource{},
->>>>>>> c6139fd0
 			},
 		}),
 	)
@@ -157,25 +131,7 @@
 			bytes, err := ioutil.ReadAll(inputFile)
 			Expect(err).ToNot(HaveOccurred())
 
-<<<<<<< HEAD
-			unmarshalledInspectEntry := &types.DataplaneInspectEntry{}
-			err = json.Unmarshal(bytes, unmarshalledInspectEntry)
-			Expect(err).To(HaveOccurred())
-			Expect(err.Error()).To(Equal(given.errMsg))
-		},
-		Entry("matchedPolicies has wrong type", testCase{
-			inputFile: "error.matched_policies_wrong_type.json",
-			errMsg:    "json: cannot unmarshal array into Go struct field intermediateDataplaneInspectEntry.matchedPolicies of type map[string][]*types.intermediateResource",
-		}),
-		Entry("matchedPolicies key is empty", testCase{
-			inputFile: "error.matched_policies_empty_key.json",
-			errMsg:    "MatchedPolicies key is empty",
-		}),
-		Entry("matchedPolicies value is not a list", testCase{
-			inputFile: "error.matched_policies_value_not_list.json",
-			errMsg:    "json: cannot unmarshal object into Go struct field intermediateDataplaneInspectEntry.matchedPolicies of type []*types.intermediateResource",
-=======
-			receiver := &types.InspectEntryReceiver{
+			receiver := &types.DataplaneInspectEntryReceiver{
 				NewResource: registry.Global().NewObject,
 			}
 			err = json.Unmarshal(bytes, receiver)
@@ -185,7 +141,6 @@
 		Entry("matchedPolicies key is empty", testCase{
 			inputFile: "error.matched_policies_empty_key.json",
 			errMsg:    `invalid resource type ""`,
->>>>>>> c6139fd0
 		}),
 	)
 })