package api_server_test

import (
	"context"
	"io"
	"net/http"
	"net/url"
	"path"
	"time"

	. "github.com/onsi/ginkgo"
	. "github.com/onsi/ginkgo/extensions/table"
	. "github.com/onsi/gomega"
	"google.golang.org/protobuf/types/known/durationpb"

	mesh_proto "github.com/kumahq/kuma/api/mesh/v1alpha1"
	config "github.com/kumahq/kuma/pkg/config/api-server"
	"github.com/kumahq/kuma/pkg/core"
	core_mesh "github.com/kumahq/kuma/pkg/core/resources/apis/mesh"
	"github.com/kumahq/kuma/pkg/core/resources/manager"
	core_model "github.com/kumahq/kuma/pkg/core/resources/model"
	"github.com/kumahq/kuma/pkg/core/resources/store"
	"github.com/kumahq/kuma/pkg/metrics"
	"github.com/kumahq/kuma/pkg/plugins/resources/memory"
	"github.com/kumahq/kuma/pkg/test/kds/samples"
	"github.com/kumahq/kuma/pkg/test/matchers"
	test_model "github.com/kumahq/kuma/pkg/test/resources/model"
	util_proto "github.com/kumahq/kuma/pkg/util/proto"
)

type dataplaneBuilder core_mesh.DataplaneResource

func newMesh(name string) *core_mesh.MeshResource {
	return &core_mesh.MeshResource{
		Meta: &test_model.ResourceMeta{Name: name},
		Spec: &mesh_proto.Mesh{},
	}
}

func newDataplane() *dataplaneBuilder {
	return &dataplaneBuilder{
		Spec: &mesh_proto.Dataplane{
			Networking: &mesh_proto.Dataplane_Networking{
				Address: "1.1.1.1",
			},
		},
	}
}

func (b *dataplaneBuilder) build() *core_mesh.DataplaneResource {
	return (*core_mesh.DataplaneResource)(b)
}

func (b *dataplaneBuilder) meta(name, mesh string) *dataplaneBuilder {
	b.Meta = &test_model.ResourceMeta{Name: name, Mesh: mesh}
	return b
}

func (b *dataplaneBuilder) inbound(service, ip string, dpPort, workloadPort uint32) *dataplaneBuilder {
	b.Spec.Networking.Inbound = append(b.Spec.Networking.Inbound, &mesh_proto.Dataplane_Networking_Inbound{
		Address:     ip,
		Port:        dpPort,
		ServicePort: workloadPort,
		Tags: map[string]string{
			mesh_proto.ServiceTag:  service,
			mesh_proto.ProtocolTag: "http",
		},
	})
	return b
}

func (b *dataplaneBuilder) outbound(service, ip string, port uint32) *dataplaneBuilder {
	b.Spec.Networking.Outbound = append(b.Spec.Networking.Outbound, &mesh_proto.Dataplane_Networking_Outbound{
		Address: ip,
		Port:    port,
		Tags: map[string]string{
			mesh_proto.ServiceTag: service,
		},
	})
	return b
}

type selectors []*mesh_proto.Selector

func anyService() []*mesh_proto.Selector {
	return []*mesh_proto.Selector{
		{
			Match: map[string]string{
				mesh_proto.ServiceTag: "*",
			},
		},
	}
}

func serviceSelector(name, protocol string) *mesh_proto.Selector {
	if protocol == "" {
		return &mesh_proto.Selector{
			Match: map[string]string{
				mesh_proto.ServiceTag: name,
			},
		}
	} else {
		return &mesh_proto.Selector{
			Match: map[string]string{
				mesh_proto.ServiceTag:  name,
				mesh_proto.ProtocolTag: protocol,
			},
		}
	}
}

var _ = Describe("Inspect WS", func() {

	type testCase struct {
		path       string
		goldenFile string
		resources  []core_model.Resource
	}

	DescribeTable("should return valid response",
		func(given testCase) {
			// setup
			resourceStore := memory.NewStore()
			metrics, err := metrics.NewMetrics("Standalone")
			Expect(err).ToNot(HaveOccurred())

			core.Now = func() time.Time { return time.Time{} }

			rm := manager.NewResourceManager(resourceStore)
			for _, resource := range given.resources {
				err = rm.Create(context.Background(), resource,
					store.CreateBy(core_model.MetaToResourceKey(resource.GetMeta())))
				Expect(err).ToNot(HaveOccurred())
			}

			apiServer := createTestApiServer(resourceStore, config.DefaultApiServerConfig(), true, metrics)

			stop := make(chan struct{})
			defer close(stop)
			go func() {
				defer GinkgoRecover()
				err := apiServer.Start(stop)
				Expect(err).ToNot(HaveOccurred())
			}()

			// when
			var resp *http.Response
			Eventually(func() error {
				r, err := http.Get((&url.URL{
					Scheme: "http",
					Host:   apiServer.Address(),
					Path:   given.path,
				}).String())
				resp = r
				return err
			}, "3s").ShouldNot(HaveOccurred())

			// then
			bytes, err := io.ReadAll(resp.Body)
			Expect(err).ToNot(HaveOccurred())
			Expect(bytes).To(matchers.MatchGoldenJSON(path.Join("testdata", given.goldenFile)))
		},
		Entry("inspect dataplane", testCase{
			path:       "/meshes/default/dataplanes/backend-1/policies",
			goldenFile: "inspect_dataplane.json",
			resources: []core_model.Resource{
				newMesh("default"),
				newDataplane().
					meta("backend-1", "default").
					inbound("backend", "192.168.0.1", 80, 81).
					outbound("redis", "192.168.0.2", 8080).
					outbound("gateway", "192.168.0.3", 8080).
					outbound("postgres", "192.168.0.4", 8080).
					outbound("web", "192.168.0.2", 8080).
					build(),
				&core_mesh.TrafficPermissionResource{
					Meta: &test_model.ResourceMeta{Name: "tp-1", Mesh: "default"},
					Spec: &mesh_proto.TrafficPermission{
						Sources:      anyService(),
						Destinations: anyService(),
					},
				},
				&core_mesh.FaultInjectionResource{
					Meta: &test_model.ResourceMeta{Name: "fi-1", Mesh: "default"},
					Spec: &mesh_proto.FaultInjection{
						Sources: anyService(),
						Destinations: selectors{
							serviceSelector("backend", "http"),
						},
						Conf: &mesh_proto.FaultInjection_Conf{
							Delay: &mesh_proto.FaultInjection_Conf_Delay{
								Value:      durationpb.New(5 * time.Second),
								Percentage: util_proto.Double(90),
							},
						},
					},
				},
				&core_mesh.FaultInjectionResource{
					Meta: &test_model.ResourceMeta{Name: "fi-2", Mesh: "default"},
					Spec: &mesh_proto.FaultInjection{
						Sources: anyService(),
						Destinations: selectors{
							serviceSelector("backend", "http"),
						},
						Conf: &mesh_proto.FaultInjection_Conf{
							Abort: &mesh_proto.FaultInjection_Conf_Abort{
								HttpStatus: util_proto.UInt32(500),
								Percentage: util_proto.Double(80),
							},
						},
					},
				},
				&core_mesh.TimeoutResource{
					Meta: &test_model.ResourceMeta{Name: "t-1", Mesh: "default"},
					Spec: &mesh_proto.Timeout{
						Sources: anyService(),
						Destinations: selectors{
							serviceSelector("redis", ""),
						},
						Conf: samples.Timeout.Conf,
					},
				},
				&core_mesh.HealthCheckResource{
					Meta: &test_model.ResourceMeta{Name: "hc-1", Mesh: "default"},
					Spec: &mesh_proto.HealthCheck{
						Sources: selectors{
							serviceSelector("backend", ""),
						},
						Destinations: anyService(),
						Conf:         samples.HealthCheck.Conf,
					},
				},
			},
		}),
		Entry("inspect dataplane, empty response", testCase{
			path:       "/meshes/default/dataplanes/backend-1/policies",
			goldenFile: "inspect_dataplane_empty-response.json",
			resources: []core_model.Resource{
				newMesh("default"),
				newDataplane().
					meta("backend-1", "default").
					inbound("backend", "192.168.0.1", 80, 81).
					outbound("redis", "192.168.0.2", 8080).
					outbound("gateway", "192.168.0.3", 8080).
					outbound("postgres", "192.168.0.4", 8080).
					outbound("web", "192.168.0.2", 8080).
					build(),
			},
		}),
		Entry("inspect traffic permission", testCase{
			path:       "/meshes/default/traffic-permissions/tp-1/dataplanes",
			goldenFile: "inspect_traffic-permission.json",
			resources: []core_model.Resource{
				newMesh("default"),
				&core_mesh.TrafficPermissionResource{
					Meta: &test_model.ResourceMeta{Name: "tp-1", Mesh: "default"},
					Spec: &mesh_proto.TrafficPermission{
						Sources: anyService(),
						Destinations: selectors{
							serviceSelector("backend", "http"),
							serviceSelector("redis", "http"),
							serviceSelector("gateway", "http"),
						},
					},
				},
				newDataplane().
					meta("backend-1", "default").
					inbound("backend", "192.168.0.1", 80, 81).
					outbound("redis", "192.168.0.2", 8080).
					outbound("gateway", "192.168.0.3", 8080).
					build(),
				newDataplane().
					meta("redis-1", "default").
					inbound("redis", "192.168.0.1", 80, 81).
					outbound("backend", "192.168.0.2", 8080).
					outbound("gateway", "192.168.0.3", 8080).
					build(),
				newDataplane().
					meta("gateway-1", "default").
					inbound("gateway", "192.168.0.1", 80, 81).
					outbound("backend", "192.168.0.2", 8080).
					outbound("redis", "192.168.0.3", 8080).
					build(),
				newDataplane(). // not matched by TrafficPermission
						meta("web-1", "default").
						inbound("web", "192.168.0.1", 80, 81).
						build(),
			},
		}),
		Entry("inspect fault injection", testCase{
			path:       "/meshes/mesh-1/fault-injections/fi-1/dataplanes",
			goldenFile: "inspect_fault-injection.json",
			resources: []core_model.Resource{
				newMesh("mesh-1"),
				&core_mesh.FaultInjectionResource{
					Meta: &test_model.ResourceMeta{Name: "fi-1", Mesh: "mesh-1"},
					Spec: &mesh_proto.FaultInjection{
						Sources: anyService(),
						Destinations: selectors{
							serviceSelector("backend", "http"),
							serviceSelector("redis", "http"),
							serviceSelector("gateway", "http"),
						},
						Conf: samples.FaultInjection.Conf,
					},
				},
				newDataplane().
					meta("backend-redis-1", "mesh-1").
					inbound("backend", "192.168.0.1", 80, 81).
					inbound("redis", "192.168.0.2", 80, 81).
					build(),
				newDataplane().
					meta("gateway-1", "mesh-1").
					inbound("gateway", "192.168.0.1", 80, 81).
					outbound("backend", "192.168.0.2", 8080).
					outbound("redis", "192.168.0.3", 8080).
					build(),
				newDataplane(). // not matched by FaultInjection
						meta("web-1", "mesh-1").
						inbound("web", "192.168.0.1", 80, 81).
						build(),
			},
		}),
		Entry("inspect rate limit", testCase{
			path:       "/meshes/mesh-1/rate-limits/rl-1/dataplanes",
			goldenFile: "inspect_rate-limit.json",
			resources: []core_model.Resource{
				newMesh("mesh-1"),
				&core_mesh.RateLimitResource{
					Meta: &test_model.ResourceMeta{Name: "rl-1", Mesh: "mesh-1"},
					Spec: &mesh_proto.RateLimit{
						Sources: anyService(),
						Destinations: selectors{
							serviceSelector("backend", "http"),
							serviceSelector("redis", "http"),
							serviceSelector("gateway", "http"),
							serviceSelector("es", ""),
						},
						Conf: samples.RateLimit.Conf,
					},
				},
				newDataplane().
					meta("gateway-1", "mesh-1").
					inbound("gateway", "192.168.0.1", 80, 81).
					outbound("backend", "192.168.0.2", 8080).
					outbound("redis", "192.168.0.3", 8080).
					outbound("es", "192.168.0.4", 8080).
					build(),
				newDataplane(). // not matched by RateLimit
						meta("web-1", "mesh-1").
						inbound("web", "192.168.0.1", 80, 81).
						build(),
				&core_mesh.ExternalServiceResource{
					Meta: &test_model.ResourceMeta{Name: "es-1", Mesh: "mesh-1"},
					Spec: &mesh_proto.ExternalService{
						Networking: &mesh_proto.ExternalService_Networking{Address: "2.2.2.2:80"},
						Tags: map[string]string{
							mesh_proto.ServiceTag: "es",
						},
					},
				},
			},
		}),
		Entry("inspect traffic log", testCase{
			path:       "/meshes/mesh-1/traffic-logs/tl-1/dataplanes",
			goldenFile: "inspect_traffic-log.json",
			resources: []core_model.Resource{
				newMesh("mesh-1"),
				&core_mesh.TrafficLogResource{
					Meta: &test_model.ResourceMeta{Name: "tl-1", Mesh: "mesh-1"},
					Spec: &mesh_proto.TrafficLog{
						Sources: anyService(),
						Destinations: selectors{
							serviceSelector("redis", ""),
							serviceSelector("gateway", ""),
						},
						Conf: samples.TrafficLog.Conf,
					},
				},
				newDataplane().
					meta("backend-1", "mesh-1").
					inbound("backend", "192.168.0.1", 80, 81).
					outbound("redis", "192.168.0.2", 8080).
					outbound("gateway", "192.168.0.3", 8080).
					outbound("web", "192.168.0.4", 8080).
					build(),
				newDataplane().
					meta("redis-1", "mesh-1").
					inbound("redis", "192.168.0.1", 80, 81).
					outbound("gateway", "192.168.0.2", 8080).
					outbound("web", "192.168.0.4", 8080).
					build(),
			},
		}),
		Entry("inspect health check", testCase{
			path:       "/meshes/mesh-1/health-checks/hc-1/dataplanes",
			goldenFile: "inspect_health-check.json",
			resources: []core_model.Resource{
				newMesh("mesh-1"),
				&core_mesh.HealthCheckResource{
					Meta: &test_model.ResourceMeta{Name: "hc-1", Mesh: "mesh-1"},
					Spec: &mesh_proto.HealthCheck{
						Sources: anyService(),
						Destinations: selectors{
							serviceSelector("redis", ""),
							serviceSelector("gateway", ""),
						},
						Conf: samples.HealthCheck.Conf,
					},
				},
				newDataplane().
					meta("backend-1", "mesh-1").
					inbound("backend", "192.168.0.1", 80, 81).
					outbound("redis", "192.168.0.2", 8080).
					outbound("gateway", "192.168.0.3", 8080).
					outbound("web", "192.168.0.4", 8080).
					build(),
				newDataplane().
					meta("redis-1", "mesh-1").
					inbound("redis", "192.168.0.1", 80, 81).
					outbound("gateway", "192.168.0.2", 8080).
					outbound("web", "192.168.0.4", 8080).
					build(),
			},
		}),
		Entry("inspect circuit breaker", testCase{
			path:       "/meshes/mesh-1/circuit-breakers/cb-1/dataplanes",
			goldenFile: "inspect_circuit-breaker.json",
			resources: []core_model.Resource{
				newMesh("mesh-1"),
				&core_mesh.CircuitBreakerResource{
					Meta: &test_model.ResourceMeta{Name: "cb-1", Mesh: "mesh-1"},
					Spec: &mesh_proto.CircuitBreaker{
						Sources: anyService(),
						Destinations: selectors{
							serviceSelector("redis", ""),
							serviceSelector("gateway", ""),
						},
						Conf: samples.CircuitBreaker.Conf,
					},
				},
				newDataplane().
					meta("backend-1", "mesh-1").
					inbound("backend", "192.168.0.1", 80, 81).
					outbound("redis", "192.168.0.2", 8080).
					outbound("gateway", "192.168.0.3", 8080).
					outbound("web", "192.168.0.4", 8080).
					build(),
				newDataplane().
					meta("redis-1", "mesh-1").
					inbound("redis", "192.168.0.1", 80, 81).
					outbound("gateway", "192.168.0.2", 8080).
					outbound("web", "192.168.0.4", 8080).
					build(),
			},
		}),
		Entry("inspect retry", testCase{
			path:       "/meshes/mesh-1/retries/r-1/dataplanes",
			goldenFile: "inspect_retry.json",
			resources: []core_model.Resource{
				newMesh("mesh-1"),
				&core_mesh.RetryResource{
					Meta: &test_model.ResourceMeta{Name: "r-1", Mesh: "mesh-1"},
					Spec: &mesh_proto.Retry{
						Sources: anyService(),
						Destinations: selectors{
							serviceSelector("redis", ""),
							serviceSelector("gateway", ""),
						},
						Conf: samples.Retry.Conf,
					},
				},
				newDataplane().
					meta("backend-1", "mesh-1").
					inbound("backend", "192.168.0.1", 80, 81).
					outbound("redis", "192.168.0.2", 8080).
					outbound("gateway", "192.168.0.3", 8080).
					outbound("web", "192.168.0.4", 8080).
					build(),
				newDataplane().
					meta("redis-1", "mesh-1").
					inbound("redis", "192.168.0.1", 80, 81).
					outbound("gateway", "192.168.0.2", 8080).
					outbound("web", "192.168.0.4", 8080).
					build(),
			},
		}),
		Entry("inspect timeout", testCase{
			path:       "/meshes/mesh-1/timeouts/t-1/dataplanes",
			goldenFile: "inspect_timeout.json",
			resources: []core_model.Resource{
				newMesh("mesh-1"),
				&core_mesh.TimeoutResource{
					Meta: &test_model.ResourceMeta{Name: "t-1", Mesh: "mesh-1"},
					Spec: &mesh_proto.Timeout{
						Sources: anyService(),
						Destinations: selectors{
							serviceSelector("redis", ""),
							serviceSelector("gateway", ""),
						},
						Conf: samples.Timeout.Conf,
					},
				},
				newDataplane().
					meta("backend-1", "mesh-1").
					inbound("backend", "192.168.0.1", 80, 81).
					outbound("redis", "192.168.0.2", 8080).
					outbound("gateway", "192.168.0.3", 8080).
					outbound("web", "192.168.0.4", 8080).
					build(),
				newDataplane().
					meta("redis-1", "mesh-1").
					inbound("redis", "192.168.0.1", 80, 81).
					outbound("gateway", "192.168.0.2", 8080).
					outbound("web", "192.168.0.4", 8080).
					build(),
			},
		}),
		Entry("inspect traffic route", testCase{
			path:       "/meshes/mesh-1/traffic-routes/t-1/dataplanes",
			goldenFile: "inspect_traffic-route.json",
			resources: []core_model.Resource{
				newMesh("mesh-1"),
				&core_mesh.TrafficRouteResource{
					Meta: &test_model.ResourceMeta{Name: "t-1", Mesh: "mesh-1"},
					Spec: &mesh_proto.TrafficRoute{
						Sources:      anyService(),
						Destinations: anyService(),
						Conf:         samples.TrafficRoute.Conf,
					},
				},
				newDataplane().
					meta("backend-1", "mesh-1").
					inbound("backend", "192.168.0.1", 80, 81).
					outbound("redis", "192.168.0.2", 8080).
					outbound("web", "192.168.0.4", 8080).
					build(),
				newDataplane().
					meta("redis-1", "mesh-1").
					inbound("redis", "192.168.0.1", 80, 81).
					outbound("gateway", "192.168.0.2", 8080).
					outbound("web", "192.168.0.4", 8080).
					build(),
			},
		}),
		Entry("inspect traffic trace", testCase{
			path:       "/meshes/mesh-1/traffic-traces/tt-1/dataplanes",
			goldenFile: "inspect_traffic-trace.json",
			resources: []core_model.Resource{
				newMesh("mesh-1"),
				&core_mesh.TrafficTraceResource{
					Meta: &test_model.ResourceMeta{Name: "tt-1", Mesh: "mesh-1"},
					Spec: &mesh_proto.TrafficTrace{
						Selectors: anyService(),
						Conf:      samples.TrafficTrace.Conf,
					},
				},
				newDataplane().
					meta("backend-1", "mesh-1").
					inbound("backend", "192.168.0.1", 80, 81).
					outbound("redis", "192.168.0.2", 8080).
					outbound("gateway", "192.168.0.3", 8080).
					outbound("web", "192.168.0.4", 8080).
					build(),
				newDataplane().
					meta("redis-1", "mesh-1").
					inbound("redis", "192.168.0.1", 80, 81).
					outbound("gateway", "192.168.0.2", 8080).
					outbound("web", "192.168.0.4", 8080).
					build(),
				newDataplane().
					meta("web-1", "mesh-1").
					inbound("web", "192.168.0.1", 80, 81).
					outbound("gateway", "192.168.0.2", 8080).
					outbound("backend", "192.168.0.4", 8080).
					build(),
			},
		}),
<<<<<<< HEAD
		Entry("inspect proxytemplate", testCase{
			path:       "/meshes/mesh-1/proxytemplates/tt-1/dataplanes",
			goldenFile: "inspect_proxytemplate.json",
			resources: []core_model.Resource{
				newMesh("mesh-1"),
				&core_mesh.ProxyTemplateResource{
					Meta: &test_model.ResourceMeta{Name: "tt-1", Mesh: "mesh-1"},
					Spec: &mesh_proto.ProxyTemplate{
						Selectors: anyService(),
						Conf:      samples.ProxyTemplate.Conf,
					},
				},
				newDataplane().
					meta("backend-1", "mesh-1").
					inbound("backend", "192.168.0.1", 80, 81).
					outbound("redis", "192.168.0.2", 8080).
					outbound("gateway", "192.168.0.3", 8080).
					outbound("web", "192.168.0.4", 8080).
					build(),
				newDataplane().
					meta("redis-1", "mesh-1").
					inbound("redis", "192.168.0.1", 80, 81).
					outbound("gateway", "192.168.0.2", 8080).
					outbound("web", "192.168.0.4", 8080).
					build(),
				newDataplane().
					meta("web-1", "mesh-1").
					inbound("web", "192.168.0.1", 80, 81).
					outbound("gateway", "192.168.0.2", 8080).
					outbound("backend", "192.168.0.4", 8080).
					build(),
=======
		Entry("inspect traffic trace, empty response", testCase{
			path:       "/meshes/mesh-1/traffic-traces/tt-1/dataplanes",
			goldenFile: "inspect_traffic-trace_empty-response.json",
			resources: []core_model.Resource{
				newMesh("mesh-1"),
				&core_mesh.TrafficTraceResource{
					Meta: &test_model.ResourceMeta{Name: "tt-1", Mesh: "mesh-1"},
					Spec: &mesh_proto.TrafficTrace{
						Selectors: anyService(),
						Conf:      samples.TrafficTrace.Conf,
					},
				},
>>>>>>> 1e26f601
			},
		}),
	)

	It("should change response if state changed", func() {
		// setup
		resourceStore := memory.NewStore()
		metrics, err := metrics.NewMetrics("Standalone")
		Expect(err).ToNot(HaveOccurred())
		rm := manager.NewResourceManager(resourceStore)
		apiServer := createTestApiServer(resourceStore, config.DefaultApiServerConfig(), true, metrics)

		stop := make(chan struct{})
		defer close(stop)
		go func() {
			defer GinkgoRecover()
			err := apiServer.Start(stop)
			Expect(err).ToNot(HaveOccurred())
		}()

		// when init the state
		// TrafficPermission that selects 2 DPPs
		initState := []core_model.Resource{
			newMesh("default"),
			&core_mesh.TrafficPermissionResource{
				Meta: &test_model.ResourceMeta{Name: "tp-1", Mesh: "default"},
				Spec: &mesh_proto.TrafficPermission{
					Sources: anyService(),
					Destinations: selectors{
						serviceSelector("backend", "http"),
						serviceSelector("redis", "http"),
					},
				},
			},
			newDataplane().
				meta("backend-1", "default").
				inbound("backend", "192.168.0.1", 80, 81).
				outbound("redis", "192.168.0.2", 8080).
				outbound("gateway", "192.168.0.3", 8080).
				build(),
			newDataplane().
				meta("redis-1", "default").
				inbound("redis", "192.168.0.1", 80, 81).
				outbound("backend", "192.168.0.2", 8080).
				outbound("gateway", "192.168.0.3", 8080).
				build(),
		}
		for _, resource := range initState {
			err = rm.Create(context.Background(), resource,
				store.CreateBy(core_model.MetaToResourceKey(resource.GetMeta())))
			Expect(err).ToNot(HaveOccurred())
		}

		// then
		var resp *http.Response
		Eventually(func() error {
			r, err := http.Get((&url.URL{
				Scheme: "http",
				Host:   apiServer.Address(),
				Path:   "/meshes/default/traffic-permissions/tp-1/dataplanes",
			}).String())
			resp = r
			return err
		}, "3s").ShouldNot(HaveOccurred())
		bytes, err := io.ReadAll(resp.Body)
		Expect(err).ToNot(HaveOccurred())
		Expect(bytes).To(matchers.MatchGoldenJSON(path.Join("testdata", "inspect_changed_state_before.json")))

		// when change the state
		err = rm.Delete(context.Background(), core_mesh.NewDataplaneResource(), store.DeleteByKey("backend-1", "default"))
		Expect(err).ToNot(HaveOccurred())

		// then
		Eventually(func() error {
			r, err := http.Get((&url.URL{
				Scheme: "http",
				Host:   apiServer.Address(),
				Path:   "/meshes/default/traffic-permissions/tp-1/dataplanes",
			}).String())
			resp = r
			return err
		}, "3s").ShouldNot(HaveOccurred())
		bytes, err = io.ReadAll(resp.Body)
		Expect(err).ToNot(HaveOccurred())
		Expect(bytes).To(matchers.MatchGoldenJSON(path.Join("testdata", "inspect_changed_state_after.json")))
	})
})<|MERGE_RESOLUTION|>--- conflicted
+++ resolved
@@ -576,7 +576,6 @@
 					build(),
 			},
 		}),
-<<<<<<< HEAD
 		Entry("inspect proxytemplate", testCase{
 			path:       "/meshes/mesh-1/proxytemplates/tt-1/dataplanes",
 			goldenFile: "inspect_proxytemplate.json",
@@ -608,7 +607,8 @@
 					outbound("gateway", "192.168.0.2", 8080).
 					outbound("backend", "192.168.0.4", 8080).
 					build(),
-=======
+			},
+		}),
 		Entry("inspect traffic trace, empty response", testCase{
 			path:       "/meshes/mesh-1/traffic-traces/tt-1/dataplanes",
 			goldenFile: "inspect_traffic-trace_empty-response.json",
@@ -621,7 +621,6 @@
 						Conf:      samples.TrafficTrace.Conf,
 					},
 				},
->>>>>>> 1e26f601
 			},
 		}),
 	)
