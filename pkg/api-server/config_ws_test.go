--- conflicted
+++ resolved
@@ -203,16 +203,13 @@
                 },
                 "virtualProbesEnabled": true,
                 "virtualProbesPort": 9000,
-<<<<<<< HEAD
-                "caCertFile": ""
-=======
                 "exceptions": {
                   "labels": {
                     "openshift.io/build.name": "*",
                     "openshift.io/deployer-pod-for.name": "*"
                   }
-                }
->>>>>>> 8263852a
+                },
+                "caCertFile": ""
               }
             },
             "universal": {
