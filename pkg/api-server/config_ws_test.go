--- conflicted
+++ resolved
@@ -35,330 +35,6 @@
 		body, err := io.ReadAll(resp.Body)
 		Expect(err).ToNot(HaveOccurred())
 
-<<<<<<< HEAD
-		json := fmt.Sprintf(`
-		{
-		  "apiServer": {
-			"auth": {
-			  "clientCertsDir": "../../test/certs/client"
-			},
-			"authn": {
-			  "localhostIsAdmin": true,
-			  "type": "tokens",
-			  "tokens": {
-			    "bootstrapAdminToken": true
-			  }
-			},
-			"corsAllowedDomains": [
-			  ".*"
-			],
-			"http": {
-			  "enabled": true,
-			  "interface": "0.0.0.0",
-			  "port": %d
-			},
-			"https": {
-			  "enabled": true,
-			  "interface": "0.0.0.0",
-			  "port": %d,
-			  "tlsCertFile": "../../test/certs/server-cert.pem",
-			  "tlsKeyFile": "../../test/certs/server-key.pem"
-			},
-			"readOnly": false
-		  },
-		  "bootstrapServer": {
-			"params": {
-			  "adminAccessLogPath": "/dev/null",
-			  "adminAddress": "127.0.0.1",
-			  "adminPort": 9901,
-			  "xdsConnectTimeout": "1s",
-			  "xdsHost": "",
-			  "xdsPort": 0
-			}
-		  },
-		  "defaults": {
-			"skipMeshCreation": false
-		  },
-		  "diagnostics": {
-			"debugEndpoints": false,
-			"serverPort": 5680
-		  },
-		  "dnsServer": {
-			"CIDR": "240.0.0.0/4",
-			"domain": "mesh",
-			"serviceVipEnabled": true
-		  },
-		  "dpServer": {
-			"auth": {
-			  "type": "",
-			  "useTokenPath": false
-			},
-			"hds": {
-			  "checkDefaults": {
-				"healthyThreshold": 1,
-				"interval": "1s",
-				"noTrafficInterval": "1s",
-				"timeout": "2s",
-				"unhealthyThreshold": 1
-			  },
-			  "enabled": true,
-			  "interval": "5s",
-			  "refreshInterval": "10s"
-			},
-			"port": 5678,
-			"tlsCertFile": "",
-			"tlsKeyFile": ""
-		  },
-		  "environment": "universal",
-		  "general": {
-			"dnsCacheTTL": "10s",
-			"tlsCertFile": "",
-			"tlsKeyFile": "",
-			"workDir": ""
-		  },
-		  "guiServer": {
-			"apiServerUrl": ""
-		  },
-		  "metrics": {
-			"dataplane": {
-			  "subscriptionLimit": 2,
-			  "idleTimeout": "5m0s"
-			},
-			"mesh": {
-			  "maxResyncTimeout": "20s",
-			  "minResyncTimeout": "1s"
-			},
-			"zone": {
-			  "subscriptionLimit": 10,
-			  "idleTimeout": "5m0s"
-			}
-		  },
-		  "mode": "standalone",
-		  "monitoringAssignmentServer": {
-			"apiVersions": [
-			  "v1"
-			],
-			"assignmentRefreshInterval": "1s",
-			"defaultFetchTimeout": "30s",
-			"grpcPort": 0,
-			"port": 5676
-		  },
-		  "multizone": {
-			"global": {
-			  "kds": {
-				"grpcPort": 5685,
-				"refreshInterval": "1s",
-				"tlsCertFile": "",
-				"tlsKeyFile": "",
-				"zoneInsightFlushInterval": "10s",
-				"maxMsgSize": 10485760
-			  }
-			},
-			"zone": {
-			  "kds": {
-				"refreshInterval": "1s",
-				"rootCaFile": "",
-				"maxMsgSize": 10485760
-			  }
-			}
-		  },
-		  "reports": {
-			"enabled": false
-		  },
-		  "runtime": {
-			"kubernetes": {
-			  "admissionServer": {
-				"address": "",
-				"certDir": "",
-				"port": 5443
-			  },
-			  "controlPlaneServiceName": "kuma-control-plane",
-			  "serviceAccountName": "system:serviceaccount:kuma-system:kuma-control-plane",
-			  "injector": {
-				"caCertFile": "",
-				"builtinDNS": {
-                  "enabled": true,
-                  "port": 15053
-                },
-                "cniEnabled": false,
-                "ebpf": {
-                  "enabled": false,
-                  "instanceIPEnvVarName": "INSTANCE_IP",
-                  "bpffsPath": "/run/kuma/bpf",
-                  "programsSourcePath": "/kuma/ebpf"
-                },
-				"exceptions": {
-				  "labels": {
-					"openshift.io/build.name": "*",
-					"openshift.io/deployer-pod-for.name": "*"
-				  }
-				},
-                "containerPatches": [],
-				"initContainer": {
-				  "image": "kuma/kuma-init:latest"
-				},
-				"sidecarContainer": {
-				  "drainTime": "30s",
-				  "envVars": {},
-				  "gid": 5678,
-				  "image": "kuma/kuma-dp:latest",
-				  "livenessProbe": {
-					"failureThreshold": 12,
-					"initialDelaySeconds": 60,
-					"periodSeconds": 5,
-					"timeoutSeconds": 3
-				  },
-				  "readinessProbe": {
-					"failureThreshold": 12,
-					"initialDelaySeconds": 1,
-					"periodSeconds": 5,
-					"successThreshold": 1,
-					"timeoutSeconds": 3
-				  },
-				  "redirectPortInbound": 15006,
-				  "redirectPortInboundV6": 15010,
-                  "redirectPortOutbound": 15001,
-                  "resources": {
-                    "limits": {
-                      "cpu": "1000m",
-                      "memory": "512Mi"
-                    },
-                    "requests": {
-                      "cpu": "50m",
-                      "memory": "64Mi"
-                    }
-                  },
-                  "uid": 5678
-                },
-                "sidecarTraffic": {
-                  "excludeInboundPorts": [],
-                  "excludeOutboundPorts": []
-                },
-                "virtualProbesEnabled": true,
-                "virtualProbesPort": 9000,
-                "exceptions": {
-                  "labels": {
-                    "openshift.io/build.name": "*",
-                    "openshift.io/deployer-pod-for.name": "*"
-                  }
-                },
-                "caCertFile": ""
-              },
-              "marshalingCacheExpirationTime": "5m0s"
-            },
-            "universal": {
-              "dataplaneCleanupAge": "72h0m0s"
-            }
-          },
-          "dpServer": {
-            "port": 5678,
-            "tlsCertFile": "",
-            "tlsKeyFile": "",
-            "auth": {
-              "type": "",
-			  "useTokenPath": false
-            },
-            "hds": {
-              "checkDefaults": {
-                "healthyThreshold": 1,
-                "interval": "1s",
-                "noTrafficInterval": "1s",
-                "timeout": "2s",
-                "unhealthyThreshold": 1
-              },
-              "enabled": true,
-              "interval": "5s",
-              "refreshInterval": "10s"
-            }
-          },
-          "store": {
-            "kubernetes": {
-              "systemNamespace": "kuma-system"
-            },
-            "postgres": {
-              "connectionTimeout": 5,
-              "dbName": "kuma",
-              "host": "127.0.0.1",
-              "maxIdleConnections": 0,
-              "maxOpenConnections": 0,
-              "password": "*****",
-              "port": 15432,
-              "maxReconnectInterval": "1m0s",
-              "minReconnectInterval": "10s",
-              "maxIdleConnections": 50,
-              "maxOpenConnections": 50,
-              "tls": {
-                "certPath": "",
-                "keyPath": "",
-                "mode": "disable",
-                "caPath": ""
-              },
-              "user": "kuma"
-            },
-            "cache": {
-              "enabled": true,
-              "expirationTime": "1s"
-            },
-            "upsert": {
-              "conflictRetryBaseBackoff": "100ms",
-              "conflictRetryMaxTimes": 5
-            },
-            "type": "memory",
-            "unsafeDelete": false
-          },
-          "xdsServer": {
-            "dataplaneConfigurationRefreshInterval": "1s",
-            "dataplaneStatusFlushInterval": "10s",
-            "dataplaneDeregistrationDelay": "10s",
-            "nackBackoff": "5s"
-          },
-          "diagnostics": {
-            "serverPort": 5680,
-            "debugEndpoints": false
-          },
-          "access": {
-            "type": "static",
-            "static": {
-              "adminResources": {
-                "users": ["mesh-system:admin"],
-                "groups": ["mesh-system:admin"]
-              },
-              "generateDpToken": {
-                "users": ["mesh-system:admin"],
-                "groups": ["mesh-system:admin"]
-              },
-              "generateUserToken": {
-                "users": ["mesh-system:admin"],
-                "groups": ["mesh-system:admin"]
-              },
-              "generateZoneToken": {
-                "users": ["mesh-system:admin"],
-                "groups": ["mesh-system:admin"]
-              },
-              "viewConfigDump": {
-                "users": [ ],
-                "groups": ["mesh-system:unauthenticated","mesh-system:authenticated"]
-              },
-              "viewStats": {
-                "users": [ ],
-                "groups": ["mesh-system:unauthenticated","mesh-system:authenticated"]
-              },
-              "viewClusters": {
-                "users": [ ],
-                "groups": ["mesh-system:unauthenticated","mesh-system:authenticated"]
-              }
-            }
-          },
-          "experimental": {
-            "cni": false,
-			"cniApp": "",
-            "gatewayAPI": false,
-            "kubeOutboundsAsVIPs": false
-          }
-        }
-		`, cfg.HTTP.Port, cfg.HTTPS.Port)
-=======
->>>>>>> feb77b17
 		// when
 		parsedCfg := kuma_cp.Config{}
 		Expect(yaml.Unmarshal(body, &parsedCfg)).To(Succeed())
