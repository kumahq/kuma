package api_server

import (
	"bytes"
	"context"
	"crypto/tls"
	"crypto/x509"
	"encoding/json"
	"io"
	"net"
	"net/http"
	"net/url"
	"os"
	"path/filepath"
	"strconv"
	"strings"

	"github.com/emicklei/go-restful/v3"
	"github.com/pkg/errors"
	http_prometheus "github.com/slok/go-http-metrics/metrics/prometheus"
	"github.com/slok/go-http-metrics/middleware"

	"github.com/kumahq/kuma/pkg/api-server/authn"
	"github.com/kumahq/kuma/pkg/api-server/customization"
	api_server "github.com/kumahq/kuma/pkg/config/api-server"
	kuma_cp "github.com/kumahq/kuma/pkg/config/app/kuma-cp"
	config_core "github.com/kumahq/kuma/pkg/config/core"
	config_types "github.com/kumahq/kuma/pkg/config/types"
	"github.com/kumahq/kuma/pkg/core"
	resources_access "github.com/kumahq/kuma/pkg/core/resources/access"
	"github.com/kumahq/kuma/pkg/core/resources/apis/mesh"
	"github.com/kumahq/kuma/pkg/core/resources/manager"
	"github.com/kumahq/kuma/pkg/core/resources/model"
	"github.com/kumahq/kuma/pkg/core/resources/registry"
	"github.com/kumahq/kuma/pkg/core/runtime"
	"github.com/kumahq/kuma/pkg/dns/vips"
	"github.com/kumahq/kuma/pkg/envoy/admin"
	"github.com/kumahq/kuma/pkg/metrics"
	"github.com/kumahq/kuma/pkg/plugins/authn/api-server/certs"
	"github.com/kumahq/kuma/pkg/tokens/builtin"
	util_prometheus "github.com/kumahq/kuma/pkg/util/prometheus"
	xds_context "github.com/kumahq/kuma/pkg/xds/context"
	"github.com/kumahq/kuma/pkg/xds/server"
)

var (
	log = core.Log.WithName("api-server")
)

type ApiServer struct {
	mux    *http.ServeMux
	config api_server.ApiServerConfig
}

func (a *ApiServer) NeedLeaderElection() bool {
	return false
}

func (a *ApiServer) Address() string {
	return net.JoinHostPort(a.config.HTTP.Interface, strconv.FormatUint(uint64(a.config.HTTP.Port), 10))
}

func (a *ApiServer) Config() api_server.ApiServerConfig {
	return a.config
}

func init() {
	// turn off escape & character so the link in "next" fields for resources is user friendly
	restful.NewEncoder = func(w io.Writer) *json.Encoder {
		encoder := json.NewEncoder(w)
		encoder.SetEscapeHTML(false)
		return encoder
	}
	restful.MarshalIndent = func(v interface{}, prefix, indent string) ([]byte, error) {
		var buf bytes.Buffer
		encoder := restful.NewEncoder(&buf)
		encoder.SetIndent(prefix, indent)
		if err := encoder.Encode(v); err != nil {
			return nil, err
		}
		return buf.Bytes(), nil
	}
}

func NewApiServer(
	resManager manager.ResourceManager,
	meshContextBuilder xds_context.MeshContextBuilder,
	wsManager customization.APIInstaller,
	defs []model.ResourceTypeDescriptor,
	cfg *kuma_cp.Config,
	metrics metrics.Metrics,
	getInstanceId func() string, getClusterId func() string,
	authenticator authn.Authenticator,
	access runtime.Access,
	envoyAdminClient admin.EnvoyAdminClient,
	tokenIssuers builtin.TokenIssuers,
) (*ApiServer, error) {
	serverConfig := cfg.ApiServer
	container := restful.NewContainer()

	promMiddleware := middleware.New(middleware.Config{
		Recorder: http_prometheus.NewRecorder(http_prometheus.Config{
			Registry: metrics,
			Prefix:   "api_server",
		}),
	})
	container.Filter(util_prometheus.MetricsHandler("", promMiddleware))
	if cfg.ApiServer.Authn.LocalhostIsAdmin {
		container.Filter(authn.LocalhostAuthenticator)
	}
	container.Filter(authenticator)

	cors := restful.CrossOriginResourceSharing{
		ExposeHeaders:  []string{restful.HEADER_AccessControlAllowOrigin},
		AllowedDomains: serverConfig.CorsAllowedDomains,
		Container:      container,
	}
	container.Filter(cors.Filter)

	// We create a WebService and set up resources endpoints and index endpoint instead of creating WebService
	// for every resource like /meshes/{mesh}/traffic-permissions, /meshes/{mesh}/traffic-log etc.
	// because go-restful detects it as a clash (you cannot register 2 WebServices with path /meshes/)
	ws := new(restful.WebService)
	ws.
		Path(cfg.ApiServer.BasePath).
		Consumes(restful.MIME_JSON).
		Produces(restful.MIME_JSON)

	addResourcesEndpoints(ws, defs, resManager, cfg, access.ResourceAccess)
	addPoliciesWsEndpoints(ws, cfg.Mode, cfg.ApiServer.ReadOnly, defs)
	addInspectEndpoints(ws, cfg, meshContextBuilder, resManager)
	addInspectEnvoyAdminEndpoints(ws, cfg, resManager, access.EnvoyAdminAccess, envoyAdminClient)
	addZoneEndpoints(ws, resManager)
	guiUrl := cfg.ApiServer.GUI.BasePath
	if cfg.ApiServer.GUI.RootUrl != "" {
		guiUrl = cfg.ApiServer.GUI.RootUrl
	}
	apiUrl := cfg.ApiServer.BasePath
	if cfg.ApiServer.RootUrl != "" {
		apiUrl = cfg.ApiServer.RootUrl
	}

	err := addConfigEndpoints(ws, cfg)
	if err != nil {
		return nil, errors.Wrap(err, "could not create configuration webservice")
	}
	enableGUI := cfg.ApiServer.GUI.Enabled && cfg.Mode != config_core.Zone
	if err := addIndexWsEndpoints(ws, getInstanceId, getClusterId, enableGUI, guiUrl); err != nil {
		return nil, errors.Wrap(err, "could not create index webservice")
	}
	container.Add(ws)

	path := cfg.ApiServer.BasePath
	if !strings.HasSuffix(path, "/") {
		path += "/"
	}
	container.Add(tokens_server.NewWebservice(
		path+"tokens",
		tokenIssuers.DataplaneToken,
		tokenIssuers.ZoneIngressToken,
		tokenIssuers.ZoneToken,
		access.DataplaneTokenAccess,
		access.ZoneTokenAccess,
	))
	guiPath := cfg.ApiServer.GUI.BasePath
	if !strings.HasSuffix(guiPath, "/") {
		guiPath += "/"
	}
	basePath := guiPath
	if cfg.ApiServer.GUI.RootUrl != "" {
		u, err := url.Parse(cfg.ApiServer.GUI.RootUrl)
		if err != nil {
			return nil, errors.New("Gui.RootUrl is not a valid url")
		}
		basePath = u.Path
	}
	if !strings.HasSuffix(basePath, "/") {
		basePath += "/"
	}
	container.Handle(guiPath, guiHandler(guiPath, enableGUI, apiUrl, basePath))

	newApiServer := &ApiServer{
		mux:    container.ServeMux,
		config: *serverConfig,
	}

	wsManager.Install(container)

	return newApiServer, nil
}

func addResourcesEndpoints(ws *restful.WebService, defs []model.ResourceTypeDescriptor, resManager manager.ResourceManager, cfg *kuma_cp.Config, resourceAccess resources_access.ResourceAccess) {
	dpOverviewEndpoints := dataplaneOverviewEndpoints{
		resManager:     resManager,
		resourceAccess: resourceAccess,
	}
	dpOverviewEndpoints.addListEndpoint(ws, "/meshes/{mesh}")
	dpOverviewEndpoints.addFindEndpoint(ws, "/meshes/{mesh}")
	dpOverviewEndpoints.addListEndpoint(ws, "") // listing all resources in all meshes

	zoneOverviewEndpoints := zoneOverviewEndpoints{
		resManager:     resManager,
		resourceAccess: resourceAccess,
	}
	zoneOverviewEndpoints.addFindEndpoint(ws)
	zoneOverviewEndpoints.addListEndpoint(ws)

	zoneIngressOverviewEndpoints := zoneIngressOverviewEndpoints{
		resManager:     resManager,
		resourceAccess: resourceAccess,
	}
	zoneIngressOverviewEndpoints.addFindEndpoint(ws)
	zoneIngressOverviewEndpoints.addListEndpoint(ws)

	zoneEgressOverviewEndpoints := zoneEgressOverviewEndpoints{
		resManager:     resManager,
		resourceAccess: resourceAccess,
	}
	zoneEgressOverviewEndpoints.addFindEndpoint(ws)
	zoneEgressOverviewEndpoints.addListEndpoint(ws)

	globalInsightsEndpoints := globalInsightsEndpoints{
		resManager:     resManager,
		resourceAccess: resourceAccess,
	}
	globalInsightsEndpoints.addEndpoint(ws)

	for _, definition := range defs {
		defType := definition.Name
		if ShouldBeReadOnly(definition.KDSFlags, cfg) {
			definition.ReadOnly = true
		}
		endpoints := resourceEndpoints{
			mode:           cfg.Mode,
			resManager:     resManager,
			descriptor:     definition,
			resourceAccess: resourceAccess,
		}
		switch defType {
		case mesh.ServiceInsightType:
			// ServiceInsight is a bit different
			ep := serviceInsightEndpoints{endpoints}
			ep.addCreateOrUpdateEndpoint(ws, "/meshes/{mesh}/"+definition.WsPath)
			ep.addDeleteEndpoint(ws, "/meshes/{mesh}/"+definition.WsPath)
			ep.addFindEndpoint(ws, "/meshes/{mesh}/"+definition.WsPath)
			ep.addListEndpoint(ws, "/meshes/{mesh}/"+definition.WsPath)
			ep.addListEndpoint(ws, "/"+definition.WsPath) // listing all resources in all meshes
		default:
			switch definition.Scope {
			case model.ScopeMesh:
				endpoints.addCreateOrUpdateEndpoint(ws, "/meshes/{mesh}/"+definition.WsPath)
				endpoints.addDeleteEndpoint(ws, "/meshes/{mesh}/"+definition.WsPath)
				endpoints.addFindEndpoint(ws, "/meshes/{mesh}/"+definition.WsPath)
				endpoints.addListEndpoint(ws, "/meshes/{mesh}/"+definition.WsPath)
				endpoints.addListEndpoint(ws, "/"+definition.WsPath) // listing all resources in all meshes
			case model.ScopeGlobal:
				endpoints.addCreateOrUpdateEndpoint(ws, "/"+definition.WsPath)
				endpoints.addDeleteEndpoint(ws, "/"+definition.WsPath)
				endpoints.addFindEndpoint(ws, "/"+definition.WsPath)
				endpoints.addListEndpoint(ws, "/"+definition.WsPath)
			}
		}
	}
}

<<<<<<< HEAD
func ShouldBeReadOnly(kdsFlag model.KDSFlagType, cfg *kuma_cp.Config) bool {
	return cfg.ApiServer.ReadOnly ||
		(cfg.Mode == config_core.Global && kdsFlag.Has(model.FromZoneToGlobal) && !kdsFlag.Has(model.FromGlobalToZone)) ||
		(cfg.Mode == config_core.Zone && kdsFlag.Has(model.FromGlobalToZone) && !kdsFlag.Has(model.FromZoneToGlobal))
}

=======
>>>>>>> 6266abaa
func (a *ApiServer) Start(stop <-chan struct{}) error {
	errChan := make(chan error)

	var httpServer, httpsServer *http.Server
	if a.config.HTTP.Enabled {
		httpServer = a.startHttpServer(errChan)
	}
	if a.config.HTTPS.Enabled {
		var err error
		httpsServer, err = a.startHttpsServer(errChan)
		if err != nil {
			return err
		}
	}
	select {
	case <-stop:
		log.Info("stopping down API Server")
		if httpServer != nil {
			return httpServer.Shutdown(context.Background())
		}
		if httpsServer != nil {
			return httpsServer.Shutdown(context.Background())
		}
	case err := <-errChan:
		return err
	}
	return nil
}

func (a *ApiServer) startHttpServer(errChan chan error) *http.Server {
	server := &http.Server{
		Addr:    net.JoinHostPort(a.config.HTTP.Interface, strconv.FormatUint(uint64(a.config.HTTP.Port), 10)),
		Handler: a.mux,
	}

	go func() {
		err := server.ListenAndServe()
		if err != nil {
			switch err {
			case http.ErrServerClosed:
				log.Info("shutting down server")
			default:
				log.Error(err, "could not start an HTTP Server")
				errChan <- err
			}
		}
	}()
	log.Info("starting", "interface", a.config.HTTP.Interface, "port", a.config.HTTP.Port)
	return server
}

func (a *ApiServer) startHttpsServer(errChan chan error) (*http.Server, error) {
	tlsConfig := &tls.Config{}
	var err error
	tlsConfig.MinVersion, err = config_types.TLSVersion(a.config.HTTPS.TlsMinVersion)
	if err != nil {
		return nil, err
	}
	tlsConfig.CipherSuites, err = config_types.TLSCiphers(a.config.HTTPS.TlsCipherSuites)
	if err != nil {
		return nil, err
	}

	if a.config.Authn.Type == certs.PluginName {
		err = configureMTLS(tlsConfig, a.config.Auth.ClientCertsDir)
		if err != nil {
			return nil, err
		}
	}

	server := &http.Server{
		Addr:      net.JoinHostPort(a.config.HTTPS.Interface, strconv.FormatUint(uint64(a.config.HTTPS.Port), 10)),
		Handler:   a.mux,
		TLSConfig: tlsConfig,
	}

	go func() {
		err := server.ListenAndServeTLS(a.config.HTTPS.TlsCertFile, a.config.HTTPS.TlsKeyFile)
		if err != nil {
			switch err {
			case http.ErrServerClosed:
				log.Info("shutting down server")
			default:
				log.Error(err, "could not start an HTTPS Server")
				errChan <- err
			}
		}
	}()
	log.Info("starting", "interface", a.config.HTTPS.Interface, "port", a.config.HTTPS.Port, "tls", true)
	return server, nil
}

func configureMTLS(tlsConfig *tls.Config, certsDir string) error {
	if certsDir != "" {
		log.Info("loading client certificates")
		clientCertPool := x509.NewCertPool()
		files, err := os.ReadDir(certsDir)
		if err != nil {
			return err
		}
		for _, file := range files {
			if file.IsDir() {
				continue
			}
			if !strings.HasSuffix(file.Name(), ".pem") && !strings.HasSuffix(file.Name(), ".crt") {
				log.Info("skipping file without .pem or .crt extension", "file", file.Name())
				continue
			}
			log.Info("adding client certificate", "file", file.Name())
			path := filepath.Join(certsDir, file.Name())
			caCert, err := os.ReadFile(path)
			if err != nil {
				return errors.Wrapf(err, "could not read certificate %q", path)
			}
			if !clientCertPool.AppendCertsFromPEM(caCert) {
				return errors.Errorf("failed to load PEM client certificate from %q", path)
			}
		}
		tlsConfig.ClientCAs = clientCertPool
	}
	tlsConfig.ClientAuth = tls.VerifyClientCertIfGiven // client certs are required only for some endpoints
	return nil
}

func SetupServer(rt runtime.Runtime) error {
	cfg := rt.Config()
	apiServer, err := NewApiServer(
		rt.ResourceManager(),
		xds_context.NewMeshContextBuilder(
			rt.ResourceManager(),
			server.MeshResourceTypes(server.HashMeshExcludedResources),
			net.LookupIP,
			cfg.Multizone.Zone.Name,
			vips.NewPersistence(rt.ResourceManager(), rt.ConfigManager()),
			cfg.DNSServer.Domain,
			cfg.DNSServer.ServiceVipPort,
		),
		rt.APIInstaller(),
		registry.Global().ObjectDescriptors(model.HasWsEnabled()),
		&cfg,
		rt.Metrics(),
		rt.GetInstanceId,
		rt.GetClusterId,
		rt.APIServerAuthenticator(),
		rt.Access(),
		rt.EnvoyAdminClient(),
		rt.TokenIssuers(),
	)
	if err != nil {
		return err
	}
	return rt.Add(apiServer)
}<|MERGE_RESOLUTION|>--- conflicted
+++ resolved
@@ -263,15 +263,12 @@
 	}
 }
 
-<<<<<<< HEAD
 func ShouldBeReadOnly(kdsFlag model.KDSFlagType, cfg *kuma_cp.Config) bool {
 	return cfg.ApiServer.ReadOnly ||
 		(cfg.Mode == config_core.Global && kdsFlag.Has(model.FromZoneToGlobal) && !kdsFlag.Has(model.FromGlobalToZone)) ||
 		(cfg.Mode == config_core.Zone && kdsFlag.Has(model.FromGlobalToZone) && !kdsFlag.Has(model.FromZoneToGlobal))
 }
 
-=======
->>>>>>> 6266abaa
 func (a *ApiServer) Start(stop <-chan struct{}) error {
 	errChan := make(chan error)
 
