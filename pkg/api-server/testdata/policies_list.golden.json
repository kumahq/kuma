{
 "policies": [
  {
   "name": "CircuitBreaker",
   "readOnly": false,
   "path": "circuit-breakers",
   "singularDisplayName": "Circuit Breaker",
   "pluralDisplayName": "Circuit Breakers",
   "isExperimental": false,
   "isTargetRefBased": false,
   "isInbound": false,
   "isOutbound": false
  },
  {
   "name": "FaultInjection",
   "readOnly": false,
   "path": "fault-injections",
   "singularDisplayName": "Fault Injection",
   "pluralDisplayName": "Fault Injections",
   "isExperimental": false,
   "isTargetRefBased": false,
   "isInbound": false,
   "isOutbound": false
  },
  {
   "name": "HealthCheck",
   "readOnly": false,
   "path": "health-checks",
   "singularDisplayName": "Health Check",
   "pluralDisplayName": "Health Checks",
   "isExperimental": false,
   "isTargetRefBased": false,
   "isInbound": false,
   "isOutbound": false
  },
  {
   "name": "MeshAccessLog",
   "readOnly": false,
   "path": "meshaccesslogs",
   "singularDisplayName": "Mesh Access Log",
   "pluralDisplayName": "Mesh Access Logs",
   "isExperimental": false,
   "isTargetRefBased": true,
   "isInbound": true,
   "isOutbound": true
  },
  {
   "name": "MeshCircuitBreaker",
   "readOnly": false,
   "path": "meshcircuitbreakers",
   "singularDisplayName": "Mesh Circuit Breaker",
   "pluralDisplayName": "Mesh Circuit Breakers",
   "isExperimental": false,
   "isTargetRefBased": true,
   "isInbound": true,
   "isOutbound": true
  },
  {
   "name": "MeshFaultInjection",
   "readOnly": false,
   "path": "meshfaultinjections",
   "singularDisplayName": "Mesh Fault Injection",
   "pluralDisplayName": "Mesh Fault Injections",
   "isExperimental": false,
   "isTargetRefBased": true,
   "isInbound": true,
   "isOutbound": false
  },
  {
   "name": "MeshGateway",
   "readOnly": false,
   "path": "meshgateways",
   "singularDisplayName": "Mesh Gateway",
   "pluralDisplayName": "Mesh Gateways",
<<<<<<< HEAD
   "isExperimental": true,
   "isTargetRefBased": false,
   "isInbound": false,
   "isOutbound": false
=======
   "isExperimental": false
>>>>>>> f24df81e
  },
  {
   "name": "MeshGatewayRoute",
   "readOnly": false,
   "path": "meshgatewayroutes",
   "singularDisplayName": "Mesh Gateway Route",
   "pluralDisplayName": "Mesh Gateway Routes",
<<<<<<< HEAD
   "isExperimental": true,
   "isTargetRefBased": false,
   "isInbound": false,
   "isOutbound": false
=======
   "isExperimental": false
>>>>>>> f24df81e
  },
  {
   "name": "MeshHTTPRoute",
   "readOnly": false,
   "path": "meshhttproutes",
   "singularDisplayName": "Mesh HTTP Route",
   "pluralDisplayName": "Mesh HTTP Routes",
   "isExperimental": false,
   "isTargetRefBased": true,
   "isInbound": false,
   "isOutbound": true
  },
  {
   "name": "MeshHealthCheck",
   "readOnly": false,
   "path": "meshhealthchecks",
   "singularDisplayName": "Mesh Health Check",
   "pluralDisplayName": "Mesh Health Checks",
   "isExperimental": false,
   "isTargetRefBased": true,
   "isInbound": false,
   "isOutbound": true
  },
  {
   "name": "MeshLoadBalancingStrategy",
   "readOnly": false,
   "path": "meshloadbalancingstrategies",
   "singularDisplayName": "Mesh Load Balancing Strategy",
   "pluralDisplayName": "Mesh Load Balancing Strategies",
   "isExperimental": false,
   "isTargetRefBased": true,
   "isInbound": false,
   "isOutbound": true
  },
  {
   "name": "MeshProxyPatch",
   "readOnly": false,
   "path": "meshproxypatches",
   "singularDisplayName": "Mesh Proxy Patch",
   "pluralDisplayName": "Mesh Proxy Patches",
   "isExperimental": false,
   "isTargetRefBased": true,
   "isInbound": false,
   "isOutbound": false
  },
  {
   "name": "MeshRateLimit",
   "readOnly": false,
   "path": "meshratelimits",
   "singularDisplayName": "Mesh Rate Limit",
   "pluralDisplayName": "Mesh Rate Limits",
   "isExperimental": false,
   "isTargetRefBased": true,
   "isInbound": true,
   "isOutbound": false
  },
  {
   "name": "MeshRetry",
   "readOnly": false,
   "path": "meshretries",
   "singularDisplayName": "Mesh Retry",
   "pluralDisplayName": "Mesh Retries",
   "isExperimental": false,
   "isTargetRefBased": true,
   "isInbound": false,
   "isOutbound": true
  },
  {
   "name": "MeshTCPRoute",
   "readOnly": false,
   "path": "meshtcproutes",
   "singularDisplayName": "Mesh TCP Route",
   "pluralDisplayName": "Mesh TCP Routes",
   "isExperimental": false,
   "isTargetRefBased": true,
   "isInbound": false,
   "isOutbound": true
  },
  {
   "name": "MeshTimeout",
   "readOnly": false,
   "path": "meshtimeouts",
   "singularDisplayName": "Mesh Timeout",
   "pluralDisplayName": "Mesh Timeouts",
   "isExperimental": false,
   "isTargetRefBased": true,
   "isInbound": true,
   "isOutbound": true
  },
  {
   "name": "MeshTrace",
   "readOnly": false,
   "path": "meshtraces",
   "singularDisplayName": "Mesh Trace",
   "pluralDisplayName": "Mesh Traces",
   "isExperimental": false,
   "isTargetRefBased": true,
   "isInbound": false,
   "isOutbound": false
  },
  {
   "name": "MeshTrafficPermission",
   "readOnly": false,
   "path": "meshtrafficpermissions",
   "singularDisplayName": "Mesh Traffic Permission",
   "pluralDisplayName": "Mesh Traffic Permissions",
   "isExperimental": false,
   "isTargetRefBased": true,
   "isInbound": true,
   "isOutbound": false
  },
  {
   "name": "ProxyTemplate",
   "readOnly": false,
   "path": "proxytemplates",
   "singularDisplayName": "Proxy Template",
   "pluralDisplayName": "Proxy Templates",
   "isExperimental": false,
   "isTargetRefBased": false,
   "isInbound": false,
   "isOutbound": false
  },
  {
   "name": "RateLimit",
   "readOnly": false,
   "path": "rate-limits",
   "singularDisplayName": "Rate Limit",
   "pluralDisplayName": "Rate Limits",
   "isExperimental": false,
   "isTargetRefBased": false,
   "isInbound": false,
   "isOutbound": false
  },
  {
   "name": "Retry",
   "readOnly": false,
   "path": "retries",
   "singularDisplayName": "Retry",
   "pluralDisplayName": "Retries",
   "isExperimental": false,
   "isTargetRefBased": false,
   "isInbound": false,
   "isOutbound": false
  },
  {
   "name": "Timeout",
   "readOnly": false,
   "path": "timeouts",
   "singularDisplayName": "Timeout",
   "pluralDisplayName": "Timeouts",
   "isExperimental": false,
   "isTargetRefBased": false,
   "isInbound": false,
   "isOutbound": false
  },
  {
   "name": "TrafficLog",
   "readOnly": false,
   "path": "traffic-logs",
   "singularDisplayName": "Traffic Log",
   "pluralDisplayName": "Traffic Logs",
   "isExperimental": false,
   "isTargetRefBased": false,
   "isInbound": false,
   "isOutbound": false
  },
  {
   "name": "TrafficPermission",
   "readOnly": false,
   "path": "traffic-permissions",
   "singularDisplayName": "Traffic Permission",
   "pluralDisplayName": "Traffic Permissions",
   "isExperimental": false,
   "isTargetRefBased": false,
   "isInbound": false,
   "isOutbound": false
  },
  {
   "name": "TrafficRoute",
   "readOnly": false,
   "path": "traffic-routes",
   "singularDisplayName": "Traffic Route",
   "pluralDisplayName": "Traffic Routes",
   "isExperimental": false,
   "isTargetRefBased": false,
   "isInbound": false,
   "isOutbound": false
  },
  {
   "name": "TrafficTrace",
   "readOnly": false,
   "path": "traffic-traces",
   "singularDisplayName": "Traffic Trace",
   "pluralDisplayName": "Traffic Traces",
   "isExperimental": false,
   "isTargetRefBased": false,
   "isInbound": false,
   "isOutbound": false
  },
  {
   "name": "VirtualOutbound",
   "readOnly": false,
   "path": "virtual-outbounds",
   "singularDisplayName": "Virtual Outbound",
   "pluralDisplayName": "Virtual Outbounds",
   "isExperimental": false,
   "isTargetRefBased": false,
   "isInbound": false,
   "isOutbound": false
  }
 ]
}<|MERGE_RESOLUTION|>--- conflicted
+++ resolved
@@ -72,14 +72,10 @@
    "path": "meshgateways",
    "singularDisplayName": "Mesh Gateway",
    "pluralDisplayName": "Mesh Gateways",
-<<<<<<< HEAD
-   "isExperimental": true,
-   "isTargetRefBased": false,
-   "isInbound": false,
-   "isOutbound": false
-=======
-   "isExperimental": false
->>>>>>> f24df81e
+   "isExperimental": false,
+   "isTargetRefBased": false,
+   "isInbound": false,
+   "isOutbound": false
   },
   {
    "name": "MeshGatewayRoute",
@@ -87,14 +83,10 @@
    "path": "meshgatewayroutes",
    "singularDisplayName": "Mesh Gateway Route",
    "pluralDisplayName": "Mesh Gateway Routes",
-<<<<<<< HEAD
-   "isExperimental": true,
-   "isTargetRefBased": false,
-   "isInbound": false,
-   "isOutbound": false
-=======
-   "isExperimental": false
->>>>>>> f24df81e
+   "isExperimental": false,
+   "isTargetRefBased": false,
+   "isInbound": false,
+   "isOutbound": false
   },
   {
    "name": "MeshHTTPRoute",
