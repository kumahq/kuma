package server

import (
	"context"
	"time"

	"github.com/go-logr/logr"
	"google.golang.org/protobuf/proto"

	system_proto "github.com/kumahq/kuma/api/system/v1alpha1"
	config_store "github.com/kumahq/kuma/pkg/config/core/resources/store"
	"github.com/kumahq/kuma/pkg/core/resources/apis/system"
	"github.com/kumahq/kuma/pkg/core/resources/manager"
	core_model "github.com/kumahq/kuma/pkg/core/resources/model"
	"github.com/kumahq/kuma/pkg/core/resources/store"
	"github.com/kumahq/kuma/pkg/core/user"
	kuma_log "github.com/kumahq/kuma/pkg/log"
	"github.com/kumahq/kuma/pkg/multitenant"
)

type ZoneInsightSink interface {
	Start(ctx context.Context, stop <-chan struct{})
}

type ZoneInsightStore interface {
	Upsert(ctx context.Context, zone string, subscription *system_proto.KDSSubscription) error
}

func NewZoneInsightSink(
	accessor StatusAccessor,
	flushTicker func() *time.Ticker,
	generationTicker func() *time.Ticker,
	flushBackoff time.Duration,
	store ZoneInsightStore,
	log logr.Logger,
	extensions context.Context,
) ZoneInsightSink {
	return &zoneInsightSink{
		flushTicker:      flushTicker,
		generationTicker: generationTicker,
		flushBackoff:     flushBackoff,
		accessor:         accessor,
		store:            store,
		log:              log,
	}
}

var _ ZoneInsightSink = &zoneInsightSink{}

type zoneInsightSink struct {
	flushTicker      func() *time.Ticker
	generationTicker func() *time.Ticker
	flushBackoff     time.Duration
	accessor         StatusAccessor
	store            ZoneInsightStore
	log              logr.Logger
	extensions       context.Context
}

func (s *zoneInsightSink) Start(ctx context.Context, stop <-chan struct{}) {
	flushTicker := s.flushTicker()
	defer flushTicker.Stop()

	generationTicker := s.generationTicker()
	defer generationTicker.Stop()

	var lastStoredState *system_proto.KDSSubscription
	var generation uint32

	gracefulCtx, cancel := context.WithCancel(multitenant.CopyIntoCtx(ctx, context.Background()))
	defer cancel()

	log := kuma_log.AddFieldsFromCtx(s.log, ctx, s.extensions)

	flush := func() {
		zone, currentState := s.accessor.GetStatus()
		select {
		case <-generationTicker.C:
			generation++
		default:
		}
		currentState.Generation = generation
		if proto.Equal(currentState, lastStoredState) {
			return
		}

		if err := s.store.Upsert(gracefulCtx, zone, currentState); err != nil {
			if store.IsResourceConflict(err) || store.IsResourceAlreadyExists(err) {
				log.V(1).Info("failed to flush ZoneInsight because it was updated in other place. Will retry in the next tick", "zone", zone)
			} else {
				log.Error(err, "failed to flush zone status", "zone", zone)
			}
		} else {
			log.V(1).Info("ZoneInsight saved", "zone", zone, "subscription", currentState)
			lastStoredState = currentState
		}
	}

	for {
		select {
		case <-flushTicker.C:
			flush()
		case <-stop:
			flush()
			return
		}
	}
}

func NewZonesInsightStore(
	resManager manager.ResourceManager,
	upsertCfg config_store.UpsertConfig,
	compactFinished bool,
) ZoneInsightStore {
	return &zoneInsightStore{
		resManager:      resManager,
		upsertCfg:       upsertCfg,
		compactFinished: compactFinished,
	}
}

var _ ZoneInsightStore = &zoneInsightStore{}

type zoneInsightStore struct {
	resManager      manager.ResourceManager
	upsertCfg       config_store.UpsertConfig
	compactFinished bool
}

func (s *zoneInsightStore) Upsert(ctx context.Context, zone string, subscription *system_proto.KDSSubscription) error {
	ctx = user.Ctx(ctx, user.ControlPlane)

	key := core_model.ResourceKey{
		Name: zone,
	}
	zoneInsight := system.NewZoneInsightResource()
	return manager.Upsert(ctx, s.resManager, key, zoneInsight, func(resource core_model.Resource) error {
<<<<<<< HEAD
		if err := zoneInsight.Spec.UpdateSubscription(subscription); err != nil {
			return err
		}
		if s.compactFinished {
			zoneInsight.Spec.CompactFinished()
		}
		return nil
	}, manager.WithConflictRetry(s.upsertCfg.ConflictRetryBaseBackoff.Duration, s.upsertCfg.ConflictRetryMaxTimes, s.upsertCfg.ConflictRetryJitterPercent)) // we need retry because Envoy Admin RPC may also update the insight.
=======
		return zoneInsight.Spec.UpdateSubscription(subscription)
	})
>>>>>>> d4e70ccf
}<|MERGE_RESOLUTION|>--- conflicted
+++ resolved
@@ -135,7 +135,6 @@
 	}
 	zoneInsight := system.NewZoneInsightResource()
 	return manager.Upsert(ctx, s.resManager, key, zoneInsight, func(resource core_model.Resource) error {
-<<<<<<< HEAD
 		if err := zoneInsight.Spec.UpdateSubscription(subscription); err != nil {
 			return err
 		}
@@ -143,9 +142,5 @@
 			zoneInsight.Spec.CompactFinished()
 		}
 		return nil
-	}, manager.WithConflictRetry(s.upsertCfg.ConflictRetryBaseBackoff.Duration, s.upsertCfg.ConflictRetryMaxTimes, s.upsertCfg.ConflictRetryJitterPercent)) // we need retry because Envoy Admin RPC may also update the insight.
-=======
-		return zoneInsight.Spec.UpdateSubscription(subscription)
 	})
->>>>>>> d4e70ccf
 }