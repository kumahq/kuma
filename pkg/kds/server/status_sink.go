package server

import (
	"context"
	"time"

	"github.com/go-logr/logr"
	"google.golang.org/protobuf/proto"

	system_proto "github.com/kumahq/kuma/api/system/v1alpha1"
	config_store "github.com/kumahq/kuma/pkg/config/core/resources/store"
	"github.com/kumahq/kuma/pkg/core/resources/apis/system"
	"github.com/kumahq/kuma/pkg/core/resources/manager"
	core_model "github.com/kumahq/kuma/pkg/core/resources/model"
	"github.com/kumahq/kuma/pkg/core/resources/store"
	"github.com/kumahq/kuma/pkg/core/user"
	kuma_log "github.com/kumahq/kuma/pkg/log"
	"github.com/kumahq/kuma/pkg/multitenant"
)

type ZoneInsightSink interface {
	Start(ctx context.Context, stop <-chan struct{})
}

type ZoneInsightStore interface {
	Upsert(ctx context.Context, zone string, subscription *system_proto.KDSSubscription) error
}

func NewZoneInsightSink(
	accessor StatusAccessor,
	flushTicker func() *time.Ticker,
	generationTicker func() *time.Ticker,
	flushBackoff time.Duration,
	store ZoneInsightStore,
	log logr.Logger,
	extensions context.Context,
) ZoneInsightSink {
	return &zoneInsightSink{
		flushTicker:      flushTicker,
		generationTicker: generationTicker,
		flushBackoff:     flushBackoff,
		accessor:         accessor,
		store:            store,
		log:              log,
	}
}

var _ ZoneInsightSink = &zoneInsightSink{}

type zoneInsightSink struct {
	flushTicker      func() *time.Ticker
	generationTicker func() *time.Ticker
	flushBackoff     time.Duration
	accessor         StatusAccessor
	store            ZoneInsightStore
	log              logr.Logger
	extensions       context.Context
}

func (s *zoneInsightSink) Start(ctx context.Context, stop <-chan struct{}) {
	flushTicker := s.flushTicker()
	defer flushTicker.Stop()

	generationTicker := s.generationTicker()
	defer generationTicker.Stop()

	var lastStoredState *system_proto.KDSSubscription
	var generation uint32

	gracefulCtx, cancel := context.WithCancel(multitenant.CopyIntoCtx(ctx, context.Background()))
	defer cancel()

	log := kuma_log.AddFieldsFromCtx(s.log, ctx, s.extensions)

	flush := func() {
		zone, currentState := s.accessor.GetStatus()
		select {
		case <-generationTicker.C:
			generation++
		default:
		}
		currentState.Generation = generation
		if proto.Equal(currentState, lastStoredState) {
			return
		}

		if err := s.store.Upsert(gracefulCtx, zone, currentState); err != nil {
<<<<<<< HEAD
			if store.IsResourceConflict(err) || store.IsResourceAlreadyExists(err) {
				s.log.V(1).Info("failed to flush ZoneInsight because it was updated in other place. Will retry in the next tick", "zone", zone)
=======
			if store.IsResourceConflict(err) {
				log.V(1).Info("failed to flush ZoneInsight because it was updated in other place. Will retry in the next tick", "zone", zone)
>>>>>>> 63b00a32
			} else {
				log.Error(err, "failed to flush zone status", "zone", zone)
			}
		} else {
			log.V(1).Info("ZoneInsight saved", "zone", zone, "subscription", currentState)
			lastStoredState = currentState
		}
	}

	for {
		select {
		case <-flushTicker.C:
			flush()
		case <-stop:
			flush()
			return
		}
	}
}

func NewZonesInsightStore(resManager manager.ResourceManager, upsertCfg config_store.UpsertConfig) ZoneInsightStore {
	return &zoneInsightStore{
		resManager: resManager,
		upsertCfg:  upsertCfg,
	}
}

var _ ZoneInsightStore = &zoneInsightStore{}

type zoneInsightStore struct {
	resManager manager.ResourceManager
	upsertCfg  config_store.UpsertConfig
}

func (s *zoneInsightStore) Upsert(ctx context.Context, zone string, subscription *system_proto.KDSSubscription) error {
	ctx = user.Ctx(ctx, user.ControlPlane)

	key := core_model.ResourceKey{
		Name: zone,
	}
	zoneInsight := system.NewZoneInsightResource()
	return manager.Upsert(ctx, s.resManager, key, zoneInsight, func(resource core_model.Resource) error {
		return zoneInsight.Spec.UpdateSubscription(subscription)
	})
}<|MERGE_RESOLUTION|>--- conflicted
+++ resolved
@@ -85,13 +85,8 @@
 		}
 
 		if err := s.store.Upsert(gracefulCtx, zone, currentState); err != nil {
-<<<<<<< HEAD
 			if store.IsResourceConflict(err) || store.IsResourceAlreadyExists(err) {
-				s.log.V(1).Info("failed to flush ZoneInsight because it was updated in other place. Will retry in the next tick", "zone", zone)
-=======
-			if store.IsResourceConflict(err) {
 				log.V(1).Info("failed to flush ZoneInsight because it was updated in other place. Will retry in the next tick", "zone", zone)
->>>>>>> 63b00a32
 			} else {
 				log.Error(err, "failed to flush zone status", "zone", zone)
 			}
