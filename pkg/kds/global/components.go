--- conflicted
+++ resolved
@@ -88,13 +88,8 @@
 		if !store.IsResourceNotFound(err) {
 			return err
 		}
-<<<<<<< HEAD
 		kdsGlobalLog.Info("creating Zone", "name", name)
-		err := resManager.Create(context.Background(), zone, store.CreateByKey(name, model.NoMesh))
-=======
-		kdsGlobalLog.Info("creating zone", "name", name)
 		err := resManager.Create(context.Background(), &system.ZoneResource{}, store.CreateByKey(name, model.NoMesh))
->>>>>>> 3b0ec9cf
 		if err != nil {
 			return err
 		}
