package global

import (
	"context"
	"fmt"
	"strings"

	"github.com/go-logr/logr"
	"github.com/pkg/errors"

	mesh_proto "github.com/kumahq/kuma/api/mesh/v1alpha1"
	system_proto "github.com/kumahq/kuma/api/system/v1alpha1"
	config_core "github.com/kumahq/kuma/pkg/config/core"
	store_config "github.com/kumahq/kuma/pkg/config/core/resources/store"
	"github.com/kumahq/kuma/pkg/core"
	core_mesh "github.com/kumahq/kuma/pkg/core/resources/apis/mesh"
	"github.com/kumahq/kuma/pkg/core/resources/apis/system"
	core_manager "github.com/kumahq/kuma/pkg/core/resources/manager"
	"github.com/kumahq/kuma/pkg/core/resources/model"
	"github.com/kumahq/kuma/pkg/core/resources/registry"
	"github.com/kumahq/kuma/pkg/core/resources/store"
	"github.com/kumahq/kuma/pkg/core/runtime"
	"github.com/kumahq/kuma/pkg/core/user"
	"github.com/kumahq/kuma/pkg/kds/client"
	"github.com/kumahq/kuma/pkg/kds/mux"
	kds_server "github.com/kumahq/kuma/pkg/kds/server"
	"github.com/kumahq/kuma/pkg/kds/service"
	sync_store "github.com/kumahq/kuma/pkg/kds/store"
	"github.com/kumahq/kuma/pkg/kds/util"
<<<<<<< HEAD
	kds_cache_v2 "github.com/kumahq/kuma/pkg/kds/v2/cache"
	kds_client_v2 "github.com/kumahq/kuma/pkg/kds/v2/client"
	kds_server_v2 "github.com/kumahq/kuma/pkg/kds/v2/server"
	kds_sync_store_v2 "github.com/kumahq/kuma/pkg/kds/v2/store"
=======
	kds_server_v2 "github.com/kumahq/kuma/pkg/kds/v2/server"
>>>>>>> 314326e3
	resources_k8s "github.com/kumahq/kuma/pkg/plugins/resources/k8s"
	k8s_model "github.com/kumahq/kuma/pkg/plugins/resources/k8s/native/pkg/model"
	util_proto "github.com/kumahq/kuma/pkg/util/proto"
)

var (
	kdsGlobalLog      = core.Log.WithName("kds-global")
	kdsDeltaGlobalLog = core.Log.WithName("kds-delta-global")
)

func Setup(rt runtime.Runtime) error {
	var err error
	if rt.Config().Mode != config_core.Global {
		// Only run on global
		return nil
	}
	reg := registry.Global()
	kdsServer, err := kds_server.New(
		kdsGlobalLog,
		rt,
		reg.ObjectTypes(model.HasKDSFlag(model.ProvidedByGlobal)),
		"global",
		rt.Config().Multizone.Global.KDS.RefreshInterval.Duration,
		rt.KDSContext().GlobalProvidedFilter,
		rt.KDSContext().GlobalResourceMapper,
		true,
		rt.Config().Multizone.Global.KDS.NackBackoff.Duration,
	)
	if err != nil {
		return err
	}

	kdsServerV2, err := kds_server_v2.New(
		kdsDeltaGlobalLog,
		rt,
		reg.ObjectTypes(model.HasKDSFlag(model.ProvidedByGlobal)),
		"global",
		rt.Config().Multizone.Global.KDS.RefreshInterval.Duration,
		rt.KDSContext().GlobalProvidedFilter,
		rt.KDSContext().GlobalResourceMapper,
		true,
		rt.Config().Multizone.Global.KDS.NackBackoff.Duration,
	)
	if err != nil {
		return err
	}

	resourceSyncer := sync_store.NewResourceSyncer(kdsGlobalLog, rt.ResourceStore())
	resourceSyncerV2 := kds_sync_store_v2.NewResourceSyncer(kdsDeltaGlobalLog, rt.ResourceStore())
	kubeFactory := resources_k8s.NewSimpleKubeFactory()
	onSessionStarted := mux.OnSessionStartedFunc(func(session mux.Session) error {
		log := kdsGlobalLog.WithValues("peer-id", session.PeerID())
		log.Info("new session created")
		go func() {
			if err := kdsServer.StreamKumaResources(session.ServerStream()); err != nil {
				log.Error(err, "StreamKumaResources finished with an error")
			} else {
				log.V(1).Info("StreamKumaResources finished gracefully")
			}
		}()
		kdsStream := client.NewKDSStream(session.ClientStream(), session.PeerID(), "") // we only care about Zone CP config. Zone CP should not receive Global CP config.
		if err := createZoneIfAbsent(log, session.PeerID(), rt.ResourceManager()); err != nil {
			log.Error(err, "Global CP could not create a zone")
			return errors.New("Global CP could not create a zone") // send back message without details. Zone CP will retry
		}
		sink := client.NewKDSSink(log, reg.ObjectTypes(model.HasKDSFlag(model.ConsumedByGlobal)), kdsStream, Callbacks(resourceSyncer, rt.Config().Store.Type == store_config.KubernetesStore, kubeFactory))
		go func() {
			if err := sink.Receive(); err != nil {
				log.Error(err, "KDSSink finished with an error")
			} else {
				log.V(1).Info("KDSSink finished gracefully")
			}
		}()
		return nil
	})

	onGlobalToZoneSyncConnect := mux.OnGlobalToZoneSyncConnectFunc(func(stream mesh_proto.KDSSyncService_GlobalToZoneSyncServer, errChan chan error) {
		clientId, err := util.ClientIDFromIncomingCtx(stream.Context())
		if err != nil {
			errChan <- err
		}
		log := kdsDeltaGlobalLog.WithValues("peer-id", clientId)
<<<<<<< HEAD
		log.Info("new session created")
=======
		log.Info("Global To Zone new session created")
>>>>>>> 314326e3
		if err := createZoneIfAbsent(log, clientId, rt.ResourceManager()); err != nil {
			errChan <- errors.Wrap(err, "Global CP could not create a zone")
		}
		if err := kdsServerV2.GlobalToZoneSync(stream); err != nil {
			errChan <- err
		} else {
			log.V(1).Info("GlobalToZoneSync finished gracefully")
		}
	})

	onZoneToGlobalSyncConnect := mux.OnZoneToGlobalSyncConnectFunc(func(stream mesh_proto.KDSSyncService_ZoneToGlobalSyncServer, errChan chan error) {
		clientId, err := util.ClientIDFromIncomingCtx(stream.Context())
		if err != nil {
			errChan <- err
		}
		initStoreState, err := getInitStateMap(stream.Context(), reg, rt.ReadOnlyResourceManager())
		if err != nil {
			errChan <- err
		}

		log := kdsDeltaGlobalLog.WithValues("peer-id", clientId)
		kdsStream := kds_client_v2.NewDeltaKDSStream(stream, clientId, "", initStoreState)
		sink := kds_client_v2.NewKDSSyncClient(log, reg.ObjectTypes(model.HasKDSFlag(model.ConsumedByGlobal)), kdsStream,
			kds_sync_store_v2.GlobalSyncCallback(resourceSyncerV2, rt.Config().Store.Type == store_config.KubernetesStore, kubeFactory, rt.Config().Store.Kubernetes.SystemNamespace))
		go func() {
			if err := sink.Receive(); err != nil {
				log.Error(err, "KDSSyncClient finished with an error")
				errChan <- err
			} else {
				log.V(1).Info("KDSSyncClient finished gracefully")
			}
		}()
	})
	return rt.Add(mux.NewServer(
		onSessionStarted,
		rt.KDSContext().GlobalServerFilters,
		*rt.Config().Multizone.Global.KDS,
		rt.Metrics(),
		service.NewGlobalKDSServiceServer(rt.KDSContext().EnvoyAdminRPCs),
		mux.NewKDSSyncServiceServer(
			onGlobalToZoneSyncConnect,
			onZoneToGlobalSyncConnect,
			rt.KDSContext().GlobalServerFiltersV2,
		),
	))
}

<<<<<<< HEAD
func getInitStateMap(ctx context.Context, reg registry.TypeRegistry, rm core_manager.ReadOnlyResourceManager) (kds_cache_v2.ResourceVersionMap, error) {
	initStoreState := kds_cache_v2.ResourceVersionMap{}
	for _, typ := range reg.ObjectTypes(model.HasKDSFlag(model.ConsumedByGlobal)) {
		storedResources, err := registry.Global().NewList(typ)
		if err != nil {
			return nil, err
		}
		if err := rm.List(ctx, storedResources); err != nil {
			return nil, err
		}
		resources := kds_cache_v2.NameToVersion{}
		for _, r := range storedResources.GetItems() {
			resources[r.GetMeta().GetName()] = ""
		}
		initStoreState[typ] = resources
	}
	return initStoreState, nil
}

=======
>>>>>>> 314326e3
func createZoneIfAbsent(log logr.Logger, name string, resManager core_manager.ResourceManager) error {
	ctx := user.Ctx(context.Background(), user.ControlPlane)
	if err := resManager.Get(ctx, system.NewZoneResource(), store.GetByKey(name, model.NoMesh)); err != nil {
		if !store.IsResourceNotFound(err) {
			return err
		}
		log.Info("creating Zone", "name", name)
		zone := &system.ZoneResource{
			Spec: &system_proto.Zone{
				Enabled: util_proto.Bool(true),
			},
		}
		if err := resManager.Create(ctx, zone, store.CreateByKey(name, model.NoMesh)); err != nil {
			return err
		}
	}
	return nil
}

func Callbacks(s sync_store.ResourceSyncer, k8sStore bool, kubeFactory resources_k8s.KubeFactory) *client.Callbacks {
	return &client.Callbacks{
		OnResourcesReceived: func(clusterName string, rs model.ResourceList) error {
			util.AddPrefixToNames(rs.GetItems(), clusterName)
			if k8sStore {
				// if type of Store is Kubernetes then we want to store upstream resources in dedicated Namespace.
				// KubernetesStore parses Name and considers substring after the last dot as a Namespace's Name.
				kubeObject, err := kubeFactory.NewObject(rs.NewItem())
				if err != nil {
					return errors.Wrap(err, "could not convert object")
				}
				if kubeObject.Scope() == k8s_model.ScopeNamespace {
					util.AddSuffixToNames(rs.GetItems(), "default")
				}
			}

			if rs.GetItemType() == core_mesh.ZoneIngressType {
				for _, zi := range rs.(*core_mesh.ZoneIngressResourceList).Items {
					zi.Spec.Zone = clusterName
				}
			} else if rs.GetItemType() == core_mesh.ZoneEgressType {
				for _, ze := range rs.(*core_mesh.ZoneEgressResourceList).Items {
					ze.Spec.Zone = clusterName
				}
			}

			return s.Sync(rs, sync_store.PrefilterBy(func(r model.Resource) bool {
				return strings.HasPrefix(r.GetMeta().GetName(), fmt.Sprintf("%s.", clusterName))
			}), sync_store.Zone(clusterName))
		},
	}
}<|MERGE_RESOLUTION|>--- conflicted
+++ resolved
@@ -27,14 +27,10 @@
 	"github.com/kumahq/kuma/pkg/kds/service"
 	sync_store "github.com/kumahq/kuma/pkg/kds/store"
 	"github.com/kumahq/kuma/pkg/kds/util"
-<<<<<<< HEAD
 	kds_cache_v2 "github.com/kumahq/kuma/pkg/kds/v2/cache"
 	kds_client_v2 "github.com/kumahq/kuma/pkg/kds/v2/client"
 	kds_server_v2 "github.com/kumahq/kuma/pkg/kds/v2/server"
 	kds_sync_store_v2 "github.com/kumahq/kuma/pkg/kds/v2/store"
-=======
-	kds_server_v2 "github.com/kumahq/kuma/pkg/kds/v2/server"
->>>>>>> 314326e3
 	resources_k8s "github.com/kumahq/kuma/pkg/plugins/resources/k8s"
 	k8s_model "github.com/kumahq/kuma/pkg/plugins/resources/k8s/native/pkg/model"
 	util_proto "github.com/kumahq/kuma/pkg/util/proto"
@@ -117,11 +113,7 @@
 			errChan <- err
 		}
 		log := kdsDeltaGlobalLog.WithValues("peer-id", clientId)
-<<<<<<< HEAD
-		log.Info("new session created")
-=======
 		log.Info("Global To Zone new session created")
->>>>>>> 314326e3
 		if err := createZoneIfAbsent(log, clientId, rt.ResourceManager()); err != nil {
 			errChan <- errors.Wrap(err, "Global CP could not create a zone")
 		}
@@ -148,8 +140,7 @@
 			kds_sync_store_v2.GlobalSyncCallback(resourceSyncerV2, rt.Config().Store.Type == store_config.KubernetesStore, kubeFactory, rt.Config().Store.Kubernetes.SystemNamespace))
 		go func() {
 			if err := sink.Receive(); err != nil {
-				log.Error(err, "KDSSyncClient finished with an error")
-				errChan <- err
+				errChan <- errors.Wrap(err, "KDSSyncClient finished with an error")
 			} else {
 				log.V(1).Info("KDSSyncClient finished gracefully")
 			}
@@ -169,7 +160,6 @@
 	))
 }
 
-<<<<<<< HEAD
 func getInitStateMap(ctx context.Context, reg registry.TypeRegistry, rm core_manager.ReadOnlyResourceManager) (kds_cache_v2.ResourceVersionMap, error) {
 	initStoreState := kds_cache_v2.ResourceVersionMap{}
 	for _, typ := range reg.ObjectTypes(model.HasKDSFlag(model.ConsumedByGlobal)) {
@@ -189,8 +179,6 @@
 	return initStoreState, nil
 }
 
-=======
->>>>>>> 314326e3
 func createZoneIfAbsent(log logr.Logger, name string, resManager core_manager.ResourceManager) error {
 	ctx := user.Ctx(context.Background(), user.ControlPlane)
 	if err := resManager.Get(ctx, system.NewZoneResource(), store.GetByKey(name, model.NoMesh)); err != nil {
