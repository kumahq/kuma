package global

import (
	"fmt"
	"net"
	"strconv"
	"strings"

	"github.com/Kong/kuma/pkg/core/resources/registry"
	kds_server "github.com/Kong/kuma/pkg/kds/server"
	util_xds "github.com/Kong/kuma/pkg/util/xds"

	"github.com/Kong/kuma/pkg/core/resources/apis/system"

	"github.com/Kong/kuma/pkg/config/mode"

	"github.com/Kong/kuma/pkg/config/core/resources/store"
	"github.com/Kong/kuma/pkg/core"
	"github.com/Kong/kuma/pkg/core/resources/apis/mesh"
	"github.com/Kong/kuma/pkg/core/resources/model"
	"github.com/Kong/kuma/pkg/core/runtime"
	"github.com/Kong/kuma/pkg/core/runtime/component"
	"github.com/Kong/kuma/pkg/kds/client"
	sync_store "github.com/Kong/kuma/pkg/kds/store"
	"github.com/Kong/kuma/pkg/kds/util"
)

var (
	kdsGlobalLog  = core.Log.WithName("kds-global")
	providedTypes = []model.ResourceType{
		mesh.MeshType,
		mesh.DataplaneType,
		mesh.CircuitBreakerType,
		mesh.FaultInjectionType,
		mesh.HealthCheckType,
		mesh.TrafficLogType,
		mesh.TrafficPermissionType,
		mesh.TrafficRouteType,
		mesh.TrafficTraceType,
		mesh.ProxyTemplateType,
		system.SecretType,
	}
	consumedTypes = []model.ResourceType{
		mesh.DataplaneType,
		mesh.DataplaneInsightType,
	}
)

<<<<<<< HEAD
func SetupComponent(rt runtime.Runtime) error {
	syncStore := sync_store.NewResourceSyncer(kdsGlobalLog, rt.ResourceStore())

	clientFactory := func(zoneIP string) client.ClientFactory {
		return func() (kdsClient client.KDSClient, err error) {
			return client.New(zoneIP)
		}
	}

	for _, zone := range rt.Config().Mode.Global.Zones {
		log := kdsGlobalLog.WithValues("zoneIP", zone.Remote)
		dataplaneSink := client.NewKDSSink(log, rt.Config().Mode.Global.LBAddress, consumedTypes,
			clientFactory(zone.Remote.Address), Callbacks(syncStore, rt.Config().Store.Type == store.KubernetesStore, zone))
		if err := rt.Add(component.NewResilientComponent(log, dataplaneSink)); err != nil {
			return err
		}
	}
	return nil
}

=======
>>>>>>> a1886630
func SetupServer(rt runtime.Runtime) error {
	hasher, cache := kds_server.NewXdsContext(kdsGlobalLog)
	generator := kds_server.NewSnapshotGenerator(rt, providedTypes, providedFilter)
	versioner := kds_server.NewVersioner()
	reconciler := kds_server.NewReconciler(hasher, cache, generator, versioner)
	syncTracker := kds_server.NewSyncTracker(kdsGlobalLog, reconciler, rt.Config().KDSServer.RefreshInterval)
	callbacks := util_xds.CallbacksChain{
		util_xds.LoggingCallbacks{Log: kdsGlobalLog},
		syncTracker,
	}
	srv := kds_server.NewServer(cache, callbacks, kdsGlobalLog, "global")
	return rt.Add(kds_server.NewKDSServer(srv, *rt.Config().KDSServer))
}

// providedFilter filter Resources provided by Remote, specifically excludes Dataplanes and Ingresses from 'clusterID' cluster
func providedFilter(clusterID string, r model.Resource) bool {
	if r.GetType() != mesh.DataplaneType {
		return true
	}
	if !r.(*mesh.DataplaneResource).Spec.IsIngress() {
		return false
	}
	return clusterID != util.ZoneTag(r)
}

<<<<<<< HEAD
func Callbacks(s sync_store.ResourceSyncer, k8sStore bool, cfg *mode.ZoneConfig) *client.Callbacks {
=======
func SetupComponent(rt runtime.Runtime) error {
	syncStore := sync_store.NewResourceSyncer(kdsGlobalLog, rt.ResourceStore())

	clientFactory := func(clusterIP string) client.ClientFactory {
		return func() (kdsClient client.KDSClient, err error) {
			return client.New(clusterIP)
		}
	}

	for _, cluster := range rt.Config().KumaClusters.Clusters {
		log := kdsGlobalLog.WithValues("clusterIP", cluster.Remote.Address)
		dataplaneSink := client.NewKDSSink(log, rt.Config().KumaClusters.LBConfig.Address, consumedTypes,
			clientFactory(cluster.Remote.Address), Callbacks(syncStore, rt.Config().Store.Type == store.KubernetesStore, cluster))
		if err := rt.Add(component.NewResilientComponent(log, dataplaneSink)); err != nil {
			return err
		}
	}
	return nil
}

func Callbacks(s sync_store.ResourceSyncer, k8sStore bool, cfg *clusters.ClusterConfig) *client.Callbacks {
>>>>>>> a1886630
	return &client.Callbacks{
		OnResourcesReceived: func(clusterName string, rs model.ResourceList) error {
			if len(rs.GetItems()) == 0 {
				return nil
			}
			util.AddPrefixToNames(rs.GetItems(), clusterName)
			// if type of Store is Kubernetes then we want to store upstream resources in dedicated Namespace.
			// KubernetesStore parses Name and considers substring after the last dot as a Namespace's Name.
			if k8sStore {
				util.AddSuffixToNames(rs.GetItems(), "default")
			}
			if rs.GetItemType() == mesh.DataplaneType {
				rs = dedupIngresses(rs)
				adjustIngressNetworking(cfg, rs)
			}
			return s.Sync(rs, sync_store.PrefilterBy(func(r model.Resource) bool {
				return strings.HasPrefix(r.GetMeta().GetName(), fmt.Sprintf("%s.", clusterName))
			}))
		},
	}
}

<<<<<<< HEAD
func adjustIngressNetworking(cfg *mode.ZoneConfig, rs model.ResourceList) {
	if rs.GetItemType() != mesh.DataplaneType {
		return
	}
	host, portStr, _ := net.SplitHostPort(cfg.Ingress.Address) // err is ignored because we rely on the config validation
	port, _ := strconv.ParseUint(portStr, 10, 32)
=======
func adjustIngressNetworking(cfg *clusters.ClusterConfig, rs model.ResourceList) {
	host, portStr, _ := net.SplitHostPort(cfg.Ingress.Address) // err is ignored because we rely on the config validation
	port, _ := strconv.ParseUint(portStr, 10, 32)
	for _, r := range rs.GetItems() {
		if !r.(*mesh.DataplaneResource).Spec.IsIngress() {
			continue
		}
		r.(*mesh.DataplaneResource).Spec.Networking.Address = host
		r.(*mesh.DataplaneResource).Spec.Networking.Inbound[0].Port = uint32(port)
	}
}

// dedupIngresses returns ResourceList that consist of Dataplanes from 'rs' and has single Ingress.
// We assume to have single Ingress Resource per Zone.
func dedupIngresses(rs model.ResourceList) model.ResourceList {
	rv, _ := registry.Global().NewList(rs.GetItemType())
	ingressPicked := false
>>>>>>> a1886630
	for _, r := range rs.GetItems() {
		if !r.(*mesh.DataplaneResource).Spec.IsIngress() {
			_ = rv.AddItem(r)
			continue
		}
<<<<<<< HEAD
		r.(*mesh.DataplaneResource).Spec.Networking.Address = host
		r.(*mesh.DataplaneResource).Spec.Networking.Inbound[0].Port = uint32(port)
=======
		if !ingressPicked {
			_ = rv.AddItem(r)
			ingressPicked = true
		}
>>>>>>> a1886630
	}
	return rv
}<|MERGE_RESOLUTION|>--- conflicted
+++ resolved
@@ -46,29 +46,6 @@
 	}
 )
 
-<<<<<<< HEAD
-func SetupComponent(rt runtime.Runtime) error {
-	syncStore := sync_store.NewResourceSyncer(kdsGlobalLog, rt.ResourceStore())
-
-	clientFactory := func(zoneIP string) client.ClientFactory {
-		return func() (kdsClient client.KDSClient, err error) {
-			return client.New(zoneIP)
-		}
-	}
-
-	for _, zone := range rt.Config().Mode.Global.Zones {
-		log := kdsGlobalLog.WithValues("zoneIP", zone.Remote)
-		dataplaneSink := client.NewKDSSink(log, rt.Config().Mode.Global.LBAddress, consumedTypes,
-			clientFactory(zone.Remote.Address), Callbacks(syncStore, rt.Config().Store.Type == store.KubernetesStore, zone))
-		if err := rt.Add(component.NewResilientComponent(log, dataplaneSink)); err != nil {
-			return err
-		}
-	}
-	return nil
-}
-
-=======
->>>>>>> a1886630
 func SetupServer(rt runtime.Runtime) error {
 	hasher, cache := kds_server.NewXdsContext(kdsGlobalLog)
 	generator := kds_server.NewSnapshotGenerator(rt, providedTypes, providedFilter)
@@ -94,9 +71,6 @@
 	return clusterID != util.ZoneTag(r)
 }
 
-<<<<<<< HEAD
-func Callbacks(s sync_store.ResourceSyncer, k8sStore bool, cfg *mode.ZoneConfig) *client.Callbacks {
-=======
 func SetupComponent(rt runtime.Runtime) error {
 	syncStore := sync_store.NewResourceSyncer(kdsGlobalLog, rt.ResourceStore())
 
@@ -118,7 +92,6 @@
 }
 
 func Callbacks(s sync_store.ResourceSyncer, k8sStore bool, cfg *clusters.ClusterConfig) *client.Callbacks {
->>>>>>> a1886630
 	return &client.Callbacks{
 		OnResourcesReceived: func(clusterName string, rs model.ResourceList) error {
 			if len(rs.GetItems()) == 0 {
@@ -141,14 +114,6 @@
 	}
 }
 
-<<<<<<< HEAD
-func adjustIngressNetworking(cfg *mode.ZoneConfig, rs model.ResourceList) {
-	if rs.GetItemType() != mesh.DataplaneType {
-		return
-	}
-	host, portStr, _ := net.SplitHostPort(cfg.Ingress.Address) // err is ignored because we rely on the config validation
-	port, _ := strconv.ParseUint(portStr, 10, 32)
-=======
 func adjustIngressNetworking(cfg *clusters.ClusterConfig, rs model.ResourceList) {
 	host, portStr, _ := net.SplitHostPort(cfg.Ingress.Address) // err is ignored because we rely on the config validation
 	port, _ := strconv.ParseUint(portStr, 10, 32)
@@ -166,21 +131,15 @@
 func dedupIngresses(rs model.ResourceList) model.ResourceList {
 	rv, _ := registry.Global().NewList(rs.GetItemType())
 	ingressPicked := false
->>>>>>> a1886630
 	for _, r := range rs.GetItems() {
 		if !r.(*mesh.DataplaneResource).Spec.IsIngress() {
 			_ = rv.AddItem(r)
 			continue
 		}
-<<<<<<< HEAD
-		r.(*mesh.DataplaneResource).Spec.Networking.Address = host
-		r.(*mesh.DataplaneResource).Spec.Networking.Inbound[0].Port = uint32(port)
-=======
 		if !ingressPicked {
 			_ = rv.AddItem(r)
 			ingressPicked = true
 		}
->>>>>>> a1886630
 	}
 	return rv
 }