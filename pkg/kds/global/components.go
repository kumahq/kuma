--- conflicted
+++ resolved
@@ -87,13 +87,8 @@
 		if !store.IsResourceNotFound(err) {
 			return nil, err
 		}
-<<<<<<< HEAD
 		kdsGlobalLog.Info("creating Zone", "name", name)
-		err := resManager.Create(context.Background(), zone, store.CreateByKey(name, model.DefaultMesh))
-=======
-		kdsGlobalLog.Info("creating zone", "name", name)
 		err := resManager.Create(context.Background(), zone, store.CreateByKey(name, model.NoMesh))
->>>>>>> c9845933
 		if err != nil {
 			return nil, err
 		}
