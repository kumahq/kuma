package remote

import (
	"github.com/kumahq/kuma/pkg/config/core/resources/store"
	"github.com/kumahq/kuma/pkg/core/runtime/component"
	"github.com/kumahq/kuma/pkg/kds/mux"
	kds_server "github.com/kumahq/kuma/pkg/kds/server"

	"github.com/kumahq/kuma/pkg/core/resources/apis/system"

	"github.com/kumahq/kuma/pkg/core"
	"github.com/kumahq/kuma/pkg/core/resources/apis/mesh"
	"github.com/kumahq/kuma/pkg/core/resources/model"
	core_runtime "github.com/kumahq/kuma/pkg/core/runtime"
	kds_client "github.com/kumahq/kuma/pkg/kds/client"
	"github.com/kumahq/kuma/pkg/kds/reconcile"
	sync_store "github.com/kumahq/kuma/pkg/kds/store"
	"github.com/kumahq/kuma/pkg/kds/util"
)

var (
	kdsRemoteLog  = core.Log.WithName("kds-remote")
	providedTypes = []model.ResourceType{
		mesh.DataplaneType,
		mesh.DataplaneInsightType,
	}
	consumedTypes = []model.ResourceType{
		mesh.MeshType,
		mesh.DataplaneType,
		mesh.CircuitBreakerType,
		mesh.FaultInjectionType,
		mesh.HealthCheckType,
		mesh.TrafficLogType,
		mesh.TrafficPermissionType,
		mesh.TrafficRouteType,
		mesh.TrafficTraceType,
		mesh.ProxyTemplateType,
		system.SecretType,
	}
)

func Setup(rt core_runtime.Runtime) error {
<<<<<<< HEAD
	zone := rt.Config().Mode.Remote.Zone
	kdsServer, err := kds_server.New(kdsRemoteLog, rt, providedTypes, zone, providedFilter(zone), false)
=======
	zone := rt.Config().Multicluster.Remote.Zone
	kdsServer, err := kds_server.New(kdsRemoteLog, rt, providedTypes,
		zone, rt.Config().Multicluster.Remote.KDS.RefreshInterval,
		providedFilter(zone))
>>>>>>> 882c0b50
	if err != nil {
		return err
	}
	resourceSyncer := sync_store.NewResourceSyncer(kdsRemoteLog, rt.ResourceStore())
	onSessionStarted := mux.OnSessionStartedFunc(func(session mux.Session) error {
		log := kdsRemoteLog.WithValues("peer-id", session.PeerID())
		log.Info("new session created")
		go func() {
			if err := kdsServer.StreamKumaResources(session.ServerStream()); err != nil {
				log.Error(err, "StreamKumaResources finished with an error")
			}
		}()
		sink := kds_client.NewKDSSink(log, consumedTypes, kds_client.NewKDSStream(session.ClientStream(), zone),
			Callbacks(resourceSyncer, rt.Config().Store.Type == store.KubernetesStore, zone),
		)
		go func() {
			if err := sink.Start(session.Done()); err != nil {
				log.Error(err, "KDSSink finished with an error")
			}
		}()
		return nil
	})
	muxClient := mux.NewClient(rt.Config().Multicluster.Remote.GlobalAddress, zone, onSessionStarted, *rt.Config().Multicluster.Remote.KDS)
	return rt.Add(component.NewResilientComponent(kdsRemoteLog.WithName("mux-client"), muxClient))
}

// providedFilter filter Resources provided by Remote, specifically Ingresses that belongs to another zones
func providedFilter(clusterName string) reconcile.ResourceFilter {
	return func(_ string, r model.Resource) bool {
		if r.GetType() == mesh.DataplaneType {
			return clusterName == util.ZoneTag(r)
		}
		return r.GetType() == mesh.DataplaneInsightType
	}
}

func Callbacks(syncer sync_store.ResourceSyncer, k8sStore bool, localZone string) *kds_client.Callbacks {
	return &kds_client.Callbacks{
		OnResourcesReceived: func(clusterID string, rs model.ResourceList) error {
			if k8sStore && rs.GetItemType() != mesh.MeshType && rs.GetItemType() != system.SecretType {
				util.AddSuffixToNames(rs.GetItems(), "default")
			}
			if rs.GetItemType() == mesh.DataplaneType {
				return syncer.Sync(rs, sync_store.PrefilterBy(func(r model.Resource) bool {
					return r.(*mesh.DataplaneResource).Spec.IsIngress() && localZone != util.ZoneTag(r)
				}))
			}
			return syncer.Sync(rs)
		},
	}
}

func ConsumesType(typ model.ResourceType) bool {
	for _, consumedTyp := range consumedTypes {
		if consumedTyp == typ {
			return true
		}
	}
	return false
}<|MERGE_RESOLUTION|>--- conflicted
+++ resolved
@@ -40,15 +40,10 @@
 )
 
 func Setup(rt core_runtime.Runtime) error {
-<<<<<<< HEAD
-	zone := rt.Config().Mode.Remote.Zone
-	kdsServer, err := kds_server.New(kdsRemoteLog, rt, providedTypes, zone, providedFilter(zone), false)
-=======
 	zone := rt.Config().Multicluster.Remote.Zone
 	kdsServer, err := kds_server.New(kdsRemoteLog, rt, providedTypes,
 		zone, rt.Config().Multicluster.Remote.KDS.RefreshInterval,
-		providedFilter(zone))
->>>>>>> 882c0b50
+		providedFilter(zone), false)
 	if err != nil {
 		return err
 	}
