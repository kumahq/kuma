--- conflicted
+++ resolved
@@ -74,13 +74,8 @@
 			reason := strings.Join(util_maps.SortedKeys(reasons), "_and_")
 			e.Log.V(1).Info("reconcile", "changedTypes", changedTypes, "reason", reason)
 			start := core.Now()
-<<<<<<< HEAD
-			err, changed := e.Reconciler.Reconcile(e.Ctx, e.Node, changedTypes, e.Log)
-			if err != nil {
-=======
-			err, changed := e.Reconciler.Reconcile(e.Ctx, e.Node, changedTypes)
+			err, changed := e.Reconciler.Reconcile(e.Ctx, e.Node, changedTypes, e.Log))
 			if err != nil && !errors.Is(err, context.Canceled) {
->>>>>>> 557f4376
 				e.Log.Error(err, "reconcile failed", "changedTypes", changedTypes, "reason", reason)
 				e.Metrics.KdsGenerationErrors.Inc()
 			} else {
