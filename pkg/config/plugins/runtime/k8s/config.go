package k8s

import (
	"time"

	"github.com/pkg/errors"
	"go.uber.org/multierr"
	kube_api "k8s.io/apimachinery/pkg/api/resource"

	"github.com/kumahq/kuma/pkg/config"
	config_types "github.com/kumahq/kuma/pkg/config/types"
	"github.com/kumahq/kuma/pkg/core"
)

const defaultServiceAccountName = "system:serviceaccount:kuma-system:kuma-control-plane"

var logger = core.Log.WithName("kubernetes-config")

func DefaultKubernetesRuntimeConfig() *KubernetesRuntimeConfig {
	return &KubernetesRuntimeConfig{
		AdmissionServer: AdmissionServerConfig{
			Port: 5443,
		},
		ControlPlaneServiceName: "kuma-control-plane",
		ServiceAccountName:      defaultServiceAccountName,
		Injector: Injector{
			CNIEnabled:           false,
			VirtualProbesEnabled: true,
			VirtualProbesPort:    9000,
			SidecarContainer: SidecarContainer{
				RedirectPortInbound:   15006,
				RedirectPortInboundV6: 15010,
				RedirectPortOutbound:  15001,
				DataplaneContainer: DataplaneContainer{
					Image:     "kuma/kuma-dp:latest",
					UID:       5678,
					GID:       5678,
					DrainTime: config_types.Duration{Duration: 30 * time.Second},
					EnvVars:   map[string]string{},

					ReadinessProbe: SidecarReadinessProbe{
						InitialDelaySeconds: 1,
						TimeoutSeconds:      3,
						PeriodSeconds:       5,
						SuccessThreshold:    1,
						FailureThreshold:    12,
					},
					LivenessProbe: SidecarLivenessProbe{
						InitialDelaySeconds: 60,
						TimeoutSeconds:      3,
						PeriodSeconds:       5,
						FailureThreshold:    12,
					},
					Resources: SidecarResources{
						Requests: SidecarResourceRequests{
							CPU:    "50m",
							Memory: "64Mi",
						},
						Limits: SidecarResourceLimits{
							CPU:    "1000m",
							Memory: "512Mi",
						},
					},
				},
			},
			ContainerPatches: []string{},
			InitContainer: InitContainer{
				Image: "kuma/kuma-init:latest",
			},
			SidecarTraffic: SidecarTraffic{
				ExcludeInboundPorts:  []uint32{},
				ExcludeOutboundPorts: []uint32{},
			},
			Exceptions: Exceptions{
				Labels: map[string]string{
					// when using DeploymentConfig instead of Deployment, OpenShift will create an extra deployer Pod for which we don't want to inject Kuma
					"openshift.io/build.name":            "*",
					"openshift.io/deployer-pod-for.name": "*",
				},
			},
			BuiltinDNS: BuiltinDNS{
				Enabled: true,
				Port:    15053,
			},
			TransparentProxyV1: false,
			EBPF: EBPF{
				Enabled:              false,
				InstanceIPEnvVarName: "INSTANCE_IP",
				BPFFSPath:            "/sys/fs/bpf",
				CgroupPath:           "/sys/fs/cgroup",
				ProgramsSourcePath:   "/kuma/ebpf",
			},
		},
		MarshalingCacheExpirationTime: config_types.Duration{Duration: 5 * time.Minute},
		NodeTaintController: NodeTaintController{
			Enabled:      false,
			CniApp:       "",
			CniNamespace: "kube-system",
		},
		ClientConfig: ClientConfig{
			Qps:      100,
			BurstQps: 100,
		},
	}
}

// Kubernetes-specific configuration
type KubernetesRuntimeConfig struct {
	// Admission WebHook Server implemented by the Control Plane.
	AdmissionServer AdmissionServerConfig `json:"admissionServer"`
	// Injector-specific configuration
	Injector Injector `json:"injector,omitempty"`
	// MarshalingCacheExpirationTime defines a duration for how long
	// marshaled objects will be stored in the cache. If equal to 0s then
	// cache is turned off
	MarshalingCacheExpirationTime config_types.Duration `json:"marshalingCacheExpirationTime" envconfig:"kuma_runtime_kubernetes_marshaling_cache_expiration_time"`
	// Name of Service Account that is used to run the Control Plane
	// Deprecated: Use AllowedUsers instead.
	ServiceAccountName string `json:"serviceAccountName,omitempty" envconfig:"kuma_runtime_kubernetes_service_account_name"`
	// List of names of Service Accounts that admission requests are allowed.
	// This list is appended with Control Plane's Service Account and generic-garbage-collector
	AllowedUsers []string `json:"allowedUsers,omitempty" envconfig:"kuma_runtime_kubernetes_allowed_users"`
	// ControlPlaneServiceName defines service name of the Kuma control plane. It is used to point Kuma DP to proper URL.
	ControlPlaneServiceName string `json:"controlPlaneServiceName,omitempty" envconfig:"kuma_runtime_kubernetes_control_plane_service_name"`
	// NodeTaintController that prevents applications from scheduling until CNI is ready.
	NodeTaintController NodeTaintController `json:"nodeTaintController"`
	// Kubernetes client configuration
	ClientConfig ClientConfig `json:"clientConfig"`
}

type ClientConfig struct {
<<<<<<< HEAD
	// Qps defines maximum requests kubernetes client is allowed to make per second
	Qps float32 `json:"qps" envconfig:"kuma_runtime_kubernetes_client_config_qps"`
	// BurstQps defines maximum burst requests kubernetes client is allowed to make per second
=======
	// Qps defines maximum requests kubernetes client is allowed to make per second.
	// Default value 100. If set to 0 kube-client default value of 5 will be used.
	Qps int `json:"qps" envconfig:"kuma_runtime_kubernetes_client_config_qps"`
	// BurstQps defines maximum burst requests kubernetes client is allowed to make per second
	// Default value 100. If set to 0 kube-client default value of 10 will be used.
>>>>>>> 5feabff0
	BurstQps int `json:"burstQps" envconfig:"kuma_runtime_kubernetes_client_config_burst_qps"`
}

// Configuration of the Admission WebHook Server implemented by the Control Plane.
type AdmissionServerConfig struct {
	// Address the Admission WebHook Server should be listening on.
	Address string `json:"address" envconfig:"kuma_runtime_kubernetes_admission_server_address"`
	// Port the Admission WebHook Server should be listening on.
	Port uint32 `json:"port" envconfig:"kuma_runtime_kubernetes_admission_server_port"`
	// Directory with a TLS cert and private key for the Admission WebHook Server.
	// TLS certificate file must be named `tls.crt`.
	// TLS key file must be named `tls.key`.
	CertDir string `json:"certDir" envconfig:"kuma_runtime_kubernetes_admission_server_cert_dir"`
}

// Injector defines configuration of a Kuma Sidecar Injector.
type Injector struct {
	// SidecarContainer defines configuration of the Kuma sidecar container.
	SidecarContainer SidecarContainer `json:"sidecarContainer,omitempty"`
	// InitContainer defines configuration of the Kuma init container.
	InitContainer InitContainer `json:"initContainer,omitempty"`
	// ContainerPatches is an optional list of ContainerPatch names which will be applied
	// to init and sidecar containers if workload is not annotated with a patch list.
	ContainerPatches []string `json:"containerPatches" envconfig:"kuma_runtime_kubernetes_injector_container_patches"`
	// CNIEnabled if true runs kuma-cp in CNI compatible mode
	CNIEnabled bool `json:"cniEnabled" envconfig:"kuma_runtime_kubernetes_injector_cni_enabled"`
	// VirtualProbesEnabled enables automatic converting HttpGet probes to virtual. Virtual probe
	// serves on sub-path of insecure port 'virtualProbesPort',
	// i.e :8080/health/readiness -> :9000/8080/health/readiness where 9000 is virtualProbesPort
	VirtualProbesEnabled bool `json:"virtualProbesEnabled" envconfig:"kuma_runtime_kubernetes_virtual_probes_enabled"`
	// VirtualProbesPort is a port for exposing virtual probes which are not secured by mTLS
	VirtualProbesPort uint32 `json:"virtualProbesPort" envconfig:"kuma_runtime_kubernetes_virtual_probes_port"`
	// SidecarTraffic is a configuration for a traffic that is intercepted by sidecar
	SidecarTraffic SidecarTraffic `json:"sidecarTraffic"`
	// Exceptions defines list of exceptions for Kuma injection
	Exceptions Exceptions `json:"exceptions"`
	// CaCertFile is CA certificate which will be used to verify a connection to the control plane
	CaCertFile string     `json:"caCertFile" envconfig:"kuma_runtime_kubernetes_injector_ca_cert_file"`
	BuiltinDNS BuiltinDNS `json:"builtinDNS"`
	// TransparentProxyV1 enables the legacy transparent proxy engine for all workloads
	TransparentProxyV1 bool `json:"transparentProxyV1" envconfig:"kuma_runtime_kubernetes_injector_transparent_proxy_v1"`
	// EBPF is a configuration for ebpf if transparent proxy should be installed
	// using ebpf instead of iptables
	EBPF EBPF `json:"ebpf"`
}

// Exceptions defines list of exceptions for Kuma injection
type Exceptions struct {
	// Labels is a map of labels for exception. If pod matches label with given value Kuma won't be injected. Specify '*' to match any value.
	Labels map[string]string `json:"labels" envconfig:"kuma_runtime_kubernetes_exceptions_labels"`
}

type SidecarTraffic struct {
	// List of inbound ports that will be excluded from interception.
	// This setting is applied on every pod unless traffic.kuma.io/exclude-inbound-ports annotation is specified on Pod.
	ExcludeInboundPorts []uint32 `json:"excludeInboundPorts" envconfig:"kuma_runtime_kubernetes_sidecar_traffic_exclude_inbound_ports"`
	// List of outbound ports that will be excluded from interception.
	// This setting is applied on every pod unless traffic.kuma.io/exclude-oubound-ports annotation is specified on Pod.
	ExcludeOutboundPorts []uint32 `json:"excludeOutboundPorts" envconfig:"kuma_runtime_kubernetes_sidecar_traffic_exclude_outbound_ports"`
}

// DataplaneContainer defines the configuration of a Kuma dataplane proxy container.
type DataplaneContainer struct {
	// Image name.
	Image string `json:"image,omitempty" envconfig:"kuma_runtime_kubernetes_injector_sidecar_container_image"`
	// User ID.
	UID int64 `json:"uid,omitempty" envconfig:"kuma_runtime_kubernetes_injector_sidecar_container_uid"`
	// Group ID.
	GID int64 `json:"gid,omitempty" envconfig:"kuma_runtime_kubernetes_injector_sidecar_container_gui"`
	// Deprecated: Use KUMA_BOOTSTRAP_SERVER_PARAMS_ADMIN_PORT instead.
	AdminPort uint32 `json:"adminPort,omitempty" envconfig:"kuma_runtime_kubernetes_injector_sidecar_container_admin_port"`
	// Drain time for listeners.
	DrainTime config_types.Duration `json:"drainTime,omitempty" envconfig:"kuma_runtime_kubernetes_injector_sidecar_container_drain_time"`
	// Readiness probe.
	ReadinessProbe SidecarReadinessProbe `json:"readinessProbe,omitempty"`
	// Liveness probe.
	LivenessProbe SidecarLivenessProbe `json:"livenessProbe,omitempty"`
	// Compute resource requirements.
	Resources SidecarResources `json:"resources,omitempty"`
	// EnvVars are additional environment variables that can be placed on Kuma DP sidecar
	EnvVars map[string]string `json:"envVars" envconfig:"kuma_runtime_kubernetes_injector_sidecar_container_env_vars"`
}

// SidecarContainer defines configuration of the Kuma sidecar container.
type SidecarContainer struct {
	DataplaneContainer `json:",inline"`
	// Redirect port for inbound traffic.
	RedirectPortInbound uint32 `json:"redirectPortInbound,omitempty" envconfig:"kuma_runtime_kubernetes_injector_sidecar_container_redirect_port_inbound"`
	// Redirect port for inbound IPv6 traffic.
	RedirectPortInboundV6 uint32 `json:"redirectPortInboundV6,omitempty" envconfig:"kuma_runtime_kubernetes_injector_sidecar_container_redirect_port_inbound_v6"`
	// Redirect port for outbound traffic.
	RedirectPortOutbound uint32 `json:"redirectPortOutbound,omitempty" envconfig:"kuma_runtime_kubernetes_injector_sidecar_container_redirect_port_outbound"`
}

// SidecarReadinessProbe defines periodic probe of container service readiness.
type SidecarReadinessProbe struct {
	// Number of seconds after the container has started before readiness probes are initiated.
	InitialDelaySeconds int32 `json:"initialDelaySeconds,omitempty" envconfig:"kuma_runtime_kubernetes_injector_sidecar_container_readiness_probe_initial_delay_seconds"`
	// Number of seconds after which the probe times out.
	TimeoutSeconds int32 `json:"timeoutSeconds,omitempty" envconfig:"kuma_runtime_kubernetes_injector_sidecar_container_readiness_probe_timeout_seconds"`
	// Number of seconds after which the probe times out.
	PeriodSeconds int32 `json:"periodSeconds,omitempty" envconfig:"kuma_runtime_kubernetes_injector_sidecar_container_readiness_probe_period_seconds"`
	// Minimum consecutive successes for the probe to be considered successful after having failed.
	SuccessThreshold int32 `json:"successThreshold,omitempty" envconfig:"kuma_runtime_kubernetes_injector_sidecar_container_readiness_probe_success_threshold"`
	// Minimum consecutive failures for the probe to be considered failed after having succeeded.
	FailureThreshold int32 `json:"failureThreshold,omitempty" envconfig:"kuma_runtime_kubernetes_injector_sidecar_container_readiness_probe_failure_threshold"`
}

// SidecarLivenessProbe defines periodic probe of container service liveness.
type SidecarLivenessProbe struct {
	// Number of seconds after the container has started before liveness probes are initiated.
	InitialDelaySeconds int32 `json:"initialDelaySeconds,omitempty" envconfig:"kuma_runtime_kubernetes_injector_sidecar_container_liveness_probe_initial_delay_seconds"`
	// Number of seconds after which the probe times out.
	TimeoutSeconds int32 `json:"timeoutSeconds,omitempty" envconfig:"kuma_runtime_kubernetes_injector_sidecar_container_liveness_probe_timeout_seconds"`
	// How often (in seconds) to perform the probe.
	PeriodSeconds int32 `json:"periodSeconds,omitempty" envconfig:"kuma_runtime_kubernetes_injector_sidecar_container_liveness_probe_period_seconds"`
	// Minimum consecutive failures for the probe to be considered failed after having succeeded.
	FailureThreshold int32 `json:"failureThreshold,omitempty" envconfig:"kuma_runtime_kubernetes_injector_sidecar_container_liveness_probe_failure_threshold"`
}

// SidecarResources defines compute resource requirements.
type SidecarResources struct {
	// Minimum amount of compute resources required.
	Requests SidecarResourceRequests `json:"requests,omitempty"`
	// Maximum amount of compute resources allowed.
	Limits SidecarResourceLimits `json:"limits,omitempty"`
}

// SidecarResourceRequests defines the minimum amount of compute resources required.
type SidecarResourceRequests struct {
	// CPU, in cores. (500m = .5 cores)
	CPU string `json:"cpu,omitempty" envconfig:"kuma_injector_sidecar_container_resources_requests_cpu"`
	// Memory, in bytes. (500Gi = 500GiB = 500 * 1024 * 1024 * 1024)
	Memory string `json:"memory,omitempty" envconfig:"kuma_injector_sidecar_container_resources_requests_memory"`
}

// SidecarResourceLimits defines the maximum amount of compute resources allowed.
type SidecarResourceLimits struct {
	// CPU, in cores. (500m = .5 cores)
	CPU string `json:"cpu,omitempty" envconfig:"kuma_injector_sidecar_container_resources_limits_cpu"`
	// Memory, in bytes. (500Gi = 500GiB = 500 * 1024 * 1024 * 1024)
	Memory string `json:"memory,omitempty" envconfig:"kuma_injector_sidecar_container_resources_limits_memory"`
}

// InitContainer defines configuration of the Kuma init container.
type InitContainer struct {
	// Image name.
	Image string `json:"image,omitempty" envconfig:"kuma_injector_init_container_image"`
}

type BuiltinDNS struct {
	// Use the built-in DNS
	Enabled bool `json:"enabled,omitempty" envconfig:"kuma_runtime_kubernetes_injector_builtin_dns_enabled"`
	// Redirect port for DNS
	Port uint32 `json:"port,omitempty" envconfig:"kuma_runtime_kubernetes_injector_builtin_dns_port"`
}

// EBPF defines configuration for the ebpf, when transparent proxy is marked to be
// installed using ebpf instead of iptables
type EBPF struct {
	// Install transparent proxy using ebpf
	Enabled bool `json:"enabled" envconfig:"kuma_runtime_kubernetes_injector_ebpf_enabled"`
	// Name of the environmental variable which will include IP address of the pod
	InstanceIPEnvVarName string `json:"instanceIPEnvVarName,omitempty" envconfig:"kuma_runtime_kubernetes_injector_ebpf_instance_ip_env_var_name"`
	// Path where BPF file system will be mounted for pinning ebpf programs and maps
	BPFFSPath string `json:"bpffsPath,omitempty" envconfig:"kuma_runtime_kubernetes_injector_ebpf_bpffs_path"`
	// Path of mounted cgroup2
	CgroupPath string `json:"cgroupPath,omitempty" envconfig:"kuma_runtime_kubernetes_injector_ebpf_cgroup_path"`
	// Name of the network interface which should be used to attach to it TC programs
	// when not specified, we will try to automatically determine it
	TCAttachIface string `json:"tcAttachIface,omitempty" envconfig:"kuma_runtime_kubernetes_injector_ebpf_tc_attach_iface"`
	// Path where compiled eBPF programs are placed
	ProgramsSourcePath string `json:"programsSourcePath,omitempty" envconfig:"kuma_runtime_kubernetes_injector_ebpf_programs_source_path"`
}

type NodeTaintController struct {
	// If true enables the taint controller.
	Enabled bool `json:"enabled" envconfig:"kuma_runtime_kubernetes_node_taint_controller_enabled"`
	// Value of app label on CNI pod that indicates if node can be ready.
	CniApp string `json:"cniApp" envconfig:"kuma_runtime_kubernetes_node_taint_controller_cni_app"`
	// Value of CNI namespace.
	CniNamespace string `json:"cniNamespace" envconfig:"kuma_runtime_kubernetes_node_taint_controller_cni_namespace"`
}

func (n *NodeTaintController) Validate() error {
	if n.Enabled && n.CniApp == "" {
		return errors.New(".CniApp has to be set when .Enabled is true")
	}
	return nil
}

var _ config.Config = &KubernetesRuntimeConfig{}

func (c *KubernetesRuntimeConfig) Sanitize() {
}

func (c *KubernetesRuntimeConfig) Validate() error {
	var errs error
	if err := c.AdmissionServer.Validate(); err != nil {
		errs = multierr.Append(errs, errors.Wrapf(err, ".AdmissionServer is not valid"))
	}
	if err := c.Injector.Validate(); err != nil {
		errs = multierr.Append(errs, errors.Wrapf(err, ".Injector is not valid"))
	}
	if c.MarshalingCacheExpirationTime.Duration < 0 {
		errs = multierr.Append(errs, errors.Errorf(".MarshalingCacheExpirationTime must be positive or equal to 0"))
	}
	if c.ServiceAccountName != defaultServiceAccountName {
		logger.Info("[WARNING]: using deprecated configuration option - .ServiceAccountName, please use AllowedUsers.")
	}
	return errs
}

var _ config.Config = &AdmissionServerConfig{}

func (c *AdmissionServerConfig) Sanitize() {
}

func (c *AdmissionServerConfig) Validate() error {
	var errs error
	if 65535 < c.Port {
		errs = multierr.Append(errs, errors.Errorf(".Port must be in the range [0, 65535]"))
	}
	if c.CertDir == "" {
		errs = multierr.Append(errs, errors.Errorf(".CertDir should not be empty"))
	}
	return errs
}

var _ config.Config = &Injector{}

func (i *Injector) Sanitize() {
	i.InitContainer.Sanitize()
	i.SidecarContainer.Sanitize()
}

func (i *Injector) Validate() error {
	var errs error
	if err := i.SidecarContainer.Validate(); err != nil {
		errs = multierr.Append(errs, errors.Wrapf(err, ".SidecarContainer is not valid"))
	}
	if err := i.InitContainer.Validate(); err != nil {
		errs = multierr.Append(errs, errors.Wrapf(err, ".InitContainer is not valid"))
	}
	return errs
}

var _ config.Config = &SidecarContainer{}

func (c *SidecarContainer) Sanitize() {
	c.Resources.Sanitize()
	c.LivenessProbe.Sanitize()
	c.ReadinessProbe.Sanitize()
}

func (c *SidecarContainer) Validate() error {
	var errs error
	if c.Image == "" {
		errs = multierr.Append(errs, errors.Errorf(".Image must be non-empty"))
	}
	if 65535 < c.RedirectPortInbound {
		errs = multierr.Append(errs, errors.Errorf(".RedirectPortInbound must be in the range [0, 65535]"))
	}
	if 0 != c.RedirectPortInboundV6 && 65535 < c.RedirectPortInboundV6 {
		errs = multierr.Append(errs, errors.Errorf(".RedirectPortInboundV6 must be in the range [0, 65535]"))
	}
	if 65535 < c.RedirectPortOutbound {
		errs = multierr.Append(errs, errors.Errorf(".RedirectPortOutbound must be in the range [0, 65535]"))
	}
	if 65535 < c.AdminPort {
		errs = multierr.Append(errs, errors.Errorf(".AdminPort must be in the range [0, 65535]"))
	}
	if c.DrainTime.Duration <= 0 {
		errs = multierr.Append(errs, errors.Errorf(".DrainTime must be positive"))
	}
	if err := c.ReadinessProbe.Validate(); err != nil {
		errs = multierr.Append(errs, errors.Wrapf(err, ".ReadinessProbe is not valid"))
	}
	if err := c.LivenessProbe.Validate(); err != nil {
		errs = multierr.Append(errs, errors.Wrapf(err, ".LivenessProbe is not valid"))
	}
	if err := c.Resources.Validate(); err != nil {
		errs = multierr.Append(errs, errors.Wrapf(err, ".Resources is not valid"))
	}
	return errs
}

var _ config.Config = &InitContainer{}

func (c *InitContainer) Sanitize() {
}

func (c *InitContainer) Validate() error {
	var errs error
	if c.Image == "" {
		errs = multierr.Append(errs, errors.Errorf(".Image must be non-empty"))
	}
	return errs
}

var _ config.Config = &SidecarReadinessProbe{}

func (c *SidecarReadinessProbe) Sanitize() {
}

func (c *SidecarReadinessProbe) Validate() error {
	var errs error
	if c.InitialDelaySeconds < 1 {
		errs = multierr.Append(errs, errors.Errorf(".InitialDelaySeconds must be >= 1"))
	}
	if c.TimeoutSeconds < 1 {
		errs = multierr.Append(errs, errors.Errorf(".TimeoutSeconds must be >= 1"))
	}
	if c.PeriodSeconds < 1 {
		errs = multierr.Append(errs, errors.Errorf(".PeriodSeconds must be >= 1"))
	}
	if c.SuccessThreshold < 1 {
		errs = multierr.Append(errs, errors.Errorf(".SuccessThreshold must be >= 1"))
	}
	if c.FailureThreshold < 1 {
		errs = multierr.Append(errs, errors.Errorf(".FailureThreshold must be >= 1"))
	}
	return errs
}

var _ config.Config = &SidecarLivenessProbe{}

func (c *SidecarLivenessProbe) Sanitize() {
}

func (c *SidecarLivenessProbe) Validate() error {
	var errs error
	if c.InitialDelaySeconds < 1 {
		errs = multierr.Append(errs, errors.Errorf(".InitialDelaySeconds must be >= 1"))
	}
	if c.TimeoutSeconds < 1 {
		errs = multierr.Append(errs, errors.Errorf(".TimeoutSeconds must be >= 1"))
	}
	if c.PeriodSeconds < 1 {
		errs = multierr.Append(errs, errors.Errorf(".PeriodSeconds must be >= 1"))
	}
	if c.FailureThreshold < 1 {
		errs = multierr.Append(errs, errors.Errorf(".FailureThreshold must be >= 1"))
	}
	return errs
}

var _ config.Config = &SidecarResources{}

func (c *SidecarResources) Sanitize() {
	c.Limits.Sanitize()
	c.Requests.Sanitize()
}

func (c *SidecarResourceRequests) Sanitize() {
}

func (c *SidecarResources) Validate() error {
	var errs error
	if err := c.Requests.Validate(); err != nil {
		errs = multierr.Append(errs, errors.Wrapf(err, ".Requests is not valid"))
	}
	if err := c.Limits.Validate(); err != nil {
		errs = multierr.Append(errs, errors.Wrapf(err, ".Limits is not valid"))
	}
	return errs
}

var _ config.Config = &SidecarResourceRequests{}

func (c *SidecarResourceRequests) Validate() error {
	var errs error
	if _, err := kube_api.ParseQuantity(c.CPU); err != nil {
		errs = multierr.Append(errs, errors.Wrapf(err, ".CPU is not valid"))
	}
	if _, err := kube_api.ParseQuantity(c.Memory); err != nil {
		errs = multierr.Append(errs, errors.Wrapf(err, ".Memory is not valid"))
	}
	return errs
}

var _ config.Config = &SidecarResourceLimits{}

func (c *SidecarResourceLimits) Sanitize() {
}

func (c *SidecarResourceLimits) Validate() error {
	var errs error
	if _, err := kube_api.ParseQuantity(c.CPU); err != nil {
		errs = multierr.Append(errs, errors.Wrapf(err, ".CPU is not valid"))
	}
	if _, err := kube_api.ParseQuantity(c.Memory); err != nil {
		errs = multierr.Append(errs, errors.Wrapf(err, ".Memory is not valid"))
	}
	return errs
}

var _ config.Config = &BuiltinDNS{}

func (c *BuiltinDNS) Sanitize() {
}

func (c *BuiltinDNS) Validate() error {
	var errs error
	if 65535 < c.Port {
		errs = multierr.Append(errs, errors.Errorf(".port must be in the range [0, 65535]"))
	}
	return errs
}<|MERGE_RESOLUTION|>--- conflicted
+++ resolved
@@ -129,17 +129,11 @@
 }
 
 type ClientConfig struct {
-<<<<<<< HEAD
-	// Qps defines maximum requests kubernetes client is allowed to make per second
-	Qps float32 `json:"qps" envconfig:"kuma_runtime_kubernetes_client_config_qps"`
-	// BurstQps defines maximum burst requests kubernetes client is allowed to make per second
-=======
 	// Qps defines maximum requests kubernetes client is allowed to make per second.
 	// Default value 100. If set to 0 kube-client default value of 5 will be used.
 	Qps int `json:"qps" envconfig:"kuma_runtime_kubernetes_client_config_qps"`
 	// BurstQps defines maximum burst requests kubernetes client is allowed to make per second
 	// Default value 100. If set to 0 kube-client default value of 10 will be used.
->>>>>>> 5feabff0
 	BurstQps int `json:"burstQps" envconfig:"kuma_runtime_kubernetes_client_config_burst_qps"`
 }
 
