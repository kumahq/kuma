--- conflicted
+++ resolved
@@ -136,13 +136,6 @@
 	// marshaled objects will be stored in the cache. If equal to 0s then
 	// cache is turned off
 	MarshalingCacheExpirationTime config_types.Duration `json:"marshalingCacheExpirationTime" envconfig:"kuma_runtime_kubernetes_marshaling_cache_expiration_time"`
-<<<<<<< HEAD
-	// ServiceAccountName is the name of Service Account that is used to run the Control Plane.
-	//
-	// Deprecated: Use AllowedUsers instead.
-	ServiceAccountName string `json:"serviceAccountName,omitempty" envconfig:"kuma_runtime_kubernetes_service_account_name"`
-=======
->>>>>>> eef979bc
 	// List of names of Service Accounts that admission requests are allowed.
 	// This list is appended with Control Plane's Service Account and generic-garbage-collector
 	AllowedUsers []string `json:"allowedUsers,omitempty" envconfig:"kuma_runtime_kubernetes_allowed_users"`
