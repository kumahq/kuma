--- conflicted
+++ resolved
@@ -37,14 +37,11 @@
 	NackBackoff config_types.Duration `json:"nackBackoff" envconfig:"kuma_multizone_global_kds_nack_backoff"`
 	// DisableSOTW if true doesn't expose SOTW version of KDS. Default: false
 	DisableSOTW bool `json:"disableSOTW" envconfig:"kuma_multizone_global_kds_disable_sotw"`
-<<<<<<< HEAD
-	// ZoneHealthCheck holds config for ensuring zones are online
-	ZoneHealthCheck ZoneHealthCheckConfig `json:"zoneHealthCheck"`
-=======
 	// ResponseBackoff is a time Global CP waits before sending ACK/NACK.
 	// This is a way to slow down Zone CP from sending resources too often.
 	ResponseBackoff config_types.Duration `json:"responseBackoff" envconfig:"kuma_multizone_global_kds_response_backoff"`
->>>>>>> 8e0d91ad
+	// ZoneHealthCheck holds config for ensuring zones are online
+	ZoneHealthCheck ZoneHealthCheckConfig `json:"zoneHealthCheck"`
 }
 
 var _ config.Config = &KdsServerConfig{}
