--- conflicted
+++ resolved
@@ -253,12 +253,10 @@
 	// IPv6Enabled indicates if IPv6 support is enabled on the machine. By default, dataplane will check if support is enabled
 	// on machine and adjust this config accordingly
 	IPv6Enabled bool `json:"IPv6Enabled" envconfig:"kuma_dataplane_runtime_ipv6_enabled"`
-<<<<<<< HEAD
+	// Spire defines properties for Spire integration
+	Spire Spire `json:"spire,omitempty"`
 	// StrictInboundPortsEnabled indicates whether the sidecar should reject any inbound traffic on ports other than those explicitly defined.
 	StrictInboundPortsEnabled bool `json:"strictInboundPortsEnabled" envconfig:"kuma_dataplane_runtime_strict_inbound_ports_enabled"`
-=======
-	// Spire defines properties for Spire integration
-	Spire Spire `json:"spire,omitempty"`
 }
 
 type Spire struct {
@@ -268,7 +266,6 @@
 	// SocketPath defines a path to the unix socket file which the Spire agent exposes for SDS secret retrieval
 	// Currently supported only on Universal
 	SocketPath string `json:"socketPath,omitempty" envconfig:"kuma_dataplane_runtime_spire_socket_path"`
->>>>>>> 970668e5
 }
 
 type Metrics struct {
