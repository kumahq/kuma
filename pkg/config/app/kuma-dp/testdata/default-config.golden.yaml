--- conflicted
+++ resolved
@@ -19,11 +19,8 @@
     refreshInterval: 1s
   metrics: {}
   resources: {}
-<<<<<<< HEAD
+  spire: {}
   strictInboundPortsEnabled: true
-=======
-  spire: {}
->>>>>>> 970668e5
 dns:
   coreDnsBinaryPath: coredns
   coreDnsPort: 15053
