--- conflicted
+++ resolved
@@ -435,16 +435,13 @@
     zoneResourceCleanupAge: 72h0m0s # ENV: KUMA_RUNTIME_UNIVERSAL_ZONE_RESOURCE_CLEANUP_AGE
     # VIPRefreshInterval defines how often all meshes' VIPs should be recomputed
     vipRefreshInterval: 500ms # ENV: KUMA_RUNTIME_UNIVERSAL_VIP_REFRESH_INTERVAL
-<<<<<<< HEAD
     # Spire defines default configuration of the spire properties
     spire:
       # SocketPath is the location of the socket file one the host
       socketPath: /tmp/spire-agent/public/api.sock # ENV: KUMA_RUNTIME_UNIVERSAL_SPIRE_SOCKET_PATH
-=======
     workload:
       # How often we check whether Workloads need to be generated from Dataplanes
       generationInterval: 2s # ENV: KUMA_RUNTIME_UNIVERSAL_WORKLOAD_GENERATION_INTERVAL
->>>>>>> c6904119
 # Default Kuma entities configuration
 defaults:
   # If true, it skips creating the default Mesh
