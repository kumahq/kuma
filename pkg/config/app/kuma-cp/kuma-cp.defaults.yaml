# Environment type. Available values are: "kubernetes" or "universal"
environment: universal # ENV: KUMA_ENVIRONMENT
# Mode in which Kuma CP is running. Available values are: "global", "zone", "standalone" (deprecated, use "zone")
mode: zone # ENV: KUMA_MODE
# Resource Store configuration
store:
  # Type of Store used in the Control Plane. Available values are: "kubernetes", "postgres" or "memory"
  type: memory # ENV: KUMA_STORE_TYPE
  # Kubernetes Store configuration (used when store.type=kubernetes)
  kubernetes:
    # Namespace where Control Plane is installed to.
    systemNamespace: kuma-system # ENV: KUMA_STORE_KUBERNETES_SYSTEM_NAMESPACE
  # Postgres Store configuration (used when store.type=postgres)
  postgres:
    # Host of the Postgres DB
    host: 127.0.0.1 # ENV: KUMA_STORE_POSTGRES_HOST
    # Port of the Postgres DB
    port: 15432 # ENV: KUMA_STORE_POSTGRES_PORT
    # User of the Postgres DB
    user: kuma # ENV: KUMA_STORE_POSTGRES_USER
    # Password of the Postgres DB
    password: kuma # ENV: KUMA_STORE_POSTGRES_PASSWORD
    # Database name of the Postgres DB
    dbName: kuma # ENV: KUMA_STORE_POSTGRES_DB_NAME
    # Driver to use, one of: pgx, postgres
    driverName: pgx # ENV: KUMA_STORE_POSTGRES_DRIVER_NAME
    # Connection Timeout to the DB in seconds
    connectionTimeout: 5 # ENV: KUMA_STORE_POSTGRES_CONNECTION_TIMEOUT
    # MaxConnectionLifetime (applied only when driverName=pgx) is the duration since creation after which a connection will be automatically closed
    maxConnectionLifetime: "1h" # ENV: KUMA_STORE_POSTGRES_MAX_CONNECTION_LIFETIME
    # MaxConnectionLifetimeJitter (applied only when driverName=pgx) is the duration after maxConnectionLifetime to randomly decide to close a connection.
    # This helps prevent all connections from being closed at the exact same time, starving the pool.
    maxConnectionLifetimeJitter: "1m" # ENV: KUMA_STORE_POSTGRES_MAX_CONNECTION_LIFETIME_JITTER
    # HealthCheckInterval (applied only when driverName=pgx) is the duration between checks of the health of idle connections.
    healthCheckInterval: "30s" # ENV: KUMA_STORE_POSTGRES_HEALTH_CHECK_INTERVAL
    # MinOpenConnections (applied only when driverName=pgx) is the minimum number of open connections to the database
    minOpenConnections: 0 # ENV: KUMA_STORE_POSTGRES_MIN_OPEN_CONNECTIONS
    # MaxOpenConnections is the maximum number of open connections to the database
    # `0` value means number of open connections is unlimited
    maxOpenConnections: 50 # ENV: KUMA_STORE_POSTGRES_MAX_OPEN_CONNECTIONS
    # MaxIdleConnections is the maximum number of connections in the idle connection pool
    # <0 value means no idle connections and 0 means default max idle connections.
    # Deprecated: it's only used when driverName=postgres (lib/pq) which is deprecated, use driverName=pgx instead.
    maxIdleConnections: 50 # ENV: KUMA_STORE_POSTGRES_MAX_IDLE_CONNECTIONS
    # MaxListQueryElements defines maximum number of changed elements before requesting full list of elements from the store.
    maxListQueryElements: 0 # ENV: KUMA_STORE_POSTGRES_MAX_LIST_QUERY_ELEMENTS
    # TLS settings
    tls:
      # Mode of TLS connection. Available values are: "disable", "verifyNone", "verifyCa", "verifyFull"
      mode: disable # ENV: KUMA_STORE_POSTGRES_TLS_MODE
      # Path to TLS Certificate of the client. Required when server has METHOD=cert
      certPath: # ENV: KUMA_STORE_POSTGRES_TLS_CERT_PATH
      # Path to TLS Key of the client. Required when server has METHOD=cert
      keyPath: # ENV: KUMA_STORE_POSTGRES_TLS_KEY_PATH
      # Path to the root certificate. Used in verifyCa and verifyFull modes.
      caPath: # ENV: KUMA_STORE_POSTGRES_TLS_ROOT_CERT_PATH
    # MinReconnectInterval controls the duration to wait before trying to
    # re-establish the database connection after connection loss. After each
    # consecutive failure this interval is doubled, until MaxReconnectInterval
    # is reached. Successfully completing the connection establishment procedure
    # resets the interval back to MinReconnectInterval.
    # Deprecated: it's only used when driverName=postgres (lib/pq) which is deprecated, use driverName=pgx instead.
    minReconnectInterval: "10s" # ENV: KUMA_STORE_POSTGRES_MIN_RECONNECT_INTERVAL
    # MaxReconnectInterval controls the maximum possible duration to wait before trying
    # to re-establish the database connection after connection loss.
    # Deprecated: it's only used when driverName=postgres (lib/pq) which is deprecated, use driverName=pgx instead.
    maxReconnectInterval: "60s" # ENV: KUMA_STORE_POSTGRES_MAX_RECONNECT_INTERVAL
    # ReadReplica is a setting for a DB replica used only for read queries
    readReplica:
      # Host of the Postgres DB read replica. If not set, read replica is not used.
      host: "" # ENV: KUMA_STORE_POSTGRES_READ_REPLICA_HOST
      # Port of the Postgres DB read replica
      port: 5432 # ENV: KUMA_STORE_POSTGRES_READ_REPLICA_PORT
      # Ratio in [0-100] range. How many SELECT queries (out of 100) will use read replica.
      ratio: 100 # ENV: KUMA_STORE_POSTGRES_READ_REPLICA_RATIO
  # Cache for read only operations. This cache is local to the instance of the control plane.
  cache:
    # If true then cache is enabled
    enabled: true # ENV: KUMA_STORE_CACHE_ENABLED
    # Expiration time for elements in cache.
    expirationTime: 1s # ENV: KUMA_STORE_CACHE_EXPIRATION_TIME
  # Upsert (get and update) configuration
  upsert:
    # Base time for exponential backoff on upsert operations when retry is enabled
    conflictRetryBaseBackoff: 200ms # ENV: KUMA_STORE_UPSERT_CONFLICT_RETRY_BASE_BACKOFF
    # Max retries on upsert (get and update) operation when retry is enabled
    conflictRetryMaxTimes: 10 # ENV: KUMA_STORE_UPSERT_CONFLICT_RETRY_MAX_TIMES
    # Percentage of jitter. For example: if backoff is 20s, and this value 10, the backoff will be between 18s and 22s.
    conflictRetryJitterPercent: 30 # ENV: KUMA_STORE_UPSERT_CONFLICT_RETRY_JITTER_PERCENT
  # If true, skips validation of resource delete.
  # For example you don't have to delete all Dataplane objects before you delete a Mesh
  unsafeDelete: false # ENV: KUMA_STORE_UNSAFE_DELETE
# Configuration of Bootstrap Server, which provides bootstrap config to Dataplanes
bootstrapServer:
  # Parameters of bootstrap configuration
  params:
    # Address of Envoy Admin
    adminAddress: 127.0.0.1 # ENV: KUMA_BOOTSTRAP_SERVER_PARAMS_ADMIN_ADDRESS
    # Port of Envoy Admin
    adminPort: 9901 # ENV: KUMA_BOOTSTRAP_SERVER_PARAMS_ADMIN_PORT
    # Path to access log file of Envoy Admin
    adminAccessLogPath: /dev/null # ENV: KUMA_BOOTSTRAP_SERVER_PARAMS_ADMIN_ACCESS_LOG_PATH
    # Host of XDS Server. By default it is the same host as the one used by kuma-dp to connect to the control plane
    xdsHost: "" # ENV: KUMA_BOOTSTRAP_SERVER_PARAMS_XDS_HOST
    # Port of XDS Server. By default it is autoconfigured from KUMA_DP_SERVER_PORT
    xdsPort: 0 # ENV: KUMA_BOOTSTRAP_SERVER_PARAMS_XDS_PORT
    # Connection timeout to the XDS Server
    xdsConnectTimeout: 1s # ENV: KUMA_BOOTSTRAP_SERVER_PARAMS_XDS_CONNECT_TIMEOUT
#  Monitoring Assignment Discovery Service (MADS) server configuration
monitoringAssignmentServer:
  # Port of a gRPC server that serves Monitoring Assignment Discovery Service (MADS).
  port: 5676 # ENV: KUMA_MONITORING_ASSIGNMENT_SERVER_PORT
  # Which MADS API versions to serve
  apiVersions: ["v1"] # ENV: KUMA_MONITORING_ASSIGNMENT_SERVER_API_VERSIONS
  # Interval for re-generating monitoring assignments for clients connected to the Control Plane.
  assignmentRefreshInterval: 1s # ENV: KUMA_MONITORING_ASSIGNMENT_SERVER_ASSIGNMENT_REFRESH_INTERVAL
  # The default timeout for a single fetch-based discovery request, if not specified
  defaultFetchTimeout: 30s # ENV: KUMA_MONITORING_ASSIGNMENT_SERVER_DEFAULT_FETCH_TIMEOUT
  # Path to TLS certificate file
  tlsCertFile: "" # ENV: KUMA_MONITORING_ASSIGNMENT_SERVER_TLS_CERT_FILE
  # Path to TLS key file
  tlsKeyFile: "" # ENV: KUMA_MONITORING_ASSIGNMENT_SERVER_TLS_KEY_FILE
  # TlsMinVersion the minimum version of TLS used across all the Kuma Servers.
  tlsMinVersion: "TLSv1_2" # ENV: KUMA_MONITORING_ASSIGNMENT_SERVER_TLS_MIN_VERSION
  # TlsMaxVersion the maximum version of TLS used across all the Kuma Servers.
  tlsMaxVersion: # ENV: KUMA_MONITORING_ASSIGNMENT_SERVER_TLS_MAX_VERSION
  # TlsCipherSuites the list of cipher suites to be used across all the Kuma Servers.
  tlsCipherSuites: [] # ENV: KUMA_MONITORING_ASSIGNMENT_SERVER_TLS_CIPHER_SUITES
# Envoy XDS server configuration
xdsServer:
  # Interval for re-genarting configuration for Dataplanes connected to the Control Plane
  dataplaneConfigurationRefreshInterval: 1s # ENV: KUMA_XDS_SERVER_DATAPLANE_CONFIGURATION_REFRESH_INTERVAL
  # Interval for flushing status of Dataplanes connected to the Control Plane
  dataplaneStatusFlushInterval: 10s # ENV: KUMA_XDS_SERVER_DATAPLANE_STATUS_FLUSH_INTERVAL
  # Backoff that is executed when Control Plane is sending the response that was previously rejected by Dataplane
  nackBackoff: 5s # ENV: KUMA_XDS_SERVER_NACK_BACKOFF
  # A delay between proxy terminating a connection and the CP trying to deregister the proxy.
  # It is used only in universal mode when you use direct lifecycle.
  # Setting this setting to 0s disables the delay.
  # Disabling this may cause race conditions that one instance of CP removes proxy object
  # while proxy is connected to another instance of the CP.
  dataplaneDeregistrationDelay: 10s # ENV: KUMA_XDS_DATAPLANE_DEREGISTRATION_DELAY
# API Server configuration
apiServer:
  # HTTP configuration of the API Server
  http:
    # If true then API Server will be served on HTTP
    enabled: true # ENV: KUMA_API_SERVER_HTTP_ENABLED
    # Network interface on which HTTP API Server will be exposed
    interface: 0.0.0.0 # ENV: KUMA_API_SERVER_HTTP_INTERFACE
    # Port of the API Server
    port: 5681 # ENV: KUMA_API_SERVER_HTTP_PORT
  # HTTPS configuration of the API Server
  https:
    # If true then API Server will be served on HTTPS
    enabled: true # ENV: KUMA_API_SERVER_HTTPS_ENABLED
    # Network interface on which HTTPS API Server will be exposed
    interface: 0.0.0.0 # ENV: KUMA_API_SERVER_HTTPS_INTERFACE
    # Port of the HTTPS API Server
    port: 5682 # ENV: KUMA_API_SERVER_HTTPS_PORT
    # Path to TLS certificate file. Autoconfigured from KUMA_GENERAL_TLS_CERT_FILE if empty
    tlsCertFile: "" # ENV: KUMA_API_SERVER_HTTPS_TLS_CERT_FILE
    # Path to TLS key file. Autoconfigured from KUMA_GENERAL_TLS_KEY_FILE if empty
    tlsKeyFile: "" # ENV: KUMA_API_SERVER_HTTPS_TLS_KEY_FILE
    # Path to the CA certificate which is used to sign client certificates. It is used only for verifying client certificates.
    tlsCaFile: "" # ENV: KUMA_API_SERVER_HTTPS_CLIENT_CERTS_CA_FILE
    # TlsMinVersion the minimum version of TLS used across all the Kuma Servers.
    tlsMinVersion: "TLSv1_2" # ENV: KUMA_API_SERVER_HTTPS_TLS_MIN_VERSION
    # TlsMaxVersion the maximum version of TLS used across all the Kuma Servers.
    tlsMaxVersion: # ENV: KUMA_API_SERVER_HTTPS_TLS_MAX_VERSION
    # TlsCipherSuites the list of cipher suites to be used across all the Kuma Servers.
    tlsCipherSuites: [] # ENV: KUMA_API_SERVER_HTTPS_TLS_CIPHER_SUITES
    # If true, then HTTPS connection will require client cert.
    requireClientCert: false # ENV: KUMA_API_SERVER_HTTPS_REQUIRE_CLIENT_CERT
  # Authentication configuration for administrative endpoints like Dataplane Token or managing Secrets
  auth:
    # Directory of authorized client certificates (only validate in HTTPS)
    clientCertsDir: "" # ENV: KUMA_API_SERVER_AUTH_CLIENT_CERTS_DIR
  # Api Server Authentication configuration
  authn:
    # Type of authentication mechanism (available values: "adminClientCerts", "tokens")
    type: tokens # ENV: KUMA_API_SERVER_AUTHN_TYPE
    # Localhost is authenticated as a user admin of group admin
    localhostIsAdmin: true # ENV: KUMA_API_SERVER_AUTHN_LOCALHOST_IS_ADMIN
    # Configuration for tokens authentication
    tokens:
      # If true then User Token with name admin and group admin will be created and placed as admin-user-token Kuma secret
      bootstrapAdminToken: true # ENV: KUMA_API_SERVER_AUTHN_TOKENS_BOOTSTRAP_ADMIN_TOKEN
      # If true the control plane token issuer is enabled. It's recommended to set it to false when all the tokens are issued offline.
      enableIssuer: true # ENV: KUMA_API_SERVER_AUTHN_TOKENS_ENABLE_ISSUER
      # Token validator configuration
      validator:
        # If true then Kuma secrets with prefix "user-token-signing-key" are considered as signing keys.
        useSecrets: true # ENV: KUMA_API_SERVER_AUTHN_TOKENS_VALIDATOR_USE_SECRETS
        # List of public keys used to validate the token. Example:
        # - kid: 1
        #   key: |
        #     -----BEGIN RSA PUBLIC KEY-----
        #     MIIBCgKCAQEAq....
        #     -----END RSA PUBLIC KEY-----
        # - kid: 2
        #   keyFile: /keys/public.pem
        publicKeys: []
  # If true, then API Server will operate in read only mode (serving GET requests)
  readOnly: false # ENV: KUMA_API_SERVER_READ_ONLY
  # Allowed domains for Cross-Origin Resource Sharing. The value can be either domain or regexp
  corsAllowedDomains:
    - ".*" # ENV: KUMA_API_SERVER_CORS_ALLOWED_DOMAINS
  # Can be used if you use a reverse proxy
  rootUrl: "" # ENV: KUMA_API_SERVER_ROOT_URL
  # The path to serve the API from
  basePath: "/" # ENV: KUMA_API_SERVER_BASE_PATH
  # configuration specific to the GUI
  gui:
    # Whether to serve the gui (if mode=zone this has no effect)
    enabled: true # ENV: KUMA_API_SERVER_GUI_ENABLED
    # Can be used if you use a reverse proxy or want to serve the gui from a different path
    rootUrl: "" # ENV: KUMA_API_SERVER_GUI_ROOT_URL
    # The path to serve the GUI from
    basePath: "/gui" # ENV: KUMA_API_SERVER_GUI_BASE_PATH
# Environment-specific configuration
runtime:
  # Kubernetes-specific configuration
  kubernetes:
    # Service name of the Kuma Control Plane. It is used to point Kuma DP to proper URL.
    controlPlaneServiceName: kuma-control-plane # ENV: KUMA_RUNTIME_KUBERNETES_CONTROL_PLANE_SERVICE_NAME
    # Name of Service Account that is used to run the Control Plane
    serviceAccountName: "system:serviceaccount:kuma-system:kuma-control-plane" # ENV: KUMA_RUNTIME_KUBERNETES_SERVICE_ACCOUNT_NAME
    # Taint controller that prevents applications from scheduling until CNI is ready.
    nodeTaintController:
      # If true enables the taint controller.
      enabled: false # ENV: KUMA_RUNTIME_KUBERNETES_NODE_TAINT_CONTROLLER_ENABLED
      # Value of app label on CNI pod that indicates if node can be ready.
      cniApp: "" # ENV: KUMA_RUNTIME_KUBERNETES_NODE_TAINT_CONTROLLER_CNI_APP
      # Value of CNI namespace.
      cniNamespace: "kube-system" # ENV: KUMA_RUNTIME_KUBERNETES_NODE_TAINT_CONTROLLER_CNI_NAMESPACE
    # Admission WebHook Server configuration
    admissionServer:
      # Address the Admission WebHook Server should be listening on
      address: # ENV: KUMA_RUNTIME_KUBERNETES_ADMISSION_SERVER_ADDRESS
      # Port the Admission WebHook Server should be listening on
      port: 5443 # ENV: KUMA_RUNTIME_KUBERNETES_ADMISSION_SERVER_PORT
      # Directory with a TLS cert and private key for the Admission WebHook Server.
      # TLS certificate file must be named `tls.crt`.
      # TLS key file must be named `tls.key`.
      certDir: # ENV: kuma_runtime_kubernetes_admission_server_cert_dir
    # Injector defines configuration of a Kuma Sidecar Injector.
    injector:
      # if true runs kuma-cp in CNI compatible mode
      cniEnabled: false # ENV: KUMA_RUNTIME_KUBERNETES_INJECTOR_CNI_ENABLED
      # list of exceptions for Kuma injection
      exceptions:
        # a map of labels for exception. If pod matches label with given value Kuma won't be injected. Specify '*' to match any value.
        labels:
          openshift.io/build.name: "*"
          openshift.io/deployer-pod-for.name: "*"
      # VirtualProbesEnabled enables automatic converting HttpGet probes to virtual. Virtual probe
      #	serves on sub-path of insecure port 'virtualProbesPort',
      #	i.e :8080/health/readiness -> :9000/8080/health/readiness where 9000 is virtualProbesPort
      virtualProbesEnabled: true # ENV: KUMA_RUNTIME_KUBERNETES_VIRTUAL_PROBES_ENABLED
      # VirtualProbesPort is a port for exposing virtual probes which are not secured by mTLS
      virtualProbesPort: 9000 # ENV: KUMA_RUNTIME_KUBERNETES_VIRTUAL_PROBES_PORT
      # CaCertFile is CA certificate which will be used to verify a connection to the control plane.
      caCertFile: # ENV: KUMA_RUNTIME_KUBERNETES_INJECTOR_CA_CERT_FILE
      # SidecarContainer defines configuration of the Kuma sidecar container.
      sidecarContainer:
        # Image name.
        image: kuma/kuma-dp:latest # ENV: KUMA_RUNTIME_KUBERNETES_INJECTOR_SIDECAR_CONTAINER_IMAGE
        # Redirect port for inbound traffic.
        redirectPortInbound: 15006 # ENV: KUMA_RUNTIME_KUBERNETES_INJECTOR_SIDECAR_CONTAINER_REDIRECT_PORT_INBOUND
        # Redirect port for inbound traffic.
        redirectPortInboundV6: 15010 # ENV: KUMA_RUNTIME_KUBERNETES_INJECTOR_SIDECAR_CONTAINER_REDIRECT_PORT_INBOUND_V6
        # Redirect port for outbound traffic.
        redirectPortOutbound: 15001 # ENV: KUMA_RUNTIME_KUBERNETES_INJECTOR_SIDECAR_CONTAINER_REDIRECT_PORT_OUTBOUND
        # User ID.
        uid: 5678 # ENV: KUMA_RUNTIME_KUBERNETES_INJECTOR_SIDECAR_CONTAINER_UID
        # Group ID.
        gid: 5678 # ENV: KUMA_RUNTIME_KUBERNETES_INJECTOR_SIDECAR_CONTAINER_GUI
        # Drain time for listeners.
        drainTime: 30s # ENV: KUMA_RUNTIME_KUBERNETES_INJECTOR_SIDECAR_CONTAINER_DRAIN_TIME
        # Readiness probe.
        readinessProbe:
          # Number of seconds after the container has started before readiness probes are initiated.
          initialDelaySeconds: 1 # ENV: KUMA_RUNTIME_KUBERNETES_INJECTOR_SIDECAR_CONTAINER_READINESS_PROBE_INITIAL_DELAY_SECONDS
          # Number of seconds after which the probe times out.
          timeoutSeconds: 3 # ENV : KUMA_RUNTIME_KUBERNETES_INJECTOR_SIDECAR_CONTAINER_READINESS_PROBE_TIMEOUT_SECONDS
          # Number of seconds after which the probe times out.
          periodSeconds: 5 # ENV: KUMA_RUNTIME_KUBERNETES_INJECTOR_SIDECAR_CONTAINER_READINESS_PROBE_PERIOD_SECONDS
          # Minimum consecutive successes for the probe to be considered successful after having failed.
          successThreshold: 1 # ENV: KUMA_RUNTIME_KUBERNETES_INJECTOR_SIDECAR_CONTAINER_READINESS_PROBE_SUCCESS_THRESHOLD
          # Minimum consecutive failures for the probe to be considered failed after having succeeded.
          failureThreshold: 12 # ENV: KUMA_RUNTIME_KUBERNETES_INJECTOR_SIDECAR_CONTAINER_READINESS_PROBE_FAILURE_THRESHOLD
        # Liveness probe.
        livenessProbe:
          # Number of seconds after the container has started before liveness probes are initiated.
          initialDelaySeconds: 60 # ENV: KUMA_RUNTIME_KUBERNETES_INJECTOR_SIDECAR_CONTAINER_LIVENESS_PROBE_INITIAL_DELAY_SECONDS
          # Number of seconds after which the probe times out.
          timeoutSeconds: 3 # ENV: KUMA_RUNTIME_KUBERNETES_INJECTOR_SIDECAR_CONTAINER_LIVENESS_PROBE_TIMEOUT_SECONDS
          # How often (in seconds) to perform the probe.
          periodSeconds: 5 # ENV: KUMA_RUNTIME_KUBERNETES_INJECTOR_SIDECAR_CONTAINER_LIVENESS_PROBE_PERIOD_SECONDS
          # Minimum consecutive failures for the probe to be considered failed after having succeeded.
          failureThreshold: 12 # ENV: KUMA_RUNTIME_KUBERNETES_INJECTOR_SIDECAR_CONTAINER_LIVENESS_PROBE_FAILURE_THRESHOLD
        # Compute resource requirements.
        resources:
          # Minimum amount of compute resources required.
          requests:
            # CPU, in cores. (500m = .5 cores)
            cpu: 50m # ENV: KUMA_INJECTOR_SIDECAR_CONTAINER_RESOURCES_REQUESTS_CPU
            # Memory, in bytes. (500Gi = 500GiB = 500 * 1024 * 1024 * 1024)
            memory: 64Mi # ENV: KUMA_INJECTOR_SIDECAR_CONTAINER_RESOURCES_REQUESTS_MEMORY
          # Maximum amount of compute resources allowed.
          limits:
            # CPU, in cores. (500m = .5 cores)
            cpu: 1000m # ENV: KUMA_INJECTOR_SIDECAR_CONTAINER_RESOURCES_LIMITS_CPU
            # Memory, in bytes. (500Gi = 500GiB = 500 * 1024 * 1024 * 1024)
            memory: 512Mi # ENV: KUMA_INJECTOR_SIDECAR_CONTAINER_RESOURCES_LIMITS_MEMORY
        # Additional environment variables that can be placed on Kuma DP sidecar
        envVars: {} # ENV: KUMA_RUNTIME_KUBERNETES_INJECTOR_SIDECAR_CONTAINER_ENV_VARS
        # If true, it enables a postStart script that waits until Envoy is ready.
        # With the current Kubernetes behavior, any other container in the Pod will wait until the script is complete.
        waitForDataplaneReady: false # ENV: KUMA_RUNTIME_KUBERNETES_INJECTOR_SIDECAR_CONTAINER_WAIT_FOR_DATAPLANE_READY
      # InitContainer defines configuration of the Kuma init container
      initContainer:
        # Image name.
        image: kuma/kuma-init:latest # ENV: KUMA_INJECTOR_INIT_CONTAINER_IMAGE
      # ContainerPatches is an optional list of ContainerPatch names which will be applied
      # to init and sidecar containers if workload is not annotated with a patch list.
      containerPatches: [] # ENV: KUMA_RUNTIME_KUBERNETES_INJECTOR_CONTAINER_PATCHES
      # Configuration for a traffic that is intercepted by sidecar
      sidecarTraffic:
        # List of inbound ports that will be excluded from interception.
        # This setting is applied on every pod unless traffic.kuma.io/exclude-inbound-ports annotation is specified on Pod.
        excludeInboundPorts: [] # ENV: KUMA_RUNTIME_KUBERNETES_SIDECAR_TRAFFIC_EXCLUDE_INBOUND_PORTS
        # List of outbound ports that will be excluded from interception.
        # This setting is applied on every pod unless traffic.kuma.io/exclude-oubound-ports annotation is specified on Pod.
        excludeOutboundPorts: [] # ENV: KUMA_RUNTIME_KUBERNETES_SIDECAR_TRAFFIC_EXCLUDE_OUTBOUND_PORTS
      builtinDNS:
        # Use the built-in DNS
        enabled: true # ENV: KUMA_RUNTIME_KUBERNETES_INJECTOR_BUILTIN_DNS_ENABLED
        # Redirect port for DNS
        port: 15053 # ENV: KUMA_RUNTIME_KUBERNETES_INJECTOR_BUILTIN_DNS_PORT
        # Enable coredns query logging if true
        logging: false # ENV: KUMA_RUNTIME_KUBERNETES_INJECTOR_BUILTIN_DNS_LOGGING
      # EBPF defines configuration for the ebpf, when transparent proxy is marked to be
      # installed using ebpf instead of iptables
      ebpf:
        # Install transparent proxy using ebpf
        enabled: false # ENV: KUMA_RUNTIME_KUBERNETES_INJECTOR_EBPF_ENABLED
        # Name of the environmental variable which will include IP address of the pod
        instanceIPEnvVarName: INSTANCE_IP # ENV: KUMA_RUNTIME_KUBERNETES_INJECTOR_EBPF_INSTANCE_IP_ENV_VAR_NAME
        # Path where BPF file system will be mounted for pinning ebpf programs and maps
        bpffsPath: /sys/fs/bpf # ENV: KUMA_RUNTIME_KUBERNETES_INJECTOR_EBPF_BPFFS_PATH
        # Path of mounted cgroup2
        cgroupPath: /sys/fs/cgroup # ENV: KUMA_RUNTIME_KUBERNETES_INJECTOR_EBPF_CGROUP_PATH
        # Name of the network interface which should be used to attach to it TC programs
        # when not specified, we will try to automatically determine it
        tcAttachIface: "" # ENV: KUMA_RUNTIME_KUBERNETES_INJECTOR_EBPF_TC_ATTACH_IFACE
        # Path where compiled eBPF programs are placed
        programsSourcePath: /kuma/ebpf # ENV: KUMA_RUNTIME_KUBERNETES_INJECTOR_EBPF_PROGRAMS_SOURCE_PATH
      # IgnoredServiceSelectorLabels defines a list ignored labels in Service selector.
      # If Pod matches a Service with ignored labels, but does not match it fully, it gets Ignored inbound.
      # It is useful when you change Service selector and expect traffic to be sent immediately.
      # An example of this is ArgoCD's BlueGreen deployment and "rollouts-pod-template-hash" selector.
      ignoredServiceSelectorLabels: [] # ENV: KUMA_RUNTIME_KUBERNETES_INJECTOR_IGNORED_SERVICE_SELECTOR_LABELS
    marshalingCacheExpirationTime: 5m # ENV: KUMA_RUNTIME_KUBERNETES_MARSHALING_CACHE_EXPIRATION_TIME
    # Kubernetes's resources reconciliation concurrency configuration
    controllersConcurrency:
      # PodController defines maximum concurrent reconciliations of Pod resources
      # Default value 10. If set to 0 kube controller-runtime default value of 1 will be used.
      podController: 10 # ENV: KUMA_RUNTIME_KUBERNETES_CONTROLLERS_CONCURRENCY_POD_CONTROLLER
    # Kubernetes client configuration
    clientConfig:
      # Qps defines maximum requests kubernetes client is allowed to make per second.
      # Default value 100. If set to 0 kube-client default value of 5 will be used.
      qps: 100 # ENV: KUMA_RUNTIME_KUBERNETES_CLIENT_CONFIG_QPS
      # BurstQps defines maximum burst requests kubernetes client is allowed to make per second
      # Default value 100. If set to 0 kube-client default value of 10 will be used.
      burstQps: 100 # ENV: KUMA_RUNTIME_KUBERNETES_CLIENT_CONFIG_BURST_QPS
    leaderElection:
      # LeaseDuration is the duration that non-leader candidates will
      # wait to force acquire leadership. This is measured against time of
      # last observed ack. Default is 15 seconds.
      leaseDuration: 15s # ENV: KUMA_RUNTIME_KUBERNETES_LEADER_ELECTION_LEASE_DURATION
      # RenewDeadline is the duration that the acting controlplane will retry
      # refreshing leadership before giving up. Default is 10 seconds.
      renewDeadline: 10s # ENV: KUMA_RUNTIME_KUBERNETES_LEADER_ELECTION_RENEW_DEADLINE
  # Universal-specific configuration
  universal:
    # DataplaneCleanupAge defines how long Dataplane should be offline to be cleaned up by GC
    dataplaneCleanupAge: 72h0m0s # ENV: KUMA_RUNTIME_UNIVERSAL_DATAPLANE_CLEANUP_AGE
<<<<<<< HEAD
=======
    # VIPRefreshInterval defines how often all meshes' VIPs should be recomputed
    vipRefreshInterval: 500ms # ENV: KUMA_RUNTIME_UNIVERSAL_VIP_REFRESH_INTERVAL

>>>>>>> 68493fd4
# Default Kuma entities configuration
defaults:
  # If true, it skips creating the default Mesh
  skipMeshCreation: false # ENV: KUMA_DEFAULTS_SKIP_MESH_CREATION
  # If true, it skips creating the default tenant resources
  skipTenantResources: false # ENV: KUMA_DEFAULTS_SKIP_TENANT_RESOURCES
  # If true, it creates the default routing (TrafficPermisson and TrafficRoute) resources for a new Mesh
  createMeshRoutingResources: false # ENV: KUMA_DEFAULTS_CREATE_MESH_ROUTING_RESOURCES
# Metrics configuration
metrics:
  dataplane:
    # How many latest subscriptions will be stored in DataplaneInsight object, if equals 0 then unlimited
    subscriptionLimit: 2 # ENV: KUMA_METRICS_DATAPLANE_SUBSCRIPTION_LIMIT
    # How long data plane proxy can stay Online without active xDS connection
    idleTimeout: 5m # ENV: KUMA_METRICS_DATAPLANE_IDLE_TIMEOUT
  zone:
    # How many latest subscriptions will be stored in ZoneInsights object, if equals 0 then unlimited
    subscriptionLimit: 10 # ENV: KUMA_METRICS_ZONE_SUBSCRIPTION_LIMIT
    # How long zone can stay Online without active KDS connection
    idleTimeout: 5m # ENV: KUMA_METRICS_ZONE_IDLE_TIMEOUT
    # Compact finished metrics (do not store config and details of KDS exchange).
    compactFinishedSubscriptions: false # ENV: KUMA_METRICS_ZONE_COMPACT_FINISHED_SUBSCRIPTIONS
  mesh:
    # Minimum time between 2 refresh of insights
    minResyncInterval: 1s # ENV: KUMA_METRICS_MESH_MIN_RESYNC_INTERVAL
    # time between triggering a full refresh of all the insights
    fullResyncInterval: 20s # ENV: KUMA_METRICS_MESH_FULL_RESYNC_INTERVAL
    # the size of the buffer between event creation and processing
    bufferSize: 1000 # ENV: KUMA_METRICS_MESH_BUFFER_SIZE
    # the number of workers that process metrics events
    eventProcessors: 1 # ENV: KUMA_METRICS_MESH_EVENT_PROCESSORS
  controlPlane:
    # If true metrics show number of resources in the system should be reported
    reportResourcesCount: true # ENV: KUMA_METRICS_CONTROL_PLANE_REPORT_RESOURCES_COUNT
# Reports configuration
reports:
  # If true then usage stats will be reported
  enabled: false # ENV: KUMA_REPORTS_ENABLED
# General configuration
general:
  # dnsCacheTTL represents duration for how long Kuma CP will cache result of resolving dataplane's domain name
  dnsCacheTTL: 10s # ENV: KUMA_GENERAL_DNS_CACHE_TTL
  # TlsCertFile defines a path to a file with PEM-encoded TLS cert that will be used across all the Kuma Servers.
  tlsCertFile: # ENV: KUMA_GENERAL_TLS_CERT_FILE
  # TlsKeyFile defines a path to a file with PEM-encoded TLS key that will be used across all the Kuma Servers.
  tlsKeyFile: # ENV: KUMA_GENERAL_TLS_KEY_FILE
  # TlsMinVersion the minimum version of TLS used across all the Kuma Servers.
  tlsMinVersion: "TLSv1_2" # ENV: KUMA_GENERAL_TLS_MIN_VERSION
  # TlsMaxVersion the maximum version of TLS used across all the Kuma Servers.
  tlsMaxVersion: # ENV: KUMA_GENERAL_TLS_MAX_VERSION
  # TlsCipherSuites the list of cipher suites to be used across all the Kuma Servers.
  tlsCipherSuites: [] # ENV: KUMA_GENERAL_TLS_CIPHER_SUITES
  # WorkDir defines a path to the working directory
  # Kuma stores in this directory autogenerated entities like certificates.
  # If empty then the working directory is $HOME/.kuma
  workDir: "" # ENV: KUMA_GENERAL_WORK_DIR
# DNS Server configuration
dnsServer:
  # The domain that the server will resolve the services for
  domain: "mesh" # ENV: KUMA_DNS_SERVER_DOMAIN
  # The CIDR range used to allocate
  CIDR: "240.0.0.0/4" # ENV: KUMA_DNS_SERVER_CIDR
  # Will create a service "<kuma.io/service>.mesh" dns entry for every service.
  serviceVipEnabled: true # ENV: KUMA_DNS_SERVER_SERVICE_VIP_ENABLED
  # The port to use along with the `<kuma.io/service>.mesh` dns entry
  serviceVipPort: 80 # ENV: KUMA_DNS_SERVICE_SERVICE_VIP_PORT
# Multizone mode
multizone:
  global:
    kds:
      # Port of a gRPC server that serves Kuma Discovery Service (KDS).
      grpcPort: 5685 # ENV: KUMA_MULTIZONE_GLOBAL_KDS_GRPC_PORT
      # Interval for refreshing state of the world
      refreshInterval: 1s # ENV: KUMA_MULTIZONE_GLOBAL_KDS_REFRESH_INTERVAL
      # Interval for flushing Zone Insights (stats of multi-zone communication)
      zoneInsightFlushInterval: 10s # ENV: KUMA_MULTIZONE_GLOBAL_KDS_ZONE_INSIGHT_FLUSH_INTERVAL
      # TlsEnabled turns on TLS for KDS
      tlsEnabled: true # ENV: KUMA_MULTIZONE_GLOBAL_KDS_TLS_ENABLED
      # TlsCertFile defines a path to a file with PEM-encoded TLS cert.
      tlsCertFile: # ENV: KUMA_MULTIZONE_GLOBAL_KDS_TLS_CERT_FILE
      # TlsKeyFile defines a path to a file with PEM-encoded TLS key.
      tlsKeyFile: # ENV: KUMA_MULTIZONE_GLOBAL_KDS_TLS_KEY_FILE
      # TlsMinVersion the minimum version of TLS
      tlsMinVersion: "TLSv1_2" # ENV: KUMA_MULTIZONE_GLOBAL_KDS_TLS_MIN_VERSION
      # TlsMaxVersion the maximum version of TLS
      tlsMaxVersion: # ENV: KUMA_MULTIZONE_GLOBAL_KDS_TLS_MAX_VERSION
      # TlsCipherSuites the list of cipher suites
      tlsCipherSuites: [] # ENV: KUMA_MULTIZONE_GLOBAL_KDS_TLS_CIPHER_SUITES
      # MaxMsgSize defines a maximum size of the message in bytes that is exchanged using KDS.
      # In practice this means a limit on full list of one resource type.
      maxMsgSize: 10485760 # ENV: KUMA_MULTIZONE_GLOBAL_KDS_MAX_MSG_SIZE
      # MsgSendTimeout defines a timeout on sending a single KDS message.
      # KDS stream between control planes is terminated if the control plane hits this timeout.
      msgSendTimeout: 60s # ENV: KUMA_MULTIZONE_GLOBAL_KDS_MSG_SEND_TIMEOUT
      # Backoff that is executed when the global control plane is sending the response that was previously rejected by zone control plane
      nackBackoff: 5s # ENV: KUMA_MULTIZONE_GLOBAL_KDS_NACK_BACKOFF
      # DisableSOTW if true doesn't expose SOTW version of KDS. Default: false
      disableSOTW: false # ENV: KUMA_MULTIZONE_GLOBAL_KDS_DISABLE_SOTW
      # Response backoff is a time Global CP waits before sending ACK/NACK.
      # This is a way to slow down Zone CP from sending resources too often.
      responseBackoff: 0s # ENV: KUMA_MULTIZONE_GLOBAL_KDS_RESPONSE_BACKOFF
  zone:
    # Kuma Zone name used to mark the zone dataplane resources
    name: "default" # ENV: KUMA_MULTIZONE_ZONE_NAME
    # GlobalAddress URL of Global Kuma CP
    globalAddress: # ENV KUMA_MULTIZONE_ZONE_GLOBAL_ADDRESS
    kds:
      # Interval for refreshing state of the world
      refreshInterval: 1s # ENV: KUMA_MULTIZONE_ZONE_KDS_REFRESH_INTERVAL
      # RootCAFile defines a path to a file with PEM-encoded Root CA. Client will verify server by using it.
      rootCaFile: # ENV: KUMA_MULTIZONE_ZONE_KDS_ROOT_CA_FILE
      # If true, TLS connection to the server won't be verified.
      tlsSkipVerify: false # ENV: KUMA_MULTIZONE_ZONE_KDS_TLS_SKIP_VERIFY
      # MaxMsgSize defines a maximum size of the message in bytes that is exchanged using KDS.
      # In practice this means a limit on full list of one resource type.
      maxMsgSize: 10485760 # ENV: KUMA_MULTIZONE_ZONE_KDS_MAX_MSG_SIZE
      # MsgSendTimeout defines a timeout on sending a single KDS message.
      # KDS stream between control planes is terminated if the control plane hits this timeout.
      msgSendTimeout: 60s # ENV: KUMA_MULTIZONE_ZONE_KDS_MSG_SEND_TIMEOUT
      # Backoff that is executed when the zone control plane is sending the response that was previously rejected by global control plane
      nackBackoff: 5s # ENV: KUMA_MULTIZONE_ZONE_KDS_NACK_BACKOFF
      # Response backoff is a time Zone CP waits before sending ACK/NACK.
      # This is a way to slow down Global CP from sending resources too often.
      responseBackoff: 0s # ENV: KUMA_MULTIZONE_ZONE_KDS_RESPONSE_BACKOFF
    # disableOriginLabelValidation disables validation of the origin label when applying resources on Zone CP
    disableOriginLabelValidation: false # ENV: KUMA_MULTIZONE_ZONE_DISABLE_ORIGIN_LABEL_VALIDATION
# Diagnostics configuration
diagnostics:
  # Port of Diagnostic Server for checking health and readiness of the Control Plane
  serverPort: 5680 # ENV: KUMA_DIAGNOSTICS_SERVER_PORT
  # If true, enables https://golang.org/pkg/net/http/pprof/ debug endpoints
  debugEndpoints: false # ENV: KUMA_DIAGNOSTICS_DEBUG_ENDPOINTS
  # Whether tls is enabled or not
  tlsEnabled: false # ENV: KUMA_DIAGNOSTICS_TLS_ENABLED
  # TlsCertFile defines a path to a file with PEM-encoded TLS cert. If empty, autoconfigured from general.tlsCertFile
  tlsCertFile: # ENV: KUMA_DIAGNOSTICS_TLS_CERT_FILE
  # TlsKeyFile defines a path to a file with PEM-encoded TLS key. If empty, autoconfigured from general.tlsKeyFile
  tlsKeyFile: # ENV: KUMA_DIAGNOSTICS_TLS_KEY_FILE
  # TlsMinVersion the minimum version of TLS
  tlsMinVersion: "TLSv1_2" # ENV: KUMA_DIAGNOSTICS_TLS_MIN_VERSION
  # TlsMaxVersion the maximum version of TLS
  tlsMaxVersion: # ENV: KUMA_DIAGNOSTICS_TLS_MAX_VERSION
  # TlsCipherSuites the list of cipher suites
  tlsCipherSuites: [] # ENV: KUMA_DIAGNOSTICS_TLS_CIPHER_SUITES
# Dataplane Server configuration that servers API like Bootstrap/XDS for the Dataplane.
dpServer:
  # Port of the DP Server
  port: 5678 # ENV: KUMA_DP_SERVER_PORT
  # TlsCertFile defines a path to a file with PEM-encoded TLS cert. If empty, autoconfigured from general.tlsCertFile
  tlsCertFile: # ENV: KUMA_DP_SERVER_TLS_CERT_FILE
  # TlsKeyFile defines a path to a file with PEM-encoded TLS key. If empty, autoconfigured from general.tlsKeyFile
  tlsKeyFile: # ENV: KUMA_DP_SERVER_TLS_KEY_FILE
  # TlsMinVersion the minimum version of TLS
  tlsMinVersion: "TLSv1_2" # ENV: KUMA_DP_SERVER_TLS_MIN_VERSION
  # TlsMaxVersion the maximum version of TLS
  tlsMaxVersion: # ENV: KUMA_DP_SERVER_TLS_MAX_VERSION
  # TlsCipherSuites the list of cipher suites
  tlsCipherSuites: [] # ENV: KUMA_DP_SERVER_TLS_CIPHER_SUITES
  # ReadHeaderTimeout defines the amount of time DP server will be allowed
  # to read request headers. The connection's read deadline is reset
  # after reading the headers and the Handler can decide what is considered
  # too slow for the body. If ReadHeaderTimeout is zero there is no timeout.
  # The timeout is configurable as in rare cases, when Kuma CP was restarting,
  # 1s which is explicitly set in other servers was insufficient and DPs
  # were failing to reconnect (we observed this in Projected Service Account
  # Tokens e2e tests, which started flaking a lot after introducing explicit
  # 1s timeout)
  readHeaderTimeout: 5s # ENV: KUMA_DP_SERVER_READ_HEADER_TIMEOUT
  # Auth defines an authentication configuration for the DP Server
  # DEPRECATED: use "authn" section.
  auth:
    # Type of authentication. Available values: "serviceAccountToken", "dpToken", "none".
    # If empty, autoconfigured based on the environment - "serviceAccountToken" on Kubernetes, "dpToken" on Universal.
    type: "" # ENV: KUMA_DP_SERVER_AUTH_TYPE
  # Authn defines an authentication configuration for the DP Server
  authn:
    # Configuration for data plane proxy authentication.
    dpProxy:
      # Type of authentication. Available values: "serviceAccountToken", "dpToken", "none".
      # If empty, autoconfigured based on the environment - "serviceAccountToken" on Kubernetes, "dpToken" on Universal.
      type: ""
      # Configuration of dpToken authentication method
      dpToken:
        # If true the control plane token issuer is enabled. It's recommended to set it to false when all the tokens are issued offline.
        enableIssuer: true
        # DP Token validator configuration.
        validator:
          # If true then Kuma secrets with prefix "dataplane-token-signing-key-{mesh}" are considered as signing keys.
          useSecrets: true
          # List of public keys used to validate the token. Example:
          # - kid: 1
          #   mesh: default
          #   key: |
          #     -----BEGIN RSA PUBLIC KEY-----
          #     MIIBCgKCAQEAq....
          #     -----END RSA PUBLIC KEY-----
          # - kid: 2
          #   mesh: demo
          #   keyFile: /keys/public.pem
          publicKeys: []
    # Configuration for zone proxy authentication.
    zoneProxy:
      # Type of authentication. Available values: "serviceAccountToken", "zoneToken", "none".
      # If empty, autoconfigured based on the environment - "serviceAccountToken" on Kubernetes, "zoneToken" on Universal.
      type: ""
      # Configuration for zoneToken authentication method.
      zoneToken:
        # If true the control plane token issuer is enabled. It's recommended to set it to false when all the tokens are issued offline.
        enableIssuer: true
        # Zone Token validator configuration.
        validator:
          # If true then Kuma secrets with prefix "zone-token-signing-key" are considered as signing keys.
          useSecrets: true
          # List of public keys used to validate the token. Example:
          # - kid: 1
          #   key: |
          #     -----BEGIN RSA PUBLIC KEY-----
          #     MIIBCgKCAQEAq....
          #     -----END RSA PUBLIC KEY-----
          # - kid: 2
          #   keyFile: /keys/public.pem
          publicKeys: []
    # If true then Envoy uses Google gRPC instead of Envoy gRPC which lets a proxy reload the auth data (service account token, dp token etc.) stored in the file without proxy restart.
    enableReloadableTokens: false # ENV: KUMA_DP_SERVER_AUTHN_ENABLE_RELOADABLE_TOKENS
  # Hds defines a Health Discovery Service configuration
  hds:
    # Enabled if true then Envoy will actively check application's ports, but only on Universal.
    # On Kubernetes this feature disabled for now regardless the flag value
    enabled: true # ENV: KUMA_DP_SERVER_HDS_ENABLED
    # Interval for Envoy to send statuses for HealthChecks
    interval: 5s # ENV: KUMA_DP_SERVER_HDS_INTERVAL
    # RefreshInterval is an interval for re-genarting configuration for Dataplanes connected to the Control Plane
    refreshInterval: 10s # ENV: KUMA_DP_SERVER_HDS_REFRESH_INTERVAL
    # Check defines a HealthCheck configuration
    checkDefaults:
      # Timeout is a time to wait for a health check response. If the timeout is reached the
      # health check attempt will be considered a failure
      timeout: 2s # ENV: KUMA_DP_SERVER_HDS_CHECK_TIMEOUT
      # Interval between health checks
      interval: 1s # ENV: KUMA_DP_SERVER_HDS_CHECK_INTERVAL
      # NoTrafficInterval is a special health check interval that is used when a cluster has
      #	never had traffic routed to it
      noTrafficInterval: 1s # ENV: KUMA_DP_SERVER_HDS_CHECK_NO_TRAFFIC_INTERVAL
      # HealthyThreshold is a number of healthy health checks required before a host is marked healthy
      healthyThreshold: 1 # ENV: KUMA_DP_SERVER_HDS_CHECK_HEALTHY_THRESHOLD
      # UnhealthyThreshold is a number of unhealthy health checks required before a host is marked unhealthy
      unhealthyThreshold: 1 # ENV: KUMA_DP_SERVER_HDS_CHECK_UNHEALTHY_THRESHOLD
# Intercommunication CP configuration
interCp:
  # Catalog configuration. Catalog keeps a record of all live CP instances in the zone.
  catalog:
    # Indicates an address on which other control planes can communicate with this CP.
    # If empty then it's autoconfigured by taking the first IP of the nonloopback network interface.
    instanceAddress: "" # ENV: KUMA_INTER_CP_CATALOG_INSTANCE_ADDRESS
    # Interval on which CP will send heartbeat to a leader.
    heartbeatInterval: 5s # ENV: KUMA_INTER_CP_CATALOG_HEARTBEAT_INTERVAL
    # Interval on which CP will write all instances to a catalog.
    writerInterval: 15s # ENV: KUMA_INTER_CP_CATALOG_WRITER_INTERVAL
  # Intercommunication CP server configuration
  server:
    # Port of the inter-cp server
    port: 5683 # ENV: KUMA_INTER_CP_SERVER_PORT
    # TlsMinVersion the minimum version of TLS
    tlsMinVersion: "TLSv1_2" # ENV: KUMA_INTER_CP_SERVER_TLS_MIN_VERSION
    # TlsMaxVersion the maximum version of TLS
    tlsMaxVersion: # ENV: KUMA_INTER_CP_SERVER_TLS_MAX_VERSION
    # TlsCipherSuites the list of cipher suites
    tlsCipherSuites: [] # ENV: KUMA_INTER_CP_SERVER_TLS_CIPHER_SUITES
# Access Control configuration
access:
  # Type of access strategy (available values: "static")
  type: static
  # Configuration of static access strategy
  static:
    # AdminResources defines an access to admin resources (Secret/GlobalSecret)
    adminResources:
      # List of users that are allowed to access admin resources
      users: ["mesh-system:admin"] # ENV: KUMA_ACCESS_STATIC_ADMIN_RESOURCES_USERS
      # List of groups that are allowed to access admin resources
      groups: ["mesh-system:admin"] # ENV: KUMA_ACCESS_STATIC_ADMIN_RESOURCES_GROUPS
    # GenerateDPToken defines an access to generating dataplane token
    generateDpToken:
      # List of users that are allowed to generate dataplane token
      users: ["mesh-system:admin"] # ENV: KUMA_ACCESS_STATIC_GENERATE_DP_TOKEN_USERS
      # List of groups that are allowed to generate dataplane token
      groups: ["mesh-system:admin"] # ENV: KUMA_ACCESS_STATIC_GENERATE_DP_TOKEN_GROUPS
    # GenerateUserToken defines an access to generating user token
    generateUserToken:
      # List of users that are allowed to generate user token
      users: ["mesh-system:admin"] # ENV: KUMA_ACCESS_STATIC_GENERATE_USER_TOKEN_USERS
      # List of groups that are allowed to generate user token
      groups: ["mesh-system:admin"] # ENV: KUMA_ACCESS_STATIC_GENERATE_USER_TOKEN_GROUPS
    # GenerateZoneToken defines an access to generating zone token
    generateZoneToken:
      # List of users that are allowed to generate zone token
      users: ["mesh-system:admin"] # ENV: KUMA_ACCESS_STATIC_GENERATE_ZONE_TOKEN_USERS
      # List of groups that are allowed to generate zone token
      groups: ["mesh-system:admin"] # ENV: KUMA_ACCESS_STATIC_GENERATE_ZONE_TOKEN_GROUPS
    viewConfigDump:
      # List of users that are allowed to get envoy config dump
      users: [] # ENV: KUMA_ACCESS_STATIC_GET_CONFIG_DUMP_USERS
      # List of groups that are allowed to get envoy config dump
      groups: ["mesh-system:unauthenticated", "mesh-system:authenticated"] # ENV: KUMA_ACCESS_STATIC_GET_CONFIG_DUMP_GROUPS
    viewStats:
      # List of users that are allowed to get envoy stats
      users: [] # ENV: KUMA_ACCESS_STATIC_VIEW_STATS_USERS
      # List of groups that are allowed to get envoy stats
      groups: ["mesh-system:unauthenticated", "mesh-system:authenticated"] # ENV: KUMA_ACCESS_STATIC_VIEW_STATS_GROUPS
    viewClusters:
      # List of users that are allowed to get envoy clusters
      users: [] # ENV: KUMA_ACCESS_STATIC_VIEW_CLUSTERS_USERS
      # List of groups that are allowed to get envoy clusters
      groups: ["mesh-system:unauthenticated", "mesh-system:authenticated"] # ENV: KUMA_ACCESS_STATIC_VIEW_CLUSTERS_GROUPS
# Configuration of experimental features of Kuma
experimental:
  # If true, experimental Gateway API is enabled
  gatewayAPI: false # ENV: KUMA_EXPERIMENTAL_GATEWAY_API
  # If true, instead of embedding kubernetes outbounds into Dataplane object, they are persisted next to VIPs in ConfigMap
  # This can improve performance, but it should be enabled only after all instances are migrated to version that supports this config
  kubeOutboundsAsVIPs: true # ENV: KUMA_EXPERIMENTAL_KUBE_OUTBOUNDS_AS_VIPS
  # Tag first virtual outbound model is compressed version of default Virtual Outbound model
  # It is recommended to use tag first model for deployments with more than 2k services
  # You can enable this flag on existing deployment. In order to downgrade cp with this flag enabled
  # you need to first disable this flag and redeploy cp, after config is rewritten to default
  # format you can downgrade your cp
  useTagFirstVirtualOutboundModel: false # ENV: KUMA_EXPERIMENTAL_USE_TAG_FIRST_VIRTUAL_OUTBOUND_MODEL
  # If true, KDS will sync using incremental xDS updates
  kdsDeltaEnabled: true # ENV: KUMA_EXPERIMENTAL_KDS_DELTA_ENABLED
  # List of prefixes that will be used to filter out tags by keys from ingress' available services section.
  # This can trim the size of the ZoneIngress object significantly.
  # The drawback is that you cannot use filtered out tags for traffic routing.
  # If empty, no filter is applied.
  ingressTagFilters: [] # ENV: KUMA_EXPERIMENTAL_INGRESS_TAG_FILTERS
  # KDS event based watchdog settings. It is a more optimal way to generate KDS snapshot config.
  kdsEventBasedWatchdog:
    # If true, then experimental event based watchdog to generate KDS snapshot is used.
    enabled: false # ENV: KUMA_EXPERIMENTAL_KDS_EVENT_BASED_WATCHDOG_ENABLED
    # How often we flush changes when experimental event based watchdog is used.
    flushInterval: 5s # ENV: KUMA_EXPERIMENTAL_KDS_EVENT_BASED_WATCHDOG_FLUSH_INTERVAL
    # How often we schedule full KDS resync when experimental event based watchdog is used.
    fullResyncInterval: 60s # ENV: KUMA_EXPERIMENTAL_KDS_EVENT_BASED_WATCHDOG_FULL_RESYNC_INTERVAL
    # If true, then initial full resync is going to be delayed by 0 to FullResyncInterval.
    delayFullResync: false # ENV: KUMA_EXPERIMENTAL_KDS_EVENT_BASED_WATCHDOG_DELAY_FULL_RESYNC
  # If true then control plane computes reachable services automatically based on MeshTrafficPermission.
  # Lack of MeshTrafficPermission is treated as Deny the traffic.
  autoReachableServices: false # ENV: KUMA_EXPERIMENTAL_AUTO_REACHABLE_SERVICES
proxy:
  gateway:
    # Sets the envoy runtime value to limit maximum number of incoming
    # connections to a builtin gateway data plane proxy
    globalDownstreamMaxConnections: 50000 # ENV: KUMA_PROXY_GATEWAY_GLOBAL_DOWNSTREAM_MAX_CONNECTIONS
tracing:
  openTelemetry:
    endpoint: "" # e.g. otel-collector:4317
# Configuration of the event bus which is local to one instance of CP
eventBus:
  # BufferSize controls the buffer for every single event listener.
  # If we go over buffer, additional delay may happen to various operation like insight recomputation or KDS.
  bufferSize: 100 # ENV: KUMA_EVENT_BUS_BUFFER_SIZE
policies:
  # PluginPoliciesEnabled controls which policy plugins are enabled
  pluginPoliciesEnabled: # ENV: KUMA_PLUGIN_POLICIES_ENABLED
    - meshaccesslogs
    - meshcircuitbreakers
    - meshfaultinjections
    - meshhealthchecks
    - meshhttproutes
    - meshloadbalancingstrategies
    - meshmetrics
    - meshproxypatches
    - meshratelimits
    - meshretries
    - meshtcproutes
    - meshtimeouts
    - meshtraces
    - meshtrafficpermissions<|MERGE_RESOLUTION|>--- conflicted
+++ resolved
@@ -388,12 +388,8 @@
   universal:
     # DataplaneCleanupAge defines how long Dataplane should be offline to be cleaned up by GC
     dataplaneCleanupAge: 72h0m0s # ENV: KUMA_RUNTIME_UNIVERSAL_DATAPLANE_CLEANUP_AGE
-<<<<<<< HEAD
-=======
     # VIPRefreshInterval defines how often all meshes' VIPs should be recomputed
     vipRefreshInterval: 500ms # ENV: KUMA_RUNTIME_UNIVERSAL_VIP_REFRESH_INTERVAL
-
->>>>>>> 68493fd4
 # Default Kuma entities configuration
 defaults:
   # If true, it skips creating the default Mesh
