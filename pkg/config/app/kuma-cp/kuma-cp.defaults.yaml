--- conflicted
+++ resolved
@@ -38,16 +38,10 @@
     # MaxOpenConnections is the maximum number of open connections to the database
     # `0` value means number of open connections is unlimited
     maxOpenConnections: 50 # ENV: KUMA_STORE_POSTGRES_MAX_OPEN_CONNECTIONS
-<<<<<<< HEAD
-    # MaxIdleConnections (applied only when driverName=postgres) is the maximum number of connections in the idle connection pool
-    # <0 value means no idle connections and 0 means default max idle connections
-    maxIdleConnections: 50 # ENV: KUMA_STORE_POSTGRES_MAX_IDLE_CONNECTIONS
-=======
     # MaxIdleConnections is the maximum number of connections in the idle connection pool
     # <0 value means no idle connections and 0 means default max idle connections.
     # Deprecated: it's only used when driverName=postgres (lib/pq) which is deprecated, use driverName=pgx instead.
     maxIdleConnections: 50  # ENV: KUMA_STORE_POSTGRES_MAX_IDLE_CONNECTIONS
->>>>>>> f52f45cd
     # MaxListQueryElements defines maximum number of changed elements before requesting full list of elements from the store.
     maxListQueryElements: 0 # ENV: KUMA_STORE_POSTGRES_MAX_LIST_QUERY_ELEMENTS
     # TLS settings
