package kuma_cp

import (
	"github.com/Kong/kuma/api/mesh/v1alpha1"
	"github.com/Kong/kuma/pkg/config"
	admin_server "github.com/Kong/kuma/pkg/config/admin-server"
	api_server "github.com/Kong/kuma/pkg/config/api-server"
	"github.com/Kong/kuma/pkg/config/clusters"
	"github.com/Kong/kuma/pkg/config/core"
	"github.com/Kong/kuma/pkg/config/core/resources/store"
	dns_server "github.com/Kong/kuma/pkg/config/dns-server"
	gui_server "github.com/Kong/kuma/pkg/config/gui-server"
	"github.com/Kong/kuma/pkg/config/kds"
	"github.com/Kong/kuma/pkg/config/mads"
	"github.com/Kong/kuma/pkg/config/plugins/runtime"
	"github.com/Kong/kuma/pkg/config/sds"
	token_server "github.com/Kong/kuma/pkg/config/token-server"
	"github.com/Kong/kuma/pkg/config/xds"
	"github.com/Kong/kuma/pkg/config/xds/bootstrap"
	util_error "github.com/Kong/kuma/pkg/util/error"
	"github.com/Kong/kuma/pkg/util/proto"

	"github.com/pkg/errors"
)

var _ config.Config = &Config{}

var _ config.Config = &Defaults{}

type Defaults struct {
	// Default Mesh configuration in YAML that will be applied on first usage of Kuma CP
	Mesh string `yaml:"mesh"`
}

func (d *Defaults) Sanitize() {
}

func (d *Defaults) MeshProto() v1alpha1.Mesh {
	mesh, err := d.parseMesh()
	util_error.MustNot(err)
	return mesh
}

func (d *Defaults) parseMesh() (v1alpha1.Mesh, error) {
	mesh := v1alpha1.Mesh{}
	if err := proto.FromYAML([]byte(d.Mesh), &mesh); err != nil {
		return mesh, errors.Wrap(err, "Mesh is not valid")
	}
	return mesh, nil
}

func (d *Defaults) Validate() error {
	_, err := d.parseMesh()
	return err
}

type Metrics struct {
	Dataplane *DataplaneMetrics `yaml:"dataplane"`
}

func (m *Metrics) Sanitize() {
}

func (m *Metrics) Validate() error {
	if err := m.Dataplane.Validate(); err != nil {
		return errors.Wrap(err, "Dataplane validation failed")
	}
	return nil
}

type DataplaneMetrics struct {
	Enabled           bool `yaml:"enabled" envconfig:"kuma_metrics_dataplane_enabled"`
	SubscriptionLimit int  `yaml:"subscriptionLimit" envconfig:"kuma_metrics_dataplane_subscription_limit"`
}

func (d *DataplaneMetrics) Sanitize() {
}

func (d *DataplaneMetrics) Validate() error {
	if d.SubscriptionLimit < 0 {
		return errors.New("SubscriptionLimit should be positive or equal 0")
	}
	return nil
}

type Reports struct {
	// If true then usage stats will be reported
	Enabled bool `yaml:"enabled" envconfig:"kuma_reports_enabled"`
}

type Config struct {
	// General configuration
	General *GeneralConfig `yaml:"general,omitempty"`
	// Environment Type, can be either "kubernetes" or "universal"
	Environment core.EnvironmentType `yaml:"environment,omitempty" envconfig:"kuma_environment"`
	// Resource Store configuration
	Store *store.StoreConfig `yaml:"store,omitempty"`
	// Configuration of Bootstrap Server, which provides bootstrap config to Dataplanes
	BootstrapServer *bootstrap.BootstrapServerConfig `yaml:"bootstrapServer,omitempty"`
	// Envoy XDS server configuration
	XdsServer *xds.XdsServerConfig `yaml:"xdsServer,omitempty"`
	// Envoy SDS server configuration
	SdsServer *sds.SdsServerConfig `yaml:"sdsServer,omitempty"`
	// Dataplane Token server configuration (DEPRECATED: use adminServer)
	DataplaneTokenServer *token_server.DataplaneTokenServerConfig `yaml:"dataplaneTokenServer,omitempty"`
	// Monitoring Assignment Discovery Service (MADS) server configuration
	MonitoringAssignmentServer *mads.MonitoringAssignmentServerConfig `yaml:"monitoringAssignmentServer,omitempty"`
	// Admin server configuration
	AdminServer *admin_server.AdminServerConfig `yaml:"adminServer,omitempty"`
	// API Server configuration
	ApiServer *api_server.ApiServerConfig `yaml:"apiServer,omitempty"`
	// Environment-specific configuration
	Runtime *runtime.RuntimeConfig
	// Default Kuma entities configuration
	Defaults *Defaults `yaml:"defaults,omitempty"`
	// Metrics configuration
	Metrics *Metrics `yaml:"metrics,omitempty"`
	// Reports configuration
	Reports *Reports `yaml:"reports,omitempty"`
	// GUI Server Config
	GuiServer *gui_server.GuiServerConfig `yaml:"guiServer,omitempty"`
	// Kuma CP Mode
	Mode core.CpMode `yaml:"mode,omitempty"`
	// DNS Server Config
<<<<<<< HEAD
	DNSServer *dns_server.DNSServerConfig `yaml:"dnsServer"`
	// KdsServer configuration
	KdsServer *kds.KumaDiscoveryServerConfig `yaml:"kdsServer"`
=======
	DNSServer *dns_server.DNSServerConfig `yaml:"dnsServer,omitempty"`
	// KumaClusters config
	KumaClusters *clusters.ClustersConfig `yaml:"kumaClusters,omitempty"`
>>>>>>> 4a427aad
}

func (c *Config) Sanitize() {
	c.General.Sanitize()
	c.Store.Sanitize()
	c.BootstrapServer.Sanitize()
	c.XdsServer.Sanitize()
	c.SdsServer.Sanitize()
	c.DataplaneTokenServer.Sanitize()
	c.MonitoringAssignmentServer.Sanitize()
	c.AdminServer.Sanitize()
	c.ApiServer.Sanitize()
	c.Runtime.Sanitize()
	c.Metrics.Sanitize()
	c.Defaults.Sanitize()
	c.GuiServer.Sanitize()
	c.DNSServer.Sanitize()
	c.KumaClusters.Sanitize()
}

func DefaultConfig() Config {
	return Config{
		Environment:                core.UniversalEnvironment,
		Store:                      store.DefaultStoreConfig(),
		XdsServer:                  xds.DefaultXdsServerConfig(),
		SdsServer:                  sds.DefaultSdsServerConfig(),
		DataplaneTokenServer:       token_server.DefaultDataplaneTokenServerConfig(),
		MonitoringAssignmentServer: mads.DefaultMonitoringAssignmentServerConfig(),
		AdminServer:                admin_server.DefaultAdminServerConfig(),
		ApiServer:                  api_server.DefaultApiServerConfig(),
		BootstrapServer:            bootstrap.DefaultBootstrapServerConfig(),
		Runtime:                    runtime.DefaultRuntimeConfig(),
		Defaults: &Defaults{
			Mesh: `type: Mesh
name: default
`,
		},
		Metrics: &Metrics{
			Dataplane: &DataplaneMetrics{
				Enabled:           true,
				SubscriptionLimit: 10,
			},
		},
		Reports: &Reports{
			Enabled: true,
		},
<<<<<<< HEAD
		General:   DefaultGeneralConfig(),
		GuiServer: gui_server.DefaultGuiServerConfig(),
		Mode:      core.Standalone,
		DNSServer: dns_server.DefaultDNSServerConfig(),
		KdsServer: kds.DefaultKumaDiscoveryServerConfig(),
=======
		General:      DefaultGeneralConfig(),
		GuiServer:    gui_server.DefaultGuiServerConfig(),
		Mode:         core.Standalone,
		DNSServer:    dns_server.DefaultDNSServerConfig(),
		KumaClusters: clusters.DefaultClustersConfig(),
>>>>>>> 4a427aad
	}
}

func (c *Config) Validate() error {
	if err := core.ValidateCpMode(c.Mode); err != nil {
		return err
	}
	switch c.Mode {
	case core.Global:
		if err := c.GuiServer.Validate(); err != nil {
			return errors.Wrap(err, "GuiServer validation failed")
		}
	case core.Standalone:
		if err := c.GuiServer.Validate(); err != nil {
			return errors.Wrap(err, "GuiServer validation failed")
		}
		fallthrough
	case core.Local:
		if err := c.XdsServer.Validate(); err != nil {
			return errors.Wrap(err, "Xds Server validation failed")
		}
		if err := c.BootstrapServer.Validate(); err != nil {
			return errors.Wrap(err, "Bootstrap Server validation failed")
		}
		if err := c.SdsServer.Validate(); err != nil {
			return errors.Wrap(err, "SDS Server validation failed")
		}
		if err := c.DataplaneTokenServer.Validate(); err != nil {
			return errors.Wrap(err, "Dataplane Token Server validation failed")
		}
		if err := c.MonitoringAssignmentServer.Validate(); err != nil {
			return errors.Wrap(err, "Monitoring Assignment Server validation failed")
		}
		if c.Environment != core.KubernetesEnvironment && c.Environment != core.UniversalEnvironment {
			return errors.Errorf("Environment should be either %s or %s", core.KubernetesEnvironment, core.UniversalEnvironment)
		}
		if err := c.Runtime.Validate(c.Environment); err != nil {
			return errors.Wrap(err, "Runtime validation failed")
		}
		if err := c.Metrics.Validate(); err != nil {
			return errors.Wrap(err, "Metrics validation failed")
		}
	}
	if err := c.AdminServer.Validate(); err != nil {
		return errors.Wrap(err, "Admin Server validation failed")
	}
	if err := c.Store.Validate(); err != nil {
		return errors.Wrap(err, "Store validation failed")
	}
	if err := c.ApiServer.Validate(); err != nil {
		return errors.Wrap(err, "ApiServer validation failed")
	}
	if err := c.Defaults.Validate(); err != nil {
		return errors.Wrap(err, "Defaults validation failed")
	}
	if err := c.DNSServer.Validate(); err != nil {
		return errors.Wrap(err, "DNSServer validation failed")
	}
	if err := c.KumaClusters.Validate(); err != nil {
		return errors.Wrap(err, "KumaClusters validation failed")
	}
	return nil
}

type GeneralConfig struct {
	// Hostname that other components should use in order to connect to the Control Plane.
	// Control Plane will use this value in configuration generated for dataplanes, in responses to `kumactl`, etc.
	AdvertisedHostname string `yaml:"advertisedHostname" envconfig:"kuma_general_advertised_hostname"`
}

var _ config.Config = &GeneralConfig{}

func (g *GeneralConfig) Sanitize() {
}

func (g *GeneralConfig) Validate() error {
	return nil
}

func DefaultGeneralConfig() *GeneralConfig {
	return &GeneralConfig{
		AdvertisedHostname: "localhost",
	}
}<|MERGE_RESOLUTION|>--- conflicted
+++ resolved
@@ -122,15 +122,11 @@
 	// Kuma CP Mode
 	Mode core.CpMode `yaml:"mode,omitempty"`
 	// DNS Server Config
-<<<<<<< HEAD
-	DNSServer *dns_server.DNSServerConfig `yaml:"dnsServer"`
-	// KdsServer configuration
-	KdsServer *kds.KumaDiscoveryServerConfig `yaml:"kdsServer"`
-=======
 	DNSServer *dns_server.DNSServerConfig `yaml:"dnsServer,omitempty"`
 	// KumaClusters config
 	KumaClusters *clusters.ClustersConfig `yaml:"kumaClusters,omitempty"`
->>>>>>> 4a427aad
+	// KdsServer configuration
+	KdsServer *kds.KumaDiscoveryServerConfig `yaml:"kdsServer,omitempty"`
 }
 
 func (c *Config) Sanitize() {
@@ -149,6 +145,7 @@
 	c.GuiServer.Sanitize()
 	c.DNSServer.Sanitize()
 	c.KumaClusters.Sanitize()
+	c.KdsServer.Sanitize()
 }
 
 func DefaultConfig() Config {
@@ -177,19 +174,12 @@
 		Reports: &Reports{
 			Enabled: true,
 		},
-<<<<<<< HEAD
-		General:   DefaultGeneralConfig(),
-		GuiServer: gui_server.DefaultGuiServerConfig(),
-		Mode:      core.Standalone,
-		DNSServer: dns_server.DefaultDNSServerConfig(),
-		KdsServer: kds.DefaultKumaDiscoveryServerConfig(),
-=======
 		General:      DefaultGeneralConfig(),
 		GuiServer:    gui_server.DefaultGuiServerConfig(),
 		Mode:         core.Standalone,
 		DNSServer:    dns_server.DefaultDNSServerConfig(),
 		KumaClusters: clusters.DefaultClustersConfig(),
->>>>>>> 4a427aad
+		KdsServer: kds.DefaultKumaDiscoveryServerConfig(),
 	}
 }
 
@@ -251,6 +241,9 @@
 	if err := c.KumaClusters.Validate(); err != nil {
 		return errors.Wrap(err, "KumaClusters validation failed")
 	}
+	if err := c.KdsServer.Validate(); err != nil {
+		return errors.Wrap(err, "KdsServer validation failed")
+	}
 	return nil
 }
 
