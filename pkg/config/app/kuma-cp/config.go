--- conflicted
+++ resolved
@@ -459,16 +459,8 @@
 	// Enables sidecar containers in Kubernetes if supported by the Kubernetes
 	// environment.
 	SidecarContainers bool `json:"sidecarContainers" envconfig:"KUMA_EXPERIMENTAL_SIDECAR_CONTAINERS"`
-<<<<<<< HEAD
-	// If true then it generates MeshServices from Kubernetes Service.
-	GenerateMeshServices bool `json:"generateMeshServices" envconfig:"KUMA_EXPERIMENTAL_GENERATE_MESH_SERVICES"`
-	// If true skips persisted VIPs. Change to true only if generateMeshServices is enabled.
-	// Do not enable on production.
-	SkipPersistedVIPs bool `json:"skipPersistedVIPs" envconfig:"KUMA_EXPERIMENTAL_SKIP_PERSISTED_VIPS"`
 	// If true uses Delta xDS to deliver changes to sidecars.
 	DeltaXds bool `json:"deltaXds" envconfig:"KUMA_EXPERIMENTAL_DELTA_XDS"`
-=======
->>>>>>> a24b5b36
 }
 
 type ExperimentalKDSEventBasedWatchdog struct {
