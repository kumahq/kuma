package kuma_cp

import (
	"time"

	"github.com/pkg/errors"
	"go.uber.org/multierr"

	"github.com/kumahq/kuma/pkg/config"
	"github.com/kumahq/kuma/pkg/config/access"
	api_server "github.com/kumahq/kuma/pkg/config/api-server"
	"github.com/kumahq/kuma/pkg/config/core"
	"github.com/kumahq/kuma/pkg/config/core/resources/store"
	"github.com/kumahq/kuma/pkg/config/diagnostics"
	dns_server "github.com/kumahq/kuma/pkg/config/dns-server"
	dp_server "github.com/kumahq/kuma/pkg/config/dp-server"
	"github.com/kumahq/kuma/pkg/config/intercp"
	"github.com/kumahq/kuma/pkg/config/mads"
	"github.com/kumahq/kuma/pkg/config/multizone"
	"github.com/kumahq/kuma/pkg/config/plugins/runtime"
	config_types "github.com/kumahq/kuma/pkg/config/types"
	"github.com/kumahq/kuma/pkg/config/xds"
	"github.com/kumahq/kuma/pkg/config/xds/bootstrap"
)

var _ config.Config = &Config{}

var _ config.Config = &Defaults{}

type Defaults struct {
	// If true, it skips creating the default Mesh
	SkipMeshCreation bool `json:"skipMeshCreation" envconfig:"kuma_defaults_skip_mesh_creation"`
	// If true, instead of providing inbound clusters with address of dataplane, generates cluster with localhost.
	// Enabled can cause security threat by exposing application listing on localhost. This configuration is going to
	// be removed in the future.
	// TODO: https://github.com/kumahq/kuma/issues/4772
	EnableLocalhostInboundClusters bool `json:"enableLocalhostInboundClusters" envconfig:"kuma_defaults_enable_localhost_inbound_clusters"`
}

func (d *Defaults) Sanitize() {
}

func (d *Defaults) Validate() error {
	return nil
}

type Metrics struct {
	Dataplane *DataplaneMetrics `json:"dataplane"`
	Zone      *ZoneMetrics      `json:"zone"`
	Mesh      *MeshMetrics      `json:"mesh"`
}

func (m *Metrics) Sanitize() {
}

func (m *Metrics) Validate() error {
	if err := m.Dataplane.Validate(); err != nil {
		return errors.Wrap(err, "Dataplane validation failed")
	}
	return nil
}

type DataplaneMetrics struct {
	SubscriptionLimit int                   `json:"subscriptionLimit" envconfig:"kuma_metrics_dataplane_subscription_limit"`
	IdleTimeout       config_types.Duration `json:"idleTimeout" envconfig:"kuma_metrics_dataplane_idle_timeout"`
}

func (d *DataplaneMetrics) Sanitize() {
}

func (d *DataplaneMetrics) Validate() error {
	if d.SubscriptionLimit < 0 {
		return errors.New("SubscriptionLimit should be positive or equal 0")
	}
	return nil
}

type ZoneMetrics struct {
	SubscriptionLimit int                   `json:"subscriptionLimit" envconfig:"kuma_metrics_zone_subscription_limit"`
	IdleTimeout       config_types.Duration `json:"idleTimeout" envconfig:"kuma_metrics_zone_idle_timeout"`
}

func (d *ZoneMetrics) Sanitize() {
}

func (d *ZoneMetrics) Validate() error {
	if d.SubscriptionLimit < 0 {
		return errors.New("SubscriptionLimit should be positive or equal 0")
	}
	return nil
}

type MeshMetrics struct {
	// MinResyncTimeout is a minimal time that should pass between MeshInsight resync
	MinResyncTimeout config_types.Duration `json:"minResyncTimeout" envconfig:"kuma_metrics_mesh_min_resync_timeout"`
	// MaxResyncTimeout is a maximum time that MeshInsight could spend without resync
	MaxResyncTimeout config_types.Duration `json:"maxResyncTimeout" envconfig:"kuma_metrics_mesh_max_resync_timeout"`
}

func (d *MeshMetrics) Sanitize() {
}

func (d *MeshMetrics) Validate() error {
	if d.MaxResyncTimeout.Duration <= d.MinResyncTimeout.Duration {
		return errors.New("MaxResyncTimeout should be greater than MinResyncTimeout")
	}
	return nil
}

type Reports struct {
	// If true then usage stats will be reported
	Enabled bool `json:"enabled" envconfig:"kuma_reports_enabled"`
}

type Config struct {
	// General configuration
	General *GeneralConfig `json:"general,omitempty"`
	// Environment Type, can be either "kubernetes" or "universal"
	Environment core.EnvironmentType `json:"environment,omitempty" envconfig:"kuma_environment"`
	// Mode in which Kuma CP is running. Available values are: "standalone", "global", "zone"
	Mode core.CpMode `json:"mode" envconfig:"kuma_mode"`
	// Resource Store configuration
	Store *store.StoreConfig `json:"store,omitempty"`
	// Configuration of Bootstrap Server, which provides bootstrap config to Dataplanes
	BootstrapServer *bootstrap.BootstrapServerConfig `json:"bootstrapServer,omitempty"`
	// Envoy XDS server configuration
	XdsServer *xds.XdsServerConfig `json:"xdsServer,omitempty"`
	// Monitoring Assignment Discovery Service (MADS) server configuration
	MonitoringAssignmentServer *mads.MonitoringAssignmentServerConfig `json:"monitoringAssignmentServer,omitempty"`
	// API Server configuration
	ApiServer *api_server.ApiServerConfig `json:"apiServer,omitempty"`
	// Environment-specific configuration
	Runtime *runtime.RuntimeConfig
	// Default Kuma entities configuration
	Defaults *Defaults `json:"defaults,omitempty"`
	// Metrics configuration
	Metrics *Metrics `json:"metrics,omitempty"`
	// Reports configuration
	Reports *Reports `json:"reports,omitempty"`
	// Multizone Config
	Multizone *multizone.MultizoneConfig `json:"multizone,omitempty"`
	// DNS Server Config
	DNSServer *dns_server.Config `json:"dnsServer,omitempty"`
	// Diagnostics configuration
	Diagnostics *diagnostics.DiagnosticsConfig `json:"diagnostics,omitempty"`
	// Dataplane Server configuration
	DpServer *dp_server.DpServerConfig `json:"dpServer"`
	// Access Control configuration
	Access access.AccessConfig `json:"access"`
	// Configuration of experimental features
	Experimental ExperimentalConfig `json:"experimental"`
	// Proxy holds configuration for proxies
	Proxy xds.Proxy `json:"proxy"`
	// Intercommunication CP configuration
	InterCp intercp.InterCpConfig `json:"interCp"`
}

func (c *Config) Sanitize() {
	c.General.Sanitize()
	c.Store.Sanitize()
	c.BootstrapServer.Sanitize()
	c.XdsServer.Sanitize()
	c.MonitoringAssignmentServer.Sanitize()
	c.ApiServer.Sanitize()
	c.Runtime.Sanitize()
	c.Metrics.Sanitize()
	c.Defaults.Sanitize()
	c.DNSServer.Sanitize()
	c.Multizone.Sanitize()
	c.Diagnostics.Sanitize()
}

var DefaultConfig = func() Config {
	return Config{
		Environment:                core.UniversalEnvironment,
		Mode:                       core.Standalone,
		Store:                      store.DefaultStoreConfig(),
		XdsServer:                  xds.DefaultXdsServerConfig(),
		MonitoringAssignmentServer: mads.DefaultMonitoringAssignmentServerConfig(),
		ApiServer:                  api_server.DefaultApiServerConfig(),
		BootstrapServer:            bootstrap.DefaultBootstrapServerConfig(),
		Runtime:                    runtime.DefaultRuntimeConfig(),
		Defaults: &Defaults{
			SkipMeshCreation:               false,
			EnableLocalhostInboundClusters: false,
		},
		Metrics: &Metrics{
			Dataplane: &DataplaneMetrics{
				SubscriptionLimit: 2,
				IdleTimeout:       config_types.Duration{Duration: 5 * time.Minute},
			},
			Zone: &ZoneMetrics{
				SubscriptionLimit: 10,
				IdleTimeout:       config_types.Duration{Duration: 5 * time.Minute},
			},
			Mesh: &MeshMetrics{
				MinResyncTimeout: config_types.Duration{Duration: 1 * time.Second},
				MaxResyncTimeout: config_types.Duration{Duration: 20 * time.Second},
			},
		},
		Reports: &Reports{
			Enabled: false,
		},
		General:     DefaultGeneralConfig(),
		DNSServer:   dns_server.DefaultDNSServerConfig(),
		Multizone:   multizone.DefaultMultizoneConfig(),
		Diagnostics: diagnostics.DefaultDiagnosticsConfig(),
		DpServer:    dp_server.DefaultDpServerConfig(),
		Access:      access.DefaultAccessConfig(),
		Experimental: ExperimentalConfig{
			GatewayAPI:          false,
			KubeOutboundsAsVIPs: true,
<<<<<<< HEAD
			DeltaEnabled:        false,
=======
			KDSDeltaEnabled:     false,
>>>>>>> 314326e3
		},
		Proxy:   xds.DefaultProxyConfig(),
		InterCp: intercp.DefaultInterCpConfig(),
	}
}

func (c *Config) Validate() error {
	if err := core.ValidateCpMode(c.Mode); err != nil {
		return errors.Wrap(err, "Mode validation failed")
	}
	switch c.Mode {
	case core.Global:
		if err := c.Multizone.Global.Validate(); err != nil {
			return errors.Wrap(err, "Multizone Global validation failed")
		}
	case core.Standalone:
		if err := c.XdsServer.Validate(); err != nil {
			return errors.Wrap(err, "Xds Server validation failed")
		}
		if err := c.BootstrapServer.Validate(); err != nil {
			return errors.Wrap(err, "Bootstrap Server validation failed")
		}
		if err := c.MonitoringAssignmentServer.Validate(); err != nil {
			return errors.Wrap(err, "Monitoring Assignment Server validation failed")
		}
		if c.Environment != core.KubernetesEnvironment && c.Environment != core.UniversalEnvironment {
			return errors.Errorf("Environment should be either %s or %s", core.KubernetesEnvironment, core.UniversalEnvironment)
		}
		if err := c.Runtime.Validate(c.Environment); err != nil {
			return errors.Wrap(err, "Runtime validation failed")
		}
		if err := c.Metrics.Validate(); err != nil {
			return errors.Wrap(err, "Metrics validation failed")
		}
	case core.Zone:
		if err := c.Multizone.Zone.Validate(); err != nil {
			return errors.Wrap(err, "Multizone Zone validation failed")
		}
		if err := c.XdsServer.Validate(); err != nil {
			return errors.Wrap(err, "Xds Server validation failed")
		}
		if err := c.BootstrapServer.Validate(); err != nil {
			return errors.Wrap(err, "Bootstrap Server validation failed")
		}
		if err := c.MonitoringAssignmentServer.Validate(); err != nil {
			return errors.Wrap(err, "Monitoring Assignment Server validation failed")
		}
		if c.Environment != core.KubernetesEnvironment && c.Environment != core.UniversalEnvironment {
			return errors.Errorf("Environment should be either %s or %s", core.KubernetesEnvironment, core.UniversalEnvironment)
		}
		if err := c.Runtime.Validate(c.Environment); err != nil {
			return errors.Wrap(err, "Runtime validation failed")
		}
		if err := c.Metrics.Validate(); err != nil {
			return errors.Wrap(err, "Metrics validation failed")
		}
	}
	if err := c.Store.Validate(); err != nil {
		return errors.Wrap(err, "Store validation failed")
	}
	if err := c.ApiServer.Validate(); err != nil {
		return errors.Wrap(err, "ApiServer validation failed")
	}
	if err := c.Defaults.Validate(); err != nil {
		return errors.Wrap(err, "Defaults validation failed")
	}
	if err := c.DNSServer.Validate(); err != nil {
		return errors.Wrap(err, "DNSServer validation failed")
	}
	if err := c.Diagnostics.Validate(); err != nil {
		return errors.Wrap(err, "Diagnostics validation failed")
	}
	if err := c.Experimental.Validate(); err != nil {
		return errors.Wrap(err, "Experimental validation failed")
	}
	if err := c.InterCp.Validate(); err != nil {
		return errors.Wrap(err, "InterCp validation failed")
	}
	return nil
}

type GeneralConfig struct {
	// DNSCacheTTL represents duration for how long Kuma CP will cache result of resolving dataplane's domain name
	DNSCacheTTL config_types.Duration `json:"dnsCacheTTL" envconfig:"kuma_general_dns_cache_ttl"`
	// TlsCertFile defines a path to a file with PEM-encoded TLS cert that will be used across all the Kuma Servers.
	TlsCertFile string `json:"tlsCertFile" envconfig:"kuma_general_tls_cert_file"`
	// TlsKeyFile defines a path to a file with PEM-encoded TLS key that will be used across all the Kuma Servers.
	TlsKeyFile string `json:"tlsKeyFile" envconfig:"kuma_general_tls_key_file"`
	// TlsMinVersion defines the minimum TLS version to be used
	TlsMinVersion string `json:"tlsMinVersion" envconfig:"kuma_general_tls_min_version"`
	// TlsMaxVersion defines the maximum TLS version to be used
	TlsMaxVersion string `json:"tlsMaxVersion" envconfig:"kuma_general_tls_max_version"`
	// TlsCipherSuites defines the list of ciphers to use
	TlsCipherSuites []string `json:"tlsCipherSuites" envconfig:"kuma_general_tls_cipher_suites"`
	// WorkDir defines a path to the working directory
	// Kuma stores in this directory autogenerated entities like certificates.
	// If empty then the working directory is $HOME/.kuma
	WorkDir string `json:"workDir" envconfig:"kuma_general_work_dir"`
}

var _ config.Config = &GeneralConfig{}

func (g *GeneralConfig) Sanitize() {
}

func (g *GeneralConfig) Validate() error {
	var errs error
	if g.TlsCertFile == "" && g.TlsKeyFile != "" {
		errs = multierr.Append(errs, errors.New(".TlsCertFile cannot be empty if TlsKeyFile has been set"))
	}
	if g.TlsKeyFile == "" && g.TlsCertFile != "" {
		errs = multierr.Append(errs, errors.New(".TlsKeyFile cannot be empty if TlsCertFile has been set"))
	}
	if _, err := config_types.TLSVersion(g.TlsMinVersion); err != nil {
		errs = multierr.Append(errs, errors.New(".TlsMinVersion"+err.Error()))
	}
	if _, err := config_types.TLSVersion(g.TlsMaxVersion); err != nil {
		errs = multierr.Append(errs, errors.New(".TlsMaxVersion"+err.Error()))
	}
	if _, err := config_types.TLSCiphers(g.TlsCipherSuites); err != nil {
		errs = multierr.Append(errs, errors.New(".TlsCipherSuites"+err.Error()))
	}
	return errs
}

func DefaultGeneralConfig() *GeneralConfig {
	return &GeneralConfig{
		DNSCacheTTL:     config_types.Duration{Duration: 10 * time.Second},
		WorkDir:         "",
		TlsCipherSuites: []string{},
		TlsMinVersion:   "TLSv1_2",
	}
}

type ExperimentalConfig struct {
	// If true, experimental Gateway API is enabled
	GatewayAPI bool `json:"gatewayAPI" envconfig:"KUMA_EXPERIMENTAL_GATEWAY_API"`
	// If true, instead of embedding kubernetes outbounds into Dataplane object, they are persisted next to VIPs in ConfigMap
	// This can improve performance, but it should be enabled only after all instances are migrated to version that supports this config
	KubeOutboundsAsVIPs bool `json:"kubeOutboundsAsVIPs" envconfig:"KUMA_EXPERIMENTAL_KUBE_OUTBOUNDS_AS_VIPS"`
	// KDSDeltaEnabled defines if using KDS Sync with incremental xDS
	KDSDeltaEnabled bool `json:"kdsDeltaEnabled" envconfig:"KUMA_EXPERIMENTAL_KDS_DELTA_ENABLED"`
}

func (e ExperimentalConfig) Validate() error {
	return nil
}

func (c Config) GetEnvoyAdminPort() uint32 {
	if c.BootstrapServer == nil || c.BootstrapServer.Params == nil {
		return 0
	}
	return c.BootstrapServer.Params.AdminPort
}<|MERGE_RESOLUTION|>--- conflicted
+++ resolved
@@ -210,11 +210,7 @@
 		Experimental: ExperimentalConfig{
 			GatewayAPI:          false,
 			KubeOutboundsAsVIPs: true,
-<<<<<<< HEAD
-			DeltaEnabled:        false,
-=======
 			KDSDeltaEnabled:     false,
->>>>>>> 314326e3
 		},
 		Proxy:   xds.DefaultProxyConfig(),
 		InterCp: intercp.DefaultInterCpConfig(),
