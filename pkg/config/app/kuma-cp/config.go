--- conflicted
+++ resolved
@@ -225,19 +225,9 @@
 	if err := c.Defaults.Validate(); err != nil {
 		return errors.Wrap(err, "Defaults validation failed")
 	}
-<<<<<<< HEAD
-	if err := c.GuiServer.Validate(); err != nil {
-		return errors.Wrap(err, "GuiServer validation failed")
-	}
-	if err := core.ValidateCpMode(c.Mode); err != nil {
-		return err
-	}
 	if err := c.DNSServer.Validate(); err != nil {
 		return errors.Wrap(err, "DNSServer validation failed")
 	}
-=======
-
->>>>>>> 64bda6f0
 	return nil
 }
 
