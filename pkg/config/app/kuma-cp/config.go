package kuma_cp

import (
	"time"

	"github.com/pkg/errors"
	"go.uber.org/multierr"

	"github.com/kumahq/kuma/pkg/config"
	"github.com/kumahq/kuma/pkg/config/access"
	api_server "github.com/kumahq/kuma/pkg/config/api-server"
	"github.com/kumahq/kuma/pkg/config/core"
	"github.com/kumahq/kuma/pkg/config/core/resources/store"
	"github.com/kumahq/kuma/pkg/config/diagnostics"
	dns_server "github.com/kumahq/kuma/pkg/config/dns-server"
	dp_server "github.com/kumahq/kuma/pkg/config/dp-server"
	"github.com/kumahq/kuma/pkg/config/intercp"
	"github.com/kumahq/kuma/pkg/config/mads"
	"github.com/kumahq/kuma/pkg/config/multizone"
	"github.com/kumahq/kuma/pkg/config/plugins/policies"
	"github.com/kumahq/kuma/pkg/config/plugins/runtime"
	config_types "github.com/kumahq/kuma/pkg/config/types"
	"github.com/kumahq/kuma/pkg/config/xds"
	"github.com/kumahq/kuma/pkg/config/xds/bootstrap"
)

var _ config.Config = &Config{}

var _ config.Config = &Defaults{}

type Defaults struct {
	// If true, it skips creating the default Mesh
	SkipMeshCreation bool `json:"skipMeshCreation" envconfig:"kuma_defaults_skip_mesh_creation"`
	// If true, instead of providing inbound clusters with address of dataplane, generates cluster with localhost.
	// Enabled can cause security threat by exposing application listing on localhost. This configuration is going to
	// be removed in the future.
	// TODO: https://github.com/kumahq/kuma/issues/4772
	EnableLocalhostInboundClusters bool `json:"enableLocalhostInboundClusters" envconfig:"kuma_defaults_enable_localhost_inbound_clusters"`
}

func (d *Defaults) Sanitize() {
}

func (d *Defaults) Validate() error {
	return nil
}

type Metrics struct {
	Dataplane *DataplaneMetrics `json:"dataplane"`
	Zone      *ZoneMetrics      `json:"zone"`
	Mesh      *MeshMetrics      `json:"mesh"`
}

func (m *Metrics) Sanitize() {
}

func (m *Metrics) Validate() error {
	if err := m.Dataplane.Validate(); err != nil {
		return errors.Wrap(err, "Dataplane validation failed")
	}
	return nil
}

type DataplaneMetrics struct {
	SubscriptionLimit int                   `json:"subscriptionLimit" envconfig:"kuma_metrics_dataplane_subscription_limit"`
	IdleTimeout       config_types.Duration `json:"idleTimeout" envconfig:"kuma_metrics_dataplane_idle_timeout"`
}

func (d *DataplaneMetrics) Sanitize() {
}

func (d *DataplaneMetrics) Validate() error {
	if d.SubscriptionLimit < 0 {
		return errors.New("SubscriptionLimit should be positive or equal 0")
	}
	return nil
}

type ZoneMetrics struct {
	SubscriptionLimit int                   `json:"subscriptionLimit" envconfig:"kuma_metrics_zone_subscription_limit"`
	IdleTimeout       config_types.Duration `json:"idleTimeout" envconfig:"kuma_metrics_zone_idle_timeout"`
}

func (d *ZoneMetrics) Sanitize() {
}

func (d *ZoneMetrics) Validate() error {
	if d.SubscriptionLimit < 0 {
		return errors.New("SubscriptionLimit should be positive or equal 0")
	}
	return nil
}

type MeshMetrics struct {
	// MinResyncTimeout is a minimal time that should pass between MeshInsight resync
	MinResyncTimeout config_types.Duration `json:"minResyncTimeout" envconfig:"kuma_metrics_mesh_min_resync_timeout"`
	// MaxResyncTimeout is a maximum time that MeshInsight could spend without resync
	MaxResyncTimeout config_types.Duration `json:"maxResyncTimeout" envconfig:"kuma_metrics_mesh_max_resync_timeout"`
}

func (d *MeshMetrics) Sanitize() {
}

func (d *MeshMetrics) Validate() error {
	if d.MaxResyncTimeout.Duration <= d.MinResyncTimeout.Duration {
		return errors.New("MaxResyncTimeout should be greater than MinResyncTimeout")
	}
	return nil
}

type Reports struct {
	// If true then usage stats will be reported
	Enabled bool `json:"enabled" envconfig:"kuma_reports_enabled"`
}

type Config struct {
	// General configuration
	General *GeneralConfig `json:"general,omitempty"`
	// Environment Type, can be either "kubernetes" or "universal"
	Environment core.EnvironmentType `json:"environment,omitempty" envconfig:"kuma_environment"`
	// Mode in which Kuma CP is running. Available values are: "standalone", "global", "zone"
	Mode core.CpMode `json:"mode" envconfig:"kuma_mode"`
	// Resource Store configuration
	Store *store.StoreConfig `json:"store,omitempty"`
	// Configuration of Bootstrap Server, which provides bootstrap config to Dataplanes
	BootstrapServer *bootstrap.BootstrapServerConfig `json:"bootstrapServer,omitempty"`
	// Envoy XDS server configuration
	XdsServer *xds.XdsServerConfig `json:"xdsServer,omitempty"`
	// Monitoring Assignment Discovery Service (MADS) server configuration
	MonitoringAssignmentServer *mads.MonitoringAssignmentServerConfig `json:"monitoringAssignmentServer,omitempty"`
	// API Server configuration
	ApiServer *api_server.ApiServerConfig `json:"apiServer,omitempty"`
	// Environment-specific configuration
	Runtime *runtime.RuntimeConfig
	// Default Kuma entities configuration
	Defaults *Defaults `json:"defaults,omitempty"`
	// Metrics configuration
	Metrics *Metrics `json:"metrics,omitempty"`
	// Reports configuration
	Reports *Reports `json:"reports,omitempty"`
	// Multizone Config
	Multizone *multizone.MultizoneConfig `json:"multizone,omitempty"`
	// DNS Server Config
	DNSServer *dns_server.Config `json:"dnsServer,omitempty"`
	// Diagnostics configuration
	Diagnostics *diagnostics.DiagnosticsConfig `json:"diagnostics,omitempty"`
	// Dataplane Server configuration
	DpServer *dp_server.DpServerConfig `json:"dpServer"`
	// Access Control configuration
	Access access.AccessConfig `json:"access"`
	// Configuration of experimental features
	Experimental ExperimentalConfig `json:"experimental"`
	// Proxy holds configuration for proxies
	Proxy xds.Proxy `json:"proxy"`
<<<<<<< HEAD
	// Policies holds configuration of pluggable policies in kuma-cp
	Policies policies.PoliciesConfig `json:"policies"`
=======
	// Intercommunication CP configuration
	InterCp intercp.InterCpConfig `json:"interCp"`
>>>>>>> ce611b91
}

func (c *Config) Sanitize() {
	c.General.Sanitize()
	c.Store.Sanitize()
	c.BootstrapServer.Sanitize()
	c.XdsServer.Sanitize()
	c.MonitoringAssignmentServer.Sanitize()
	c.ApiServer.Sanitize()
	c.Runtime.Sanitize()
	c.Metrics.Sanitize()
	c.Defaults.Sanitize()
	c.DNSServer.Sanitize()
	c.Multizone.Sanitize()
	c.Diagnostics.Sanitize()
	c.Policies.Sanitize()
}

var DefaultConfig = func() Config {
	return Config{
		Environment:                core.UniversalEnvironment,
		Mode:                       core.Standalone,
		Store:                      store.DefaultStoreConfig(),
		XdsServer:                  xds.DefaultXdsServerConfig(),
		MonitoringAssignmentServer: mads.DefaultMonitoringAssignmentServerConfig(),
		ApiServer:                  api_server.DefaultApiServerConfig(),
		BootstrapServer:            bootstrap.DefaultBootstrapServerConfig(),
		Runtime:                    runtime.DefaultRuntimeConfig(),
		Defaults: &Defaults{
			SkipMeshCreation:               false,
			EnableLocalhostInboundClusters: false,
		},
		Metrics: &Metrics{
			Dataplane: &DataplaneMetrics{
				SubscriptionLimit: 2,
				IdleTimeout:       config_types.Duration{Duration: 5 * time.Minute},
			},
			Zone: &ZoneMetrics{
				SubscriptionLimit: 10,
				IdleTimeout:       config_types.Duration{Duration: 5 * time.Minute},
			},
			Mesh: &MeshMetrics{
				MinResyncTimeout: config_types.Duration{Duration: 1 * time.Second},
				MaxResyncTimeout: config_types.Duration{Duration: 20 * time.Second},
			},
		},
		Reports: &Reports{
			Enabled: false,
		},
		General:     DefaultGeneralConfig(),
		DNSServer:   dns_server.DefaultDNSServerConfig(),
		Multizone:   multizone.DefaultMultizoneConfig(),
		Diagnostics: diagnostics.DefaultDiagnosticsConfig(),
		DpServer:    dp_server.DefaultDpServerConfig(),
		Access:      access.DefaultAccessConfig(),
		Experimental: ExperimentalConfig{
			GatewayAPI:          false,
			KubeOutboundsAsVIPs: false,
		},
<<<<<<< HEAD
		Proxy:    xds.DefaultProxyConfig(),
		Policies: policies.DefaultPoliciesConfig(),
=======
		Proxy:   xds.DefaultProxyConfig(),
		InterCp: intercp.DefaultInterCpConfig(),
>>>>>>> ce611b91
	}
}

func (c *Config) Validate() error {
	if err := core.ValidateCpMode(c.Mode); err != nil {
		return errors.Wrap(err, "Mode validation failed")
	}
	switch c.Mode {
	case core.Global:
		if err := c.Multizone.Global.Validate(); err != nil {
			return errors.Wrap(err, "Multizone Global validation failed")
		}
	case core.Standalone:
		if err := c.XdsServer.Validate(); err != nil {
			return errors.Wrap(err, "Xds Server validation failed")
		}
		if err := c.BootstrapServer.Validate(); err != nil {
			return errors.Wrap(err, "Bootstrap Server validation failed")
		}
		if err := c.MonitoringAssignmentServer.Validate(); err != nil {
			return errors.Wrap(err, "Monitoring Assignment Server validation failed")
		}
		if c.Environment != core.KubernetesEnvironment && c.Environment != core.UniversalEnvironment {
			return errors.Errorf("Environment should be either %s or %s", core.KubernetesEnvironment, core.UniversalEnvironment)
		}
		if err := c.Runtime.Validate(c.Environment); err != nil {
			return errors.Wrap(err, "Runtime validation failed")
		}
		if err := c.Metrics.Validate(); err != nil {
			return errors.Wrap(err, "Metrics validation failed")
		}
	case core.Zone:
		if err := c.Multizone.Zone.Validate(); err != nil {
			return errors.Wrap(err, "Multizone Zone validation failed")
		}
		if err := c.XdsServer.Validate(); err != nil {
			return errors.Wrap(err, "Xds Server validation failed")
		}
		if err := c.BootstrapServer.Validate(); err != nil {
			return errors.Wrap(err, "Bootstrap Server validation failed")
		}
		if err := c.MonitoringAssignmentServer.Validate(); err != nil {
			return errors.Wrap(err, "Monitoring Assignment Server validation failed")
		}
		if c.Environment != core.KubernetesEnvironment && c.Environment != core.UniversalEnvironment {
			return errors.Errorf("Environment should be either %s or %s", core.KubernetesEnvironment, core.UniversalEnvironment)
		}
		if err := c.Runtime.Validate(c.Environment); err != nil {
			return errors.Wrap(err, "Runtime validation failed")
		}
		if err := c.Metrics.Validate(); err != nil {
			return errors.Wrap(err, "Metrics validation failed")
		}
	}
	if err := c.Store.Validate(); err != nil {
		return errors.Wrap(err, "Store validation failed")
	}
	if err := c.ApiServer.Validate(); err != nil {
		return errors.Wrap(err, "ApiServer validation failed")
	}
	if err := c.Defaults.Validate(); err != nil {
		return errors.Wrap(err, "Defaults validation failed")
	}
	if err := c.DNSServer.Validate(); err != nil {
		return errors.Wrap(err, "DNSServer validation failed")
	}
	if err := c.Diagnostics.Validate(); err != nil {
		return errors.Wrap(err, "Diagnostics validation failed")
	}
	if err := c.Experimental.Validate(); err != nil {
		return errors.Wrap(err, "Experimental validation failed")
	}
<<<<<<< HEAD
	if err := c.Policies.Validate(); err != nil {
		return errors.Wrap(err, "Policies validation failed")
=======
	if err := c.InterCp.Validate(); err != nil {
		return errors.Wrap(err, "InterCp validation failed")
>>>>>>> ce611b91
	}
	return nil
}

type GeneralConfig struct {
	// DNSCacheTTL represents duration for how long Kuma CP will cache result of resolving dataplane's domain name
	DNSCacheTTL config_types.Duration `json:"dnsCacheTTL" envconfig:"kuma_general_dns_cache_ttl"`
	// TlsCertFile defines a path to a file with PEM-encoded TLS cert that will be used across all the Kuma Servers.
	TlsCertFile string `json:"tlsCertFile" envconfig:"kuma_general_tls_cert_file"`
	// TlsKeyFile defines a path to a file with PEM-encoded TLS key that will be used across all the Kuma Servers.
	TlsKeyFile string `json:"tlsKeyFile" envconfig:"kuma_general_tls_key_file"`
	// TlsMinVersion defines the minimum TLS version to be used
	TlsMinVersion string `json:"tlsMinVersion" envconfig:"kuma_general_tls_min_version"`
	// TlsMaxVersion defines the maximum TLS version to be used
	TlsMaxVersion string `json:"tlsMaxVersion" envconfig:"kuma_general_tls_max_version"`
	// TlsCipherSuites defines the list of ciphers to use
	TlsCipherSuites []string `json:"tlsCipherSuites" envconfig:"kuma_general_tls_cipher_suites"`
	// WorkDir defines a path to the working directory
	// Kuma stores in this directory autogenerated entities like certificates.
	// If empty then the working directory is $HOME/.kuma
	WorkDir string `json:"workDir" envconfig:"kuma_general_work_dir"`
}

var _ config.Config = &GeneralConfig{}

func (g *GeneralConfig) Sanitize() {
}

func (g *GeneralConfig) Validate() (errs error) {
	if g.TlsCertFile == "" && g.TlsKeyFile != "" {
		errs = multierr.Append(errs, errors.New(".TlsCertFile cannot be empty if TlsKeyFile has been set"))
	}
	if g.TlsKeyFile == "" && g.TlsCertFile != "" {
		errs = multierr.Append(errs, errors.New(".TlsKeyFile cannot be empty if TlsCertFile has been set"))
	}
	if _, err := config_types.TLSVersion(g.TlsMinVersion); err != nil {
		errs = multierr.Append(errs, errors.New(".TlsMinVersion"+err.Error()))
	}
	if _, err := config_types.TLSVersion(g.TlsMaxVersion); err != nil {
		errs = multierr.Append(errs, errors.New(".TlsMaxVersion"+err.Error()))
	}
	if _, err := config_types.TLSCiphers(g.TlsCipherSuites); err != nil {
		errs = multierr.Append(errs, errors.New(".TlsCipherSuites"+err.Error()))
	}
	return
}

func DefaultGeneralConfig() *GeneralConfig {
	return &GeneralConfig{
		DNSCacheTTL:     config_types.Duration{Duration: 10 * time.Second},
		WorkDir:         "",
		TlsCipherSuites: []string{},
		TlsMinVersion:   "TLSv1_2",
	}
}

type ExperimentalConfig struct {
	// If true, experimental Gateway API is enabled
	GatewayAPI bool `json:"gatewayAPI" envconfig:"KUMA_EXPERIMENTAL_GATEWAY_API"`
	// If true, instead of embedding kubernetes outbounds into Dataplane object, they are persisted next to VIPs in ConfigMap
	// This can improve performance, but it should be enabled only after all instances are migrated to version that supports this config
	KubeOutboundsAsVIPs bool `json:"kubeOutboundsAsVIPs" envconfig:"KUMA_EXPERIMENTAL_KUBE_OUTBOUNDS_AS_VIPS"`
}

func (e ExperimentalConfig) Validate() error {
	return nil
}

func (c Config) GetEnvoyAdminPort() uint32 {
	if c.BootstrapServer == nil || c.BootstrapServer.Params == nil {
		return 0
	}
	return c.BootstrapServer.Params.AdminPort
}<|MERGE_RESOLUTION|>--- conflicted
+++ resolved
@@ -152,13 +152,10 @@
 	Experimental ExperimentalConfig `json:"experimental"`
 	// Proxy holds configuration for proxies
 	Proxy xds.Proxy `json:"proxy"`
-<<<<<<< HEAD
 	// Policies holds configuration of pluggable policies in kuma-cp
 	Policies policies.PoliciesConfig `json:"policies"`
-=======
 	// Intercommunication CP configuration
 	InterCp intercp.InterCpConfig `json:"interCp"`
->>>>>>> ce611b91
 }
 
 func (c *Config) Sanitize() {
@@ -218,13 +215,9 @@
 			GatewayAPI:          false,
 			KubeOutboundsAsVIPs: false,
 		},
-<<<<<<< HEAD
 		Proxy:    xds.DefaultProxyConfig(),
+		InterCp:  intercp.DefaultInterCpConfig(),
 		Policies: policies.DefaultPoliciesConfig(),
-=======
-		Proxy:   xds.DefaultProxyConfig(),
-		InterCp: intercp.DefaultInterCpConfig(),
->>>>>>> ce611b91
 	}
 }
 
@@ -297,13 +290,11 @@
 	if err := c.Experimental.Validate(); err != nil {
 		return errors.Wrap(err, "Experimental validation failed")
 	}
-<<<<<<< HEAD
+	if err := c.InterCp.Validate(); err != nil {
+		return errors.Wrap(err, "InterCp validation failed")
+	}
 	if err := c.Policies.Validate(); err != nil {
 		return errors.Wrap(err, "Policies validation failed")
-=======
-	if err := c.InterCp.Validate(); err != nil {
-		return errors.Wrap(err, "InterCp validation failed")
->>>>>>> ce611b91
 	}
 	return nil
 }
