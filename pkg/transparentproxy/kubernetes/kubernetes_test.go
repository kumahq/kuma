--- conflicted
+++ resolved
@@ -252,181 +252,4 @@
 			},
 		}),
 	)
-<<<<<<< HEAD
-
-	type testCaseTransparentProxyConfig struct {
-		transparentProxyV2 bool
-		pod                *kube_core.Pod
-		tpConfig           *config.TransparentProxyConfig
-	}
-
-	DescribeTable("should generate transparent proxy config", func(given testCaseTransparentProxyConfig) {
-		podRedirect, err := kubernetes.NewPodRedirectForPod(given.transparentProxyV2, given.pod)
-		Expect(err).ToNot(HaveOccurred())
-
-		tpConfig := podRedirect.AsTransparentProxyConfig()
-		Expect(tpConfig).To(Equal(given.tpConfig))
-	},
-		Entry("should generate", testCaseTransparentProxyConfig{
-			pod: &kube_core.Pod{
-				ObjectMeta: metav1.ObjectMeta{
-					Annotations: map[string]string{
-						metadata.KumaBuiltinDNS:                                 metadata.AnnotationEnabled,
-						metadata.KumaBuiltinDNSPort:                             "25053",
-						metadata.KumaTrafficExcludeOutboundPorts:                "11000",
-						metadata.KumaTransparentProxyingOutboundPortAnnotation:  "25100",
-						metadata.KumaTrafficExcludeInboundPorts:                 "12000",
-						metadata.KumaTransparentProxyingInboundPortAnnotation:   "25204",
-						metadata.KumaTransparentProxyingInboundPortAnnotationV6: "25206",
-						metadata.KumaSidecarUID:                                 "12345",
-					},
-				},
-			},
-			tpConfig: &config.TransparentProxyConfig{
-				DryRun:                 false,
-				Verbose:                true,
-				RedirectPortOutBound:   "25100",
-				RedirectInBound:        true,
-				RedirectPortInBound:    "25204",
-				RedirectPortInBoundV6:  "25206",
-				ExcludeInboundPorts:    "12000",
-				ExcludeOutboundPorts:   "11000",
-				UID:                    "12345",
-				GID:                    "12345",
-				RedirectDNS:            true,
-				RedirectAllDNSTraffic:  false,
-				AgentDNSListenerPort:   "25053",
-				DNSUpstreamTargetChain: "",
-			},
-		}),
-		Entry("should generate experimental engine", testCaseTransparentProxyConfig{
-			pod: &kube_core.Pod{
-				ObjectMeta: metav1.ObjectMeta{
-					Annotations: map[string]string{
-						metadata.KumaTrafficExcludeOutboundPorts:                "11000",
-						metadata.KumaTransparentProxyingOutboundPortAnnotation:  "25100",
-						metadata.KumaTrafficExcludeInboundPorts:                 "12000",
-						metadata.KumaTransparentProxyingInboundPortAnnotation:   "25204",
-						metadata.KumaTransparentProxyingInboundPortAnnotationV6: "25206",
-						metadata.KumaSidecarUID:                                 "12345",
-						metadata.KumaTransparentProxyingExperimentalEngine:      metadata.AnnotationEnabled,
-					},
-				},
-			},
-			tpConfig: &config.TransparentProxyConfig{
-				DryRun:                 false,
-				Verbose:                true,
-				RedirectPortOutBound:   "25100",
-				RedirectInBound:        true,
-				RedirectPortInBound:    "25204",
-				RedirectPortInBoundV6:  "25206",
-				ExcludeInboundPorts:    "12000",
-				ExcludeOutboundPorts:   "11000",
-				UID:                    "12345",
-				GID:                    "12345",
-				RedirectDNS:            false,
-				RedirectAllDNSTraffic:  false,
-				AgentDNSListenerPort:   "0",
-				DNSUpstreamTargetChain: "",
-				ExperimentalEngine:     true,
-			},
-		}),
-		Entry("should generate experimental engine if enabled even without annotation", testCaseTransparentProxyConfig{
-			transparentProxyV2: true,
-			pod: &kube_core.Pod{
-				ObjectMeta: metav1.ObjectMeta{
-					Annotations: map[string]string{
-						metadata.KumaTrafficExcludeOutboundPorts:                "11000",
-						metadata.KumaTransparentProxyingOutboundPortAnnotation:  "25100",
-						metadata.KumaTrafficExcludeInboundPorts:                 "12000",
-						metadata.KumaTransparentProxyingInboundPortAnnotation:   "25204",
-						metadata.KumaTransparentProxyingInboundPortAnnotationV6: "25206",
-						metadata.KumaSidecarUID:                                 "12345",
-					},
-				},
-			},
-			tpConfig: &config.TransparentProxyConfig{
-				DryRun:                 false,
-				Verbose:                true,
-				RedirectPortOutBound:   "25100",
-				RedirectInBound:        true,
-				RedirectPortInBound:    "25204",
-				RedirectPortInBoundV6:  "25206",
-				ExcludeInboundPorts:    "12000",
-				ExcludeOutboundPorts:   "11000",
-				UID:                    "12345",
-				GID:                    "12345",
-				RedirectDNS:            false,
-				RedirectAllDNSTraffic:  false,
-				AgentDNSListenerPort:   "0",
-				DNSUpstreamTargetChain: "",
-				ExperimentalEngine:     true,
-			},
-		}),
-		Entry("should generate no builtin DNS", testCaseTransparentProxyConfig{
-			pod: &kube_core.Pod{
-				ObjectMeta: metav1.ObjectMeta{
-					Annotations: map[string]string{
-						metadata.KumaTrafficExcludeOutboundPorts:                "11000",
-						metadata.KumaTransparentProxyingOutboundPortAnnotation:  "25100",
-						metadata.KumaTrafficExcludeInboundPorts:                 "12000",
-						metadata.KumaTransparentProxyingInboundPortAnnotation:   "25204",
-						metadata.KumaTransparentProxyingInboundPortAnnotationV6: "25206",
-						metadata.KumaSidecarUID:                                 "12345",
-					},
-				},
-			},
-			tpConfig: &config.TransparentProxyConfig{
-				DryRun:                 false,
-				Verbose:                true,
-				RedirectPortOutBound:   "25100",
-				RedirectInBound:        true,
-				RedirectPortInBound:    "25204",
-				RedirectPortInBoundV6:  "25206",
-				ExcludeInboundPorts:    "12000",
-				ExcludeOutboundPorts:   "11000",
-				UID:                    "12345",
-				GID:                    "12345",
-				RedirectDNS:            false,
-				RedirectAllDNSTraffic:  false,
-				AgentDNSListenerPort:   "0",
-				DNSUpstreamTargetChain: "",
-			},
-		}),
-		Entry("should generate for Gateway", testCaseTransparentProxyConfig{
-			pod: &kube_core.Pod{
-				ObjectMeta: metav1.ObjectMeta{
-					Annotations: map[string]string{
-						metadata.KumaBuiltinDNS:                                 metadata.AnnotationEnabled,
-						metadata.KumaBuiltinDNSPort:                             "25053",
-						metadata.KumaTrafficExcludeOutboundPorts:                "11000",
-						metadata.KumaTransparentProxyingOutboundPortAnnotation:  "25100",
-						metadata.KumaGatewayAnnotation:                          metadata.AnnotationEnabled,
-						metadata.KumaTrafficExcludeInboundPorts:                 "12000",
-						metadata.KumaTransparentProxyingInboundPortAnnotation:   "25204",
-						metadata.KumaTransparentProxyingInboundPortAnnotationV6: "25206",
-						metadata.KumaSidecarUID:                                 "12345",
-					},
-				},
-			},
-			tpConfig: &config.TransparentProxyConfig{
-				DryRun:                 false,
-				Verbose:                true,
-				RedirectPortOutBound:   "25100",
-				RedirectInBound:        false,
-				RedirectPortInBound:    "25204",
-				RedirectPortInBoundV6:  "25206",
-				ExcludeInboundPorts:    "12000",
-				ExcludeOutboundPorts:   "11000",
-				UID:                    "12345",
-				GID:                    "12345",
-				RedirectDNS:            true,
-				RedirectAllDNSTraffic:  false,
-				AgentDNSListenerPort:   "25053",
-				DNSUpstreamTargetChain: "",
-			},
-		}),
-	)
-=======
->>>>>>> 42a93359
 })