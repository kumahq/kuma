/*
Copyright 2021 Kuma authors.

Licensed under the Apache License, Version 2.0 (the "License");
you may not use this file except in compliance with the License.
You may obtain a copy of the License at

    http://www.apache.org/licenses/LICENSE-2.0

Unless required by applicable law or agreed to in writing, software
distributed under the License is distributed on an "AS IS" BASIS,
WITHOUT WARRANTIES OR CONDITIONS OF ANY KIND, either express or implied.
See the License for the specific language governing permissions and
limitations under the License.
*/

package kubernetes_test

import (
	. "github.com/onsi/ginkgo/v2"
	. "github.com/onsi/gomega"
	kube_core "k8s.io/api/core/v1"
	metav1 "k8s.io/apimachinery/pkg/apis/meta/v1"

	"github.com/kumahq/kuma/pkg/plugins/runtime/k8s/metadata"
	"github.com/kumahq/kuma/pkg/transparentproxy/kubernetes"
)

var _ = Describe("kubernetes", func() {
	type testCaseKumactl struct {
		pod         *kube_core.Pod
		commandLine []string
	}

	DescribeTable("should generate kumactl command line", func(given testCaseKumactl) {
		podRedirect, err := kubernetes.NewPodRedirectForPod(given.pod)
		Expect(err).ToNot(HaveOccurred())

		commandLine := podRedirect.AsKumactlCommandLine()
		Expect(commandLine).To(Equal(given.commandLine))
	},
		Entry("should generate", testCaseKumactl{
			pod: &kube_core.Pod{
				ObjectMeta: metav1.ObjectMeta{
					Annotations: map[string]string{
						metadata.KumaBuiltinDNS:                                metadata.AnnotationEnabled,
						metadata.KumaBuiltinDNSPort:                            "25053",
						metadata.KumaTrafficExcludeOutboundPorts:               "11000",
						metadata.KumaTransparentProxyingOutboundPortAnnotation: "25100",
						metadata.KumaTrafficExcludeInboundPorts:                "12000",
						metadata.KumaTransparentProxyingInboundPortAnnotation:  "25204",
						metadata.KumaSidecarUID:                                "12345",
						metadata.KumaTrafficExcludeOutboundUDPPortsForUIDs:     "11001:1;11002:2",
						metadata.KumaTrafficExcludeOutboundTCPPortsForUIDs:     "11003:3",
						metadata.KumaTrafficExcludeOutboundPortsForUIDs:        "0;12",
						metadata.KumaTransparentProxyingIPFamilyMode:           "ipv4",
<<<<<<< HEAD
						metadata.KumaTrafficIptablesLogs:                       "true",
=======
						metadata.KumaTrafficDropInvalidPackets:                 metadata.AnnotationTrue,
>>>>>>> 42b4ec28
					},
				},
			},
			commandLine: []string{
				"--config-file", "/tmp/kumactl/config",
				"--redirect-outbound-port", "25100",
				"--redirect-inbound=" + "true",
				"--redirect-inbound-port", "25204",
				"--kuma-dp-uid", "12345",
				"--exclude-inbound-ports", "12000",
				"--exclude-outbound-ports", "11000",
				"--verbose",
				"--exclude-outbound-ports-for-uids", "0",
				"--exclude-outbound-ports-for-uids", "12",
				"--exclude-outbound-ports-for-uids", "tcp:11003:3",
				"--exclude-outbound-ports-for-uids", "udp:11001:1",
				"--exclude-outbound-ports-for-uids", "udp:11002:2",
				"--redirect-all-dns-traffic",
				"--redirect-dns-port", "25053",
				"--ip-family-mode", "ipv4",
<<<<<<< HEAD
				"--iptables-logs",
=======
				"--drop-invalid-packets",
>>>>>>> 42b4ec28
			},
		}),
		Entry("should generate with deprecated dns annotation", testCaseKumactl{
			pod: &kube_core.Pod{
				ObjectMeta: metav1.ObjectMeta{
					Annotations: map[string]string{
						metadata.KumaTrafficExcludeOutboundPorts:                "11000",
						metadata.KumaTransparentProxyingOutboundPortAnnotation:  "25100",
						metadata.KumaTrafficExcludeInboundPorts:                 "12000",
						metadata.KumaTransparentProxyingInboundPortAnnotation:   "25204",
						metadata.KumaTransparentProxyingInboundPortAnnotationV6: "25206",
						metadata.KumaSidecarUID:                                 "12345",
					},
				},
			},
			commandLine: []string{
				"--config-file", "/tmp/kumactl/config",
				"--redirect-outbound-port", "25100",
				"--redirect-inbound=" + "true",
				"--redirect-inbound-port", "25204",
				"--kuma-dp-uid", "12345",
				"--exclude-inbound-ports", "12000",
				"--exclude-outbound-ports", "11000",
				"--verbose",
				"--ip-family-mode", "dualstack",
				"--redirect-inbound-port-v6", "25206",
			},
		}),

		Entry("should generate no builtin DNS", testCaseKumactl{
			pod: &kube_core.Pod{
				ObjectMeta: metav1.ObjectMeta{
					Annotations: map[string]string{
						metadata.KumaTrafficExcludeOutboundPorts:                "11000",
						metadata.KumaTransparentProxyingOutboundPortAnnotation:  "25100",
						metadata.KumaTrafficExcludeInboundPorts:                 "12000",
						metadata.KumaTransparentProxyingInboundPortAnnotation:   "25204",
						metadata.KumaTransparentProxyingInboundPortAnnotationV6: "25206",
						metadata.KumaSidecarUID:                                 "12345",
					},
				},
			},
			commandLine: []string{
				"--config-file", "/tmp/kumactl/config",
				"--redirect-outbound-port", "25100",
				"--redirect-inbound=" + "true",
				"--redirect-inbound-port", "25204",
				"--kuma-dp-uid", "12345",
				"--exclude-inbound-ports", "12000",
				"--exclude-outbound-ports", "11000",
				"--verbose",
				"--ip-family-mode", "dualstack",
				"--redirect-inbound-port-v6", "25206",
			},
		}),
		Entry("should generate for Gateway", testCaseKumactl{
			pod: &kube_core.Pod{
				ObjectMeta: metav1.ObjectMeta{
					Annotations: map[string]string{
						metadata.KumaBuiltinDNS:                                 metadata.AnnotationEnabled,
						metadata.KumaBuiltinDNSPort:                             "25053",
						metadata.KumaTrafficExcludeOutboundPorts:                "11000",
						metadata.KumaTransparentProxyingOutboundPortAnnotation:  "25100",
						metadata.KumaGatewayAnnotation:                          metadata.AnnotationEnabled,
						metadata.KumaTrafficExcludeInboundPorts:                 "12000",
						metadata.KumaTransparentProxyingInboundPortAnnotation:   "25204",
						metadata.KumaTransparentProxyingInboundPortAnnotationV6: "25206",
						metadata.KumaSidecarUID:                                 "12345",
					},
				},
			},
			commandLine: []string{
				"--config-file", "/tmp/kumactl/config",
				"--redirect-outbound-port", "25100",
				"--redirect-inbound=" + "false",
				"--redirect-inbound-port", "25204",
				"--kuma-dp-uid", "12345",
				"--exclude-inbound-ports", "12000",
				"--exclude-outbound-ports", "11000",
				"--verbose",
				"--redirect-all-dns-traffic",
				"--redirect-dns-port", "25053",
				"--ip-family-mode", "dualstack",
				"--redirect-inbound-port-v6", "25206",
			},
		}),
		Entry("should generate for ebpf transparent proxy", testCaseKumactl{
			pod: &kube_core.Pod{
				ObjectMeta: metav1.ObjectMeta{
					Annotations: map[string]string{
						metadata.KumaBuiltinDNS:                                  metadata.AnnotationEnabled,
						metadata.KumaBuiltinDNSPort:                              "25053",
						metadata.KumaTrafficExcludeOutboundPorts:                 "11000",
						metadata.KumaTransparentProxyingOutboundPortAnnotation:   "25100",
						metadata.KumaGatewayAnnotation:                           metadata.AnnotationEnabled,
						metadata.KumaTrafficExcludeInboundPorts:                  "12000",
						metadata.KumaTransparentProxyingInboundPortAnnotation:    "25204",
						metadata.KumaTransparentProxyingInboundPortAnnotationV6:  "25206",
						metadata.KumaSidecarUID:                                  "12345",
						metadata.KumaTransparentProxyingEbpf:                     metadata.AnnotationEnabled,
						metadata.KumaTransparentProxyingEbpfInstanceIPEnvVarName: "FOO_BAR",
						metadata.KumaTransparentProxyingEbpfBPFFSPath:            "/baz/bar/foo",
						metadata.KumaTransparentProxyingEbpfCgroupPath:           "/foo/bar/baz",
						metadata.KumaTransparentProxyingEbpfProgramsSourcePath:   "/foo",
					},
				},
			},
			commandLine: []string{
				"--config-file", "/tmp/kumactl/config",
				"--redirect-outbound-port", "25100",
				"--redirect-inbound=" + "false",
				"--redirect-inbound-port", "25204",
				"--kuma-dp-uid", "12345",
				"--exclude-inbound-ports", "12000",
				"--exclude-outbound-ports", "11000",
				"--verbose",
				"--redirect-all-dns-traffic",
				"--redirect-dns-port", "25053",
				"--ip-family-mode", "dualstack",
				"--redirect-inbound-port-v6", "25206",
				"--ebpf-enabled",
				"--ebpf-instance-ip", "$(FOO_BAR)",
				"--ebpf-bpffs-path", "/baz/bar/foo",
				"--ebpf-cgroup-path", "/foo/bar/baz",
				"--ebpf-programs-source-path", "/foo",
			},
		}),
	)
})<|MERGE_RESOLUTION|>--- conflicted
+++ resolved
@@ -54,11 +54,8 @@
 						metadata.KumaTrafficExcludeOutboundTCPPortsForUIDs:     "11003:3",
 						metadata.KumaTrafficExcludeOutboundPortsForUIDs:        "0;12",
 						metadata.KumaTransparentProxyingIPFamilyMode:           "ipv4",
-<<<<<<< HEAD
-						metadata.KumaTrafficIptablesLogs:                       "true",
-=======
 						metadata.KumaTrafficDropInvalidPackets:                 metadata.AnnotationTrue,
->>>>>>> 42b4ec28
+						metadata.KumaTrafficIptablesLogs:                       metadata.AnnotationTrue,
 					},
 				},
 			},
@@ -79,11 +76,8 @@
 				"--redirect-all-dns-traffic",
 				"--redirect-dns-port", "25053",
 				"--ip-family-mode", "ipv4",
-<<<<<<< HEAD
+				"--drop-invalid-packets",
 				"--iptables-logs",
-=======
-				"--drop-invalid-packets",
->>>>>>> 42b4ec28
 			},
 		}),
 		Entry("should generate with deprecated dns annotation", testCaseKumactl{
