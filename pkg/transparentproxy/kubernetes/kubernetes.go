--- conflicted
+++ resolved
@@ -47,11 +47,8 @@
 	TransparentProxyEbpfInstanceIPEnvVarName string
 	TransparentProxyEbpfProgramsSourcePath   string
 	ExcludeOutboundPortsForUIDs              []string
-<<<<<<< HEAD
+	DropInvalidPackets                       bool
 	IptablesLogs                             bool
-=======
-	DropInvalidPackets                       bool
->>>>>>> 42b4ec28
 }
 
 func NewPodRedirectForPod(pod *kube_core.Pod) (*PodRedirect, error) {
@@ -118,9 +115,9 @@
 
 	podRedirect.DropInvalidPackets, _, _ = metadata.Annotations(pod.Annotations).GetBoolean(metadata.KumaTrafficDropInvalidPackets)
 
+	podRedirect.IptablesLogs, _, _ = metadata.Annotations(pod.Annotations).GetBoolean(metadata.KumaTrafficIptablesLogs)
+
 	podRedirect.UID, _ = metadata.Annotations(pod.Annotations).GetString(metadata.KumaSidecarUID)
-
-	podRedirect.IptablesLogs, _, _ = metadata.Annotations(pod.Annotations).GetBoolean(metadata.KumaTrafficIptablesLogs)
 
 	if value, exists, err := metadata.Annotations(pod.Annotations).GetEnabled(metadata.KumaTransparentProxyingEbpf); err != nil {
 		return nil, err
@@ -217,13 +214,12 @@
 		}
 	}
 
-<<<<<<< HEAD
+	if pr.DropInvalidPackets {
+		result = append(result, "--drop-invalid-packets")
+	}
+
 	if pr.IptablesLogs {
 		result = append(result, "--iptables-logs")
-=======
-	if pr.DropInvalidPackets {
-		result = append(result, "--drop-invalid-packets")
->>>>>>> 42b4ec28
 	}
 
 	return result
