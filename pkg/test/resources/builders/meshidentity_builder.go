--- conflicted
+++ resolved
@@ -129,12 +129,9 @@
 		},
 	}
 	return mi
-<<<<<<< HEAD
-=======
 }
 
 func (mi *MeshIdentityBuilder) WithMesh(name string) *MeshIdentityBuilder {
 	mi.res.Meta.(*test_model.ResourceMeta).Mesh = name
 	return mi
->>>>>>> 77d871c3
 }