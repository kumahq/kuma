package builders

import (
	core_mesh "github.com/kumahq/kuma/pkg/core/resources/apis/mesh"
	core_xds "github.com/kumahq/kuma/pkg/core/xds"
	"github.com/kumahq/kuma/pkg/test/resources/builders"
	"github.com/kumahq/kuma/pkg/test/resources/samples"
	"github.com/kumahq/kuma/pkg/test/xds"
	xds_context "github.com/kumahq/kuma/pkg/xds/context"
)

type ContextBuilder struct {
	res *xds_context.Context
}

func Context() *ContextBuilder {
	return &ContextBuilder{
		res: &xds_context.Context{
			Mesh: xds_context.MeshContext{
				Resource:            samples.MeshDefault(),
				EndpointMap:         map[core_xds.ServiceName][]core_xds.Endpoint{},
				ServicesInformation: map[string]*xds_context.ServiceInformation{},
			},
			ControlPlane: &xds_context.ControlPlaneContext{
				CLACache: &xds.DummyCLACache{OutboundTargets: map[core_xds.ServiceName][]core_xds.Endpoint{}},
				Zone:     "test-zone",
				Secrets:  &xds.TestSecrets{},
			},
		},
	}
}

func (mc *ContextBuilder) Build() *xds_context.Context {
	return mc.res
}

func (mc *ContextBuilder) With(fn func(*xds_context.Context)) *ContextBuilder {
	fn(mc.res)
	return mc
}

func (mc *ContextBuilder) WithEndpointMap(endpointMap *EndpointMapBuilder) *ContextBuilder {
	mc.res.Mesh.EndpointMap = endpointMap.Build()
	mc.res.ControlPlane.CLACache.(*xds.DummyCLACache).OutboundTargets = endpointMap.Build()
	return mc
}

func (mc *ContextBuilder) WithExternalServicesEndpointMap(endpointMap *EndpointMapBuilder) *ContextBuilder {
	mc.res.Mesh.ExternalServicesEndpointMap = endpointMap.Build()
	mc.res.ControlPlane.CLACache.(*xds.DummyCLACache).OutboundTargets = endpointMap.Build()
	return mc
}

func (mc *ContextBuilder) WithZone(zone string) *ContextBuilder {
	mc.res.ControlPlane.Zone = zone
	return mc
}

func (mc *ContextBuilder) WithResources(resources xds_context.Resources) *ContextBuilder {
	mc.res.Mesh.Resources = resources
	return mc
}

func (mc *ContextBuilder) WithMesh(mesh *builders.MeshBuilder) *ContextBuilder {
	mc.res.Mesh.Resource = mesh.Build()
	return mc
}

func (mc *ContextBuilder) AddServiceProtocol(serviceName string, protocol core_mesh.Protocol) *ContextBuilder {
	if info, found := mc.res.Mesh.ServicesInformation[serviceName]; found {
		info.Protocol = protocol
	} else {
		mc.res.Mesh.ServicesInformation[serviceName] = &xds_context.ServiceInformation{
			Protocol: protocol,
		}
	}
	return mc
}

func (mc *ContextBuilder) AddExternalService(serviceName string) *ContextBuilder {
	if info, found := mc.res.Mesh.ServicesInformation[serviceName]; found {
		info.IsExternalService = true
<<<<<<< HEAD
		mc.res.Mesh.ServicesInformation[serviceName] = info
=======
>>>>>>> cdfdf00e
	} else {
		mc.res.Mesh.ServicesInformation[serviceName] = &xds_context.ServiceInformation{
			IsExternalService: true,
		}
	}
	return mc
}<|MERGE_RESOLUTION|>--- conflicted
+++ resolved
@@ -80,10 +80,6 @@
 func (mc *ContextBuilder) AddExternalService(serviceName string) *ContextBuilder {
 	if info, found := mc.res.Mesh.ServicesInformation[serviceName]; found {
 		info.IsExternalService = true
-<<<<<<< HEAD
-		mc.res.Mesh.ServicesInformation[serviceName] = info
-=======
->>>>>>> cdfdf00e
 	} else {
 		mc.res.Mesh.ServicesInformation[serviceName] = &xds_context.ServiceInformation{
 			IsExternalService: true,
