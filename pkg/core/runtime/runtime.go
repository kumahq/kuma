package runtime

import (
	"context"
	"sync"

	api_server "github.com/kumahq/kuma/pkg/api-server/customization"
<<<<<<< HEAD
	dp_server "github.com/kumahq/kuma/pkg/dp-server/server"
=======
	xds_hooks "github.com/kumahq/kuma/pkg/xds/hooks"
>>>>>>> 54027d5b

	"github.com/kumahq/kuma/pkg/core/datasource"
	"github.com/kumahq/kuma/pkg/dns/resolver"

	"github.com/kumahq/kuma/pkg/core/dns/lookup"
	"github.com/kumahq/kuma/pkg/core/secrets/store"
	"github.com/kumahq/kuma/pkg/events"
	"github.com/kumahq/kuma/pkg/metrics"

	config_manager "github.com/kumahq/kuma/pkg/core/config/manager"

	"github.com/kumahq/kuma/pkg/core/ca"

	kuma_cp "github.com/kumahq/kuma/pkg/config/app/kuma-cp"
	core_manager "github.com/kumahq/kuma/pkg/core/resources/manager"
	core_store "github.com/kumahq/kuma/pkg/core/resources/store"
	"github.com/kumahq/kuma/pkg/core/runtime/component"
)

// Runtime represents initialized application state.
type Runtime interface {
	RuntimeInfo
	RuntimeContext
	component.Manager
}

type RuntimeInfo interface {
	GetInstanceId() string
	SetClusterId(clusterId string)
	GetClusterId() string
}

type RuntimeContext interface {
	Config() kuma_cp.Config
	DataSourceLoader() datasource.Loader
	ResourceManager() core_manager.ResourceManager
	ResourceStore() core_store.ResourceStore
	ReadOnlyResourceManager() core_manager.ReadOnlyResourceManager
	SecretStore() store.SecretStore
	ConfigStore() core_store.ResourceStore
	CaManagers() ca.Managers
	Extensions() context.Context
	DNSResolver() resolver.DNSResolver
	ConfigManager() config_manager.ConfigManager
	LeaderInfo() component.LeaderInfo
	LookupIP() lookup.LookupIPFunc
	Metrics() metrics.Metrics
	EventReaderFactory() events.ListenerFactory
	APIInstaller() api_server.APIInstaller
<<<<<<< HEAD
	DpServer() *dp_server.DpServer
=======
	XDSHooks() *xds_hooks.Hooks
>>>>>>> 54027d5b
}

var _ Runtime = &runtime{}

type runtime struct {
	RuntimeInfo
	RuntimeContext
	component.Manager
}

var _ RuntimeInfo = &runtimeInfo{}

type runtimeInfo struct {
	mtx sync.RWMutex

	instanceId string
	clusterId  string
}

func (i *runtimeInfo) GetInstanceId() string {
	return i.instanceId
}

func (i *runtimeInfo) SetClusterId(clusterId string) {
	i.mtx.Lock()
	defer i.mtx.Unlock()
	i.clusterId = clusterId
}

func (i *runtimeInfo) GetClusterId() string {
	i.mtx.RLock()
	defer i.mtx.RUnlock()
	return i.clusterId
}

var _ RuntimeContext = &runtimeContext{}

type runtimeContext struct {
	cfg      kuma_cp.Config
	rm       core_manager.ResourceManager
	rs       core_store.ResourceStore
	ss       store.SecretStore
	cs       core_store.ResourceStore
	rom      core_manager.ReadOnlyResourceManager
	cam      ca.Managers
	dsl      datasource.Loader
	ext      context.Context
	dns      resolver.DNSResolver
	configm  config_manager.ConfigManager
	leadInfo component.LeaderInfo
	lif      lookup.LookupIPFunc
	metrics  metrics.Metrics
	erf      events.ListenerFactory
	apim     api_server.APIInstaller
<<<<<<< HEAD
	dps      *dp_server.DpServer
=======
	xdsh     *xds_hooks.Hooks
>>>>>>> 54027d5b
}

func (rc *runtimeContext) Metrics() metrics.Metrics {
	return rc.metrics
}

func (rc *runtimeContext) EventReaderFactory() events.ListenerFactory {
	return rc.erf
}

func (rc *runtimeContext) CaManagers() ca.Managers {
	return rc.cam
}

func (rc *runtimeContext) Config() kuma_cp.Config {
	return rc.cfg
}

func (rc *runtimeContext) DataSourceLoader() datasource.Loader {
	return rc.dsl
}

func (rc *runtimeContext) ResourceManager() core_manager.ResourceManager {
	return rc.rm
}

func (rc *runtimeContext) ResourceStore() core_store.ResourceStore {
	return rc.rs
}

func (rc *runtimeContext) SecretStore() store.SecretStore {
	return rc.ss
}

func (rc *runtimeContext) ConfigStore() core_store.ResourceStore {
	return rc.cs
}

func (rc *runtimeContext) ReadOnlyResourceManager() core_manager.ReadOnlyResourceManager {
	return rc.rom
}

func (rc *runtimeContext) Extensions() context.Context {
	return rc.ext
}

func (rc *runtimeContext) DNSResolver() resolver.DNSResolver {
	return rc.dns
}

func (rc *runtimeContext) ConfigManager() config_manager.ConfigManager {
	return rc.configm
}

func (rc *runtimeContext) LeaderInfo() component.LeaderInfo {
	return rc.leadInfo
}

func (rc *runtimeContext) LookupIP() lookup.LookupIPFunc {
	return rc.lif
}

func (rc *runtimeContext) APIInstaller() api_server.APIInstaller {
	return rc.apim
}
<<<<<<< HEAD
func (rc *runtimeContext) DpServer() *dp_server.DpServer {
	return rc.dps
=======

func (rc *runtimeContext) XDSHooks() *xds_hooks.Hooks {
	return rc.xdsh
>>>>>>> 54027d5b
}<|MERGE_RESOLUTION|>--- conflicted
+++ resolved
@@ -5,11 +5,8 @@
 	"sync"
 
 	api_server "github.com/kumahq/kuma/pkg/api-server/customization"
-<<<<<<< HEAD
+	xds_hooks "github.com/kumahq/kuma/pkg/xds/hooks"
 	dp_server "github.com/kumahq/kuma/pkg/dp-server/server"
-=======
-	xds_hooks "github.com/kumahq/kuma/pkg/xds/hooks"
->>>>>>> 54027d5b
 
 	"github.com/kumahq/kuma/pkg/core/datasource"
 	"github.com/kumahq/kuma/pkg/dns/resolver"
@@ -59,11 +56,8 @@
 	Metrics() metrics.Metrics
 	EventReaderFactory() events.ListenerFactory
 	APIInstaller() api_server.APIInstaller
-<<<<<<< HEAD
+	XDSHooks() *xds_hooks.Hooks
 	DpServer() *dp_server.DpServer
-=======
-	XDSHooks() *xds_hooks.Hooks
->>>>>>> 54027d5b
 }
 
 var _ Runtime = &runtime{}
@@ -118,11 +112,8 @@
 	metrics  metrics.Metrics
 	erf      events.ListenerFactory
 	apim     api_server.APIInstaller
-<<<<<<< HEAD
+	xdsh     *xds_hooks.Hooks
 	dps      *dp_server.DpServer
-=======
-	xdsh     *xds_hooks.Hooks
->>>>>>> 54027d5b
 }
 
 func (rc *runtimeContext) Metrics() metrics.Metrics {
@@ -188,12 +179,10 @@
 func (rc *runtimeContext) APIInstaller() api_server.APIInstaller {
 	return rc.apim
 }
-<<<<<<< HEAD
 func (rc *runtimeContext) DpServer() *dp_server.DpServer {
 	return rc.dps
-=======
+}
 
 func (rc *runtimeContext) XDSHooks() *xds_hooks.Hooks {
 	return rc.xdsh
->>>>>>> 54027d5b
 }