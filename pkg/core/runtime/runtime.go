package runtime

import (
	"context"
	"sync"

	"github.com/kumahq/kuma/pkg/core/datasource"

	"github.com/kumahq/kuma/pkg/core/dns/lookup"
	"github.com/kumahq/kuma/pkg/core/secrets/store"
	"github.com/kumahq/kuma/pkg/events"
	"github.com/kumahq/kuma/pkg/metrics"

	config_manager "github.com/kumahq/kuma/pkg/core/config/manager"

	"github.com/kumahq/kuma/pkg/dns"

	"github.com/kumahq/kuma/pkg/core/ca"

	kuma_cp "github.com/kumahq/kuma/pkg/config/app/kuma-cp"
	core_manager "github.com/kumahq/kuma/pkg/core/resources/manager"
	core_store "github.com/kumahq/kuma/pkg/core/resources/store"
	"github.com/kumahq/kuma/pkg/core/runtime/component"
	core_xds "github.com/kumahq/kuma/pkg/core/xds"
)

// Runtime represents initialized application state.
type Runtime interface {
	RuntimeInfo
	RuntimeContext
	component.Manager
}

type RuntimeInfo interface {
	GetInstanceId() string
	SetClusterId(clusterId string)
	GetClusterId() string
}

type RuntimeContext interface {
	Config() kuma_cp.Config
	XDS() core_xds.XdsContext
	DataSourceLoader() datasource.Loader
	ResourceManager() core_manager.ResourceManager
	ResourceStore() core_store.ResourceStore
	ReadOnlyResourceManager() core_manager.ReadOnlyResourceManager
	SecretStore() store.SecretStore
	ConfigStore() core_store.ResourceStore
	CaManagers() ca.Managers
	Extensions() context.Context
	DNSResolver() dns.DNSResolver
	ConfigManager() config_manager.ConfigManager
	LeaderInfo() component.LeaderInfo
	LookupIP() lookup.LookupIPFunc
	Metrics() metrics.Metrics
	EventReaderFactory() events.ListenerFactory
}

var _ Runtime = &runtime{}

type runtime struct {
	RuntimeInfo
	RuntimeContext
	component.Manager
}

var _ RuntimeInfo = &runtimeInfo{}

type runtimeInfo struct {
	mtx sync.RWMutex

	instanceId string
	clusterId  string
}

func (i *runtimeInfo) GetInstanceId() string {
	return i.instanceId
}

func (i *runtimeInfo) SetClusterId(clusterId string) {
	i.mtx.Lock()
	defer i.mtx.Unlock()
	i.clusterId = clusterId
}

func (i *runtimeInfo) GetClusterId() string {
	i.mtx.RLock()
	defer i.mtx.RUnlock()
	return i.clusterId
}

var _ RuntimeContext = &runtimeContext{}

type runtimeContext struct {
	cfg      kuma_cp.Config
	rm       core_manager.ResourceManager
	rs       core_store.ResourceStore
	ss       store.SecretStore
	cs       core_store.ResourceStore
	rom      core_manager.ReadOnlyResourceManager
	cam      ca.Managers
	xds      core_xds.XdsContext
	dsl      datasource.Loader
	ext      context.Context
	dns      dns.DNSResolver
	configm  config_manager.ConfigManager
	leadInfo component.LeaderInfo
	lif      lookup.LookupIPFunc
	metrics  metrics.Metrics
	erf      events.ListenerFactory
}

func (rc *runtimeContext) Metrics() metrics.Metrics {
	return rc.metrics
}

func (rc *runtimeContext) EventReaderFactory() events.ListenerFactory {
	return rc.erf
}

func (rc *runtimeContext) CaManagers() ca.Managers {
	return rc.cam
}

func (rc *runtimeContext) Config() kuma_cp.Config {
	return rc.cfg
}

func (rc *runtimeContext) XDS() core_xds.XdsContext {
	return rc.xds
}
<<<<<<< HEAD

=======
func (rc *runtimeContext) DataSourceLoader() datasource.Loader {
	return rc.dsl
}
>>>>>>> c4058ee8
func (rc *runtimeContext) ResourceManager() core_manager.ResourceManager {
	return rc.rm
}

func (rc *runtimeContext) ResourceStore() core_store.ResourceStore {
	return rc.rs
}

func (rc *runtimeContext) SecretStore() store.SecretStore {
	return rc.ss
}

func (rc *runtimeContext) ConfigStore() core_store.ResourceStore {
	return rc.cs
}

func (rc *runtimeContext) ReadOnlyResourceManager() core_manager.ReadOnlyResourceManager {
	return rc.rom
}

func (rc *runtimeContext) Extensions() context.Context {
	return rc.ext
}

func (rc *runtimeContext) DNSResolver() dns.DNSResolver {
	return rc.dns
}

func (rc *runtimeContext) ConfigManager() config_manager.ConfigManager {
	return rc.configm
}

func (rc *runtimeContext) LeaderInfo() component.LeaderInfo {
	return rc.leadInfo
}

func (rc *runtimeContext) LookupIP() lookup.LookupIPFunc {
	return rc.lif
}<|MERGE_RESOLUTION|>--- conflicted
+++ resolved
@@ -129,13 +129,11 @@
 func (rc *runtimeContext) XDS() core_xds.XdsContext {
 	return rc.xds
 }
-<<<<<<< HEAD
 
-=======
 func (rc *runtimeContext) DataSourceLoader() datasource.Loader {
 	return rc.dsl
 }
->>>>>>> c4058ee8
+
 func (rc *runtimeContext) ResourceManager() core_manager.ResourceManager {
 	return rc.rm
 }
