--- conflicted
+++ resolved
@@ -177,13 +177,10 @@
 	return rc.lif
 }
 
-<<<<<<< HEAD
 func (rc *runtimeContext) EnvoyAdminClient() admin.EnvoyAdminClient {
 	return rc.eac
 }
 
-=======
->>>>>>> 9781c38e
 func (rc *runtimeContext) APIInstaller() api_server.APIInstaller {
 	return rc.apim
 }
