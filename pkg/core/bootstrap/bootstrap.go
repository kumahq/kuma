--- conflicted
+++ resolved
@@ -6,13 +6,11 @@
 
 	"github.com/pkg/errors"
 
-<<<<<<< HEAD
+	"github.com/kumahq/kuma/pkg/dns/resolver"
+
 	metrics_store "github.com/kumahq/kuma/pkg/metrics/store"
 
 	"github.com/kumahq/kuma/pkg/events"
-=======
-	"github.com/kumahq/kuma/pkg/dns/resolver"
->>>>>>> 8684b687
 
 	kuma_cp "github.com/kumahq/kuma/pkg/config/app/kuma-cp"
 	config_core "github.com/kumahq/kuma/pkg/config/core"
@@ -181,35 +179,20 @@
 	rs, err := plugin.NewResourceStore(builder, pluginConfig)
 	if err != nil {
 		return err
-<<<<<<< HEAD
-=======
-	} else {
-		paginationStore := core_store.NewPaginationStore(rs)
-		if err != nil {
-			return err
-		}
-
-		meteredStore, err := metrics_store.NewMeteredStore(paginationStore, builder.Metrics())
-		if err != nil {
-			return err
-		}
-
-		builder.WithResourceStore(meteredStore)
-		return nil
->>>>>>> 8684b687
 	}
 	builder.WithResourceStore(rs)
-
 	eventBus := events.NewEventBus()
 	if err := plugin.EventListener(builder, eventBus); err != nil {
 		return err
 	}
 	builder.WithEventReaderFactory(eventBus)
 
-	meteredStore, err := metrics_store.NewMeteredStore(rs, builder.Metrics())
-	if err != nil {
-		return err
-	}
+	paginationStore := core_store.NewPaginationStore(rs)
+	meteredStore, err := metrics_store.NewMeteredStore(paginationStore, builder.Metrics())
+	if err != nil {
+		return err
+	}
+
 	builder.WithResourceStore(meteredStore)
 	return nil
 }
