package bootstrap

import (
	"context"

	"github.com/kumahq/kuma/api/mesh/v1alpha1"

	config_manager "github.com/kumahq/kuma/pkg/core/config/manager"
	"github.com/kumahq/kuma/pkg/core/resources/apis/system"

	"github.com/kumahq/kuma/pkg/core/managers/apis/dataplane"

	"github.com/pkg/errors"

	"github.com/kumahq/kuma/pkg/dns"

	kuma_cp "github.com/kumahq/kuma/pkg/config/app/kuma-cp"
	config_core "github.com/kumahq/kuma/pkg/config/core"
	"github.com/kumahq/kuma/pkg/config/core/resources/store"
	"github.com/kumahq/kuma/pkg/core/datasource"
	"github.com/kumahq/kuma/pkg/core/managers/apis/dataplaneinsight"
	mesh_managers "github.com/kumahq/kuma/pkg/core/managers/apis/mesh"
	core_plugins "github.com/kumahq/kuma/pkg/core/plugins"
	"github.com/kumahq/kuma/pkg/core/resources/apis/mesh"
	core_manager "github.com/kumahq/kuma/pkg/core/resources/manager"
	core_model "github.com/kumahq/kuma/pkg/core/resources/model"
	"github.com/kumahq/kuma/pkg/core/resources/registry"
	core_store "github.com/kumahq/kuma/pkg/core/resources/store"
	core_runtime "github.com/kumahq/kuma/pkg/core/runtime"
	"github.com/kumahq/kuma/pkg/core/runtime/component"
	runtime_reports "github.com/kumahq/kuma/pkg/core/runtime/reports"
	secret_cipher "github.com/kumahq/kuma/pkg/core/secrets/cipher"
	secret_manager "github.com/kumahq/kuma/pkg/core/secrets/manager"
	core_xds "github.com/kumahq/kuma/pkg/core/xds"
	builtin_issuer "github.com/kumahq/kuma/pkg/tokens/builtin/issuer"
)

func buildRuntime(cfg kuma_cp.Config) (core_runtime.Runtime, error) {
	if err := autoconfigure(&cfg); err != nil {
		return nil, err
	}
	builder := core_runtime.BuilderFor(cfg)
	if err := initializeBootstrap(cfg, builder); err != nil {
		return nil, err
	}
	if err := initializeResourceStore(cfg, builder); err != nil {
		return nil, err
	}
	if err := initializeSecretStore(cfg, builder); err != nil {
		return nil, err
	}
	// we add Secret store to unified ResourceStore so global<->remote synchronizer can use unified interface
	builder.WithResourceStore(core_store.NewCustomizableResourceStore(builder.ResourceStore(), map[core_model.ResourceType]core_store.ResourceStore{
		system.SecretType: builder.SecretStore(),
	}))
	if err := initializeDiscovery(cfg, builder); err != nil {
		return nil, err
	}
	if err := initializeConfigManager(cfg, builder); err != nil {
		return nil, err
	}
	if err := initializeDNSResolver(cfg, builder); err != nil {
		return nil, err
	}
	if err := initializeResourceManager(cfg, builder); err != nil {
		return nil, err
	}

	builder.WithDataSourceLoader(datasource.NewDataSourceLoader(builder.ResourceManager()))

	if err := initializeCaManagers(builder); err != nil {
		return nil, err
	}

	initializeXds(builder)

	leaderInfoComponent := &component.LeaderInfoComponent{}
	builder.WithLeaderInfo(leaderInfoComponent)

	rt, err := builder.Build()
	if err != nil {
		return nil, err
	}

	if err := rt.Add(&component.LeaderInfoComponent{}); err != nil {
		return nil, err
	}

	if err := customizeRuntime(rt); err != nil {
		return nil, err
	}

	return rt, nil
}

func Bootstrap(cfg kuma_cp.Config) (core_runtime.Runtime, error) {
	runtime, err := buildRuntime(cfg)
	if err != nil {
		return nil, err
	}

	if err = onStartup(runtime); err != nil {
		return nil, err
	}

	return runtime, nil
}

func onStartup(runtime core_runtime.Runtime) error {
	if err := createDefaultMesh(runtime); err != nil {
		return err
	}
	if err := createDefaultSigningKey(runtime); err != nil {
		return err
	}
	return startReporter(runtime)
}

func createDefaultSigningKey(runtime core_runtime.Runtime) error {
	switch env := runtime.Config().Environment; env {
	case config_core.KubernetesEnvironment:
		// we use service account token on K8S, so there is no need for dataplane token server
		return nil
	case config_core.UniversalEnvironment:
		return builtin_issuer.CreateDefaultSigningKey(runtime.ResourceManager())
	default:
		return errors.Errorf("unknown environment type %s", env)
	}
}

func createDefaultMesh(runtime core_runtime.Runtime) error {
	switch env := runtime.Config().Environment; env {
	case config_core.KubernetesEnvironment:
		// default Mesh on Kubernetes is managed by the Namespace Controller
		return nil
	case config_core.UniversalEnvironment:
		if runtime.Config().Defaults.SkipMeshCreation {
			return nil
		}
		return mesh_managers.CreateDefaultMesh(runtime.ResourceManager(), v1alpha1.Mesh{})
	default:
		return errors.Errorf("unknown environment type %s", env)
	}
}

func startReporter(runtime core_runtime.Runtime) error {
	return runtime.Add(component.ComponentFunc(func(stop <-chan struct{}) error {
		runtime_reports.Init(runtime, runtime.Config())
		<-stop
		return nil
	}))
}

func initializeBootstrap(cfg kuma_cp.Config, builder *core_runtime.Builder) error {
	var pluginName core_plugins.PluginName
	switch cfg.Environment {
	case config_core.KubernetesEnvironment:
		pluginName = core_plugins.Kubernetes
	case config_core.UniversalEnvironment:
		pluginName = core_plugins.Universal
	default:
		return errors.Errorf("unknown environment type %s", cfg.Environment)
	}
	plugin, err := core_plugins.Plugins().Bootstrap(pluginName)
	if err != nil {
		return errors.Wrapf(err, "could not retrieve bootstrap %s plugin", pluginName)
	}
	if err := plugin.Bootstrap(builder, nil); err != nil {
		return err
	}
	return nil
}

func initializeResourceStore(cfg kuma_cp.Config, builder *core_runtime.Builder) error {
	var pluginName core_plugins.PluginName
	var pluginConfig core_plugins.PluginConfig
	switch cfg.Store.Type {
	case store.KubernetesStore:
		pluginName = core_plugins.Kubernetes
		pluginConfig = nil
	case store.MemoryStore:
		pluginName = core_plugins.Memory
		pluginConfig = nil
	case store.PostgresStore:
		pluginName = core_plugins.Postgres
		pluginConfig = cfg.Store.Postgres
	default:
		return errors.Errorf("unknown store type %s", cfg.Store.Type)
	}
	plugin, err := core_plugins.Plugins().ResourceStore(pluginName)
	if err != nil {
		return errors.Wrapf(err, "could not retrieve store %s plugin", pluginName)
	}
	if rs, err := plugin.NewResourceStore(builder, pluginConfig); err != nil {
		return err
	} else {
		builder.WithResourceStore(rs)
		return nil
	}
}

func initializeSecretStore(cfg kuma_cp.Config, builder *core_runtime.Builder) error {
	var pluginName core_plugins.PluginName
	var pluginConfig core_plugins.PluginConfig
	switch cfg.Store.Type {
	case store.KubernetesStore:
		pluginName = core_plugins.Kubernetes
	case store.MemoryStore, store.PostgresStore:
		pluginName = core_plugins.Universal
	default:
		return errors.Errorf("unknown store type %s", cfg.Store.Type)
	}
	plugin, err := core_plugins.Plugins().SecretStore(pluginName)
	if err != nil {
		return errors.Wrapf(err, "could not retrieve secret store %s plugin", pluginName)
	}
	if ss, err := plugin.NewSecretStore(builder, pluginConfig); err != nil {
		return err
	} else {
		builder.WithSecretStore(ss)
		return nil
	}
}

func initializeDiscovery(cfg kuma_cp.Config, builder *core_runtime.Builder) error {
	var pluginName core_plugins.PluginName
	var pluginConfig core_plugins.PluginConfig
	switch cfg.Environment {
	case config_core.KubernetesEnvironment:
		pluginName = core_plugins.Kubernetes
		pluginConfig = nil
	case config_core.UniversalEnvironment:
		// there is no discovery mechanism for Universal. Dataplanes are applied via API
		return nil
	default:
		return errors.Errorf("unknown environment type %s", cfg.Environment)
	}
	plugin, err := core_plugins.Plugins().Discovery(pluginName)
	if err != nil {
		return err
	}
	if err := plugin.StartDiscovering(builder, pluginConfig); err != nil {
		return err
	}
	return nil
}

func initializeXds(builder *core_runtime.Builder) {
	builder.WithXdsContext(core_xds.NewXdsContext())
}

func initializeCaManagers(builder *core_runtime.Builder) error {
	for pluginName, caPlugin := range core_plugins.Plugins().CaPlugins() {
		caManager, err := caPlugin.NewCaManager(builder, nil)
		if err != nil {
			return errors.Wrapf(err, "could not create CA manager for plugin %q", pluginName)
		}
		builder.WithCaManager(string(pluginName), caManager)
	}
	return nil
}

func initializeResourceManager(cfg kuma_cp.Config, builder *core_runtime.Builder) error {
	defaultManager := core_manager.NewResourceManager(builder.ResourceStore())
	customManagers := map[core_model.ResourceType]core_manager.ResourceManager{}
	customizableManager := core_manager.NewCustomizableResourceManager(defaultManager, customManagers)

	meshValidator := mesh_managers.MeshValidator{
		CaManagers: builder.CaManagers(),
	}
	meshManager := mesh_managers.NewMeshManager(builder.ResourceStore(), customizableManager, builder.CaManagers(), registry.Global(), meshValidator)
	customManagers[mesh.MeshType] = meshManager

	dpManager := dataplane.NewDataplaneManager(builder.ResourceStore(), builder.Config().Multicluster.Remote.Zone)
	customManagers[mesh.DataplaneType] = dpManager

	dpInsightManager := dataplaneinsight.NewDataplaneInsightManager(builder.ResourceStore(), builder.Config().Metrics.Dataplane)
	customManagers[mesh.DataplaneInsightType] = dpInsightManager

	var cipher secret_cipher.Cipher
	switch cfg.Store.Type {
	case store.KubernetesStore:
		cipher = secret_cipher.None() // deliberately turn encryption off on Kubernetes
	case store.MemoryStore, store.PostgresStore:
		cipher = secret_cipher.TODO() // get back to encryption in universal case
	default:
		return errors.Errorf("unknown store type %s", cfg.Store.Type)
	}
	var secretValidator secret_manager.SecretValidator
	switch cfg.Mode {
	case config_core.Remote:
		secretValidator = secret_manager.ValidateDelete(func(ctx context.Context, secretName string, secretMesh string) error { return nil })
	default:
		secretValidator = secret_manager.NewSecretValidator(builder.CaManagers(), builder.ResourceStore())
	}
	secretManager := secret_manager.NewSecretManager(builder.SecretStore(), cipher, secretValidator)
	customManagers[system.SecretType] = secretManager

	builder.WithResourceManager(customizableManager)

	if builder.Config().Store.Cache.Enabled {
		builder.WithReadOnlyResourceManager(core_manager.NewCachedManager(customizableManager, builder.Config().Store.Cache.ExpirationTime))
	} else {
		builder.WithReadOnlyResourceManager(customizableManager)
	}
	return nil
}

func initializeDNSResolver(cfg kuma_cp.Config, builder *core_runtime.Builder) error {
	builder.WithDNSResolver(dns.NewDNSResolver(cfg.DNSServer.Domain))
	return nil
}

<<<<<<< HEAD
=======
func initializeZones(cfg kuma_cp.Config, builder *core_runtime.Builder) error {
	poller, err := poller.NewZonesStatusPoller(builder.ReadOnlyResourceManager(), cfg.Multicluster.Global.PollTimeout)
	if err != nil {
		return err
	}

	builder.WithZones(poller)
	return nil
}

>>>>>>> 882c0b50
func initializeConfigManager(cfg kuma_cp.Config, builder *core_runtime.Builder) error {
	var pluginName core_plugins.PluginName
	var pluginConfig core_plugins.PluginConfig
	switch cfg.Store.Type {
	case store.KubernetesStore:
		pluginName = core_plugins.Kubernetes
	case store.MemoryStore, store.PostgresStore:
		pluginName = core_plugins.Universal
	default:
		return errors.Errorf("unknown store type %s", cfg.Store.Type)
	}
	plugin, err := core_plugins.Plugins().ConfigStore(pluginName)
	if err != nil {
		return errors.Wrapf(err, "could not retrieve config store %s plugin", pluginName)
	}
	if configStore, err := plugin.NewConfigStore(builder, pluginConfig); err != nil {
		return err
	} else {
		builder.WithConfigManager(config_manager.NewConfigManager(configStore))
		return nil
	}
}

func customizeRuntime(rt core_runtime.Runtime) error {
	var pluginName core_plugins.PluginName
	switch env := rt.Config().Environment; env {
	case config_core.KubernetesEnvironment:
		pluginName = core_plugins.Kubernetes
	case config_core.UniversalEnvironment:
		return nil
	default:
		return errors.Errorf("unknown environment type %q", env)
	}
	plugin, err := core_plugins.Plugins().Runtime(pluginName)
	if err != nil {
		return err
	}
	return plugin.Customize(rt)
}<|MERGE_RESOLUTION|>--- conflicted
+++ resolved
@@ -311,19 +311,6 @@
 	return nil
 }
 
-<<<<<<< HEAD
-=======
-func initializeZones(cfg kuma_cp.Config, builder *core_runtime.Builder) error {
-	poller, err := poller.NewZonesStatusPoller(builder.ReadOnlyResourceManager(), cfg.Multicluster.Global.PollTimeout)
-	if err != nil {
-		return err
-	}
-
-	builder.WithZones(poller)
-	return nil
-}
-
->>>>>>> 882c0b50
 func initializeConfigManager(cfg kuma_cp.Config, builder *core_runtime.Builder) error {
 	var pluginName core_plugins.PluginName
 	var pluginConfig core_plugins.PluginConfig
