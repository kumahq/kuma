--- conflicted
+++ resolved
@@ -213,11 +213,6 @@
 		Expect(err).ToNot(HaveOccurred())
 		<-done
 	}))
-<<<<<<< HEAD
-<<<<<<< HEAD
-=======
-=======
->>>>>>> 0b7447f8
 
 	It("should cache List() at different key when ordered", test.Within(5*time.Second, func() {
 		// when fetched resources multiple times
@@ -247,11 +242,7 @@
 		list := fetch(false)
 		Expect(list.Items).To(HaveLen(1))
 		Expect(list.Items[0].GetSpec()).To(MatchProto(res.Spec))
-<<<<<<< HEAD
 		Expect(int(countingManager.listQueries)).To(Equal(1))
-=======
-		Expect(countingManager.listQueries).To(Equal(1))
->>>>>>> 0b7447f8
 
 		// when call for ordered data
 		list = fetch(true)
@@ -259,11 +250,7 @@
 		// then real manager should be called
 		Expect(list.Items).To(HaveLen(1))
 		Expect(list.Items[0].GetSpec()).To(MatchProto(res.Spec))
-<<<<<<< HEAD
 		Expect(int(countingManager.listQueries)).To(Equal(2))
-=======
-		Expect(countingManager.listQueries).To(Equal(2))
->>>>>>> 0b7447f8
 
 		// and metrics are published
 		Expect(test_metrics.FindMetric(metrics, "store_cache", "operation", "list", "result", "miss").Counter.GetValue()).To(Equal(2.0))
@@ -275,8 +262,4 @@
 		}
 		Expect(hits + hitWaits).To(Equal(100.0))
 	}))
-<<<<<<< HEAD
->>>>>>> 31ae2bdde (test(kuma-cp): fix wait for goroutine to be done (#5638))
-=======
->>>>>>> 0b7447f8
 })