package core

import core_mesh "github.com/kumahq/kuma/pkg/core/resources/apis/mesh"

// Port is a common abstraction for a destination port. It provides us basic information about port
type Port interface {
	// GetName returns port name or stringified port value. This can be used when building KRI of a destination
	GetName() string
<<<<<<< HEAD
	// GetValue returns port value
	GetValue() uint32
	// GetProtocol return standardized protocol name of a port
	GetProtocol() core_mesh.Protocol
}

// Destination interface creates abstraction for Kuma destinations like MeshService, MeshMultiZoneService or MeshExternalService
type Destination interface {
	// GetPorts returns all ports from a destination
	GetPorts() []Port
	// FindPortByName return single port and information if port was found. This method accepts either port name or
	// stringified version of port value. Can be used to find destination port struct based on destination KRI
	FindPortByName(name string) (Port, bool)
=======
	GetValue() int32
	GetNameOrStringifyPort() string
>>>>>>> 8dc904d4
}<|MERGE_RESOLUTION|>--- conflicted
+++ resolved
@@ -6,9 +6,8 @@
 type Port interface {
 	// GetName returns port name or stringified port value. This can be used when building KRI of a destination
 	GetName() string
-<<<<<<< HEAD
 	// GetValue returns port value
-	GetValue() uint32
+	GetValue() int32
 	// GetProtocol return standardized protocol name of a port
 	GetProtocol() core_mesh.Protocol
 }
@@ -20,8 +19,4 @@
 	// FindPortByName return single port and information if port was found. This method accepts either port name or
 	// stringified version of port value. Can be used to find destination port struct based on destination KRI
 	FindPortByName(name string) (Port, bool)
-=======
-	GetValue() int32
-	GetNameOrStringifyPort() string
->>>>>>> 8dc904d4
 }