--- conflicted
+++ resolved
@@ -11,10 +11,7 @@
 	"github.com/kumahq/kuma/v2/pkg/plugins/runtime/k8s/metadata"
 	"github.com/kumahq/kuma/v2/pkg/test/resources/builders"
 	test_model "github.com/kumahq/kuma/v2/pkg/test/resources/model"
-<<<<<<< HEAD
-=======
 	"github.com/kumahq/kuma/v2/pkg/util/pointer"
->>>>>>> 64d373ac
 )
 
 var _ = Describe("MeshIdentity Helper", func() {
@@ -260,8 +257,7 @@
 			Expect(spiffeID).To(Equal("spiffe://test-mesh.test-zone.mesh.local/app/my-app"))
 		})
 	})
-<<<<<<< HEAD
-=======
+
 	DescribeTable("UsesWorkloadLabel",
 		func(pathTemplate *string, expected bool) {
 			// given
@@ -287,5 +283,4 @@
 		Entry("uses different label", pointer.To("/ns/{{ .Namespace }}/label/{{ label \"app\" }}"), false),
 		Entry("empty path", pointer.To(""), false),
 	)
->>>>>>> 64d373ac
 })