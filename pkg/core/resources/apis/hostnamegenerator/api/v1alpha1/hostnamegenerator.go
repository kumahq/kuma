// +kubebuilder:object:generate=true
package v1alpha1

import (
	kube_meta "k8s.io/apimachinery/pkg/apis/meta/v1"
)

type LabelSelector struct {
	MatchLabels map[string]string `json:"matchLabels,omitempty"`
}

type Selector struct {
<<<<<<< HEAD
	MeshService          LabelSelector      `json:"meshService,omitempty"`
	MeshExternalService  NameLabelsSelector `json:"meshExternalService,omitempty"`
	MeshMultiZoneService LabelSelector      `json:"meshMultiZoneService,omitempty"`
}

func (s NameLabelsSelector) Matches(labels map[string]string) bool {
	for tag, matchValue := range s.MatchLabels {
		labelValue, exist := labels[tag]
		if !exist {
			return false
		}
		if matchValue != labelValue {
			return false
		}
	}
	return true
=======
	MeshService         *LabelSelector `json:"meshService,omitempty"`
	MeshExternalService *LabelSelector `json:"meshExternalService,omitempty"`
>>>>>>> 73d6d4fc
}

func (s LabelSelector) Matches(labels map[string]string) bool {
	for tag, matchValue := range s.MatchLabels {
		labelValue, exist := labels[tag]
		if !exist {
			return false
		}
		if matchValue != labelValue {
			return false
		}
	}
	return true
}

// HostnameGenerator
// +kuma:policy:is_policy=false
// +kuma:policy:allowed_on_system_namespace_only=true
// +kuma:policy:scope=Global
type HostnameGenerator struct {
	Selector Selector `json:"selector,omitempty"`
	Template string   `json:"template,omitempty"`
}

type Origin string

const (
	OriginGenerator  Origin = "HostnameGenerator"
	OriginKubernetes Origin = "Kubernetes"
)

type Address struct {
	Hostname             string               `json:"hostname,omitempty"`
	Origin               Origin               `json:"origin,omitempty"`
	HostnameGeneratorRef HostnameGeneratorRef `json:"hostnameGeneratorRef,omitempty"`
}

const (
	GeneratedCondition string = "Generated"
)

const (
	GeneratedReason     string = "Generated"
	TemplateErrorReason string = "TemplateError"
	CollisionReason     string = "Collision"
)

type HostnameGeneratorRef struct {
	CoreName string `json:"coreName"`
}

type HostnameGeneratorStatus struct {
	HostnameGeneratorRef HostnameGeneratorRef `json:"hostnameGeneratorRef"`

	// Conditions is an array of hostname generator conditions.
	//
	// +optional
	// +patchMergeKey=type
	// +patchStrategy=merge
	// +listType=map
	// +listMapKey=type
	Conditions []Condition `json:"conditions,omitempty" patchStrategy:"merge" patchMergeKey:"type"`
}

type Condition struct {
	// type of condition in CamelCase or in foo.example.com/CamelCase.
	// ---
	// Many .condition.type values are consistent across resources like Available, but because arbitrary conditions can be
	// useful (see .node.status.conditions), the ability to deconflict is important.
	// The regex it matches is (dns1123SubdomainFmt/)?(qualifiedNameFmt)
	// +required
	// +kubebuilder:validation:Required
	// +kubebuilder:validation:Pattern=`^([a-z0-9]([-a-z0-9]*[a-z0-9])?(\.[a-z0-9]([-a-z0-9]*[a-z0-9])?)*/)?(([A-Za-z0-9][-A-Za-z0-9_.]*)?[A-Za-z0-9])$`
	// +kubebuilder:validation:MaxLength=316
	Type string `json:"type"`
	// status of the condition, one of True, False, Unknown.
	// +required
	// +kubebuilder:validation:Required
	// +kubebuilder:validation:Enum=True;False;Unknown
	Status kube_meta.ConditionStatus `json:"status"`
	// reason contains a programmatic identifier indicating the reason for the condition's last transition.
	// Producers of specific condition types may define expected values and meanings for this field,
	// and whether the values are considered a guaranteed API.
	// The value should be a CamelCase string.
	// This field may not be empty.
	// +required
	// +kubebuilder:validation:Required
	// +kubebuilder:validation:MaxLength=1024
	// +kubebuilder:validation:MinLength=1
	// +kubebuilder:validation:Pattern=`^[A-Za-z]([A-Za-z0-9_,:]*[A-Za-z0-9_])?$`
	Reason string `json:"reason"`
	// message is a human readable message indicating details about the transition.
	// This may be an empty string.
	// +required
	// +kubebuilder:validation:Required
	// +kubebuilder:validation:MaxLength=32768
	Message string `json:"message"`
}<|MERGE_RESOLUTION|>--- conflicted
+++ resolved
@@ -10,27 +10,9 @@
 }
 
 type Selector struct {
-<<<<<<< HEAD
-	MeshService          LabelSelector      `json:"meshService,omitempty"`
-	MeshExternalService  NameLabelsSelector `json:"meshExternalService,omitempty"`
-	MeshMultiZoneService LabelSelector      `json:"meshMultiZoneService,omitempty"`
-}
-
-func (s NameLabelsSelector) Matches(labels map[string]string) bool {
-	for tag, matchValue := range s.MatchLabels {
-		labelValue, exist := labels[tag]
-		if !exist {
-			return false
-		}
-		if matchValue != labelValue {
-			return false
-		}
-	}
-	return true
-=======
 	MeshService         *LabelSelector `json:"meshService,omitempty"`
 	MeshExternalService *LabelSelector `json:"meshExternalService,omitempty"`
->>>>>>> 73d6d4fc
+	MeshMultiZoneService *LabelSelector      `json:"meshMultiZoneService,omitempty"`
 }
 
 func (s LabelSelector) Matches(labels map[string]string) bool {
