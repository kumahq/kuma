--- conflicted
+++ resolved
@@ -40,10 +40,7 @@
 	Port Port `json:"port"`
 	// Protocol defines a protocol of the communication. Possible values: `tcp`, `grpc`, `http`, `http2`.
 	// +kubebuilder:default=tcp
-<<<<<<< HEAD
-=======
 	// +kubebuilder:validation:Enum=tcp;grpc;http;http2
->>>>>>> 35f7a694
 	Protocol core_mesh.Protocol `json:"protocol,omitempty"`
 }
 
