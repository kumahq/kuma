--- conflicted
+++ resolved
@@ -156,15 +156,9 @@
 
 type MeshExternalServiceStatus struct {
 	// Vip section for allocated IP
-<<<<<<< HEAD
-	Vip *VipStatus `json:"vip,omitempty"`
-	// Addresses section for generated domains
-	Addresses *[]Address `json:"addresses,omitempty"`
-=======
 	VIP VIP `json:"vip,omitempty"`
 	// Addresses section for generated domains
 	Addresses []Address `json:"addresses,omitempty"`
->>>>>>> eb2136c3
 }
 
 // +kubebuilder:validation:Enum=Kuma
