--- conflicted
+++ resolved
@@ -33,18 +33,6 @@
 	return resZone == localZone
 }
 
-<<<<<<< HEAD
-func PortFromDestinationName(destination string) uint32 {
-	np := strings.Split(destination, "_svc_")
-	if len(np) != 2 {
-		return 0
-	}
-	port, err := strconv.Atoi(np[1])
-	if err != nil {
-		return 0
-	}
-	return uint32(port)
-=======
 var _ vip.ResourceHoldingVIPs = &MeshServiceResource{}
 
 func (t *MeshServiceResource) VIPs() []string {
@@ -89,5 +77,16 @@
 		t.Spec.State = StateUnavailable
 	}
 	return nil
->>>>>>> fca161a8
+}
+
+func PortFromDestinationName(destination string) uint32 {
+	np := strings.Split(destination, "_svc_")
+	if len(np) != 2 {
+		return 0
+	}
+	port, err := strconv.Atoi(np[1])
+	if err != nil {
+		return 0
+	}
+	return uint32(port)
 }