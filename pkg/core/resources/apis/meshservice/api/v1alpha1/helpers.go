--- conflicted
+++ resolved
@@ -101,13 +101,8 @@
 		for _, port := range t.Spec.Ports {
 			outbounds = append(outbounds, &xds_types.Outbound{
 				Address:  vip.IP,
-<<<<<<< HEAD
 				Port:     port.Port,
 				Resource: pointer.To(kri.From(t, port.GetName())),
-=======
-				Port:     uint32(port.Port),
-				Resource: pointer.To(kri.From(t, port.GetNameOrStringifyPort())),
->>>>>>> 8dc904d4
 			})
 		}
 	}
@@ -143,15 +138,7 @@
 	return fmt.Sprintf("%d", p.Port)
 }
 
-<<<<<<< HEAD
 func (p Port) GetValue() uint32 {
-=======
-func (p Port) GetName() string {
-	return p.Name
-}
-
-func (p Port) GetValue() int32 {
->>>>>>> 8dc904d4
 	return p.Port
 }
 
