--- conflicted
+++ resolved
@@ -2,7 +2,6 @@
 package v1alpha1
 
 import (
-	kube_meta "k8s.io/apimachinery/pkg/apis/meta/v1"
 	"k8s.io/apimachinery/pkg/util/intstr"
 
 	hostnamegenerator_api "github.com/kumahq/kuma/pkg/core/resources/apis/hostnamegenerator/api/v1alpha1"
@@ -40,22 +39,6 @@
 	Ports []Port `json:"ports,omitempty"`
 }
 
-<<<<<<< HEAD
-=======
-type Origin string
-
-const (
-	OriginGenerator  Origin = "HostnameGenerator"
-	OriginKubernetes Origin = "Kubernetes"
-)
-
-type Address struct {
-	Hostname             string               `json:"hostname,omitempty"`
-	Origin               Origin               `json:"origin,omitempty"`
-	HostnameGeneratorRef HostnameGeneratorRef `json:"hostnameGeneratorRef,omitempty"`
-}
-
->>>>>>> ed8d37cb
 type VIP struct {
 	IP string `json:"ip,omitempty"`
 }
@@ -72,78 +55,9 @@
 	Status TLSStatus `json:"status,omitempty"`
 }
 
-type HostnameGeneratorRef struct {
-	CoreName string `json:"name"`
-}
-
-const (
-	GeneratedCondition string = "Generated"
-)
-
-const (
-	GeneratedReason     string = "Generated"
-	TemplateErrorReason string = "TemplateError"
-	CollisionReason     string = "Collision"
-)
-
-type Condition struct {
-	// type of condition in CamelCase or in foo.example.com/CamelCase.
-	// ---
-	// Many .condition.type values are consistent across resources like Available, but because arbitrary conditions can be
-	// useful (see .node.status.conditions), the ability to deconflict is important.
-	// The regex it matches is (dns1123SubdomainFmt/)?(qualifiedNameFmt)
-	// +required
-	// +kubebuilder:validation:Required
-	// +kubebuilder:validation:Pattern=`^([a-z0-9]([-a-z0-9]*[a-z0-9])?(\.[a-z0-9]([-a-z0-9]*[a-z0-9])?)*/)?(([A-Za-z0-9][-A-Za-z0-9_.]*)?[A-Za-z0-9])$`
-	// +kubebuilder:validation:MaxLength=316
-	Type string `json:"type"`
-	// status of the condition, one of True, False, Unknown.
-	// +required
-	// +kubebuilder:validation:Required
-	// +kubebuilder:validation:Enum=True;False;Unknown
-	Status kube_meta.ConditionStatus `json:"status"`
-	// reason contains a programmatic identifier indicating the reason for the condition's last transition.
-	// Producers of specific condition types may define expected values and meanings for this field,
-	// and whether the values are considered a guaranteed API.
-	// The value should be a CamelCase string.
-	// This field may not be empty.
-	// +required
-	// +kubebuilder:validation:Required
-	// +kubebuilder:validation:MaxLength=1024
-	// +kubebuilder:validation:MinLength=1
-	// +kubebuilder:validation:Pattern=`^[A-Za-z]([A-Za-z0-9_,:]*[A-Za-z0-9_])?$`
-	Reason string `json:"reason"`
-	// message is a human readable message indicating details about the transition.
-	// This may be an empty string.
-	// +required
-	// +kubebuilder:validation:Required
-	// +kubebuilder:validation:MaxLength=32768
-	Message string `json:"message"`
-}
-
-type HostnameGeneratorStatus struct {
-	HostnameGeneratorRef HostnameGeneratorRef `json:"hostnameGeneratorRef"`
-
-	// Conditions is an array of gateway instance conditions.
-	//
-	// +optional
-	// +patchMergeKey=type
-	// +patchStrategy=merge
-	// +listType=map
-	// +listMapKey=type
-	Conditions []Condition `json:"conditions,omitempty" patchStrategy:"merge" patchMergeKey:"type"`
-}
-
 type MeshServiceStatus struct {
-<<<<<<< HEAD
 	Addresses          []hostnamegenerator_api.Address                 `json:"addresses,omitempty"`
 	VIPs               []VIP                                           `json:"vips,omitempty"`
 	TLS                TLS                                             `json:"tls,omitempty"`
 	HostnameGenerators []hostnamegenerator_api.HostnameGeneratorStatus `json:"hostnameGenerators,omitempty"`
-=======
-	Addresses          []Address                 `json:"addresses,omitempty"`
-	VIPs               []VIP                     `json:"vips,omitempty"`
-	TLS                TLS                       `json:"tls,omitempty"`
-	HostnameGenerators []HostnameGeneratorStatus `json:"hostnameGenerators,omitempty"`
->>>>>>> ed8d37cb
 }