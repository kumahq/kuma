package model

import (
	"strings"
	"unicode"
)

func DisplayName(resType string) string {
	displayName := ""
	for i, c := range resType {
		if unicode.IsUpper(c) && i != 0 {
			displayName += " "
		}
		displayName += string(c)
	}
	return displayName
}

func PluralType(resType string) string {
	loweredResType := strings.ToLower(resType)
	switch {
	case strings.HasSuffix(loweredResType, "ay"):
		return resType + "s"
	case strings.HasSuffix(loweredResType, "y"):
<<<<<<< HEAD
		return strings.TrimSuffix(resType, "y") + "ies"
=======
		return resType[:len(resType)-1] + "ies"
>>>>>>> 0ceb28d0
	case strings.HasSuffix(loweredResType, "s"), strings.HasSuffix(loweredResType, "sh"), strings.HasSuffix(loweredResType, "ch"):
		return resType + "es"
	default:
		return resType + "s"
	}
}<|MERGE_RESOLUTION|>--- conflicted
+++ resolved
@@ -22,11 +22,7 @@
 	case strings.HasSuffix(loweredResType, "ay"):
 		return resType + "s"
 	case strings.HasSuffix(loweredResType, "y"):
-<<<<<<< HEAD
-		return strings.TrimSuffix(resType, "y") + "ies"
-=======
 		return resType[:len(resType)-1] + "ies"
->>>>>>> 0ceb28d0
 	case strings.HasSuffix(loweredResType, "s"), strings.HasSuffix(loweredResType, "sh"), strings.HasSuffix(loweredResType, "ch"):
 		return resType + "es"
 	default:
