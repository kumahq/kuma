package model

import (
	"encoding/json"
	"path"
	"reflect"

	"google.golang.org/protobuf/proto"
	"google.golang.org/protobuf/types/known/anypb"
	"sigs.k8s.io/yaml"

	util_proto "github.com/kumahq/kuma/pkg/util/proto"
)

func ToJSON(spec ResourceSpec) ([]byte, error) {
	if msg, ok := spec.(proto.Message); ok {
		return util_proto.ToJSON(msg)
	} else {
		return json.Marshal(spec)
	}
}

func ToYAML(spec ResourceSpec) ([]byte, error) {
	if msg, ok := spec.(proto.Message); ok {
		return util_proto.ToYAML(msg)
	} else {
		return yaml.Marshal(spec)
	}
}

func ToAny(spec ResourceSpec) (*anypb.Any, error) {
	if msg, ok := spec.(proto.Message); ok {
		return util_proto.MarshalAnyDeterministic(msg)
	} else {
		bytes, err := json.Marshal(spec)
		if err != nil {
			return nil, err
		}
		return &anypb.Any{
			Value: bytes,
		}, nil
	}
}

func FromJSON(src []byte, spec ResourceSpec) error {
	if msg, ok := spec.(proto.Message); ok {
		return util_proto.FromJSON(src, msg)
	} else {
		return json.Unmarshal(src, spec)
	}
}

func FromYAML(src []byte, spec ResourceSpec) error {
	if msg, ok := spec.(proto.Message); ok {
		return util_proto.FromYAML(src, msg)
	} else {
		return yaml.Unmarshal(src, spec)
	}
}

func FromAny(src *anypb.Any, spec ResourceSpec) error {
	if msg, ok := spec.(proto.Message); ok {
		return util_proto.UnmarshalAnyTo(src, msg)
	} else {
		return json.Unmarshal(src.Value, spec)
	}
}

func FullName(spec ResourceSpec) string {
	specType := reflect.TypeOf(spec).Elem()
	return path.Join(specType.PkgPath(), specType.Name())
}

func Equal(x, y ResourceSpec) bool {
	xMsg, xOk := x.(proto.Message)
	yMsg, yOk := y.(proto.Message)
	if xOk != yOk {
		return false
	}

	if xOk {
		return proto.Equal(xMsg, yMsg)
	} else {
		return reflect.DeepEqual(x, y)
	}
}

func IsEmpty(spec ResourceSpec) bool {
	if msg, ok := spec.(proto.Message); ok {
		return proto.Size(msg) == 0
	} else {
		return reflect.ValueOf(spec).Elem().IsZero()
	}
<<<<<<< HEAD
}

func PtrTo[T any](t T) *T {
	return &t
}

func SafeDeref[T any](ptr *T) T {
	if ptr == nil {
		var zero T
		return zero
	}
	return *ptr
=======
>>>>>>> 9a170fd8
}<|MERGE_RESOLUTION|>--- conflicted
+++ resolved
@@ -91,19 +91,4 @@
 	} else {
 		return reflect.ValueOf(spec).Elem().IsZero()
 	}
-<<<<<<< HEAD
-}
-
-func PtrTo[T any](t T) *T {
-	return &t
-}
-
-func SafeDeref[T any](ptr *T) T {
-	if ptr == nil {
-		var zero T
-		return zero
-	}
-	return *ptr
-=======
->>>>>>> 9a170fd8
 }