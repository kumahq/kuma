package model

import (
	"fmt"
	"reflect"
	"strings"
	"time"

	"github.com/golang/protobuf/proto"
)

const (
	DefaultMesh = "default"
	// NoMesh defines a marker that resource is not bound to a Mesh.
	// Resources not bound to a mesh (ScopeGlobal) should have an empty string in Mesh field.
	NoMesh = ""
)

var (
	// ResourceNameExtensionsUnsupported is a convenience constant
	// that is meant to make source code more readable.
	ResourceNameExtensionsUnsupported = ResourceNameExtensions(nil)
)

type ResourceKey struct {
	Mesh string
	Name string
}

type ResourceScope string

const (
	ScopeMesh   = "Mesh"
	ScopeGlobal = "Global"
)

type Resource interface {
	GetType() ResourceType
	GetMeta() ResourceMeta
	SetMeta(ResourceMeta)
	GetSpec() ResourceSpec
	SetSpec(ResourceSpec) error
	Validate() error
	Scope() ResourceScope
}

type ByMeta []Resource

<<<<<<< HEAD
func (a ByMeta) Len() int           { return len(a) }
func (a ByMeta) Less(i, j int) bool { return key(a[i]) < key(a[j]) }
func (a ByMeta) Swap(i, j int)      { a[i], a[j] = a[j], a[i] }

func key(r Resource) string {
	return strings.Join([]string{r.GetMeta().GetMesh(), r.GetMeta().GetName()}, ":")
}

=======
func (a ByMeta) Len() int { return len(a) }

func (a ByMeta) Less(i, j int) bool {
	if a[i].GetMeta().GetMesh() == a[j].GetMeta().GetMesh() {
		return a[i].GetMeta().GetName() < a[j].GetMeta().GetName()
	}
	return a[i].GetMeta().GetMesh() < a[j].GetMeta().GetMesh()
}

func (a ByMeta) Swap(i, j int) { a[i], a[j] = a[j], a[i] }

>>>>>>> 13704a1f
type ResourceType string

// ResourceNameExtensions represents an composite resource name in environments
// other than Universal.
//
// E.g., name of a Kubernetes resource consists of a namespace component
// and a name component that is local to that namespace.
//
// Technically, ResourceNameExtensions is a mapping between
// a component identifier and a component value, e.g.
//
//   "k8s.kuma.io/namespace" => "my-namespace"
//   "k8s.kuma.io/name"      => "my-policy"
//
// Component identifier must be considered a part of user-facing Kuma API.
// In other words, it is supposed to be visible to users and should not be changed lightly.
//
// Component identifier might have any value, however, it's preferable
// to choose one that is intuitive to users of that particular environment.
// E.g., on Kubernetes component identifiers should use a label name format,
// like in "k8s.kuma.io/namespace" and "k8s.kuma.io/name".
type ResourceNameExtensions map[string]string

type ResourceMeta interface {
	GetName() string
	GetNameExtensions() ResourceNameExtensions
	GetVersion() string
	GetMesh() string
	GetCreationTime() time.Time
	GetModificationTime() time.Time
}

func MetaToResourceKey(meta ResourceMeta) ResourceKey {
	if meta == nil {
		return ResourceKey{}
	}
	return ResourceKey{
		Mesh: meta.GetMesh(),
		Name: meta.GetName(),
	}
}

type ResourceSpec interface {
	// all resources must be defined via Protobuf
	proto.Message
}

type ResourceList interface {
	GetItemType() ResourceType
	GetItems() []Resource
	NewItem() Resource
	AddItem(Resource) error
	GetPagination() *Pagination
}

type Pagination struct {
	Total      uint32
	NextOffset string
}

func (p *Pagination) GetTotal() uint32 {
	return p.Total
}

func (p *Pagination) SetTotal(total uint32) {
	p.Total = total
}

func (p *Pagination) GetNextOffset() string {
	return p.NextOffset
}

func (p *Pagination) SetNextOffset(nextOffset string) {
	p.NextOffset = nextOffset
}

func ErrorInvalidItemType(expected, actual interface{}) error {
	return fmt.Errorf("Invalid argument type: expected=%q got=%q", reflect.TypeOf(expected), reflect.TypeOf(actual))
}<|MERGE_RESOLUTION|>--- conflicted
+++ resolved
@@ -3,7 +3,6 @@
 import (
 	"fmt"
 	"reflect"
-	"strings"
 	"time"
 
 	"github.com/golang/protobuf/proto"
@@ -46,16 +45,6 @@
 
 type ByMeta []Resource
 
-<<<<<<< HEAD
-func (a ByMeta) Len() int           { return len(a) }
-func (a ByMeta) Less(i, j int) bool { return key(a[i]) < key(a[j]) }
-func (a ByMeta) Swap(i, j int)      { a[i], a[j] = a[j], a[i] }
-
-func key(r Resource) string {
-	return strings.Join([]string{r.GetMeta().GetMesh(), r.GetMeta().GetName()}, ":")
-}
-
-=======
 func (a ByMeta) Len() int { return len(a) }
 
 func (a ByMeta) Less(i, j int) bool {
@@ -67,7 +56,6 @@
 
 func (a ByMeta) Swap(i, j int) { a[i], a[j] = a[j], a[i] }
 
->>>>>>> 13704a1f
 type ResourceType string
 
 // ResourceNameExtensions represents an composite resource name in environments
