package model

import (
	"fmt"
	"hash/fnv"
	"reflect"
	"strings"
	"time"

	"github.com/pkg/errors"
	"k8s.io/kube-openapi/pkg/validation/spec"

	common_api "github.com/kumahq/kuma/api/common/v1alpha1"
	mesh_proto "github.com/kumahq/kuma/api/mesh/v1alpha1"
	config_core "github.com/kumahq/kuma/pkg/config/core"
	"github.com/kumahq/kuma/pkg/plugins/runtime/k8s/metadata"
	"github.com/kumahq/kuma/pkg/util/pointer"
)

const (
	DefaultMesh = "default"
	// NoMesh defines a marker that resource is not bound to a Mesh.
	// Resources not bound to a mesh (ScopeGlobal) should have an empty string in Mesh field.
	NoMesh = ""
)

// ResourceNameExtensionsUnsupported is a convenience constant
// that is meant to make source code more readable.
var ResourceNameExtensionsUnsupported = ResourceNameExtensions(nil)

func WithMesh(mesh string, name string) ResourceKey {
	return ResourceKey{Mesh: mesh, Name: name}
}

func WithoutMesh(name string) ResourceKey {
	return ResourceKey{Mesh: NoMesh, Name: name}
}

type ResourceKey struct {
	Mesh string
	Name string
}

type ResourceScope string

const (
	ScopeMesh   = "Mesh"
	ScopeGlobal = "Global"
)

type KDSFlagType uint32

const (
	// KDSDisabledFlag is a flag that indicates that this resource type is not sent using KDS.
	KDSDisabledFlag = KDSFlagType(0)

	// ZoneToGlobalFlag is a flag that indicates that this resource type is sent from Zone CP to Global CP.
	ZoneToGlobalFlag = KDSFlagType(1)

	// GlobalToAllZonesFlag is a flag that indicates that this resource type is sent from Global CP to all zones.
	GlobalToAllZonesFlag = KDSFlagType(1 << 2)

	// GlobalToAllButOriginalZoneFlag is a flag that indicates that this resource type is sent from Global CP to
	// all zones except the zone where the resource was originally created. Today the only resource that has this
	// flag is ZoneIngress.
	GlobalToAllButOriginalZoneFlag = KDSFlagType(1 << 3)
)

const (
	// GlobalToZoneSelector is selector for all flags that indicate resource sync from Global to Zone.
	// Can't be used as KDS flag for resource type.
	GlobalToZoneSelector = GlobalToAllZonesFlag | GlobalToAllButOriginalZoneFlag

	// AllowedOnGlobalSelector is selector for all flags that indicate resource can be created on Global.
	AllowedOnGlobalSelector = GlobalToAllZonesFlag

	// AllowedOnZoneSelector is selector for all flags that indicate resource can be created on Zone.
	AllowedOnZoneSelector = ZoneToGlobalFlag | GlobalToAllButOriginalZoneFlag
)

// Has return whether this flag has all the passed flags on.
func (kt KDSFlagType) Has(flag KDSFlagType) bool {
	return kt&flag != 0
}

type ResourceSpec interface{}

type ResourceStatus interface{}

type Resource interface {
	GetMeta() ResourceMeta
	SetMeta(ResourceMeta)
	GetSpec() ResourceSpec
	SetSpec(ResourceSpec) error
	GetStatus() ResourceStatus
	SetStatus(ResourceStatus) error
	Descriptor() ResourceTypeDescriptor
}

type ResourceHasher interface {
	Hash() []byte
}

func Hash(resource Resource) []byte {
	if r, ok := resource.(ResourceHasher); ok {
		return r.Hash()
	}
	return HashMeta(resource)
}

func HashMeta(r Resource) []byte {
	meta := r.GetMeta()
	hasher := fnv.New128a()
	_, _ = hasher.Write([]byte(r.Descriptor().Name))
	_, _ = hasher.Write([]byte(meta.GetMesh()))
	_, _ = hasher.Write([]byte(meta.GetName()))
	_, _ = hasher.Write([]byte(meta.GetVersion()))
	return hasher.Sum(nil)
}

type ResourceValidator interface {
	Validate() error
}

func Validate(resource Resource) error {
	if rv, ok := resource.(ResourceValidator); ok {
		return rv.Validate()
	}
	return nil
}

func Deprecations(resource Resource) []string {
	if v, ok := interface{}(resource).(interface{ Deprecations() []string }); ok {
		return v.Deprecations()
	}
	return nil
}

type OverviewResource interface {
	SetOverviewSpec(resource Resource, insight Resource) error
}

type ResourceWithInsights interface {
	NewInsightList() ResourceList
	NewOverviewList() ResourceList
}

type ResourceTypeDescriptor struct {
	// Name identifier of this resourceType this maps to the k8s entity and universal name.
	Name ResourceType
	// Resource a created element of this type
	Resource Resource
	// ResourceList a create list container of this type
	ResourceList ResourceList
	// ReadOnly if this type will be created, modified and deleted by the system.
	ReadOnly bool
	// AdminOnly if this type requires users to be admin to access.
	AdminOnly bool
	// Scope whether this resource is Global or Mesh scoped.
	Scope ResourceScope
	// KDSFlags a set of flags that defines how this entity is sent using KDS (if unset KDS is disabled).
	KDSFlags KDSFlagType
	// WsPath the path to access on the REST api.
	WsPath string
	// KumactlArg the name of the cmdline argument when doing `get` or `delete`.
	KumactlArg string
	// KumactlListArg the name of the cmdline argument when doing `list`.
	KumactlListArg string
	// AllowToInspect if it's required to generate Inspect API endpoint for this type
	AllowToInspect bool
	// IsPolicy if this type is a policy (Dataplanes, Insights, Ingresses are not policies as they describe either metadata or workload, Retries are policies).
	IsPolicy bool
	// DisplayName the name of the policy showed as plural to be displayed in the UI and maybe CLI
	SingularDisplayName string
	// PluralDisplayName the name of the policy showed as plural to be displayed in the UI and maybe CLI
	PluralDisplayName string
	// IsExperimental indicates if a policy is in experimental state (might not be production ready).
	IsExperimental bool
	// IsPluginOriginated indicates if a policy is implemented as a plugin
	IsPluginOriginated bool
	// IsTargetRefBased indicates if a policy uses targetRef or not
	IsTargetRefBased bool
	// HasToTargetRef indicates that the policy can be applied to outbound traffic
	HasToTargetRef bool
	// HasFromTargetRef indicates that the policy can be applied to outbound traffic
	HasFromTargetRef bool
	// HasStatus indicates that the policy has a status field
	HasStatus bool
	// Schema contains an unmarshalled OpenAPI schema of the resource
	Schema *spec.Schema
	// Insight contains the insight type attached to this resourceType
	Insight Resource
	// Overview contains the overview type attached to this resourceType
	Overview Resource
	// DumpForGlobal whether resources of this type should be dumped when exporting a zone to migrate to global
	DumpForGlobal bool
	// AllowedOnSystemNamespaceOnly whether this resource type can be created only in the system namespace
	AllowedOnSystemNamespaceOnly bool
}

func newObject(baseResource Resource) Resource {
	specType := reflect.TypeOf(baseResource.GetSpec()).Elem()
	newSpec := reflect.New(specType).Interface().(ResourceSpec)

	resType := reflect.TypeOf(baseResource).Elem()
	resource := reflect.New(resType).Interface().(Resource)

	if err := resource.SetSpec(newSpec); err != nil {
		panic(errors.Wrap(err, "could not set spec on the new resource"))
	}

	if baseResource.Descriptor().HasStatus {
		statusType := reflect.TypeOf(baseResource.GetStatus()).Elem()
		newStatus := reflect.New(statusType).Interface().(ResourceSpec)
		if err := resource.SetStatus(newStatus); err != nil {
			panic(errors.Wrap(err, "could not set spec on the new resource"))
		}
	}

	return resource
}

func (d ResourceTypeDescriptor) NewObject() Resource {
	return newObject(d.Resource)
}

func (d ResourceTypeDescriptor) NewList() ResourceList {
	listType := reflect.TypeOf(d.ResourceList).Elem()
	return reflect.New(listType).Interface().(ResourceList)
}

func (d ResourceTypeDescriptor) HasInsights() bool {
	return d.Insight != nil
}

func (d ResourceTypeDescriptor) NewInsight() Resource {
	if !d.HasInsights() {
		panic("No insight type precondition broken")
	}
	return newObject(d.Insight)
}

func (d ResourceTypeDescriptor) NewInsightList() ResourceList {
	if !d.HasInsights() {
		panic("No insight type precondition broken")
	}
	return d.Insight.Descriptor().NewList()
}

func (d ResourceTypeDescriptor) NewOverview() Resource {
	if !d.HasInsights() {
		panic("No insight type precondition broken")
	}
	return newObject(d.Overview)
}

func (d ResourceTypeDescriptor) NewOverviewList() ResourceList {
	if !d.HasInsights() {
		panic("No insight type precondition broken")
	}
	return d.Overview.Descriptor().NewList()
}

func (d ResourceTypeDescriptor) IsInsight() bool {
	return strings.HasSuffix(string(d.Name), "Insight")
}

type TypeFilter interface {
	Apply(descriptor ResourceTypeDescriptor) bool
}

type TypeFilterFn func(descriptor ResourceTypeDescriptor) bool

func (f TypeFilterFn) Apply(descriptor ResourceTypeDescriptor) bool {
	return f(descriptor)
}

func HasKDSFlag(flagType KDSFlagType) TypeFilter {
	return TypeFilterFn(func(descriptor ResourceTypeDescriptor) bool {
		return descriptor.KDSFlags.Has(flagType)
	})
}

func HasKdsEnabled() TypeFilter {
	return TypeFilterFn(func(descriptor ResourceTypeDescriptor) bool {
		return descriptor.KDSFlags != KDSDisabledFlag
	})
}

func HasKumactlEnabled() TypeFilter {
	return TypeFilterFn(func(descriptor ResourceTypeDescriptor) bool {
		return descriptor.KumactlArg != ""
	})
}

func HasWsEnabled() TypeFilter {
	return TypeFilterFn(func(descriptor ResourceTypeDescriptor) bool {
		return descriptor.WsPath != ""
	})
}

func AllowedToInspect() TypeFilter {
	return TypeFilterFn(func(descriptor ResourceTypeDescriptor) bool {
		return descriptor.AllowToInspect
	})
}

func HasScope(scope ResourceScope) TypeFilter {
	return TypeFilterFn(func(descriptor ResourceTypeDescriptor) bool {
		return descriptor.Scope == scope
	})
}

func IsPolicy() TypeFilter {
	return TypeFilterFn(func(descriptor ResourceTypeDescriptor) bool {
		return descriptor.IsPolicy
	})
}

func IsInsight() TypeFilter {
	return TypeFilterFn(func(descriptor ResourceTypeDescriptor) bool {
		return descriptor.IsInsight()
	})
}

func Named(names ...ResourceType) TypeFilter {
	included := map[ResourceType]bool{}
	for _, n := range names {
		included[n] = true
	}

	return TypeFilterFn(func(descriptor ResourceTypeDescriptor) bool {
		return included[descriptor.Name]
	})
}

func Not(filter TypeFilter) TypeFilter {
	return TypeFilterFn(func(descriptor ResourceTypeDescriptor) bool {
		return !filter.Apply(descriptor)
	})
}

func Or(filters ...TypeFilter) TypeFilter {
	return TypeFilterFn(func(descriptor ResourceTypeDescriptor) bool {
		for _, filter := range filters {
			if filter.Apply(descriptor) {
				return true
			}
		}

		return false
	})
}

type ByMeta []Resource

func (a ByMeta) Len() int { return len(a) }

func (a ByMeta) Less(i, j int) bool {
	if a[i].GetMeta().GetMesh() == a[j].GetMeta().GetMesh() {
		return a[i].GetMeta().GetName() < a[j].GetMeta().GetName()
	}
	return a[i].GetMeta().GetMesh() < a[j].GetMeta().GetMesh()
}

func (a ByMeta) Swap(i, j int) { a[i], a[j] = a[j], a[i] }

const (
	// K8sNamespaceComponent identifies the namespace component of a resource name on Kubernetes.
	// The value is considered a part of user-facing Kuma API and should not be changed lightly.
	// The value has a format of a Kubernetes label name.
	K8sNamespaceComponent = "k8s.kuma.io/namespace"

	// K8sNameComponent identifies the name component of a resource name on Kubernetes.
	// The value is considered a part of user-facing Kuma API and should not be changed lightly.
	// The value has a format of a Kubernetes label name.
	K8sNameComponent = "k8s.kuma.io/name"
)

type ResourceType string

// ResourceNameExtensions represents an composite resource name in environments
// other than Universal.
//
// E.g., name of a Kubernetes resource consists of a namespace component
// and a name component that is local to that namespace.
//
// Technically, ResourceNameExtensions is a mapping between
// a component identifier and a component value, e.g.
//
//	"k8s.kuma.io/namespace" => "my-namespace"
//	"k8s.kuma.io/name"      => "my-policy"
//
// Component identifier must be considered a part of user-facing Kuma API.
// In other words, it is supposed to be visible to users and should not be changed lightly.
//
// Component identifier might have any value, however, it's preferable
// to choose one that is intuitive to users of that particular environment.
// E.g., on Kubernetes component identifiers should use a label name format,
// like in "k8s.kuma.io/namespace" and "k8s.kuma.io/name".
type ResourceNameExtensions map[string]string

type ResourceMeta interface {
	GetName() string
	GetNameExtensions() ResourceNameExtensions
	GetVersion() string
	GetMesh() string
	GetCreationTime() time.Time
	GetModificationTime() time.Time
	GetLabels() map[string]string
}

// IsReferenced check if `refMeta` references with `refName` the entity `resourceMeta`
// This is required because in multi-zone policies may have names different from the name they are defined with.
func IsReferenced(refMeta ResourceMeta, refName string, resourceMeta ResourceMeta) bool {
	if refMeta.GetMesh() != resourceMeta.GetMesh() {
		return false
	}
	return refName == GetDisplayName(resourceMeta)
}

func IsLocallyOriginated(mode config_core.CpMode, labels map[string]string) bool {
	switch mode {
	case config_core.Global:
		origin, ok := resourceOrigin(labels)
		return !ok || origin == mesh_proto.GlobalResourceOrigin
	case config_core.Zone:
		origin, ok := resourceOrigin(labels)
		return !ok || origin == mesh_proto.ZoneResourceOrigin
	default:
		return true
	}
}

func GetDisplayName(rm ResourceMeta) string {
	// prefer display name as it's more predictable, because
	// * Kubernetes expects sorting to be by just a name. Considering suffix with namespace breaks this
	// * When policies are synced to Zone, hash suffix also breaks sorting
	if labels := rm.GetLabels(); labels != nil && labels[mesh_proto.DisplayName] != "" {
		return labels[mesh_proto.DisplayName]
	}
	return rm.GetName()
}

func ResourceOrigin(rm ResourceMeta) (mesh_proto.ResourceOrigin, bool) {
	if rm == nil {
		return "", false
	}
	return resourceOrigin(rm.GetLabels())
}

func resourceOrigin(labels map[string]string) (mesh_proto.ResourceOrigin, bool) {
	if labels != nil && labels[mesh_proto.ResourceOriginLabel] != "" {
		return mesh_proto.ResourceOrigin(labels[mesh_proto.ResourceOriginLabel]), true
	}
	return "", false
}

func ComputeLabels(r Resource, mode config_core.CpMode, isK8s bool, systemNamespace string, localZone string) map[string]string {
	labels := r.GetMeta().GetLabels()
	if len(labels) == 0 {
		labels = map[string]string{}
	}

	setIfNotExist := func(k, v string) {
		if _, ok := labels[k]; !ok {
			labels[k] = v
		}
	}

	getMeshOrDefault := func() string {
		if mesh := r.GetMeta().GetMesh(); mesh != "" {
			return mesh
		}
		return DefaultMesh
	}

	if r.Descriptor().Scope == ScopeMesh {
		setIfNotExist(metadata.KumaMeshLabel, getMeshOrDefault())
	}

	if mode == config_core.Zone {
		setIfNotExist(mesh_proto.ResourceOriginLabel, string(mesh_proto.ZoneResourceOrigin))
		if labels[mesh_proto.ResourceOriginLabel] != string(mesh_proto.GlobalResourceOrigin) {
			setIfNotExist(mesh_proto.ZoneTag, localZone)
			env := mesh_proto.UniversalEnvironment
			if isK8s {
				env = mesh_proto.KubernetesEnvironment
			}
			setIfNotExist(mesh_proto.EnvTag, env)
		}
	}

	if isK8s && IsLocallyOriginated(mode, labels) {
		ns, ok := r.GetMeta().GetNameExtensions()[mesh_proto.KubeNamespaceTag]
		if ok && ns != "" {
			setIfNotExist(mesh_proto.KubeNamespaceTag, ns)
		}
	}

	if ns, ok := r.GetMeta().GetNameExtensions()[mesh_proto.KubeNamespaceTag]; ok && r.Descriptor().IsPolicy && r.Descriptor().IsPluginOriginated {
		var role mesh_proto.PolicyRole
		switch ns {
		case systemNamespace:
			role = mesh_proto.SystemPolicyRole
		default:
			role = ComputePolicyRole(r.GetSpec().(Policy))
		}
		setIfNotExist(mesh_proto.PolicyRoleLabel, string(role))
	}

	return labels
}

func ComputePolicyRole(p Policy) mesh_proto.PolicyRole {
	hasTo := false
	if pwtl, ok := p.(PolicyWithToList); ok && len(pwtl.GetToList()) > 0 {
		hasTo = true
	}

	hasFrom := false
	if pwfl, ok := p.(PolicyWithFromList); ok && len(pwfl.GetFromList()) > 0 {
		hasFrom = true
	}

	if hasTo && !hasFrom {
		// todo(lobkovilya): detect if the policy is a producer policy when they're supported
		return mesh_proto.ConsumerPolicyRole
	} else {
		return mesh_proto.WorkloadOwnerPolicyRole
	}
}

func PolicyRole(rm ResourceMeta) mesh_proto.PolicyRole {
	if rm == nil || rm.GetLabels() == nil || rm.GetLabels()[mesh_proto.PolicyRoleLabel] == "" {
		return mesh_proto.SystemPolicyRole
	}
	return mesh_proto.PolicyRole(rm.GetLabels()[mesh_proto.PolicyRoleLabel])
}

// ZoneOfResource returns zone from which the resource was synced to Global CP
// There is no information in the resource itself whether the resource is synced or created on the CP.
// Therefore, it's a caller responsibility to make use it only on synced resources.
func ZoneOfResource(res Resource) string {
	if labels := res.GetMeta().GetLabels(); labels != nil && labels[mesh_proto.ZoneTag] != "" {
		return labels[mesh_proto.ZoneTag]
	}
	parts := strings.Split(res.GetMeta().GetName(), ".")
	return parts[0]
}

func IsShadowedResource(r Resource) bool {
	if labels := r.GetMeta().GetLabels(); labels != nil && labels[mesh_proto.EffectLabel] == "shadow" {
		return true
	}
	return false
}

func MetaToResourceKey(meta ResourceMeta) ResourceKey {
	if meta == nil {
		return ResourceKey{}
	}
	return ResourceKey{
		Mesh: meta.GetMesh(),
		Name: meta.GetName(),
	}
}

func ResourceListToResourceKeys(rl ResourceList) []ResourceKey {
	rkey := []ResourceKey{}
	for _, r := range rl.GetItems() {
		rkey = append(rkey, MetaToResourceKey(r.GetMeta()))
	}
	return rkey
}

func ResourceListByMesh(rl ResourceList) (map[string]ResourceList, error) {
	res := map[string]ResourceList{}
	for _, r := range rl.GetItems() {
		mrl, ok := res[r.GetMeta().GetMesh()]
		if !ok {
			mrl = r.Descriptor().NewList()
			res[r.GetMeta().GetMesh()] = mrl
		}
		if err := mrl.AddItem(r); err != nil {
			return nil, err
		}
	}
	return res, nil
}

func ResourceListHash(rl ResourceList) []byte {
	hasher := fnv.New128()
	for _, entity := range rl.GetItems() {
		_, _ = hasher.Write(Hash(entity))
	}
	return hasher.Sum(nil)
}

type ResourceList interface {
	GetItemType() ResourceType
	GetItems() []Resource
	NewItem() Resource
	AddItem(Resource) error
	GetPagination() *Pagination
	SetPagination(pagination Pagination)
}

type Pagination struct {
	Total      uint32
	NextOffset string
}

func (p *Pagination) GetTotal() uint32 {
	return p.Total
}

func (p *Pagination) SetTotal(total uint32) {
	p.Total = total
}

func (p *Pagination) GetNextOffset() string {
	return p.NextOffset
}

func (p *Pagination) SetNextOffset(nextOffset string) {
	p.NextOffset = nextOffset
}

func ErrorInvalidItemType(expected, actual interface{}) error {
	return fmt.Errorf("Invalid argument type: expected=%q got=%q", reflect.TypeOf(expected), reflect.TypeOf(actual))
}

type ResourceWithAddress interface {
	Resource
	AdminAddress(defaultAdminPort uint32) string
}

type PolicyItem interface {
	GetTargetRef() common_api.TargetRef
	GetDefault() interface{}
}

type TransformDefaultAfterMerge interface {
	Transform()
}

type Policy interface {
	ResourceSpec
	GetTargetRef() common_api.TargetRef
}

type PolicyWithToList interface {
	Policy
	GetToList() []PolicyItem
}

type PolicyWithFromList interface {
	Policy
	GetFromList() []PolicyItem
}

type PolicyWithSingleItem interface {
	Policy
	GetPolicyItem() PolicyItem
}

func IndexByKey[T Resource](resources []T) map[ResourceKey]T {
	indexedResources := make(map[ResourceKey]T)
	for _, resource := range resources {
		key := MetaToResourceKey(resource.GetMeta())
		indexedResources[key] = resource
	}
	return indexedResources
}

// Resource can implement defaulter to provide static default fields.
// Kubernetes Webhook and Resource Manager will make sure that Default() is called before Create/Update
type Defaulter interface {
	Resource
	Default() error
}

type ResourceIdentifier struct {
	Name      string
	Mesh      string
	Namespace string
	Zone      string
}

func NewResourceIdentifier(r Resource) ResourceIdentifier {
	return ResourceIdentifier{
		Name:      GetDisplayName(r.GetMeta()),
		Mesh:      r.GetMeta().GetMesh(),
		Namespace: r.GetMeta().GetLabels()[mesh_proto.KubeNamespaceTag],
		Zone:      r.GetMeta().GetLabels()[mesh_proto.ZoneTag],
	}
}

func TargetRefToResourceIdentifier(meta ResourceMeta, tr common_api.TargetRef) ResourceIdentifier {
	switch tr.Kind {
	case common_api.Mesh:
		return ResourceIdentifier{
			Name: meta.GetMesh(),
		}
	default:
		var namespace string
		if tr.Namespace != "" {
			namespace = tr.Namespace
		} else {
			namespace = meta.GetLabels()[mesh_proto.KubeNamespaceTag]
		}
		return ResourceIdentifier{
			Mesh:      meta.GetMesh(),
			Zone:      meta.GetLabels()[mesh_proto.ZoneTag],
			Namespace: namespace,
			Name:      tr.Name,
		}
	}
}

<<<<<<< HEAD
func ResourceToBackendRef(r Resource, resType ResourceType, port uint32) common_api.BackendRef {
	id := NewResourceIdentifier(r)
	return common_api.BackendRef{
		TargetRef: common_api.TargetRef{
			Kind:      common_api.TargetRefKind(resType),
			Name:      id.Name,
			Namespace: id.Namespace,
			Mesh:      id.Mesh,
		},
		Port: pointer.To(port),
	}
}

func ResolveBackendRef(meta ResourceMeta, br common_api.BackendRef) ResolvedBackendRef {
=======
type LabelResourceIdentifierResolver func(ResourceType, map[string]string) *ResourceIdentifier

func ResolveBackendRef(meta ResourceMeta, br common_api.BackendRef, resolver LabelResourceIdentifierResolver) *ResolvedBackendRef {
>>>>>>> 35f7a694
	resolved := ResolvedBackendRef{LegacyBackendRef: &br}

	switch {
	case br.Kind == common_api.MeshService && br.ReferencesRealObject():
	case br.Kind == common_api.MeshExternalService:
	case br.Kind == common_api.MeshMultiZoneService:
	default:
		return &resolved
	}

	resolved.Resource = &TypedResourceIdentifier{
		ResourceIdentifier: TargetRefToResourceIdentifier(meta, br.TargetRef),
		ResourceType:       ResourceType(br.Kind),
	}

	if len(br.Labels) > 0 {
		ri := resolver(ResourceType(br.Kind), br.Labels)
		if ri == nil {
			return nil
		}
		resolved.Resource.ResourceIdentifier = *ri
	}

	if br.Port != nil {
		resolved.Resource.SectionName = fmt.Sprintf("%d", *br.Port)
	}

	return &resolved
}

func (r ResourceIdentifier) String() string {
	var pairs []string
	if r.Mesh != "" {
		pairs = append(pairs, fmt.Sprintf("mesh/%s", r.Mesh))
	}
	if r.Zone != "" {
		pairs = append(pairs, fmt.Sprintf("zone/%s", r.Zone))
	}
	if r.Namespace != "" {
		pairs = append(pairs, fmt.Sprintf("namespace/%s", r.Namespace))
	}
	if r.Name != "" {
		pairs = append(pairs, fmt.Sprintf("name/%s", r.Name))
	}
	return strings.Join(pairs, ":")
}

type TypedResourceIdentifier struct {
	ResourceIdentifier

	ResourceType ResourceType
	SectionName  string
}

type ResolvedBackendRef struct {
	LegacyBackendRef *common_api.BackendRef
	Resource         *TypedResourceIdentifier
}

type NewTypedResourceIdentifierFunc func(id *TypedResourceIdentifier)

func WithSectionName(sectionName string) NewTypedResourceIdentifierFunc {
	return func(id *TypedResourceIdentifier) {
		id.SectionName = sectionName
	}
}

func NewTypedResourceIdentifier(r Resource, opts ...NewTypedResourceIdentifierFunc) TypedResourceIdentifier {
	tri := TypedResourceIdentifier{
		ResourceType:       r.Descriptor().Name,
		ResourceIdentifier: NewResourceIdentifier(r),
	}
	for _, opt := range opts {
		opt(&tri)
	}
	return tri
}

func (ri TypedResourceIdentifier) MarshalText() ([]byte, error) {
	return []byte(ri.String()), nil
}

func (ri TypedResourceIdentifier) String() string {
	var pairs []string
	if ri.ResourceType != "" {
		pairs = append(pairs, strings.ToLower(string(ri.ResourceType)))
	}
	pairs = append(pairs, ri.ResourceIdentifier.String())
	if ri.SectionName != "" {
		pairs = append(pairs, fmt.Sprintf("section/%s", ri.SectionName))
	}
	return strings.Join(pairs, ":")
}<|MERGE_RESOLUTION|>--- conflicted
+++ resolved
@@ -719,7 +719,6 @@
 	}
 }
 
-<<<<<<< HEAD
 func ResourceToBackendRef(r Resource, resType ResourceType, port uint32) common_api.BackendRef {
 	id := NewResourceIdentifier(r)
 	return common_api.BackendRef{
@@ -727,18 +726,14 @@
 			Kind:      common_api.TargetRefKind(resType),
 			Name:      id.Name,
 			Namespace: id.Namespace,
-			Mesh:      id.Mesh,
 		},
 		Port: pointer.To(port),
 	}
 }
 
-func ResolveBackendRef(meta ResourceMeta, br common_api.BackendRef) ResolvedBackendRef {
-=======
 type LabelResourceIdentifierResolver func(ResourceType, map[string]string) *ResourceIdentifier
 
 func ResolveBackendRef(meta ResourceMeta, br common_api.BackendRef, resolver LabelResourceIdentifierResolver) *ResolvedBackendRef {
->>>>>>> 35f7a694
 	resolved := ResolvedBackendRef{LegacyBackendRef: &br}
 
 	switch {
