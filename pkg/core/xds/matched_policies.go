--- conflicted
+++ resolved
@@ -15,20 +15,6 @@
 
 type MatchingPolicyMap map[core_model.ResourceType][]core_model.Resource
 
-<<<<<<< HEAD
-type GetTargetRef interface {
-	GetTargetRef() *common_proto.TargetRef
-}
-
-type PolicyItem interface {
-	GetTargetRef
-	GetDefaultAsProto() proto.Message
-}
-
-type ResourceSpecWithTargetRef interface {
-	GetTargetRef
-	core_model.ResourceSpec
-=======
 type PolicyItem interface {
 	GetTargetRef() *common_proto.TargetRef
 	GetDefaultAsProto() proto.Message
@@ -47,7 +33,6 @@
 type PolicyWithFromList interface {
 	Policy
 	GetFromList() []PolicyItem
->>>>>>> 29248a65
 }
 
 type InboundListener struct {
