package xds_test

import (
	"os"
	"path"

	"github.com/ghodss/yaml"
	. "github.com/onsi/ginkgo/v2"
	. "github.com/onsi/gomega"

	"github.com/kumahq/kuma/pkg/core/resources/model/rest"
	"github.com/kumahq/kuma/pkg/core/xds"
	_ "github.com/kumahq/kuma/pkg/plugins/policies"
	meshtrafficpermission_api "github.com/kumahq/kuma/pkg/plugins/policies/meshtrafficpermission/api/v1alpha1"
	"github.com/kumahq/kuma/pkg/test/matchers"
)

var _ = Describe("Rules", func() {

	Describe("SubsetIter", func() {

		It("should return all possible subsets for the given set of tags", func() {
			// given
			tags := []xds.Tag{
				{Key: "k1", Value: "v1"},
				{Key: "k2", Value: "v2"},
				{Key: "k3", Value: "v3"},
			}

			// when
			iter := xds.NewSubsetIter(tags)

			// then
			expected := [][]xds.Tag{
				{
					{Key: "k1", Not: true, Value: "v1"},
					{Key: "k2", Value: "v2"},
					{Key: "k3", Value: "v3"},
				},
				{
					{Key: "k1", Value: "v1"},
					{Key: "k2", Not: true, Value: "v2"},
					{Key: "k3", Value: "v3"},
				},
				{
					{Key: "k1", Not: true, Value: "v1"},
					{Key: "k2", Not: true, Value: "v2"},
					{Key: "k3", Value: "v3"},
				},
				{
					{Key: "k1", Value: "v1"},
					{Key: "k2", Value: "v2"},
					{Key: "k3", Not: true, Value: "v3"},
				},
				{
					{Key: "k1", Not: true, Value: "v1"},
					{Key: "k2", Value: "v2"},
					{Key: "k3", Not: true, Value: "v3"},
				},
				{
					{Key: "k1", Value: "v1"},
					{Key: "k2", Not: true, Value: "v2"},
					{Key: "k3", Not: true, Value: "v3"},
				},
				{
					{Key: "k1", Not: true, Value: "v1"},
					{Key: "k2", Not: true, Value: "v2"},
					{Key: "k3", Not: true, Value: "v3"},
				},
				{
					{Key: "k1", Value: "v1"},
					{Key: "k2", Value: "v2"},
					{Key: "k3", Value: "v3"},
				},
			}
			for _, expectedTags := range expected {
				actual := iter.Next()
				Expect(actual).To(ConsistOf(expectedTags))
			}
			Expect(iter.Next()).To(BeNil())
		})

		It("should handle empty tags", func() {
			// given
			tags := []xds.Tag{}

			// when
			iter := xds.NewSubsetIter(tags)

			// then
			empty := iter.Next()
			Expect(empty).To(Equal(xds.Subset{}))
		})

		It("should handle tags with equal keys", func() {
			// given
			tags := []xds.Tag{
				{Key: "zone", Value: "us-east"},
				{Key: "env", Value: "dev"},
				{Key: "env", Value: "prod"},
			}

			// when
			iter := xds.NewSubsetIter(tags)

			// then
			expected := []xds.Subset{
				{
					{Key: "zone", Value: "us-east"},
					{Key: "env", Value: "prod"},
				},
				{
					{Key: "zone", Value: "us-east", Not: true},
					{Key: "env", Value: "prod"},
				},
				{
					{Key: "zone", Value: "us-east"},
					{Key: "env", Value: "dev"},
				},
				{
					{Key: "zone", Value: "us-east", Not: true},
					{Key: "env", Value: "dev"},
				},
				{
					{Key: "zone", Value: "us-east"},
					{Key: "env", Value: "dev", Not: true},
					{Key: "env", Value: "prod", Not: true},
				},
				{
					{Key: "zone", Value: "us-east", Not: true},
					{Key: "env", Value: "dev", Not: true},
					{Key: "env", Value: "prod", Not: true},
				},
			}
			for _, expectedTags := range expected {
				actual := iter.Next()
				Expect(actual).To(Equal(expectedTags))
			}
			Expect(iter.Next()).To(BeNil())
		})
	})

	Describe("BuildRules", func() {

		type testCase struct {
			policyFile string
			goldenFile string
		}

		DescribeTable("should build a rule-based view for the policy with a from list",
			func(given testCase) {
				// given
				policyBytes, err := os.ReadFile(path.Join("testdata", "rules", given.policyFile))
				Expect(err).ToNot(HaveOccurred())

				policy, err := rest.YAML.UnmarshalCore(policyBytes)
				Expect(err).ToNot(HaveOccurred())
				mtp, ok := policy.GetSpec().(xds.PolicyWithFromList)
				Expect(ok).To(BeTrue())

				// when
				rules, err := xds.BuildRules(xds.BuildPolicyItemsWithMeta(mtp.GetFromList(), policy.GetMeta()))
				Expect(err).ToNot(HaveOccurred())

				// then
				bytes, err := yaml.Marshal(rules)
				Expect(err).ToNot(HaveOccurred())

				Expect(bytes).To(matchers.MatchGoldenYAML(path.Join("testdata", "rules", given.goldenFile)))
			},
			Entry("01. MeshTrafficPermission with 2 'env' tags that have different values", testCase{
				policyFile: "01.policy.yaml",
				goldenFile: "01.golden.yaml",
			}),
			Entry("02. MeshTrafficPermission with 3 different tags", testCase{
				policyFile: "02.policy.yaml",
				goldenFile: "02.golden.yaml",
			}),
			Entry("03. MeshTrafficPermission with MeshService targets", testCase{
				policyFile: "03.policy.yaml",
				goldenFile: "03.golden.yaml",
			}),
			Entry("04. MeshAccessLog with overriding empty backend list", testCase{
				policyFile: "04.policy.yaml",
				goldenFile: "04.golden.yaml",
			}),
			Entry("05. MeshAccessLog with overriding list of different backend type", testCase{
				policyFile: "05.policy.yaml",
				goldenFile: "05.golden.yaml",
			}),
		)

		//	DescribeTable("should build a rule-based view for list of single item policies",
		//		func(given testCase) {
		//			// given
		//			policyBytes, err := os.ReadFile(path.Join("testdata", "rules", given.policyFile))
		//			Expect(err).ToNot(HaveOccurred())
		//
		//			yamls := util_yaml.SplitYAML(string(policyBytes))
		//			policies := []xds.PolicyItemWithMeta{}
		//			for _, yaml := range yamls {
		//				policy, err := rest.YAML.UnmarshalCore([]byte(yaml))
		//				Expect(err).ToNot(HaveOccurred())
		//				mt, ok := policy.(*meshtrace_api.MeshTraceResource)
		//				Expect(ok).To(BeTrue())
		//				policies = append(policies, xds.PolicyItemWithMeta{mt.Spec.GetPolicyItem(), policy.GetMeta()})
		//			}
		//
		//			// when
		//			rules, err := xds.BuildRules(policies)
		//			Expect(err).ToNot(HaveOccurred())
		//
		//			// then
		//			bytes, err := yaml.Marshal(rules)
		//			Expect(err).ToNot(HaveOccurred())
		//
		//			Expect(bytes).To(matchers.MatchGoldenYAML(path.Join("testdata", "rules", given.goldenFile)))
		//		},
		//		Entry("06. MeshTrace", testCase{
		//			policyFile: "06.policy.yaml",
		//			goldenFile: "06.golden.yaml",
		//		}),
		//		Entry("07. MeshTrace list", testCase{
		//			policyFile: "07.policy.yaml",
		//			goldenFile: "07.golden.yaml",
		//		}),
		//	)
	})

	Describe("Eval", func() {

		type testCase struct {
			rules    xds.Rules
			subset   xds.Subset
			confYAML []byte
		}

		DescribeTable("should compute conf for subset based on rules",
			func(given testCase) {
				conf := given.rules.Compute(given.subset)
				if given.confYAML == nil {
					Expect(conf).To(BeNil())
				} else {
<<<<<<< HEAD
					actualYAML, err := yaml.Marshal(conf)
=======
					actualYAML, err := util_proto.ToYAML(conf.Conf)
>>>>>>> 1864a4ae
					Expect(err).To(Not(HaveOccurred()))
					Expect(actualYAML).To(MatchYAML(given.confYAML))
				}
			},
			Entry("single matched rule", testCase{
				rules: xds.Rules{
					{
						Subset: []xds.Tag{
							{Key: "key1", Value: "val1"},
						},
						Conf: meshtrafficpermission_api.Conf{
							Action: "ALLOW",
						},
					},
				},
				subset: []xds.Tag{
					{Key: "key1", Value: "val1"},
					{Key: "key2", Value: "val2"},
				},
				confYAML: []byte(`action: ALLOW`),
			}),
			Entry("single matched rule, rule and subset with negation", testCase{
				rules: xds.Rules{
					{
						Subset: []xds.Tag{
							{Key: "key1", Value: "val1", Not: true},
						},
						Conf: meshtrafficpermission_api.Conf{
							Action: "ALLOW",
						},
					},
				},
				subset: []xds.Tag{
					{Key: "key1", Value: "val1", Not: true},
				},
				confYAML: []byte(`action: ALLOW`),
			}),
			Entry("empty set is a superset for all subset", testCase{
				rules: xds.Rules{
					{
						Subset: []xds.Tag{}, // empty set
						Conf: meshtrafficpermission_api.Conf{
							Action: "ALLOW",
						},
					},
				},
				subset: []xds.Tag{
					{Key: "key1", Value: "val1"},
					{Key: "key2", Value: "val2"},
				},
				confYAML: []byte(`action: ALLOW`),
			}),
			Entry("no rules matched, rule with negation, subset without key", testCase{
				rules: xds.Rules{
					{
						Subset: []xds.Tag{
							{Key: "key1", Value: "val1", Not: true},
						},
						Conf: meshtrafficpermission_api.Conf{
							Action: "ALLOW",
						},
					},
				},
				subset: []xds.Tag{
					{Key: "key2", Value: "val2"},
				},
				confYAML: nil,
			}),
			Entry("no rules matched, subset has key which is not presented in superset", testCase{
				rules: xds.Rules{
					{
						Subset: []xds.Tag{
							{Key: "key1", Value: "val1"},
						},
						Conf: meshtrafficpermission_api.Conf{
							Action: "ALLOW",
						},
					},
				},
				subset: []xds.Tag{
					{Key: "key2", Value: "val2"}, // key2 is not in rules[0].Subset
				},
				confYAML: nil,
			}),
			Entry("no rules matched, subset has key with another value", testCase{
				rules: xds.Rules{
					{
						Subset: []xds.Tag{
							{Key: "key1", Value: "val1"},
						},
						Conf: meshtrafficpermission_api.Conf{
							Action: "ALLOW",
						},
					},
				},
				subset: []xds.Tag{
					{Key: "key1", Value: "val2"}, // val2 is not equal to rules[0].Subset["key1"]
				},
				confYAML: nil,
			}),
			Entry("no rules matched, rule with negation", testCase{
				rules: xds.Rules{
					{
						Subset: []xds.Tag{
							{Key: "key1", Value: "val1", Not: true},
						},
						Conf: meshtrafficpermission_api.Conf{
							Action: "ALLOW",
						},
					},
				},
				subset: []xds.Tag{
					{Key: "key1", Value: "val1"}, // rule has "key1: !val1"
				},
				confYAML: nil,
			}),
			Entry("no rules matched, subset with negation", testCase{
				rules: xds.Rules{
					{
						Subset: []xds.Tag{
							{Key: "key1", Value: "val1"},
						},
						Conf: meshtrafficpermission_api.Conf{
							Action: "ALLOW",
						},
					},
				},
				subset: []xds.Tag{
					{Key: "key1", Value: "val1", Not: true}, // rule has "key1: val1"
				},
				confYAML: nil,
			}),
			Entry("the first matched conf is taken", testCase{
				rules: xds.Rules{
					{
						Subset: xds.Subset{
							{Key: "key1", Value: "val1"}, // not matched
						},
						Conf: meshtrafficpermission_api.Conf{
							Action: "ALLOW",
						},
					},
					{
						Subset: xds.Subset{
							{Key: "key2", Value: "val2"}, // the first matched
						},
						Conf: meshtrafficpermission_api.Conf{
							Action: "DENY",
						},
					},
					{
						Subset: xds.Subset{}, // matched but not the first
						Conf: meshtrafficpermission_api.Conf{
							Action: "DENY_WITH_SHADOW_ALLOW",
						},
					},
				},
				subset: []xds.Tag{
					{Key: "key2", Value: "val2"},
					{Key: "key3", Value: "val3"},
				},
				confYAML: []byte(`action: DENY`),
			}),
		)
	})
})<|MERGE_RESOLUTION|>--- conflicted
+++ resolved
@@ -11,8 +11,10 @@
 	"github.com/kumahq/kuma/pkg/core/resources/model/rest"
 	"github.com/kumahq/kuma/pkg/core/xds"
 	_ "github.com/kumahq/kuma/pkg/plugins/policies"
+	meshtrace_api "github.com/kumahq/kuma/pkg/plugins/policies/meshtrace/api/v1alpha1"
 	meshtrafficpermission_api "github.com/kumahq/kuma/pkg/plugins/policies/meshtrafficpermission/api/v1alpha1"
 	"github.com/kumahq/kuma/pkg/test/matchers"
+	util_yaml "github.com/kumahq/kuma/pkg/util/yaml"
 )
 
 var _ = Describe("Rules", func() {
@@ -190,41 +192,41 @@
 			}),
 		)
 
-		//	DescribeTable("should build a rule-based view for list of single item policies",
-		//		func(given testCase) {
-		//			// given
-		//			policyBytes, err := os.ReadFile(path.Join("testdata", "rules", given.policyFile))
-		//			Expect(err).ToNot(HaveOccurred())
-		//
-		//			yamls := util_yaml.SplitYAML(string(policyBytes))
-		//			policies := []xds.PolicyItemWithMeta{}
-		//			for _, yaml := range yamls {
-		//				policy, err := rest.YAML.UnmarshalCore([]byte(yaml))
-		//				Expect(err).ToNot(HaveOccurred())
-		//				mt, ok := policy.(*meshtrace_api.MeshTraceResource)
-		//				Expect(ok).To(BeTrue())
-		//				policies = append(policies, xds.PolicyItemWithMeta{mt.Spec.GetPolicyItem(), policy.GetMeta()})
-		//			}
-		//
-		//			// when
-		//			rules, err := xds.BuildRules(policies)
-		//			Expect(err).ToNot(HaveOccurred())
-		//
-		//			// then
-		//			bytes, err := yaml.Marshal(rules)
-		//			Expect(err).ToNot(HaveOccurred())
-		//
-		//			Expect(bytes).To(matchers.MatchGoldenYAML(path.Join("testdata", "rules", given.goldenFile)))
-		//		},
-		//		Entry("06. MeshTrace", testCase{
-		//			policyFile: "06.policy.yaml",
-		//			goldenFile: "06.golden.yaml",
-		//		}),
-		//		Entry("07. MeshTrace list", testCase{
-		//			policyFile: "07.policy.yaml",
-		//			goldenFile: "07.golden.yaml",
-		//		}),
-		//	)
+		DescribeTable("should build a rule-based view for list of single item policies",
+			func(given testCase) {
+				// given
+				policyBytes, err := os.ReadFile(path.Join("testdata", "rules", given.policyFile))
+				Expect(err).ToNot(HaveOccurred())
+
+				yamls := util_yaml.SplitYAML(string(policyBytes))
+				policies := []xds.PolicyItemWithMeta{}
+				for _, yaml := range yamls {
+					policy, err := rest.YAML.UnmarshalCore([]byte(yaml))
+					Expect(err).ToNot(HaveOccurred())
+					mt, ok := policy.(*meshtrace_api.MeshTraceResource)
+					Expect(ok).To(BeTrue())
+					policies = append(policies, xds.PolicyItemWithMeta{mt.Spec.GetPolicyItem(), policy.GetMeta()})
+				}
+
+				// when
+				rules, err := xds.BuildRules(policies)
+				Expect(err).ToNot(HaveOccurred())
+
+				// then
+				bytes, err := yaml.Marshal(rules)
+				Expect(err).ToNot(HaveOccurred())
+
+				Expect(bytes).To(matchers.MatchGoldenYAML(path.Join("testdata", "rules", given.goldenFile)))
+			},
+			Entry("06. MeshTrace", testCase{
+				policyFile: "06.policy.yaml",
+				goldenFile: "06.golden.yaml",
+			}),
+			Entry("07. MeshTrace list", testCase{
+				policyFile: "07.policy.yaml",
+				goldenFile: "07.golden.yaml",
+			}),
+		)
 	})
 
 	Describe("Eval", func() {
@@ -241,11 +243,7 @@
 				if given.confYAML == nil {
 					Expect(conf).To(BeNil())
 				} else {
-<<<<<<< HEAD
-					actualYAML, err := yaml.Marshal(conf)
-=======
-					actualYAML, err := util_proto.ToYAML(conf.Conf)
->>>>>>> 1864a4ae
+					actualYAML, err := yaml.Marshal(conf.Conf)
 					Expect(err).To(Not(HaveOccurred()))
 					Expect(actualYAML).To(MatchYAML(given.confYAML))
 				}
@@ -256,7 +254,7 @@
 						Subset: []xds.Tag{
 							{Key: "key1", Value: "val1"},
 						},
-						Conf: meshtrafficpermission_api.Conf{
+						Conf: &meshtrafficpermission_api.Conf{
 							Action: "ALLOW",
 						},
 					},
@@ -273,7 +271,7 @@
 						Subset: []xds.Tag{
 							{Key: "key1", Value: "val1", Not: true},
 						},
-						Conf: meshtrafficpermission_api.Conf{
+						Conf: &meshtrafficpermission_api.Conf{
 							Action: "ALLOW",
 						},
 					},
@@ -287,7 +285,7 @@
 				rules: xds.Rules{
 					{
 						Subset: []xds.Tag{}, // empty set
-						Conf: meshtrafficpermission_api.Conf{
+						Conf: &meshtrafficpermission_api.Conf{
 							Action: "ALLOW",
 						},
 					},
@@ -304,7 +302,7 @@
 						Subset: []xds.Tag{
 							{Key: "key1", Value: "val1", Not: true},
 						},
-						Conf: meshtrafficpermission_api.Conf{
+						Conf: &meshtrafficpermission_api.Conf{
 							Action: "ALLOW",
 						},
 					},
@@ -320,7 +318,7 @@
 						Subset: []xds.Tag{
 							{Key: "key1", Value: "val1"},
 						},
-						Conf: meshtrafficpermission_api.Conf{
+						Conf: &meshtrafficpermission_api.Conf{
 							Action: "ALLOW",
 						},
 					},
@@ -336,7 +334,7 @@
 						Subset: []xds.Tag{
 							{Key: "key1", Value: "val1"},
 						},
-						Conf: meshtrafficpermission_api.Conf{
+						Conf: &meshtrafficpermission_api.Conf{
 							Action: "ALLOW",
 						},
 					},
@@ -352,7 +350,7 @@
 						Subset: []xds.Tag{
 							{Key: "key1", Value: "val1", Not: true},
 						},
-						Conf: meshtrafficpermission_api.Conf{
+						Conf: &meshtrafficpermission_api.Conf{
 							Action: "ALLOW",
 						},
 					},
@@ -368,7 +366,7 @@
 						Subset: []xds.Tag{
 							{Key: "key1", Value: "val1"},
 						},
-						Conf: meshtrafficpermission_api.Conf{
+						Conf: &meshtrafficpermission_api.Conf{
 							Action: "ALLOW",
 						},
 					},
@@ -384,7 +382,7 @@
 						Subset: xds.Subset{
 							{Key: "key1", Value: "val1"}, // not matched
 						},
-						Conf: meshtrafficpermission_api.Conf{
+						Conf: &meshtrafficpermission_api.Conf{
 							Action: "ALLOW",
 						},
 					},
@@ -392,13 +390,13 @@
 						Subset: xds.Subset{
 							{Key: "key2", Value: "val2"}, // the first matched
 						},
-						Conf: meshtrafficpermission_api.Conf{
+						Conf: &meshtrafficpermission_api.Conf{
 							Action: "DENY",
 						},
 					},
 					{
 						Subset: xds.Subset{}, // matched but not the first
-						Conf: meshtrafficpermission_api.Conf{
+						Conf: &meshtrafficpermission_api.Conf{
 							Action: "DENY_WITH_SHADOW_ALLOW",
 						},
 					},
