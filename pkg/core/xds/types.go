--- conflicted
+++ resolved
@@ -11,11 +11,7 @@
 	core_mesh "github.com/kumahq/kuma/pkg/core/resources/apis/mesh"
 	core_model "github.com/kumahq/kuma/pkg/core/resources/model"
 	"github.com/kumahq/kuma/pkg/core/resources/registry"
-<<<<<<< HEAD
-	core_rules "github.com/kumahq/kuma/pkg/plugins/policies/core/rules"
-=======
 	xds_types "github.com/kumahq/kuma/pkg/core/xds/types"
->>>>>>> b0f95845
 	util_tls "github.com/kumahq/kuma/pkg/tls"
 )
 
@@ -82,11 +78,7 @@
 	SANs                     []SAN
 	MinTlsVersion            *TlsVersion
 	MaxTlsVersion            *TlsVersion
-<<<<<<< HEAD
-	OwnerResource            *core_rules.UniqueResourceIdentifier
-=======
 	OwnerResource            *core_model.TypedResourceIdentifier
->>>>>>> b0f95845
 }
 
 type MatchType string
