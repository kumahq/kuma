package xds

import (
	"fmt"
	"net"
	"slices"
	"strings"
	"time"

	envoy_config_core "github.com/envoyproxy/go-control-plane/envoy/config/core/v3"
	tlsv3 "github.com/envoyproxy/go-control-plane/envoy/extensions/transport_sockets/tls/v3"
	"github.com/pkg/errors"
	"google.golang.org/protobuf/types/known/wrapperspb"

	mesh_proto "github.com/kumahq/kuma/api/mesh/v1alpha1"
	"github.com/kumahq/kuma/pkg/core"
	"github.com/kumahq/kuma/pkg/core/kri"
	core_mesh "github.com/kumahq/kuma/pkg/core/resources/apis/mesh"
	core_model "github.com/kumahq/kuma/pkg/core/resources/model"
	"github.com/kumahq/kuma/pkg/core/resources/registry"
	xds_types "github.com/kumahq/kuma/pkg/core/xds/types"
	bldrs_common "github.com/kumahq/kuma/pkg/envoy/builders/common"
	util_tls "github.com/kumahq/kuma/pkg/tls"
	tproxy_dp "github.com/kumahq/kuma/pkg/transparentproxy/config/dataplane"
	"github.com/kumahq/kuma/pkg/util/pointer"
)

type APIVersion string

// StreamID represents a stream opened by XDS
type StreamID = int64

type ProxyId struct {
	mesh string
	name string
}

func (id *ProxyId) String() string {
	return fmt.Sprintf("%s.%s", id.mesh, id.name)
}

func (id *ProxyId) ToResourceKey() core_model.ResourceKey {
	return core_model.ResourceKey{
		Name: id.name,
		Mesh: id.mesh,
	}
}

// ServiceName is a convenience type alias to clarify the meaning of string value.
type ServiceName = string

type MeshName = string

// RouteMap holds the most specific TrafficRoute for each outbound interface of a Dataplane.
type RouteMap map[mesh_proto.OutboundInterface]*core_mesh.TrafficRouteResource

// TimeoutMap holds the most specific TimeoutResource for each OutboundInterface
type TimeoutMap map[mesh_proto.OutboundInterface]*core_mesh.TimeoutResource

// TagSelectorSet is a set of unique TagSelectors.
type TagSelectorSet []mesh_proto.TagSelector

// DestinationMap holds a set of selectors for all reachable Dataplanes grouped by service name.
// DestinationMap is based on ServiceName and not on the OutboundInterface because TrafficRoute can introduce new service destinations that were not included in a outbound section.
// Policies that match on outbound connections also match by service destination name and not outbound interface for the same reason.
type (
	DestinationMap  map[ServiceName]TagSelectorSet
	ExternalService struct {
		Protocol                 core_mesh.Protocol
		TLSEnabled               bool
		FallbackToSystemCa       bool
		CaCert                   []byte
		ClientCert               []byte
		ClientKey                []byte
		AllowRenegotiation       bool
		SkipHostnameVerification bool
		ServerName               string
		SANs                     []SAN
		MinTlsVersion            *tlsv3.TlsParameters_TlsProtocol
		MaxTlsVersion            *tlsv3.TlsParameters_TlsProtocol
		OwnerResource            kri.Identifier
	}
)

type MatchType string

const (
	SANMatchExact  MatchType = "Exact"
	SANMatchPrefix MatchType = "Prefix"
)

type SAN struct {
	MatchType MatchType
	Value     string
}

type Locality struct {
	Zone     string
	SubZone  string
	Priority uint32
	Weight   uint32
}

// Endpoint holds routing-related information about a single endpoint.
type Endpoint struct {
	Target          string
	UnixDomainPath  string
	Port            uint32
	Tags            map[string]string
	Weight          uint32
	Locality        *Locality
	ExternalService *ExternalService
}

func (e Endpoint) Address() string {
	return fmt.Sprintf("%s:%d", e.Target, e.Port)
}

func (e Endpoint) Protocol() string {
	protocol := e.Tags[mesh_proto.ProtocolTag]
	if e.ExternalService != nil && e.ExternalService.Protocol != "" {
		protocol = string(e.ExternalService.Protocol)
	}
	return protocol
}

// EndpointList is a list of Endpoints with convenience methods.
type EndpointList []Endpoint

// EndpointMap holds routing-related information about a set of endpoints grouped by service name.
type EndpointMap map[ServiceName][]Endpoint

// TrafficLogMap holds the most specific TrafficLog for each outbound interface of a Dataplane.
type TrafficLogMap map[ServiceName]*core_mesh.TrafficLogResource

// HealthCheckMap holds the most specific HealthCheck for each reachable service.
type HealthCheckMap map[ServiceName]*core_mesh.HealthCheckResource

// CircuitBreakerMap holds the most specific CircuitBreaker for each reachable service.
type CircuitBreakerMap map[ServiceName]*core_mesh.CircuitBreakerResource

// RetryMap holds the most specific Retry for each reachable service.
type RetryMap map[ServiceName]*core_mesh.RetryResource

// FaultInjectionMap holds all matched FaultInjectionResources for each InboundInterface
type FaultInjectionMap map[mesh_proto.InboundInterface][]*core_mesh.FaultInjectionResource

// TrafficPermissionMap holds the most specific TrafficPermissionResource for each InboundInterface
type TrafficPermissionMap map[mesh_proto.InboundInterface]*core_mesh.TrafficPermissionResource

// InboundRateLimitsMap holds all RateLimitResources for each InboundInterface
type InboundRateLimitsMap map[mesh_proto.InboundInterface][]*core_mesh.RateLimitResource

// OutboundRateLimitsMap holds the RateLimitResource for each OutboundInterface
type OutboundRateLimitsMap map[mesh_proto.OutboundInterface]*core_mesh.RateLimitResource

type RateLimitsMap struct {
	Inbound  InboundRateLimitsMap
	Outbound OutboundRateLimitsMap
}

type ExternalServicePermissionMap map[ServiceName]*core_mesh.TrafficPermissionResource

type ExternalServiceFaultInjectionMap map[ServiceName][]*core_mesh.FaultInjectionResource

type ExternalServiceRateLimitMap map[ServiceName][]*core_mesh.RateLimitResource

// SocketAddressProtocol is the L4 protocol the listener should bind to
type SocketAddressProtocol int32

const (
	SocketAddressProtocolTCP SocketAddressProtocol = 0
	SocketAddressProtocolUDP SocketAddressProtocol = 1
)

// Proxy contains required data for generating XDS config that is specific to a data plane proxy.
// The data that is specific for the whole mesh should go into MeshContext.
type Proxy struct {
	Id                  ProxyId
	APIVersion          APIVersion
	Dataplane           *core_mesh.DataplaneResource
	Outbounds           xds_types.Outbounds
	Metadata            *DataplaneMetadata
	Routing             Routing
	Policies            MatchedPolicies
	EnvoyAdminMTLSCerts ServerSideMTLSCerts

	// SecretsTracker allows us to track when a generator references a secret so
	// we can be sure to include only those secrets later on.
	SecretsTracker SecretsTracker

	// WorkloadIdentity stores information about identity of the proxy.
	WorkloadIdentity *WorkloadIdentity

	// ZoneEgressProxy is available only when XDS is generated for ZoneEgress data plane proxy.
	ZoneEgressProxy *ZoneEgressProxy
	// ZoneIngressProxy is available only when XDS is generated for ZoneIngress data plane proxy.
	ZoneIngressProxy *ZoneIngressProxy
	// RuntimeExtensions a set of extensions to add for custom extensions (.e.g MeshGateway)
	RuntimeExtensions map[string]interface{}
	// Zone the zone the proxy is in
	Zone string
	// InternalAddresses is a set of address prefixes that are considered internal to the mesh, it will be configured to in Envoy HCM config
	InternalAddresses []InternalAddress
}

func (p *Proxy) GetTransparentProxy() *tproxy_dp.DataplaneConfig {
	return tproxy_dp.GetDataplaneConfig(p.Dataplane, p.Metadata)
}

<<<<<<< HEAD
type ManageType string

const (
	// When kuma acts as a workload identity provider and SDS server.
	KumaManagedType ManageType = "kuma"
	// When there is an external SDS server which provides workload identities.
	ExternalManagedType ManageType = "external"
=======
type ManagementMode string

const (
	// When kuma acts as a workload identity provider and SDS server.
	KumaManagementMode ManagementMode = "kuma"
	// When there is an external SDS server which provides workload identities.
	ExternalManagementMode ManagementMode = "external"
>>>>>>> 6e930a73
)

type WorkloadIdentity struct {
	// KRI identifies which MeshIdentity targets this Proxy.
	KRI kri.Identifier
<<<<<<< HEAD
	// ManageType indicates which system provides the identity for the Proxy.
	ManageType     ManageType
=======
	// ManagementMode indicates which system provides the identity for the Proxy.
	ManagementMode ManagementMode
>>>>>>> 6e930a73
	ExpirationTime *time.Time
	GenerationTime *time.Time
	// IdentitySourceConfigurer returns a function that configures the identity secret,
	// including the secret name and whether it’s served by Kuma’s SDS server or an external SDS server.
	IdentitySourceConfigurer func() bldrs_common.Configurer[tlsv3.SdsSecretConfig]
	// ValidationSourceConfigurer returns a function that configures the validation secret,
	// including the secret name and whether it’s served by Kuma’s SDS server or an external SDS server.
	ValidationSourceConfigurer func() bldrs_common.Configurer[tlsv3.SdsSecretConfig]
	// AdditionalResources contains Envoy resources that can be added to the resource set.
	// It provides a simple way to create provider-specific Envoy resources and propagate them to Envoy.
	AdditionalResources *ResourceSet
}

func (c *WorkloadIdentity) CertLifetime() time.Duration {
	return c.ExpirationTime.Sub(pointer.Deref(c.GenerationTime))
}

func (i *WorkloadIdentity) ExpiringSoon() bool {
	return core.Now().After(pointer.Deref(i.GenerationTime).Add(i.CertLifetime() / 5 * 4))
}

type ServerSideMTLSCerts struct {
	CaPEM      []byte
	ServerPair util_tls.KeyPair
}

type ServerSideTLSCertPaths struct {
	CertPath string
	KeyPath  string
}

type IdentityCertRequest interface {
	Name() string
	MeshName() string
}

type CaRequest interface {
	MeshName() []string
	Name() string
}

// SecretsTracker provides a way to ask for a secret and keeps track of which are
// used, so that they can later be generated and included in the resources.
type SecretsTracker interface {
	RequestIdentityCert() IdentityCertRequest
	RequestCa(mesh string) CaRequest
	RequestAllInOneCa() CaRequest

	UsedIdentity() bool
	UsedCas() map[string]struct{}
	UsedAllInOne() bool
}

type ExternalServiceDynamicPolicies map[ServiceName]PluginOriginatedPolicies

type MeshResources struct {
	Mesh                           *core_mesh.MeshResource
	ExternalServices               []*core_mesh.ExternalServiceResource
	ExternalServicePermissionMap   ExternalServicePermissionMap
	EndpointMap                    EndpointMap
	ExternalServiceFaultInjections ExternalServiceFaultInjectionMap
	ExternalServiceRateLimits      ExternalServiceRateLimitMap

	// todo(lobkovilya): change "service -> pluginName -> policies" to "pluginName -> service -> policies"
	Dynamic   ExternalServiceDynamicPolicies
	Resources map[core_model.ResourceType]core_model.ResourceList
}

func (r MeshResources) Get(id kri.Identifier) core_model.Resource {
	// todo: we can probably optimize it by using indexing on ResourceIdentifier
	list := r.ListOrEmpty(id.ResourceType).GetItems()
	if i := slices.IndexFunc(list, func(r core_model.Resource) bool { return kri.From(r) == kri.NoSectionName(id) }); i >= 0 {
		return list[i]
	}
	return nil
}

func (r MeshResources) ListOrEmpty(resourceType core_model.ResourceType) core_model.ResourceList {
	list, ok := r.Resources[resourceType]
	if !ok {
		list, err := registry.Global().NewList(resourceType)
		if err != nil {
			panic(err)
		}
		return list
	}
	return list
}

type ZoneEgressProxy struct {
	ZoneEgressResource *core_mesh.ZoneEgressResource
	ZoneIngresses      []*core_mesh.ZoneIngressResource
	MeshResourcesList  []*MeshResources
}

type MeshIngressResources struct {
	Mesh        *core_mesh.MeshResource
	EndpointMap EndpointMap
	Resources   map[core_model.ResourceType]core_model.ResourceList
}

type ZoneIngressProxy struct {
	ZoneIngressResource *core_mesh.ZoneIngressResource
	MeshResourceList    []*MeshIngressResources
}

type Routing struct {
	TrafficRoutes   RouteMap
	OutboundTargets EndpointMap
	// ExternalServiceOutboundTargets contains endpoint map for direct access of external services (without egress)
	// Since we take into account TrafficPermission to exclude external services from the map,
	// it is specific for each data plane proxy.
	ExternalServiceOutboundTargets EndpointMap
}

type CaSecret struct {
	PemCerts [][]byte
}

type IdentitySecret struct {
	PemCerts [][]byte
	PemKey   []byte
}

type InternalAddress struct {
	AddressPrefix string
	PrefixLen     uint32
}

var LocalHostAddresses = []InternalAddress{
	{AddressPrefix: "127.0.0.1", PrefixLen: 32},
	{AddressPrefix: "::1", PrefixLen: 128},
}

func InternalAddressToEnvoyCIDRs(internalAddresses []InternalAddress) []*envoy_config_core.CidrRange {
	var cidrRanges []*envoy_config_core.CidrRange
	for _, internalAddressPool := range internalAddresses {
		cidrRanges = append(cidrRanges, &envoy_config_core.CidrRange{
			AddressPrefix: internalAddressPool.AddressPrefix,
			PrefixLen:     &wrapperspb.UInt32Value{Value: internalAddressPool.PrefixLen},
		})
	}
	return cidrRanges
}

func InternalAddressesFromCIDRs(cidrs []string) []InternalAddress {
	var internalAddresses []InternalAddress
	for _, cidr := range cidrs {
		ip, ipNet, _ := net.ParseCIDR(cidr)

		prefixLen, _ := ipNet.Mask.Size()
		internalAddresses = append(internalAddresses, InternalAddress{
			AddressPrefix: ip.String(),
			PrefixLen:     uint32(prefixLen),
		})
	}
	return internalAddresses
}

func (s TagSelectorSet) Add(new mesh_proto.TagSelector) TagSelectorSet {
	for _, old := range s {
		if new.Equal(old) {
			return s
		}
	}
	return append(s, new)
}

func (s TagSelectorSet) Matches(tags map[string]string) bool {
	for _, selector := range s {
		if selector.Matches(tags) {
			return true
		}
	}
	return false
}

func (e Endpoint) IsExternalService() bool {
	return e.ExternalService != nil
}

func (e Endpoint) IsMeshExternalService() bool {
	return e.ExternalService != nil && !e.ExternalService.OwnerResource.IsEmpty()
}

func (e Endpoint) LocalityString() string {
	if e.Locality == nil {
		return ""
	}
	return fmt.Sprintf("%s:%s", e.Locality.Zone, e.Locality.SubZone)
}

func (e Endpoint) HasLocality() bool {
	return e.Locality != nil
}

// ContainsTags returns 'true' if for every key presented both in 'tags' and 'Endpoint#Tags'
// values are equal
func (e Endpoint) ContainsTags(tags map[string]string) bool {
	for otherKey, otherValue := range tags {
		endpointValue, ok := e.Tags[otherKey]
		if !ok || otherValue != endpointValue {
			return false
		}
	}
	return true
}

func (l EndpointList) Filter(selector mesh_proto.TagSelector) EndpointList {
	var endpoints EndpointList
	for _, endpoint := range l {
		if selector.Matches(endpoint.Tags) {
			endpoints = append(endpoints, endpoint)
		}
	}
	return endpoints
}

// if false endpoint should be accessed through zoneIngress of other zone
func (e Endpoint) IsReachableFromZone(localZone string) bool {
	return e.Locality == nil || e.Locality.Zone == "" || e.Locality.Zone == localZone
}

func BuildProxyId(mesh, name string) *ProxyId {
	return &ProxyId{
		name: name,
		mesh: mesh,
	}
}

func ParseProxyIdFromString(id string) (*ProxyId, error) {
	if id == "" {
		return nil, errors.Errorf("Envoy ID must not be nil")
	}
	parts := strings.SplitN(id, ".", 2)
	mesh := parts[0]
	// when proxy is an ingress mesh is empty
	if len(parts) < 2 {
		return nil, errors.New("the name should be provided after the dot")
	}
	name := parts[1]
	if name == "" {
		return nil, errors.New("name must not be empty")
	}
	return &ProxyId{
		mesh: mesh,
		name: name,
	}, nil
}

func FromResourceKey(key core_model.ResourceKey) ProxyId {
	return ProxyId{
		mesh: key.Mesh,
		name: key.Name,
	}
}<|MERGE_RESOLUTION|>--- conflicted
+++ resolved
@@ -208,15 +208,6 @@
 	return tproxy_dp.GetDataplaneConfig(p.Dataplane, p.Metadata)
 }
 
-<<<<<<< HEAD
-type ManageType string
-
-const (
-	// When kuma acts as a workload identity provider and SDS server.
-	KumaManagedType ManageType = "kuma"
-	// When there is an external SDS server which provides workload identities.
-	ExternalManagedType ManageType = "external"
-=======
 type ManagementMode string
 
 const (
@@ -224,19 +215,13 @@
 	KumaManagementMode ManagementMode = "kuma"
 	// When there is an external SDS server which provides workload identities.
 	ExternalManagementMode ManagementMode = "external"
->>>>>>> 6e930a73
 )
 
 type WorkloadIdentity struct {
 	// KRI identifies which MeshIdentity targets this Proxy.
 	KRI kri.Identifier
-<<<<<<< HEAD
-	// ManageType indicates which system provides the identity for the Proxy.
-	ManageType     ManageType
-=======
 	// ManagementMode indicates which system provides the identity for the Proxy.
 	ManagementMode ManagementMode
->>>>>>> 6e930a73
 	ExpirationTime *time.Time
 	GenerationTime *time.Time
 	// IdentitySourceConfigurer returns a function that configures the identity secret,
