--- conflicted
+++ resolved
@@ -10,12 +10,8 @@
 	mesh_proto "github.com/kumahq/kuma/api/mesh/v1alpha1"
 	core_mesh "github.com/kumahq/kuma/pkg/core/resources/apis/mesh"
 	core_model "github.com/kumahq/kuma/pkg/core/resources/model"
-<<<<<<< HEAD
 	"github.com/kumahq/kuma/pkg/core/resources/registry"
-	core_rules "github.com/kumahq/kuma/pkg/plugins/policies/core/rules"
-=======
 	xds_types "github.com/kumahq/kuma/pkg/core/xds/types"
->>>>>>> 1e51b1aa
 	util_tls "github.com/kumahq/kuma/pkg/tls"
 )
 
@@ -82,7 +78,7 @@
 	SANs                     []SAN
 	MinTlsVersion            *TlsVersion
 	MaxTlsVersion            *TlsVersion
-	OwnerResource            *core_rules.UniqueResourceIdentifier
+	OwnerResource            *core_model.TypedResourceIdentifier
 }
 
 type MatchType string
