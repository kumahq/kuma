--- conflicted
+++ resolved
@@ -47,28 +47,7 @@
       - uses: actions/setup-go@d35c59abb061a4a6fb18e82ac0862c26744d6ab5 # v5.5.0
         with:
           go-version-file: go.mod
-<<<<<<< HEAD
       - uses: jdx/mise-action@13abe502c30c1559a5c37dff303831bab82c9402 # v2.2.3
-      - name: format
-        if: contains(github.event.comment.body, '/format') # check the comment if it contains the keywords
-        run: |
-          make clean/generated check
-      - name: run golden_files
-        if: contains(github.event.comment.body, '/golden_files') # check the comment if it contains the keywords
-        run: |
-          make test UPDATE_GOLDEN_FILES=true
-          make test/transparentproxy UPDATE_GOLDEN_FILES=true
-=======
-      - uses: actions/cache@5a3ec84eff668545956fd18022155c47e93e2684 # v4.2.3
-        with:
-          path: |
-            ${{ env.CI_TOOLS_DIR }}
-          key: ${{ runner.os }}-${{ runner.arch }}-devtools-${{ hashFiles('mk/dependencies/deps.lock') }}
-          restore-keys: |
-            ${{ runner.os }}-${{ runner.arch }}-devtools
-      - run: |
-          make dev/tools
-
       # Automatically update code formatting if /format is in the comment
       - name: "Auto-format code"
         if: contains(github.event.comment.body, '/format')
@@ -85,7 +64,6 @@
         if: contains(github.event.comment.body, '/golden_files_tproxy')
         run: make test/transparentproxy UPDATE_GOLDEN_FILES=true
 
->>>>>>> 0e88f758
       - name: commit and push fixes
         env:
           GITHUB_TOKEN: ${{ steps.github-app-token.outputs.token }}
