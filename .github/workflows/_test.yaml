on:
  workflow_call:
    inputs:
      FULL_MATRIX:
        required: true
        type: string
      RUNNERS_BY_ARCH:
        required: true
        type: string
permissions:
  contents: read
env:
  CI_TOOLS_DIR: "/home/runner/work/kuma/kuma/.ci_tools"
  # This is automatically managed by CI
  K8S_MIN_VERSION: v1.23.17-k3s1
  K8S_MAX_VERSION: v1.30.0-k3s1
jobs:
  test_unit:
    timeout-minutes: 20
    if: ${{ !contains(github.event.pull_request.labels.*.name, 'ci/skip-test') }}
    runs-on: ubuntu-latest
    steps:
      - uses: actions/checkout@692973e3d937129bcbf40652eb9f2f61becf3332 # v4.1.7
        with:
          fetch-depth: 0
      - uses: actions/setup-go@cdcb36043654635271a94b9a6d1392de5bb323a7 # v5.0.1
        with:
          go-version-file: go.mod
      - uses: actions/cache@0c45773b623bea8c8e75f6c82b208c3cf94ea4f9 # v4.0.2
        with:
          path: |
            ${{ env.CI_TOOLS_DIR }}
          key: ${{ runner.os }}-${{ runner.arch }}-devtools-${{ hashFiles('mk/dependencies/deps.lock') }}
          restore-keys: |
            ${{ runner.os }}-${{ runner.arch }}-devtools
      - run: |
          make dev/tools
      - run: |
          make test
  gen_e2e_matrix:
    timeout-minutes: 2
    runs-on: ubuntu-latest
    outputs:
      matrix: ${{ steps.generate-matrix.outputs.matrix }}
    steps:
      - id: generate-matrix
        name: Generate matrix
        env:
          BASE_MATRIX: |-
            {
              "test_e2e": {
                "target": [""],
                "k8sVersion": ["${{ env.K8S_MAX_VERSION }}"],
                "arch": ["amd64"],
                "parallelism": [4],
                "cniNetworkPlugin": ["flannel"],
                "sidecarContainers": [""]
              },
              "test_e2e_env": {
                "target": ["kubernetes", "universal", "multizone"],
                "k8sVersion": ["kind", "kindIpv6", "${{ env.K8S_MIN_VERSION }}", "${{ env.K8S_MAX_VERSION }}"],
                "arch": ["amd64"],
                "parallelism": [1],
                "cniNetworkPlugin": ["flannel"],
                "sidecarContainers": [""],
                "exclude":[
                  {"target": "kubernetes", "k8sVersion":"kind"},
                  {"target": "multizone", "k8sVersion":"kind"},
                  {"target":"universal", "k8sVersion":"${{ env.K8S_MIN_VERSION }}"},
                  {"target":"universal", "k8sVersion":"${{ env.K8S_MAX_VERSION }}"}
                ],
                "include":[
                  {"sidecarContainers": "sidecarContainers", "k8sVersion": "${{ env.K8S_MAX_VERSION }}", "target": "kubernetes", "arch": "amd64"},
                  {"k8sVersion": "${{ env.K8S_MAX_VERSION }}", "target": "multizone", "arch": "arm64"},
                  {"k8sVersion": "${{ env.K8S_MAX_VERSION }}", "target": "kubernetes", "arch": "arm64"},
                  {"k8sVersion": "${{ env.K8S_MAX_VERSION }}", "target": "universal", "arch": "arm64"},
                  {"k8sVersion": "${{ env.K8S_MAX_VERSION }}", "target": "gatewayapi", "arch": "amd64"},
                  {"cniNetworkPlugin": "calico", "k8sVersion": "${{ env.K8S_MAX_VERSION }}", "target": "multizone", "arch": "amd64"}
                ]
              }
            }
          # You can modify the include to run one of test suites on PRs (though you'd need to then remove it)
          OVERRIDE_JQ_CMD: |-
            .test_e2e = false
            | .test_e2e_env.include = []
            | .test_e2e_env.exclude += [{"arch": "arm64"}, {"k8sVersion": "kindIpv6"}, {"k8sVersion": "${{ inputs.K8S_MIN_VERSION}}"}]
        run: |-
          BASE_MATRIX_ALL='${{ env.BASE_MATRIX }}'
          if [[ "${{ inputs.FULL_MATRIX }}" != "true" ]]; then
            BASE_MATRIX_ALL=$(echo $BASE_MATRIX_ALL | jq -r '${{ env.OVERRIDE_JQ_CMD }}')
          fi
          # Skip e2e tests if the PR has the label "ci/skip-e2e-test" or "ci/skip-test"
          if [[ "${{ contains(github.event.pull_request.labels.*.name, 'ci/skip-e2e-test') || contains(github.event.pull_request.labels.*.name, 'ci/skip-test') }}" == "true" ]]; then
            BASE_MATRIX_ALL='{}'
          fi

          echo "final matrix: $BASE_MATRIX_ALL"
          echo "matrix<<EOF" >> $GITHUB_OUTPUT
          echo "$BASE_MATRIX_ALL" >> $GITHUB_OUTPUT
          echo "EOF" >> $GITHUB_OUTPUT
  test_e2e:
    needs: ["gen_e2e_matrix"]
    if: fromJSON(needs.gen_e2e_matrix.outputs.matrix).test_e2e
    strategy:
      max-parallel: 5
      matrix: ${{ fromJSON(needs.gen_e2e_matrix.outputs.matrix).test_e2e }}
      fail-fast: false
    uses: ./.github/workflows/_e2e.yaml
    with:
      matrix: ${{ toJSON(matrix) }}
<<<<<<< HEAD
<<<<<<< HEAD
=======
      runner: ${{ fromJSON(inputs.RUNNERS_BY_ARCH)[matrix.arch] }}
>>>>>>> 126029d11 (ci(.github): enable self hosted runners for AMD64 E2E tasks (#10945))
=======
      runner: ${{ fromJSON(inputs.RUNNERS_BY_ARCH)[matrix.arch] }}
>>>>>>> 06a9880b
    secrets: inherit
  test_e2e_env:
    needs: ["gen_e2e_matrix"]
    if: fromJSON(needs.gen_e2e_matrix.outputs.matrix).test_e2e_env
    strategy:
      max-parallel: 5
      matrix: ${{ fromJSON(needs.gen_e2e_matrix.outputs.matrix).test_e2e_env }}
      fail-fast: false
    uses: ./.github/workflows/_e2e.yaml
    with:
      matrix: ${{ toJSON(matrix) }}
<<<<<<< HEAD
<<<<<<< HEAD
=======
      runner: ${{ fromJSON(inputs.RUNNERS_BY_ARCH)[matrix.arch] }}
>>>>>>> 126029d11 (ci(.github): enable self hosted runners for AMD64 E2E tasks (#10945))
=======
      runner: ${{ fromJSON(inputs.RUNNERS_BY_ARCH)[matrix.arch] }}
>>>>>>> 06a9880b
    secrets: inherit<|MERGE_RESOLUTION|>--- conflicted
+++ resolved
@@ -108,14 +108,7 @@
     uses: ./.github/workflows/_e2e.yaml
     with:
       matrix: ${{ toJSON(matrix) }}
-<<<<<<< HEAD
-<<<<<<< HEAD
-=======
       runner: ${{ fromJSON(inputs.RUNNERS_BY_ARCH)[matrix.arch] }}
->>>>>>> 126029d11 (ci(.github): enable self hosted runners for AMD64 E2E tasks (#10945))
-=======
-      runner: ${{ fromJSON(inputs.RUNNERS_BY_ARCH)[matrix.arch] }}
->>>>>>> 06a9880b
     secrets: inherit
   test_e2e_env:
     needs: ["gen_e2e_matrix"]
@@ -127,12 +120,5 @@
     uses: ./.github/workflows/_e2e.yaml
     with:
       matrix: ${{ toJSON(matrix) }}
-<<<<<<< HEAD
-<<<<<<< HEAD
-=======
       runner: ${{ fromJSON(inputs.RUNNERS_BY_ARCH)[matrix.arch] }}
->>>>>>> 126029d11 (ci(.github): enable self hosted runners for AMD64 E2E tasks (#10945))
-=======
-      runner: ${{ fromJSON(inputs.RUNNERS_BY_ARCH)[matrix.arch] }}
->>>>>>> 06a9880b
     secrets: inherit