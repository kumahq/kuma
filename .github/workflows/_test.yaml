--- conflicted
+++ resolved
@@ -57,13 +57,8 @@
                 "sidecarContainers": [""]
               },
               "test_e2e_env": {
-<<<<<<< HEAD
                 "target": ["gatewayapi"],
                 "k8sVersion": ["${{ env.K8S_MAX_VERSION }}"],
-=======
-                "target": ["kubernetes", "universal", "multizone"],
-                "k8sVersion": ["kind", "kindIpv6", "${{ env.K8S_MAX_VERSION }}"],
->>>>>>> 3203955c
                 "arch": ["amd64"],
                 "parallelism": [1],
                 "cniNetworkPlugin": ["flannel"],
