--- conflicted
+++ resolved
@@ -81,197 +81,4 @@
         run: |
           exit 1
           # for some reason, GH Action will always trigger a downstream job even if there are errors in an dependent job
-<<<<<<< HEAD
-          # so we manually check it here. An example could be found here: https://github.com/kumahq/kuma/actions/runs/7044980149
-=======
-          # so we manually check it here. An example could be found here: https://github.com/kumahq/kuma/actions/runs/7044980149
-      - uses: actions/checkout@b4ffde65f46336ab88eb53be808477a3936bae11 # v4.1.1
-        with:
-          fetch-depth: 0
-      - name: "Add matrix to .build/info to cache"
-        run: |
-          make build/info/short > .build-info
-      - name: Install dependencies for cross builds
-        run: |
-          sudo apt-get update; sudo apt-get install -y qemu-user-static binfmt-support
-      - uses: actions/setup-go@0c52d547c9bc32b1aa3301fd7a9cb496313a4491 # v5.0.0
-        with:
-          go-version-file: go.mod
-          cache-dependency-path: |
-            .build-info
-            go.sum
-      - uses: actions/cache@13aacd865c20de90d75de3b17ebe84f7a17d57d2 # v4.0.0
-        with:
-          path: |
-            ${{ env.CI_TOOLS_DIR }}
-          key: ${{ runner.os }}-${{ runner.arch }}-devtools-${{ hashFiles('mk/dependencies/deps.lock') }}
-          restore-keys: |
-            ${{ runner.os }}-${{ runner.arch }}-devtools
-      - name: Free up disk space for the Runner
-        run: |
-          echo "Disk usage before cleanup"
-          sudo df -h
-          echo "Removing big directories"
-          sudo rm -rf /usr/share/dotnet /usr/local/lib/android /opt/ghc
-          echo "Removing images"
-          docker system prune --all -f
-          echo "Disk usage after cleanup"
-          sudo df -h
-      - run: |
-          make build
-      - run: |
-          make -j build/distributions
-      - run: |
-          make -j images
-      - run: |
-          make -j docker/save
-      - name: Run container structure test
-        if: ${{ !contains(github.event.pull_request.labels.*.name, 'ci/skip-container-structure-test') && !contains(github.event.pull_request.labels.*.name, 'ci/skip-test') }}
-        run: |
-          make test/container-structure
-      - name: Inspect created tars
-        run: |
-          for i in build/distributions/out/*.tar.gz; do echo $i; tar -tvf $i; done
-      - name: Publish distributions to Pulp
-        env:
-          PULP_USERNAME: ${{ vars.PULP_USERNAME }}
-          PULP_PASSWORD: ${{ secrets.PULP_PASSWORD }}
-          CLOUDSMITH_API_KEY: ${{ secrets.CLOUDSMITH_API_KEY }}
-        run: |
-          make publish/pulp
-      - name: Publish images
-        env:
-          DOCKER_API_KEY: ${{ secrets.DOCKER_API_KEY }}
-          DOCKER_USERNAME: ${{ vars.DOCKER_USERNAME }}
-        run: |-
-          make docker/login
-          # ensure we always logout
-          function on_exit() {
-            make docker/logout
-          }
-          trap on_exit EXIT
-          make docker/push
-          make docker/manifest
-      - name: package-helm-chart
-        id: package-helm
-        env:
-          HELM_DEV: ${{ !startsWith(github.event.ref, 'refs/tags/') }}
-        run: |
-          make helm/update-version
-
-          git config user.name "${GH_USER}"
-          git config user.email "${GH_EMAIL}"
-          git add -u deployments/charts
-          # This commit never ends up in the repo
-          git commit --allow-empty -m "ci(helm): update versions"
-          # To get an idea of what's in the commit to debug
-          git show
-
-          make helm/package
-          PKG_FILENAME=$(find .cr-release-packages -type f -printf "%f\n")
-          echo "filename=${PKG_FILENAME}" >> $GITHUB_OUTPUT
-      - name: Upload packaged chart
-        uses: actions/upload-artifact@5d5d22a31266ced268874388b861e4b58bb5c2f3 # v4.3.1
-        with:
-          name: ${{ steps.package-helm.outputs.filename }}
-          path: .cr-release-packages/${{ steps.package-helm.outputs.filename }}
-          retention-days: ${{ github.event_name == 'pull_request' && 1 || 30 }}
-      # Everything from here is only running on releases.
-      # Ideally we'd finish the workflow early, but this isn't possible: https://github.com/actions/runner/issues/662
-      - name: Generate GitHub app token
-        id: github-app-token
-        if: ${{ startsWith(github.event.ref, 'refs/tags/') }}
-        uses: actions/create-github-app-token@e8e39f73bb84fdf315a015fa3104f314c0a258b4 # v1.8.1
-        with:
-          app-id: ${{ secrets.APP_ID }}
-          private-key: ${{ secrets.APP_PRIVATE_KEY }}
-          owner: ${{ github.repository_owner }}
-          repositories: ${{ env.GH_REPO }}
-      - name: Release chart
-        if: ${{ startsWith(github.event.ref, 'refs/tags/') }}
-        env:
-          GITHUB_APP: "true"
-          GH_TOKEN: ${{ steps.github-app-token.outputs.token }}
-        run: make helm/release
-  gen_e2e_matrix:
-    timeout-minutes: 2
-    runs-on: ubuntu-latest
-    if: ${{ !contains(github.event.pull_request.labels.*.name, 'ci/skip-test') && !contains(github.event.pull_request.labels.*.name, 'ci/skip-e2e-test') }}
-    outputs:
-      matrix: ${{ steps.generate-matrix.outputs.matrix }}
-    steps:
-      - id: generate-matrix
-        name: Generate matrix
-        env:
-          RUN_FULL_MATRIX: ${{ github.event_name == 'push' || contains(github.event.pull_request.labels.*.name, 'ci/run-full-matrix') }}
-          BASE_MATRIX: |-
-            {
-              "test_e2e": {
-                "target": [""],
-                "k8sVersion": ["kindIpv6", "${{ env.K8S_MIN_VERSION }}", "${{ env.K8S_MAX_VERSION }}"],
-                "arch": ["amd64"],
-                "parallelism": [4],
-                "cniNetworkPlugin": ["flannel"],
-                "sidecarContainers": [""]
-              },
-              "test_e2e_env": {
-                "target": ["kubernetes", "universal", "multizone"],
-                "k8sVersion": ["kind", "kindIpv6", "${{ env.K8S_MIN_VERSION }}", "${{ env.K8S_MAX_VERSION }}"],
-                "arch": ["amd64"],
-                "parallelism": [1],
-                "cniNetworkPlugin": ["flannel"],
-                "sidecarContainers": [""],
-                "exclude":[
-                  {"target": "kubernetes", "k8sVersion":"kind"},
-                  {"target": "multizone", "k8sVersion":"kind"},
-                  {"target":"universal", "k8sVersion":"${{ env.K8S_MIN_VERSION }}"},
-                  {"target":"universal", "k8sVersion":"${{ env.K8S_MAX_VERSION }}"}
-                ],
-                "include":[
-                  {"sidecarContainers": "sidecarContainers", "k8sVersion": "${{ env.K8S_MAX_VERSION }}", "target": "kubernetes", "arch": "amd64"},
-                  {"k8sVersion": "${{ env.K8S_MAX_VERSION }}", "target": "multizone", "arch": "arm64"},
-                  {"k8sVersion": "${{ env.K8S_MAX_VERSION }}", "target": "kubernetes", "arch": "arm64"},
-                  {"k8sVersion": "${{ env.K8S_MAX_VERSION }}", "target": "universal", "arch": "arm64"},
-                  {"k8sVersion": "${{ env.K8S_MAX_VERSION }}", "target": "gatewayapi", "arch": "amd64"},
-                  {"cniNetworkPlugin": "calico", "k8sVersion": "${{ env.K8S_MAX_VERSION }}", "target": "multizone", "arch": "amd64"}
-                ]
-              }
-            }
-          # You can modify the include to run one of test suites on PRs (though you'd need to then remove it)
-          OVERRIDE_JQ_CMD: |-
-            .test_e2e = false
-            | .test_e2e_env.include = []
-            | .test_e2e_env.exclude += [{"arch": "arm64"}, {"k8sVersion": "kindIpv6"}, {"k8sVersion": "${{ env.K8S_MIN_VERSION}}"}]
-        run: |-
-          BASE_MATRIX_ALL='${{ env.BASE_MATRIX }}'
-          if [[ "${{ env.RUN_FULL_MATRIX }}" != "true" ]]; then
-            BASE_MATRIX_ALL=$(echo $BASE_MATRIX_ALL | jq -r '${{ env.OVERRIDE_JQ_CMD }}')
-          fi
-
-          echo "final matrix: $BASE_MATRIX_ALL"
-          echo "matrix<<EOF" >> $GITHUB_OUTPUT
-          echo "$BASE_MATRIX_ALL" >> $GITHUB_OUTPUT
-          echo "EOF" >> $GITHUB_OUTPUT
-  test_e2e:
-    needs: ["gen_e2e_matrix"]
-    if: fromJSON(needs.gen_e2e_matrix.outputs.matrix).test_e2e
-    strategy:
-      matrix: ${{ fromJSON(needs.gen_e2e_matrix.outputs.matrix).test_e2e }}
-      fail-fast: false
-    uses: ./.github/workflows/e2e.yaml
-    with:
-      matrix: ${{ toJSON(matrix) }}
-    secrets:
-      circleCIToken: ${{ secrets.CIRCLECI_TOKEN }}
-  test_e2e_env:
-    needs: ["gen_e2e_matrix"]
-    if: fromJSON(needs.gen_e2e_matrix.outputs.matrix).test_e2e_env
-    strategy:
-      matrix: ${{ fromJSON(needs.gen_e2e_matrix.outputs.matrix).test_e2e_env }}
-      fail-fast: false
-    uses: ./.github/workflows/e2e.yaml
-    with:
-      matrix: ${{ toJSON(matrix) }}
-    secrets:
-      circleCIToken: ${{ secrets.CIRCLECI_TOKEN }}
->>>>>>> 68d50f92
+          # so we manually check it here. An example could be found here: https://github.com/kumahq/kuma/actions/runs/7044980149