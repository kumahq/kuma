--- conflicted
+++ resolved
@@ -69,11 +69,7 @@
       - run: |
           make check
       - id: sca-project
-<<<<<<< HEAD
-        uses: Kong/public-shared-actions/security-actions/sca@23929cfda574afc77b018c51794454b6dc99ca57 # v2.2.1
-=======
         uses: Kong/public-shared-actions/security-actions/sca@0ff22c9835d745aefc41a99de6d526dc9e984105 # v2.2.0
->>>>>>> 8754bac5
         with:
           dir: .
           config: .syft.yaml
