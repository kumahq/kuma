on:
  workflow_call:
    inputs:
      matrix:
        required: true
        type: string
      runner:
        type: string
        required: true
permissions:
  contents: read
env:
  CI_TOOLS_DIR: ${{ contains(inputs.runner, '-kong') && '/work/kuma/kuma/.ci_tools' || '/home/runner/work/kuma/kuma/.ci_tools' }}
  E2E_PARAM_K8S_VERSION: ${{ fromJSON(inputs.matrix).k8sVersion }}
  E2E_PARAM_CNI_NETWORK_PLUGIN: ${{ fromJSON(inputs.matrix).cniNetworkPlugin }}
  E2E_PARAM_ARCH: ${{ fromJSON(inputs.matrix).arch }}
  E2E_PARAM_SIDECAR_CONTAINERS: ${{ fromJSON(inputs.matrix).sidecarContainers }}
  E2E_PARAM_TARGET: ${{ fromJSON(inputs.matrix).target }}
  E2E_PARAM_PARALLELISM: ${{ fromJSON(inputs.matrix).parallelism }}
jobs:
  e2e:
    timeout-minutes: 60
<<<<<<< HEAD
    runs-on: ${{ fromJSON(inputs.runnersByArch)[fromJSON(inputs.matrix).arch] }}
    if: ${{ fromJSON(inputs.runnersByArch)[fromJSON(inputs.matrix).arch] != '' }}
=======
    # can't use env vars here
    runs-on: ${{ inputs.runner }}
    if: ${{ inputs.runner != '' }}
>>>>>>> e5d62a7b
    strategy:
      fail-fast: false
      matrix:
        parallelRunnerId: ${{ fromJSON((fromJSON(inputs.matrix).parallelism == '4' && '[0, 1, 2, 3]') || '[0]') }}
    steps:
      - uses: actions/checkout@692973e3d937129bcbf40652eb9f2f61becf3332 # v4.1.7
        with:
          fetch-depth: 0
      - uses: actions/setup-go@0a12ed9d6a96ab950c8f026ed9f722fe0da7ef32 # v5.0.2
        with:
          go-version-file: go.mod
      - uses: actions/cache@0c45773b623bea8c8e75f6c82b208c3cf94ea4f9 # v4.0.2
        with:
          path: |
            ${{ env.CI_TOOLS_DIR }}
          key: ${{ runner.os }}-${{ runner.arch }}-devtools-${{ hashFiles('mk/dependencies/deps.lock') }}
          restore-keys: |
            ${{ runner.os }}-${{ runner.arch }}-devtools
      - run: |
          make dev/tools
      - name: "Free up disk space for the Runner"
        run: |
          echo "Disk usage before cleanup"
          sudo df -h
          echo "Removing big directories"
          sudo rm -rf /usr/share/dotnet /usr/local/lib/android /opt/ghc
          echo "Pruning images"
          docker system prune --all -f
          echo "Disk usage after cleanup"
          sudo df -h
      - run: |
          make build
      - run: |
          make -j build/distributions
      - run: |
          make -j images
          make -j docker/save
      - run: |
          make dev/set-kuma-helm-repo
      - name: "Enable ipv6 for docker"
        if: ${{ env.E2E_PARAM_K8S_VERSION == 'kindIpv6' }}
        run: |
          cat <<'EOF' | sudo tee /etc/docker/daemon.json
          {
            "ipv6": true,
            "fixed-cidr-v6": "2001:db8:1::/64",
            "dns": ["8.8.8.8"],
            "dns-search": ["."]
          }
          EOF
          sudo service docker restart
      - name: "Run E2E tests"
        env:
          DOCKERHUB_PULL_CREDENTIAL: ${{ secrets.DOCKERHUB_PULL_CREDENTIAL }}
        run: |
          if [[ "${{ env.E2E_PARAM_K8S_VERSION }}" == "kindIpv6" ]]; then
            export IPV6=true
            export K8S_CLUSTER_TOOL=kind
            export KUMA_DEFAULT_RETRIES=60
            export KUMA_DEFAULT_TIMEOUT="6s"
          fi
          if [[ "${{ env.E2E_PARAM_K8S_VERSION }}" != "kind"* ]]; then
            export CI_K3S_VERSION=$E2E_PARAM_K8S_VERSION
            export K3D_NETWORK_CNI=${{ env.E2E_PARAM_CNI_NETWORK_PLUGIN }}
          fi
          if [[ "${{ env.E2E_PARAM_ARCH }}" == "arm64" ]]; then
            export MAKE_PARAMETERS="-j1"
          else
            export MAKE_PARAMETERS="-j2"
          fi

          if [[ "${{ env.E2E_PARAM_SIDECAR_CONTAINERS }}" != "" ]]; then
            export KUMA_EXPERIMENTAL_SIDECAR_CONTAINERS=true
          fi

          if [[ "${{ env.E2E_PARAM_TARGET }}" == "" ]]; then
            export GINKGO_E2E_LABEL_FILTERS="job-${{ matrix.parallelRunnerId }}"
          fi
          env
          if [[ "${{ env.E2E_PARAM_TARGET }}" == "multizone" ]]; then
            export KUMA_DEFAULT_RETRIES=60
          fi
          
          function on_exit()
          {
            docker logout docker.io
          }
          
          # we pull a few images during the E2E run, sometimes we get rate-limited by docker hub
          # to prevent this, we support specifying a pull credential here
          if [[ "$DOCKERHUB_PULL_CREDENTIAL" != "" ]]; then
            DOCKER_USER=$(echo "$DOCKERHUB_PULL_CREDENTIAL" | cut -d ':' -f 1)
            DOCKER_PWD=$(echo "$DOCKERHUB_PULL_CREDENTIAL" | cut -d ':' -f 2)
            echo -n "$DOCKER_PWD" | docker login -u "$DOCKER_USER" --password-stdin
            trap "on_exit" EXIT
          fi
          
          if [[ "${{ env.E2E_PARAM_TARGET }}" != "" ]]; then
            target="test/e2e-${{ env.E2E_PARAM_TARGET }}"
          else
            target="test/e2e"
          fi
          make ${MAKE_PARAMETERS} CI=true "${target}"
      - uses: actions/upload-artifact@0b2256b8c012f0828dc542b3febcab082c67f72b # v4.3.4
        if: always()
        with:
          name: e2e-debug-${{ env.E2E_PARAM_TARGET }}
          if-no-files-found: ignore
          path: |
            /tmp/e2e-debug/
          retention-days: ${{ github.event_name == 'pull_request' && 1 || 30 }}<|MERGE_RESOLUTION|>--- conflicted
+++ resolved
@@ -20,14 +20,9 @@
 jobs:
   e2e:
     timeout-minutes: 60
-<<<<<<< HEAD
-    runs-on: ${{ fromJSON(inputs.runnersByArch)[fromJSON(inputs.matrix).arch] }}
-    if: ${{ fromJSON(inputs.runnersByArch)[fromJSON(inputs.matrix).arch] != '' }}
-=======
     # can't use env vars here
     runs-on: ${{ inputs.runner }}
     if: ${{ inputs.runner != '' }}
->>>>>>> e5d62a7b
     strategy:
       fail-fast: false
       matrix:
