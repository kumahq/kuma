--- conflicted
+++ resolved
@@ -41,20 +41,10 @@
         env:
           GITHUB_TOKEN: ${{ github.token }}
           MISE_DISABLE_TOOLS: "golangci-lint,skaffold"
-<<<<<<< HEAD
       - name: "Download pre-built artifacts"
         uses: actions/download-artifact@018cc2cf5baa6db3ef3c5f8a56943fffe632ef53 # v6.0.0
         with:
           name: build-artifacts-Linux-X64
-      - name: "Free up disk space for the Runner"
-        uses: endersonmenezes/free-disk-space@6c4664f43348c8c7011b53488d5ca65e9fc5cd1a # v3.0.0
-        with:
-          remove_android: true
-          remove_dotnet: true
-          remove_haskell: true
-          remove_docker_images: true
-=======
->>>>>>> 86b96c7d
       - run: |
           make build
       - run: |
