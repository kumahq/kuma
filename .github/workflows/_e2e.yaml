on:
  workflow_call:
    inputs:
      matrix:
        required: true
        type: string
      runner:
        type: string
        required: true
permissions:
  contents: read
env:
  CI_TOOLS_DIR: ${{ contains(inputs.runner, '-kong') && '/work/kuma/kuma/.ci_tools' || '/home/runner/work/kuma/kuma/.ci_tools' }}
  E2E_PARAM_K8S_VERSION: ${{ fromJSON(inputs.matrix).k8sVersion }}
  E2E_PARAM_CNI_NETWORK_PLUGIN: ${{ fromJSON(inputs.matrix).cniNetworkPlugin }}
  E2E_PARAM_ARCH: ${{ fromJSON(inputs.matrix).arch }}
  E2E_PARAM_SIDECAR_CONTAINERS: ${{ fromJSON(inputs.matrix).sidecarContainers }}
  E2E_PARAM_TARGET: ${{ fromJSON(inputs.matrix).target }}
  E2E_PARAM_PARALLELISM: ${{ fromJSON(inputs.matrix).parallelism }}
jobs:
  e2e:
    timeout-minutes: 60
    # can't use env vars here
    runs-on: ${{ inputs.runner }}
    if: ${{ inputs.runner != '' }}
    strategy:
      fail-fast: false
      matrix:
        parallelRunnerId: ${{ fromJSON((fromJSON(inputs.matrix).parallelism == '4' && '[0, 1, 2, 3]') || '[0]') }}
    steps:
      - uses: actions/checkout@08c6903cd8c0fde910a37f88322edcfb5dd907a8 # v5.0.0
        with:
          fetch-depth: 0
      - uses: jdx/mise-action@be3be2260bc02bc3fbf94c5e2fed8b7964baf074 # v3.4.0
        env:
          GITHUB_TOKEN: ${{ github.token }}
          MISE_DISABLE_TOOLS: "golangci-lint,skaffold"
      - name: "Download pre-built artifacts"
        uses: actions/download-artifact@018cc2cf5baa6db3ef3c5f8a56943fffe632ef53 # v6.0.0
        with:
          name: build-artifacts-Linux-X64
      - name: "Free up disk space for the Runner"
<<<<<<< HEAD
        run: |
          echo "Disk usage before cleanup"
          sudo df -h
          echo "Removing big directories"
          sudo rm -rf /usr/share/dotnet /usr/local/lib/android /opt/ghc
          echo "Pruning images"
          docker system prune --all -f
          echo "Disk usage after cleanup"
          sudo df -h
=======
        uses: endersonmenezes/free-disk-space@6c4664f43348c8c7011b53488d5ca65e9fc5cd1a # v3.0.0
        with:
          remove_android: true
          remove_dotnet: true
          remove_haskell: true
          remove_docker_images: true
      - run: |
          make build
      - run: |
          make -j build/distributions
>>>>>>> 897d9572
      - uses: nick-fields/retry@ce71cc2ab81d554ebbe88c79ab5975992d79ba08 # v3.0.2
        id: retry
        with:
          max_attempts: 3
          retry_wait_seconds: 15s
          timeout_minutes: 30
          command: make -j images && make -j docker/save
      - run: |
          make dev/set-kuma-helm-repo
      - name: "Enable ipv6 for docker"
        if: ${{ env.E2E_PARAM_K8S_VERSION == 'kindIpv6' }}
        run: |
          cat <<'EOF' | sudo tee /etc/docker/daemon.json
          {
            "ipv6": true,
            "fixed-cidr-v6": "2001:db8:1::/64",
            "dns-search": ["."]
          }
          EOF
          sudo service docker restart
      - name: "Run E2E tests"
        env:
          DOCKERHUB_PULL_CREDENTIAL: ${{ secrets.DOCKERHUB_PULL_CREDENTIAL }}
          KUMA_DEBUG: ${{ runner.debug == '1' }}
        run: |
          # shellcheck disable=SC2193
          if [[ "${{ env.E2E_PARAM_K8S_VERSION }}" == "kindIpv6" ]]; then
            export IPV6=true
            export K8S_CLUSTER_TOOL=kind
            export KUMA_DEFAULT_RETRIES=60
            export KUMA_DEFAULT_TIMEOUT="6s"
          fi
          # shellcheck disable=SC2193
          if [[ "${{ env.E2E_PARAM_K8S_VERSION }}" != "kind"* ]]; then
            export CI_K3S_VERSION="$E2E_PARAM_K8S_VERSION"
            export K3D_NETWORK_CNI="$E2E_PARAM_CNI_NETWORK_PLUGIN"
          fi
          if [[ "${{ env.E2E_PARAM_ARCH }}" == "arm64" ]]; then
            export MAKE_PARAMETERS="-j1"
          else
            export MAKE_PARAMETERS="-j2"
          fi

          if [[ "${{ env.E2E_PARAM_SIDECAR_CONTAINERS }}" != "" ]]; then
            export KUMA_EXPERIMENTAL_SIDECAR_CONTAINERS=true
          fi

          if [[ "${{ env.E2E_PARAM_TARGET }}" == "" ]]; then
            export GINKGO_E2E_LABEL_FILTERS="job-${{ matrix.parallelRunnerId }}"
          fi
          env
          if [[ "${{ env.E2E_PARAM_TARGET }}" == "multizone" ]]; then
            export KUMA_DEFAULT_RETRIES=60
          fi
          
          function on_exit()
          {
            docker logout docker.io
          }
          
          # we pull a few images during the E2E run, sometimes we get rate-limited by docker hub
          # to prevent this, we support specifying a pull credential here
          if [[ "$DOCKERHUB_PULL_CREDENTIAL" != "" ]]; then
            DOCKER_USER=$(echo "$DOCKERHUB_PULL_CREDENTIAL" | cut -d ':' -f 1)
            DOCKER_PWD=$(echo "$DOCKERHUB_PULL_CREDENTIAL" | cut -d ':' -f 2)
            echo -n "$DOCKER_PWD" | docker login -u "$DOCKER_USER" --password-stdin
            trap "on_exit" EXIT
          fi
          
          if [[ "${{ env.E2E_PARAM_TARGET }}" != "" ]]; then
            target="test/e2e-${{ env.E2E_PARAM_TARGET }}"
          else
            target="test/e2e"
          fi
          make ${MAKE_PARAMETERS} CI=true "${target}"
      - uses: actions/upload-artifact@330a01c490aca151604b8cf639adc76d48f6c5d4 # v5.0.0
        if: always()
        with:
          name: e2e-debug-${{ env.E2E_PARAM_TARGET }}-${{ env.E2E_PARAM_ARCH }}-${{ env.E2E_PARAM_K8S_VERSION }}-${{ env.E2E_PARAM_CNI_NETWORK_PLUGIN }}-${{ env.E2E_PARAM_SIDECAR_CONTAINERS }}-${{ matrix.parallelRunnerId }}
          if-no-files-found: ignore
          path: |
            build/reports/e2e-debug*
          retention-days: ${{ github.event_name == 'pull_request' && 5 || 10 }}
      - uses: actions/upload-artifact@330a01c490aca151604b8cf639adc76d48f6c5d4 # v5.0.0
        if: always()
        with:
          name: e2e-reports-${{ env.E2E_PARAM_TARGET }}-${{ env.E2E_PARAM_ARCH }}-${{ env.E2E_PARAM_K8S_VERSION }}-${{ env.E2E_PARAM_CNI_NETWORK_PLUGIN }}-${{ env.E2E_PARAM_SIDECAR_CONTAINERS }}-${{ matrix.parallelRunnerId }}
          if-no-files-found: ignore
          path: |
            build/reports
            !build/reports/e2e-debug*
          retention-days: ${{ github.event_name == 'pull_request' && 5 || 10 }}<|MERGE_RESOLUTION|>--- conflicted
+++ resolved
@@ -40,17 +40,6 @@
         with:
           name: build-artifacts-Linux-X64
       - name: "Free up disk space for the Runner"
-<<<<<<< HEAD
-        run: |
-          echo "Disk usage before cleanup"
-          sudo df -h
-          echo "Removing big directories"
-          sudo rm -rf /usr/share/dotnet /usr/local/lib/android /opt/ghc
-          echo "Pruning images"
-          docker system prune --all -f
-          echo "Disk usage after cleanup"
-          sudo df -h
-=======
         uses: endersonmenezes/free-disk-space@6c4664f43348c8c7011b53488d5ca65e9fc5cd1a # v3.0.0
         with:
           remove_android: true
@@ -61,7 +50,6 @@
           make build
       - run: |
           make -j build/distributions
->>>>>>> 897d9572
       - uses: nick-fields/retry@ce71cc2ab81d554ebbe88c79ab5975992d79ba08 # v3.0.2
         id: retry
         with:
