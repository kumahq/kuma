--- conflicted
+++ resolved
@@ -96,13 +96,12 @@
 					runLog.Error(err, "unable to set up DP Server")
 					return err
 				}
-<<<<<<< HEAD
 				if err := insights.Setup(rt); err != nil {
 					runLog.Error(err, "unable to set up Insights resyncer")
-=======
+					return err
+				}
 				if err := defaults.Setup(rt); err != nil {
 					runLog.Error(err, "unable to set up Defaults")
->>>>>>> c4058ee8
 					return err
 				}
 			case config_core.Remote:
@@ -135,13 +134,12 @@
 					runLog.Error(err, "unable to set up clusterID")
 					return err
 				}
-<<<<<<< HEAD
 				if err := insights.Setup(rt); err != nil {
 					runLog.Error(err, "unable to set up Insights resyncer")
-=======
+					return err
+				}
 				if err := defaults.Setup(rt); err != nil {
 					runLog.Error(err, "unable to set up Defaults")
->>>>>>> c4058ee8
 					return err
 				}
 			}
