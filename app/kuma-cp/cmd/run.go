--- conflicted
+++ resolved
@@ -89,22 +89,12 @@
 					runLog.Error(err, "unable to set up GC")
 					return err
 				}
-<<<<<<< HEAD
 				if err := clusterid.Setup(rt); err != nil {
 					runLog.Error(err, "unable to set up clusterID")
 					return err
 				}
-			case config_core.Remote:
-				if err := sds_server.SetupServer(rt); err != nil {
-					runLog.Error(err, "unable to set up SDS server")
-					return err
-				}
-				if err := xds_server.SetupServer(rt); err != nil {
-					runLog.Error(err, "unable to set up xDS server")
-=======
 				if err := dp_server.SetupServer(rt); err != nil {
 					runLog.Error(err, "unable to set up DP Server")
->>>>>>> 7cad56ed
 					return err
 				}
 			case config_core.Remote:
