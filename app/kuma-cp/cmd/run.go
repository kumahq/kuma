package cmd

import (
	"fmt"
	"time"

	kds_local "github.com/Kong/kuma/pkg/kds/local"

	"github.com/go-errors/errors"
	"github.com/spf13/cobra"

	api_server "github.com/Kong/kuma/pkg/api-server"
	"github.com/Kong/kuma/pkg/clusters"
	dns_server "github.com/Kong/kuma/pkg/dns-server"
<<<<<<< HEAD
	kds_global "github.com/Kong/kuma/pkg/kds/global"
=======
	kds_server "github.com/Kong/kuma/pkg/kds/server"

	api_server "github.com/Kong/kuma/pkg/api-server"

	"github.com/spf13/cobra"

>>>>>>> e9432319
	kuma_version "github.com/Kong/kuma/pkg/version"

	ui_server "github.com/Kong/kuma/app/kuma-ui/pkg/server"
	admin_server "github.com/Kong/kuma/pkg/admin-server"
	kuma_cmd "github.com/Kong/kuma/pkg/cmd"
	"github.com/Kong/kuma/pkg/config"
	kuma_cp "github.com/Kong/kuma/pkg/config/app/kuma-cp"
	config_core "github.com/Kong/kuma/pkg/config/core"
	"github.com/Kong/kuma/pkg/core"
	"github.com/Kong/kuma/pkg/core/bootstrap"
	mads_server "github.com/Kong/kuma/pkg/mads/server"
	sds_server "github.com/Kong/kuma/pkg/sds/server"
	xds_server "github.com/Kong/kuma/pkg/xds/server"
)

var (
	runLog = controlPlaneLog.WithName("run")
)

const gracefullyShutdownDuration = 3 * time.Second

func newRunCmd() *cobra.Command {
	return newRunCmdWithOpts(runCmdOpts{
		SetupSignalHandler: core.SetupSignalHandler,
	})
}

type runCmdOpts struct {
	SetupSignalHandler func() (stopCh <-chan struct{})
}

func newRunCmdWithOpts(opts runCmdOpts) *cobra.Command {
	args := struct {
		configPath string
		kumaCpMode string
	}{}
	cmd := &cobra.Command{
		Use:   "run",
		Short: "Launch Control Plane",
		Long:  `Launch Control Plane.`,
		RunE: func(cmd *cobra.Command, _ []string) error {
			if err := config_core.ValidateCpMode(args.kumaCpMode); err != nil {
				return err
			}
			cfg := kuma_cp.DefaultConfig()
			cfg.Mode = args.kumaCpMode
			err := config.Load(args.configPath, &cfg)
			if err != nil {
				runLog.Error(err, "could not load the configuration")
				return err
			}
			if cfg.Mode == config_core.Remote && cfg.General.ClusterName == "" {
				return errors.Errorf("setting cluster name in config or environment is mandatory in `remote` mode")
			}
			rt, err := bootstrap.Bootstrap(cfg)
			if err != nil {
				runLog.Error(err, "unable to set up Control Plane runtime")
				return err
			}
			cfgForDisplay, err := config.ConfigForDisplay(&cfg)
			if err != nil {
				runLog.Error(err, "unable to prepare config for display")
				return err
			}
			cfgBytes, err := config.ToJson(cfgForDisplay)
			if err != nil {
				runLog.Error(err, "unable to convert config to json")
				return err
			}
			runLog.Info(fmt.Sprintf("Current config %s", cfgBytes))
			switch cfg.Mode {
			case config_core.Standalone:
				if err := ui_server.SetupServer(rt); err != nil {
					runLog.Error(err, "unable to set up GUI server")
					return err
				}
				fallthrough
			case config_core.Remote:
				if err := sds_server.SetupServer(rt); err != nil {
					runLog.Error(err, "unable to set up SDS server")
					return err
				}
				if err := xds_server.SetupServer(rt); err != nil {
					runLog.Error(err, "unable to set up xDS server")
					return err
				}
				if err := mads_server.SetupServer(rt); err != nil {
					runLog.Error(err, "unable to set up Monitoring Assignment server")
					return err
				}
				if err := kds_local.SetupServer(rt); err != nil {
					runLog.Error(err, "unable to set up KDS server")
					return err
				}
			case config_core.Global:
				if err := xds_server.SetupDiagnosticsServer(rt); err != nil {
					runLog.Error(err, "unable to set up xDS server")
					return err
				}
				if err := ui_server.SetupServer(rt); err != nil {
					runLog.Error(err, "unable to set up GUI server")
					return err
				}
				if err := clusters.SetupServer(rt); err != nil {
					runLog.Error(err, "unable to set up Clusters server")
					return err
				}
<<<<<<< HEAD
				if err := kds_global.SetupComponent(rt); err != nil {
					runLog.Error(err, "unable to set up KDS Dataplane Sink")
=======
				if err := kds_server.SetupServer(rt); err != nil {
					runLog.Error(err, "unable to set up KDS server")
>>>>>>> e9432319
					return err
				}
			}

			if err := api_server.SetupServer(rt); err != nil {
				runLog.Error(err, "unable to set up API server")
				return err
			}
			if err := admin_server.SetupServer(rt); err != nil {
				runLog.Error(err, "unable to set up Admin server")
				return err
			}

			if err := dns_server.SetupServer(rt); err != nil {
				runLog.Error(err, "unable to set up DNS server")
				return err
			}

			runLog.Info("starting Control Plane", "version", kuma_version.Build.Version)
			if err := rt.Start(opts.SetupSignalHandler()); err != nil {
				runLog.Error(err, "problem running Control Plane")
				return err
			}

			runLog.Info("Stop signal received. Waiting 3 seconds for components to stop gracefully...")
			time.Sleep(gracefullyShutdownDuration)
			runLog.Info("Stopping Control Plane")
			return nil
		},
	}
	// flags
	cmd.PersistentFlags().StringVarP(&args.configPath, "config-file", "c", "", "configuration file")
	cmd.PersistentFlags().StringVar(&args.kumaCpMode, "mode", config_core.Standalone, kuma_cmd.UsageOptions("kuma cp modes", "standalone", "remote", "global"))
	return cmd
}<|MERGE_RESOLUTION|>--- conflicted
+++ resolved
@@ -12,16 +12,7 @@
 	api_server "github.com/Kong/kuma/pkg/api-server"
 	"github.com/Kong/kuma/pkg/clusters"
 	dns_server "github.com/Kong/kuma/pkg/dns-server"
-<<<<<<< HEAD
 	kds_global "github.com/Kong/kuma/pkg/kds/global"
-=======
-	kds_server "github.com/Kong/kuma/pkg/kds/server"
-
-	api_server "github.com/Kong/kuma/pkg/api-server"
-
-	"github.com/spf13/cobra"
-
->>>>>>> e9432319
 	kuma_version "github.com/Kong/kuma/pkg/version"
 
 	ui_server "github.com/Kong/kuma/app/kuma-ui/pkg/server"
@@ -129,13 +120,8 @@
 					runLog.Error(err, "unable to set up Clusters server")
 					return err
 				}
-<<<<<<< HEAD
 				if err := kds_global.SetupComponent(rt); err != nil {
 					runLog.Error(err, "unable to set up KDS Dataplane Sink")
-=======
-				if err := kds_server.SetupServer(rt); err != nil {
-					runLog.Error(err, "unable to set up KDS server")
->>>>>>> e9432319
 					return err
 				}
 			}
