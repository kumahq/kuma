package cmd

import (
	"fmt"
	"time"

	dns "github.com/kumahq/kuma/pkg/dns/components"

	"github.com/kumahq/kuma/pkg/config/mode"

	kds_remote "github.com/kumahq/kuma/pkg/kds/remote"

	"github.com/spf13/cobra"

	api_server "github.com/kumahq/kuma/pkg/api-server"
	kds_global "github.com/kumahq/kuma/pkg/kds/global"
	kuma_version "github.com/kumahq/kuma/pkg/version"
	"github.com/kumahq/kuma/pkg/zones"

	admin_server "github.com/kumahq/kuma/pkg/admin-server"
	"github.com/kumahq/kuma/pkg/config"
	kuma_cp "github.com/kumahq/kuma/pkg/config/app/kuma-cp"
	"github.com/kumahq/kuma/pkg/core"
	"github.com/kumahq/kuma/pkg/core/bootstrap"
	mads_server "github.com/kumahq/kuma/pkg/mads/server"
	sds_server "github.com/kumahq/kuma/pkg/sds/server"
	xds_server "github.com/kumahq/kuma/pkg/xds/server"
)

var (
	runLog = controlPlaneLog.WithName("run")
)

const gracefullyShutdownDuration = 3 * time.Second

func newRunCmd() *cobra.Command {
	return newRunCmdWithOpts(runCmdOpts{
		SetupSignalHandler: core.SetupSignalHandler,
	})
}

type runCmdOpts struct {
	SetupSignalHandler func() (stopCh <-chan struct{})
}

func newRunCmdWithOpts(opts runCmdOpts) *cobra.Command {
	args := struct {
		configPath string
	}{}
	cmd := &cobra.Command{
		Use:   "run",
		Short: "Launch Control Plane",
		Long:  `Launch Control Plane.`,
		RunE: func(cmd *cobra.Command, _ []string) error {
			cfg := kuma_cp.DefaultConfig()
			err := config.Load(args.configPath, &cfg)
			if err != nil {
				runLog.Error(err, "could not load the configuration")
				return err
			}
			rt, err := bootstrap.Bootstrap(cfg)
			if err != nil {
				runLog.Error(err, "unable to set up Control Plane runtime")
				return err
			}
			cfgForDisplay, err := config.ConfigForDisplay(&cfg)
			if err != nil {
				runLog.Error(err, "unable to prepare config for display")
				return err
			}
			cfgBytes, err := config.ToJson(cfgForDisplay)
			if err != nil {
				runLog.Error(err, "unable to convert config to json")
				return err
			}
			runLog.Info(fmt.Sprintf("Current config %s", cfgBytes))
			runLog.Info(fmt.Sprintf("Running in mode `%s`", cfg.Mode.Mode))
			switch cfg.Mode.Mode {
			case mode.Standalone:
<<<<<<< HEAD
				fallthrough
=======
				if err := ui_server.SetupServer(rt); err != nil {
					runLog.Error(err, "unable to set up GUI server")
					return err
				}
				if err := sds_server.SetupServer(rt); err != nil {
					runLog.Error(err, "unable to set up SDS server")
					return err
				}
				if err := xds_server.SetupServer(rt); err != nil {
					runLog.Error(err, "unable to set up xDS server")
					return err
				}
				if err := mads_server.SetupServer(rt); err != nil {
					runLog.Error(err, "unable to set up Monitoring Assignment server")
					return err
				}
				if err := dns.SetupServer(rt); err != nil {
					runLog.Error(err, "unable to set up DNS server")
					return err
				}
>>>>>>> aa87c827
			case mode.Remote:
				if err := sds_server.SetupServer(rt); err != nil {
					runLog.Error(err, "unable to set up SDS server")
					return err
				}
				if err := xds_server.SetupServer(rt); err != nil {
					runLog.Error(err, "unable to set up xDS server")
					return err
				}
				if err := mads_server.SetupServer(rt); err != nil {
					runLog.Error(err, "unable to set up Monitoring Assignment server")
					return err
				}
				if err := kds_remote.Setup(rt); err != nil {
					runLog.Error(err, "unable to set up KDS Remote")
					return err
				}
				if err := dns.SetupServer(rt); err != nil {
					runLog.Error(err, "unable to set up DNS server")
					return err
				}
			case mode.Global:
				if err := xds_server.SetupDiagnosticsServer(rt); err != nil {
					runLog.Error(err, "unable to set up xDS server")
					return err
				}
				if err := zones.SetupServer(rt); err != nil {
					runLog.Error(err, "unable to set up Clusters server")
					return err
				}
				if err := kds_global.Setup(rt); err != nil {
					runLog.Error(err, "unable to set up KDS Global")
					return err
				}
			}

			if err := api_server.SetupServer(rt); err != nil {
				runLog.Error(err, "unable to set up API server")
				return err
			}
			if err := admin_server.SetupServer(rt); err != nil {
				runLog.Error(err, "unable to set up Admin server")
				return err
			}

			runLog.Info("starting Control Plane", "version", kuma_version.Build.Version)
			if err := rt.Start(opts.SetupSignalHandler()); err != nil {
				runLog.Error(err, "problem running Control Plane")
				return err
			}

			runLog.Info("Stop signal received. Waiting 3 seconds for components to stop gracefully...")
			time.Sleep(gracefullyShutdownDuration)
			runLog.Info("Stopping Control Plane")
			return nil
		},
	}
	// flags
	cmd.PersistentFlags().StringVarP(&args.configPath, "config-file", "c", "", "configuration file")
	return cmd
}<|MERGE_RESOLUTION|>--- conflicted
+++ resolved
@@ -77,13 +77,6 @@
 			runLog.Info(fmt.Sprintf("Running in mode `%s`", cfg.Mode.Mode))
 			switch cfg.Mode.Mode {
 			case mode.Standalone:
-<<<<<<< HEAD
-				fallthrough
-=======
-				if err := ui_server.SetupServer(rt); err != nil {
-					runLog.Error(err, "unable to set up GUI server")
-					return err
-				}
 				if err := sds_server.SetupServer(rt); err != nil {
 					runLog.Error(err, "unable to set up SDS server")
 					return err
@@ -100,7 +93,6 @@
 					runLog.Error(err, "unable to set up DNS server")
 					return err
 				}
->>>>>>> aa87c827
 			case mode.Remote:
 				if err := sds_server.SetupServer(rt); err != nil {
 					runLog.Error(err, "unable to set up SDS server")
