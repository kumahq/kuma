package data

import (
	"embed"
	"io/fs"
)

//go:embed install
var InstallData embed.FS

func InstallLoggingFS() fs.FS {
	fsys, err := fs.Sub(InstallData, "install/k8s/logging")
	if err != nil {
		panic(err)
	}
	return fsys
}

func InstallMetricsFS() fs.FS {
	fsys, err := fs.Sub(InstallData, "install/k8s/metrics")
	if err != nil {
		panic(err)
	}
	return fsys
}

func InstallTracingFS() fs.FS {
	fsys, err := fs.Sub(InstallData, "install/k8s/tracing")
	if err != nil {
		panic(err)
	}
	return fsys
}

<<<<<<< HEAD
func InstallDemoFS() fs.FS {
	fsys, err := fs.Sub(InstallData, "install/k8s/demo")
=======
func InstallGatewayFS() fs.FS {
	fsys, err := fs.Sub(InstallData, "install/k8s/gateway")
>>>>>>> fdfbe031
	if err != nil {
		panic(err)
	}
	return fsys
}<|MERGE_RESOLUTION|>--- conflicted
+++ resolved
@@ -32,13 +32,16 @@
 	return fsys
 }
 
-<<<<<<< HEAD
 func InstallDemoFS() fs.FS {
 	fsys, err := fs.Sub(InstallData, "install/k8s/demo")
-=======
+	if err != nil {
+		panic(err)
+	}
+	return fsys
+}
+
 func InstallGatewayFS() fs.FS {
 	fsys, err := fs.Sub(InstallData, "install/k8s/gateway")
->>>>>>> fdfbe031
 	if err != nil {
 		panic(err)
 	}
