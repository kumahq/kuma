--- conflicted
+++ resolved
@@ -175,13 +175,6 @@
         - --config-file=/etc/kuma.io/kuma-control-plane/config.yaml
         ports:
         - containerPort: 5681
-<<<<<<< HEAD
-{{- if ne .KumaCpMode "global" }}
-=======
-{{- if ne .KumaCpMode "remote" }}
-        - containerPort: 5683
-{{- end }}
->>>>>>> aa87c827
         - containerPort: 5443
 {{- if ne .KumaCpMode "global" }}
         - containerPort: 5677
