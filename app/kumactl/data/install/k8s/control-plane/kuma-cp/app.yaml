--- conflicted
+++ resolved
@@ -28,13 +28,10 @@
 {{- if ne .KumaCpMode "local"}}
   - port: 5683
     name: gui-server
-<<<<<<< HEAD
+{{- end }}
   - port: 5653
     name: dns-server
     protocol: UDP
-=======
-{{- end }}
->>>>>>> 64bda6f0
   selector:
     app: kuma-control-plane
 ---
@@ -157,12 +154,9 @@
 {{- end }}
 {{- if ne .KumaCpMode "local"}}
         - containerPort: 5683
-<<<<<<< HEAD
+{{- end }}
         - containerPort: 5653
           protocol: UDP
-=======
-{{- end }}
->>>>>>> 64bda6f0
         livenessProbe:
           httpGet:
             path: /healthy
