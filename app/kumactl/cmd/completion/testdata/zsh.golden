--- conflicted
+++ resolved
@@ -667,11 +667,8 @@
   cmnds)
     commands=(
       "control-plane:Install Kuma Control Plane on Kubernetes"
-<<<<<<< HEAD
+      "dns:Install DNS to Kubernetes"
       "ingress:Install Ingress on Kubernetes"
-=======
-      "dns:Install DNS to Kubernetes"
->>>>>>> 9d9d764c
       "metrics:Install Metrics backend in Kubernetes cluster (Prometheus + Grafana)"
       "tracing:Install Tracing backend in Kubernetes cluster (Jaeger)"
     )
@@ -683,13 +680,11 @@
   control-plane)
     _kumactl_install_control-plane
     ;;
-<<<<<<< HEAD
+  dns)
+    _kumactl_install_dns
+    ;;
   ingress)
     _kumactl_install_ingress
-=======
-  dns)
-    _kumactl_install_dns
->>>>>>> 9d9d764c
     ;;
   metrics)
     _kumactl_install_metrics
@@ -723,7 +718,13 @@
     '(-m --mesh)'{-m,--mesh}'[mesh to use]:'
 }
 
-<<<<<<< HEAD
+function _kumactl_install_dns {
+  _arguments \
+    '--config-file[path to the configuration file to use]:' \
+    '--log-level[log level: one of off|info|debug]:' \
+    '(-m --mesh)'{-m,--mesh}'[mesh to use]:'
+}
+
 function _kumactl_install_ingress {
   _arguments \
     '--drain-time[drain time for Envoy proxy]:' \
@@ -732,10 +733,6 @@
     '--kuma-cp-address[the address of Kuma CP]:' \
     '--namespace[namespace to install Ingress to]:' \
     '--version[version of Ingress component]:' \
-=======
-function _kumactl_install_dns {
-  _arguments \
->>>>>>> 9d9d764c
     '--config-file[path to the configuration file to use]:' \
     '--log-level[log level: one of off|info|debug]:' \
     '(-m --mesh)'{-m,--mesh}'[mesh to use]:'
