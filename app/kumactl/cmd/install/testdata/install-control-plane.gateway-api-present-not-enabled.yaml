
---
apiVersion: v1
kind: Namespace
metadata:
  name: kuma-system
  labels:
    kuma.io/system-namespace: "true"
---
apiVersion: v1
kind: ServiceAccount
metadata:
  name: kuma-control-plane
  namespace: kuma-system
  labels: 
    app: kuma-control-plane
    app.kubernetes.io/name: kuma
    app.kubernetes.io/instance: kuma
---
apiVersion: v1
kind: ConfigMap
metadata:
  name: kuma-control-plane-config
  namespace: kuma-system
  labels: 
    app: kuma-control-plane
    app.kubernetes.io/name: kuma
    app.kubernetes.io/instance: kuma
data:
  config.yaml: |
    # use this file to override default configuration of `kuma-cp`
    #
    # see conf/kuma-cp.conf.yml for available settings
---
apiVersion: apiextensions.k8s.io/v1
kind: CustomResourceDefinition
metadata:
  annotations:
    controller-gen.kubebuilder.io/version: v0.10.0
  creationTimestamp: null
  name: circuitbreakers.kuma.io
spec:
  group: kuma.io
  names:
    categories:
    - kuma
    kind: CircuitBreaker
    listKind: CircuitBreakerList
    plural: circuitbreakers
    singular: circuitbreaker
  scope: Cluster
  versions:
  - name: v1alpha1
    schema:
      openAPIV3Schema:
        properties:
          apiVersion:
            description: 'APIVersion defines the versioned schema of this representation
              of an object. Servers should convert recognized schemas to the latest
              internal value, and may reject unrecognized values. More info: https://git.k8s.io/community/contributors/devel/sig-architecture/api-conventions.md#resources'
            type: string
          kind:
            description: 'Kind is a string value representing the REST resource this
              object represents. Servers may infer this from the endpoint the client
              submits requests to. Cannot be updated. In CamelCase. More info: https://git.k8s.io/community/contributors/devel/sig-architecture/api-conventions.md#types-kinds'
            type: string
          mesh:
            description: Mesh is the name of the Kuma mesh this resource belongs to.
              It may be omitted for cluster-scoped resources.
            type: string
          metadata:
            type: object
          spec:
            description: Spec is the specification of the Kuma CircuitBreaker resource.
            x-kubernetes-preserve-unknown-fields: true
        type: object
    served: true
    storage: true
---
apiVersion: apiextensions.k8s.io/v1
kind: CustomResourceDefinition
metadata:
  annotations:
    controller-gen.kubebuilder.io/version: v0.10.0
  creationTimestamp: null
  name: containerpatches.kuma.io
spec:
  group: kuma.io
  names:
    categories:
    - kuma
    kind: ContainerPatch
    listKind: ContainerPatchList
    plural: containerpatches
    singular: containerpatch
  scope: Namespaced
  versions:
  - name: v1alpha1
    schema:
      openAPIV3Schema:
        description: ContainerPatch stores a list of patches to apply to init and
          sidecar containers.
        properties:
          apiVersion:
            description: 'APIVersion defines the versioned schema of this representation
              of an object. Servers should convert recognized schemas to the latest
              internal value, and may reject unrecognized values. More info: https://git.k8s.io/community/contributors/devel/sig-architecture/api-conventions.md#resources'
            type: string
          kind:
            description: 'Kind is a string value representing the REST resource this
              object represents. Servers may infer this from the endpoint the client
              submits requests to. Cannot be updated. In CamelCase. More info: https://git.k8s.io/community/contributors/devel/sig-architecture/api-conventions.md#types-kinds'
            type: string
          mesh:
            type: string
          metadata:
            type: object
          spec:
            description: ContainerPatchSpec specifies the options available for a
              ContainerPatch
            properties:
              initPatch:
                description: InitPatch specifies jsonpatch to apply to an init container.
                items:
                  description: JsonPatchBlock is one json patch operation block.
                  properties:
                    from:
                      description: From is a jsonpatch from string, used by move and
                        copy operations.
                      type: string
                    op:
                      description: Op is a jsonpatch operation string.
                      enum:
                      - add
                      - remove
                      - replace
                      - move
                      - copy
                      type: string
                    path:
                      description: Path is a jsonpatch path string.
                      type: string
                    value:
                      description: Value must be a string representing a valid json
                        object used by replace and add operations. String has to be
                        escaped with " to be valid a json object.
                      type: string
                  required:
                  - op
                  - path
                  type: object
                type: array
              sidecarPatch:
                description: SidecarPatch specifies jsonpatch to apply to a sidecar
                  container.
                items:
                  description: JsonPatchBlock is one json patch operation block.
                  properties:
                    from:
                      description: From is a jsonpatch from string, used by move and
                        copy operations.
                      type: string
                    op:
                      description: Op is a jsonpatch operation string.
                      enum:
                      - add
                      - remove
                      - replace
                      - move
                      - copy
                      type: string
                    path:
                      description: Path is a jsonpatch path string.
                      type: string
                    value:
                      description: Value must be a string representing a valid json
                        object used by replace and add operations. String has to be
                        escaped with " to be valid a json object.
                      type: string
                  required:
                  - op
                  - path
                  type: object
                type: array
            type: object
        type: object
    served: true
    storage: true
---
apiVersion: apiextensions.k8s.io/v1
kind: CustomResourceDefinition
metadata:
  annotations:
    controller-gen.kubebuilder.io/version: v0.10.0
  creationTimestamp: null
  name: meshgatewayinstances.kuma.io
spec:
  group: kuma.io
  names:
    categories:
    - kuma
    kind: MeshGatewayInstance
    listKind: MeshGatewayInstanceList
    plural: meshgatewayinstances
    singular: meshgatewayinstance
  scope: Namespaced
  versions:
  - name: v1alpha1
    schema:
      openAPIV3Schema:
        description: MeshGatewayInstance represents a managed instance of a dataplane
          proxy for a Kuma Gateway.
        properties:
          apiVersion:
            description: 'APIVersion defines the versioned schema of this representation
              of an object. Servers should convert recognized schemas to the latest
              internal value, and may reject unrecognized values. More info: https://git.k8s.io/community/contributors/devel/sig-architecture/api-conventions.md#resources'
            type: string
          kind:
            description: 'Kind is a string value representing the REST resource this
              object represents. Servers may infer this from the endpoint the client
              submits requests to. Cannot be updated. In CamelCase. More info: https://git.k8s.io/community/contributors/devel/sig-architecture/api-conventions.md#types-kinds'
            type: string
          metadata:
            type: object
          spec:
            description: MeshGatewayInstanceSpec specifies the options available for
              a GatewayDataplane.
            properties:
              replicas:
                default: 1
                description: Replicas is the number of dataplane proxy replicas to
                  create. For now this is a fixed number, but in the future it could
                  be automatically scaled based on metrics.
                format: int32
                minimum: 1
                type: integer
              resources:
                description: Resources specifies the compute resources for the proxy
                  container. The default can be set in the control plane config.
                properties:
                  limits:
                    additionalProperties:
                      anyOf:
                      - type: integer
                      - type: string
                      pattern: ^(\+|-)?(([0-9]+(\.[0-9]*)?)|(\.[0-9]+))(([KMGTPE]i)|[numkMGTPE]|([eE](\+|-)?(([0-9]+(\.[0-9]*)?)|(\.[0-9]+))))?$
                      x-kubernetes-int-or-string: true
                    description: 'Limits describes the maximum amount of compute resources
                      allowed. More info: https://kubernetes.io/docs/concepts/configuration/manage-resources-containers/'
                    type: object
                  requests:
                    additionalProperties:
                      anyOf:
                      - type: integer
                      - type: string
                      pattern: ^(\+|-)?(([0-9]+(\.[0-9]*)?)|(\.[0-9]+))(([KMGTPE]i)|[numkMGTPE]|([eE](\+|-)?(([0-9]+(\.[0-9]*)?)|(\.[0-9]+))))?$
                      x-kubernetes-int-or-string: true
                    description: 'Requests describes the minimum amount of compute
                      resources required. If Requests is omitted for a container,
                      it defaults to Limits if that is explicitly specified, otherwise
                      to an implementation-defined value. More info: https://kubernetes.io/docs/concepts/configuration/manage-resources-containers/'
                    type: object
                type: object
              serviceTemplate:
                description: ServiceTemplate configures the Service owned by this
                  config.
                properties:
                  metadata:
                    description: Metadata holds metadata configuration for a Service.
                    properties:
                      annotations:
                        additionalProperties:
                          type: string
                        description: Annotations holds annotations to be set on a
                          Service.
                        type: object
                    type: object
                  spec:
                    description: Spec holds some customizable fields of a Service.
                    properties:
                      loadBalancerIP:
                        description: LoadBalancerIP corresponds to ServiceSpec.LoadBalancerIP.
                        type: string
                    type: object
                type: object
              serviceType:
                default: LoadBalancer
                description: ServiceType specifies the type of managed Service that
                  will be created to expose the dataplane proxies to traffic from
                  outside the cluster. The ports to expose will be taken from the
                  matching Gateway resource. If there is no matching Gateway, the
                  managed Service will be deleted.
                enum:
                - LoadBalancer
                - ClusterIP
                - NodePort
                type: string
              tags:
                additionalProperties:
                  type: string
                description: Tags specifies the Kuma tags that are propagated to the
                  managed dataplane proxies. These tags should include exactly one
                  `kuma.io/service` tag, and should match exactly one Gateway resource.
                type: object
            type: object
          status:
            description: MeshGatewayInstanceStatus holds information about the status
              of the gateway instance.
            properties:
              conditions:
                description: Conditions is an array of gateway instance conditions.
                items:
                  description: "Condition contains details for one aspect of the current
                    state of this API Resource. --- This struct is intended for direct
                    use as an array at the field path .status.conditions.  For example,
                    \n type FooStatus struct{ // Represents the observations of a
                    foo's current state. // Known .status.conditions.type are: \"Available\",
                    \"Progressing\", and \"Degraded\" // +patchMergeKey=type // +patchStrategy=merge
                    // +listType=map // +listMapKey=type Conditions []metav1.Condition
                    `json:\"conditions,omitempty\" patchStrategy:\"merge\" patchMergeKey:\"type\"
                    protobuf:\"bytes,1,rep,name=conditions\"` \n // other fields }"
                  properties:
                    lastTransitionTime:
                      description: lastTransitionTime is the last time the condition
                        transitioned from one status to another. This should be when
                        the underlying condition changed.  If that is not known, then
                        using the time when the API field changed is acceptable.
                      format: date-time
                      type: string
                    message:
                      description: message is a human readable message indicating
                        details about the transition. This may be an empty string.
                      maxLength: 32768
                      type: string
                    observedGeneration:
                      description: observedGeneration represents the .metadata.generation
                        that the condition was set based upon. For instance, if .metadata.generation
                        is currently 12, but the .status.conditions[x].observedGeneration
                        is 9, the condition is out of date with respect to the current
                        state of the instance.
                      format: int64
                      minimum: 0
                      type: integer
                    reason:
                      description: reason contains a programmatic identifier indicating
                        the reason for the condition's last transition. Producers
                        of specific condition types may define expected values and
                        meanings for this field, and whether the values are considered
                        a guaranteed API. The value should be a CamelCase string.
                        This field may not be empty.
                      maxLength: 1024
                      minLength: 1
                      pattern: ^[A-Za-z]([A-Za-z0-9_,:]*[A-Za-z0-9_])?$
                      type: string
                    status:
                      description: status of the condition, one of True, False, Unknown.
                      enum:
                      - "True"
                      - "False"
                      - Unknown
                      type: string
                    type:
                      description: type of condition in CamelCase or in foo.example.com/CamelCase.
                        --- Many .condition.type values are consistent across resources
                        like Available, but because arbitrary conditions can be useful
                        (see .node.status.conditions), the ability to deconflict is
                        important. The regex it matches is (dns1123SubdomainFmt/)?(qualifiedNameFmt)
                      maxLength: 316
                      pattern: ^([a-z0-9]([-a-z0-9]*[a-z0-9])?(\.[a-z0-9]([-a-z0-9]*[a-z0-9])?)*/)?(([A-Za-z0-9][-A-Za-z0-9_.]*)?[A-Za-z0-9])$
                      type: string
                  required:
                  - lastTransitionTime
                  - message
                  - reason
                  - status
                  - type
                  type: object
                type: array
                x-kubernetes-list-map-keys:
                - type
                x-kubernetes-list-type: map
              loadBalancer:
                description: LoadBalancer contains the current status of the load-balancer,
                  if one is present.
                properties:
                  ingress:
                    description: Ingress is a list containing ingress points for the
                      load-balancer. Traffic intended for the service should be sent
                      to these ingress points.
                    items:
                      description: 'LoadBalancerIngress represents the status of a
                        load-balancer ingress point: traffic intended for the service
                        should be sent to an ingress point.'
                      properties:
                        hostname:
                          description: Hostname is set for load-balancer ingress points
                            that are DNS based (typically AWS load-balancers)
                          type: string
                        ip:
                          description: IP is set for load-balancer ingress points
                            that are IP based (typically GCE or OpenStack load-balancers)
                          type: string
                        ports:
                          description: Ports is a list of records of service ports
                            If used, every port defined in the service should have
                            an entry in it
                          items:
                            properties:
                              error:
                                description: 'Error is to record the problem with
                                  the service port The format of the error shall comply
                                  with the following rules: - built-in error values
                                  shall be specified in this file and those shall
                                  use CamelCase names - cloud provider specific error
                                  values must have names that comply with the format
                                  foo.example.com/CamelCase. --- The regex it matches
                                  is (dns1123SubdomainFmt/)?(qualifiedNameFmt)'
                                maxLength: 316
                                pattern: ^([a-z0-9]([-a-z0-9]*[a-z0-9])?(\.[a-z0-9]([-a-z0-9]*[a-z0-9])?)*/)?(([A-Za-z0-9][-A-Za-z0-9_.]*)?[A-Za-z0-9])$
                                type: string
                              port:
                                description: Port is the port number of the service
                                  port of which status is recorded here
                                format: int32
                                type: integer
                              protocol:
                                default: TCP
                                description: 'Protocol is the protocol of the service
                                  port of which status is recorded here The supported
                                  values are: "TCP", "UDP", "SCTP"'
                                type: string
                            required:
                            - port
                            - protocol
                            type: object
                          type: array
                          x-kubernetes-list-type: atomic
                      type: object
                    type: array
                type: object
            type: object
        type: object
    served: true
    storage: true
    subresources:
      status: {}
---
apiVersion: apiextensions.k8s.io/v1
kind: CustomResourceDefinition
metadata:
  annotations:
    controller-gen.kubebuilder.io/version: v0.10.0
  creationTimestamp: null
  name: meshgatewayroutes.kuma.io
spec:
  group: kuma.io
  names:
    categories:
    - kuma
    kind: MeshGatewayRoute
    listKind: MeshGatewayRouteList
    plural: meshgatewayroutes
    singular: meshgatewayroute
  scope: Cluster
  versions:
  - name: v1alpha1
    schema:
      openAPIV3Schema:
        properties:
          apiVersion:
            description: 'APIVersion defines the versioned schema of this representation
              of an object. Servers should convert recognized schemas to the latest
              internal value, and may reject unrecognized values. More info: https://git.k8s.io/community/contributors/devel/sig-architecture/api-conventions.md#resources'
            type: string
          kind:
            description: 'Kind is a string value representing the REST resource this
              object represents. Servers may infer this from the endpoint the client
              submits requests to. Cannot be updated. In CamelCase. More info: https://git.k8s.io/community/contributors/devel/sig-architecture/api-conventions.md#types-kinds'
            type: string
          mesh:
            description: Mesh is the name of the Kuma mesh this resource belongs to.
              It may be omitted for cluster-scoped resources.
            type: string
          metadata:
            type: object
          spec:
            description: Spec is the specification of the Kuma MeshGatewayRoute resource.
            x-kubernetes-preserve-unknown-fields: true
        type: object
    served: true
    storage: true
---
apiVersion: apiextensions.k8s.io/v1
kind: CustomResourceDefinition
metadata:
  annotations:
    controller-gen.kubebuilder.io/version: v0.10.0
  creationTimestamp: null
<<<<<<< HEAD
  name: meshhealthchecks.kuma.io
spec:
  group: kuma.io
  names:
    categories:
    - kuma
    kind: MeshHealthCheck
    listKind: MeshHealthCheckList
    plural: meshhealthchecks
    singular: meshhealthcheck
  scope: Namespaced
  versions:
  - name: v1alpha1
    schema:
      openAPIV3Schema:
        properties:
          apiVersion:
            description: 'APIVersion defines the versioned schema of this representation
              of an object. Servers should convert recognized schemas to the latest
              internal value, and may reject unrecognized values. More info: https://git.k8s.io/community/contributors/devel/sig-architecture/api-conventions.md#resources'
            type: string
          kind:
            description: 'Kind is a string value representing the REST resource this
              object represents. Servers may infer this from the endpoint the client
              submits requests to. Cannot be updated. In CamelCase. More info: https://git.k8s.io/community/contributors/devel/sig-architecture/api-conventions.md#types-kinds'
            type: string
          metadata:
            type: object
          spec:
            description: Spec is the specification of the Kuma MeshHealthCheck resource.
            properties:
              targetRef:
                description: TargetRef is a reference to the resource the policy takes
                  an effect on. The resource could be either a real store object or
                  virtual resource defined inplace.
                properties:
                  kind:
                    description: Kind of the referenced resource
                    enum:
                    - Mesh
                    - MeshSubset
                    - MeshService
                    - MeshServiceSubset
                    - MeshGatewayRoute
                    type: string
                  mesh:
                    description: Mesh is reserved for future use to identify cross
                      mesh resources.
                    type: string
                  name:
                    description: 'Name of the referenced resource. Can only be used
                      with kinds: `MeshService`, `MeshServiceSubset` and `MeshGatewayRoute`'
                    type: string
                  tags:
                    additionalProperties:
                      type: string
                    description: Tags used to select a subset of proxies by tags.
                      Can only be used with kinds `MeshSubset` and `MeshServiceSubset`
                    type: object
                type: object
              to:
                description: To list makes a match between the consumed services and
                  corresponding configurations
                items:
                  properties:
                    default:
                      description: Default is a configuration specific to the group
                        of destinations referenced in 'targetRef'
                      properties:
                        alwaysLogHealthCheckFailures:
                          description: If set to true, health check failure events
                            will always be logged. If set to false, only the initial
                            health check failure event will be logged. The default
                            value is false.
                          type: boolean
                        eventLogPath:
                          description: Specifies the path to the file where Envoy
                            can log health check events. If empty, no event log will
                            be written.
                          type: string
                        failTrafficOnPanic:
                          description: If set to true, Envoy will not consider any
                            hosts when the cluster is in 'panic mode'. Instead, the
                            cluster will fail all requests as if all hosts are unhealthy.
                            This can help avoid potentially overwhelming a failing
                            service.
                          type: boolean
                        grpc:
                          description: GrpcHealthCheck defines gRPC configuration
                            which will instruct the service the health check will
                            be made for is a gRPC service.
                          properties:
                            authority:
                              description: The value of the :authority header in the
                                gRPC health check request, by default name of the
                                cluster this health check is associated with
                              type: string
                            disabled:
                              description: If true the GrpcHealthCheck is disabled
                              type: boolean
                            serviceName:
                              description: Service name parameter which will be sent
                                to gRPC service
                              type: string
                          type: object
                        healthyPanicThreshold:
                          description: Allows to configure panic threshold for Envoy
                            cluster. If not specified, the default is 50%. To disable
                            panic mode, set to 0%.
                          format: int32
                          type: integer
                        healthyThreshold:
                          description: Number of consecutive healthy checks before
                            considering a host healthy.
                          format: int32
                          type: integer
                        http:
                          description: HttpHealthCheck defines HTTP configuration
                            which will instruct the service the health check will
                            be made for is an HTTP service.
                          properties:
                            disabled:
                              description: If true the HttpHealthCheck is disabled
                              type: boolean
                            expectedStatuses:
                              description: List of HTTP response statuses which are
                                considered healthy
                              items:
                                format: int32
                                type: integer
                              type: array
                            path:
                              description: The HTTP path which will be requested during
                                the health check (ie. /health)
                              type: string
                            requestHeadersToAdd:
                              description: The list of HTTP headers which should be
                                added to each health check request
                              items:
                                properties:
                                  append:
                                    description: If true (default) the header values
                                      should be appended to already present ones
                                    type: boolean
                                  header:
                                    description: Key/Value representation of the HTTP
                                      header
                                    properties:
                                      key:
                                        description: Header name
                                        type: string
                                      value:
                                        description: Header value
                                        type: string
                                    type: object
                                type: object
                              type: array
                          type: object
                        initialJitter:
                          description: If specified, Envoy will start health checking
                            after a random time in ms between 0 and initialJitter.
                            This only applies to the first health check.
                          type: string
                        interval:
                          description: Interval between consecutive health checks.
                          type: string
                        intervalJitter:
                          description: If specified, during every interval Envoy will
                            add IntervalJitter to the wait time.
                          type: string
                        intervalJitterPercent:
                          description: If specified, during every interval Envoy will
                            add IntervalJitter * IntervalJitterPercent / 100 to the
                            wait time. If IntervalJitter and IntervalJitterPercent
                            are both set, both of them will be used to increase the
                            wait time.
                          format: int32
                          type: integer
                        noTrafficInterval:
                          description: The "no traffic interval" is a special health
                            check interval that is used when a cluster has never had
                            traffic routed to it. This lower interval allows cluster
                            information to be kept up to date, without sending a potentially
                            large amount of active health checking traffic for no
                            reason. Once a cluster has been used for traffic routing,
                            Envoy will shift back to using the standard health check
                            interval that is defined. Note that this interval takes
                            precedence over any other. The default value for "no traffic
                            interval" is 60 seconds.
                          type: string
                        reuseConnection:
                          description: Reuse health check connection between health
                            checks. Default is true.
                          type: boolean
                        tcp:
                          description: TcpHealthCheck defines configuration for specifying
                            bytes to send and expected response during the health
                            check
                          properties:
                            disabled:
                              description: If true the TcpHealthCheck is disabled
                              type: boolean
                            receive:
                              description: List of Base64 encoded blocks of strings
                                expected as a response. When checking the response,
                                "fuzzy" matching is performed such that each block
                                must be found, and in the order specified, but not
                                necessarily contiguous. If not provided or empty,
                                checks will be performed as "connect only" and be
                                marked as successful when TCP connection is successfully
                                established.
                              items:
                                type: string
                              type: array
                            send:
                              description: Base64 encoded content of the message which
                                will be sent during the health check to the target
                              type: string
                          type: object
                        timeout:
                          description: Maximum time to wait for a health check response.
                          type: string
                        unhealthyThreshold:
                          description: Number of consecutive unhealthy checks before
                            considering a host unhealthy.
                          format: int32
                          type: integer
                      type: object
                    targetRef:
                      description: TargetRef is a reference to the resource that represents
                        a group of destinations.
                      properties:
                        kind:
                          description: Kind of the referenced resource
                          enum:
                          - Mesh
                          - MeshSubset
                          - MeshService
                          - MeshServiceSubset
                          - MeshGatewayRoute
                          type: string
                        mesh:
                          description: Mesh is reserved for future use to identify
                            cross mesh resources.
                          type: string
                        name:
                          description: 'Name of the referenced resource. Can only
                            be used with kinds: `MeshService`, `MeshServiceSubset`
                            and `MeshGatewayRoute`'
                          type: string
                        tags:
                          additionalProperties:
                            type: string
                          description: Tags used to select a subset of proxies by
                            tags. Can only be used with kinds `MeshSubset` and `MeshServiceSubset`
                          type: object
                      type: object
                  type: object
                type: array
            type: object
        type: object
    served: true
    storage: true
---
apiVersion: apiextensions.k8s.io/v1
kind: CustomResourceDefinition
metadata:
  annotations:
    controller-gen.kubebuilder.io/version: v0.10.0
  creationTimestamp: null
  name: meshinsights.kuma.io
=======
  name: meshgateways.kuma.io
>>>>>>> 6d42311d
spec:
  group: kuma.io
  names:
    categories:
    - kuma
    kind: MeshGateway
    listKind: MeshGatewayList
    plural: meshgateways
    singular: meshgateway
  scope: Cluster
  versions:
  - name: v1alpha1
    schema:
      openAPIV3Schema:
        properties:
          apiVersion:
            description: 'APIVersion defines the versioned schema of this representation
              of an object. Servers should convert recognized schemas to the latest
              internal value, and may reject unrecognized values. More info: https://git.k8s.io/community/contributors/devel/sig-architecture/api-conventions.md#resources'
            type: string
          kind:
            description: 'Kind is a string value representing the REST resource this
              object represents. Servers may infer this from the endpoint the client
              submits requests to. Cannot be updated. In CamelCase. More info: https://git.k8s.io/community/contributors/devel/sig-architecture/api-conventions.md#types-kinds'
            type: string
          mesh:
            description: Mesh is the name of the Kuma mesh this resource belongs to.
              It may be omitted for cluster-scoped resources.
            type: string
          metadata:
            type: object
          spec:
            description: Spec is the specification of the Kuma MeshGateway resource.
            x-kubernetes-preserve-unknown-fields: true
        type: object
    served: true
    storage: true
---
apiVersion: apiextensions.k8s.io/v1
kind: CustomResourceDefinition
metadata:
  annotations:
    controller-gen.kubebuilder.io/version: v0.10.0
  creationTimestamp: null
  name: meshinsights.kuma.io
spec:
  group: kuma.io
  names:
    categories:
    - kuma
    kind: MeshInsight
    listKind: MeshInsightList
    plural: meshinsights
    singular: meshinsight
  scope: Cluster
  versions:
  - name: v1alpha1
    schema:
      openAPIV3Schema:
        properties:
          apiVersion:
            description: 'APIVersion defines the versioned schema of this representation
              of an object. Servers should convert recognized schemas to the latest
              internal value, and may reject unrecognized values. More info: https://git.k8s.io/community/contributors/devel/sig-architecture/api-conventions.md#resources'
            type: string
          kind:
            description: 'Kind is a string value representing the REST resource this
              object represents. Servers may infer this from the endpoint the client
              submits requests to. Cannot be updated. In CamelCase. More info: https://git.k8s.io/community/contributors/devel/sig-architecture/api-conventions.md#types-kinds'
            type: string
          mesh:
            description: Mesh is the name of the Kuma mesh this resource belongs to.
              It may be omitted for cluster-scoped resources.
            type: string
          metadata:
            type: object
          spec:
            description: Spec is the specification of the Kuma MeshInsight resource.
            x-kubernetes-preserve-unknown-fields: true
        type: object
    served: true
    storage: true
---
apiVersion: apiextensions.k8s.io/v1
kind: CustomResourceDefinition
metadata:
  annotations:
    controller-gen.kubebuilder.io/version: v0.10.0
  creationTimestamp: null
  name: meshratelimits.kuma.io
spec:
  group: kuma.io
  names:
    categories:
    - kuma
    kind: MeshRateLimit
    listKind: MeshRateLimitList
    plural: meshratelimits
    singular: meshratelimit
  scope: Namespaced
  versions:
  - name: v1alpha1
    schema:
      openAPIV3Schema:
        properties:
          apiVersion:
            description: 'APIVersion defines the versioned schema of this representation
              of an object. Servers should convert recognized schemas to the latest
              internal value, and may reject unrecognized values. More info: https://git.k8s.io/community/contributors/devel/sig-architecture/api-conventions.md#resources'
            type: string
          kind:
            description: 'Kind is a string value representing the REST resource this
              object represents. Servers may infer this from the endpoint the client
              submits requests to. Cannot be updated. In CamelCase. More info: https://git.k8s.io/community/contributors/devel/sig-architecture/api-conventions.md#types-kinds'
            type: string
          metadata:
            type: object
          spec:
            description: Spec is the specification of the Kuma MeshRateLimit resource.
            properties:
              from:
                description: From list makes a match between clients and corresponding
                  configurations
                items:
                  properties:
                    default:
                      description: Default is a configuration specific to the group
                        of clients referenced in 'targetRef'
                      properties:
                        local:
                          description: LocalConf defines local http or/and tcp rate
                            limit configuration
                          properties:
                            http:
                              description: LocalHTTP defines confguration of local
                                HTTP rate limiting https://www.envoyproxy.io/docs/envoy/latest/configuration/http/http_filters/local_rate_limit_filter
                              properties:
                                disabled:
                                  description: 'Define if rate limiting should be
                                    disabled. Default: false'
                                  type: boolean
                                interval:
                                  description: The interval for which `requests` will
                                    be accounted.
                                  type: string
                                onRateLimit:
                                  description: Describes the actions to take on a
                                    rate limit event
                                  nullable: true
                                  properties:
                                    headers:
                                      description: The Headers to be added to the
                                        HTTP response on a rate limit event
                                      items:
                                        properties:
                                          append:
                                            description: Should the header be appended
                                            nullable: true
                                            type: boolean
                                          key:
                                            description: Header name
                                            type: string
                                          value:
                                            description: Header value
                                            type: string
                                        type: object
                                      nullable: true
                                      type: array
                                    status:
                                      description: The HTTP status code to be set
                                        on a rate limit event
                                      format: int32
                                      nullable: true
                                      type: integer
                                  type: object
                                requests:
                                  description: The number of HTTP requests this RateLimiter
                                    allows
                                  format: int32
                                  type: integer
                              type: object
                            tcp:
                              description: LocalTCP defines confguration of local
                                TCP rate limiting https://www.envoyproxy.io/docs/envoy/latest/configuration/listeners/network_filters/local_rate_limit_filter
                              properties:
                                connections:
                                  description: The number of connections that RateLimiter
                                    allows
                                  format: int32
                                  type: integer
                                disabled:
                                  description: 'Define if rate limiting should be
                                    disabled. Default: false'
                                  type: boolean
                                interval:
                                  description: The interval of adding tokens into
                                    bucket. Must be >= 50ms
                                  type: string
                              type: object
                          type: object
                      type: object
                    targetRef:
                      description: TargetRef is a reference to the resource that represents
                        a group of clients.
                      properties:
                        kind:
                          description: Kind of the referenced resource
                          enum:
                          - Mesh
                          - MeshSubset
                          - MeshService
                          - MeshServiceSubset
                          - MeshGatewayRoute
                          type: string
                        mesh:
                          description: Mesh is reserved for future use to identify
                            cross mesh resources.
                          type: string
                        name:
                          description: 'Name of the referenced resource. Can only
                            be used with kinds: `MeshService`, `MeshServiceSubset`
                            and `MeshGatewayRoute`'
                          type: string
                        tags:
                          additionalProperties:
                            type: string
                          description: Tags used to select a subset of proxies by
                            tags. Can only be used with kinds `MeshSubset` and `MeshServiceSubset`
                          type: object
                      type: object
                  type: object
                type: array
              targetRef:
                description: TargetRef is a reference to the resource the policy takes
                  an effect on. The resource could be either a real store object or
                  virtual resource defined inplace.
                properties:
                  kind:
                    description: Kind of the referenced resource
                    enum:
                    - Mesh
                    - MeshSubset
                    - MeshService
                    - MeshServiceSubset
                    - MeshGatewayRoute
                    type: string
                  mesh:
                    description: Mesh is reserved for future use to identify cross
                      mesh resources.
                    type: string
                  name:
                    description: 'Name of the referenced resource. Can only be used
                      with kinds: `MeshService`, `MeshServiceSubset` and `MeshGatewayRoute`'
                    type: string
                  tags:
                    additionalProperties:
                      type: string
                    description: Tags used to select a subset of proxies by tags.
                      Can only be used with kinds `MeshSubset` and `MeshServiceSubset`
                    type: object
                type: object
            type: object
        type: object
    served: true
    storage: true
---
apiVersion: apiextensions.k8s.io/v1
kind: CustomResourceDefinition
metadata:
  annotations:
    controller-gen.kubebuilder.io/version: v0.10.0
  creationTimestamp: null
  name: meshtimeouts.kuma.io
spec:
  group: kuma.io
  names:
    categories:
    - kuma
    kind: MeshTimeout
    listKind: MeshTimeoutList
    plural: meshtimeouts
    singular: meshtimeout
  scope: Namespaced
  versions:
  - name: v1alpha1
    schema:
      openAPIV3Schema:
        properties:
          apiVersion:
            description: 'APIVersion defines the versioned schema of this representation
              of an object. Servers should convert recognized schemas to the latest
              internal value, and may reject unrecognized values. More info: https://git.k8s.io/community/contributors/devel/sig-architecture/api-conventions.md#resources'
            type: string
          kind:
            description: 'Kind is a string value representing the REST resource this
              object represents. Servers may infer this from the endpoint the client
              submits requests to. Cannot be updated. In CamelCase. More info: https://git.k8s.io/community/contributors/devel/sig-architecture/api-conventions.md#types-kinds'
            type: string
          metadata:
            type: object
          spec:
            description: Spec is the specification of the Kuma MeshTimeout resource.
            properties:
              from:
                description: From list makes a match between clients and corresponding
                  configurations
                items:
                  properties:
                    default:
                      description: Default is a configuration specific to the group
                        of clients referenced in 'targetRef'
                      properties:
                        connectionTimeout:
                          description: ConnectionTimeout specifies the amount of time
                            proxy will wait for an TCP connection to be established.
                            Default value is 5 seconds. Cannot be set to 0.
                          type: string
                        http:
                          description: Http provides configuration for HTTP specific
                            timeouts
                          properties:
                            maxConnectionDuration:
                              description: MaxConnectionDuration is the time after
                                which a connection will be drained and/or closed,
                                starting from when it was first established. Setting
                                this timeout to 0 will disable it. Disabled by default.
                              type: string
                            maxStreamDuration:
                              description: MaxStreamDuration is the maximum time that
                                a stream’s lifetime will span. Setting this timeout
                                to 0 will disable it. Disabled by default.
                              type: string
                            requestTimeout:
                              description: RequestTimeout The amount of time that
                                proxy will wait for the entire request to be received.
                                The timer is activated when the request is initiated,
                                and is disarmed when the last byte of the request
                                is sent, OR when the response is initiated. Setting
                                this timeout to 0 will disable it. Default is 15s.
                              type: string
                            streamIdleTimeout:
                              description: StreamIdleTimeout is the amount of time
                                that proxy will allow a stream to exist with no activity.
                                Setting this timeout to 0 will disable it. Default
                                is 30m
                              type: string
                          type: object
                        idleTimeout:
                          description: IdleTimeout is defined as the period in which
                            there are no bytes sent or received on connection Setting
                            this timeout to 0 will disable it. Be cautious when disabling
                            it because it can lead to connection leaking. Default
                            value is 1h.
                          type: string
                      type: object
                    targetRef:
                      description: TargetRef is a reference to the resource that represents
                        a group of clients.
                      properties:
                        kind:
                          description: Kind of the referenced resource
                          enum:
                          - Mesh
                          - MeshSubset
                          - MeshService
                          - MeshServiceSubset
                          - MeshGatewayRoute
                          type: string
                        mesh:
                          description: Mesh is reserved for future use to identify
                            cross mesh resources.
                          type: string
                        name:
                          description: 'Name of the referenced resource. Can only
                            be used with kinds: `MeshService`, `MeshServiceSubset`
                            and `MeshGatewayRoute`'
                          type: string
                        tags:
                          additionalProperties:
                            type: string
                          description: Tags used to select a subset of proxies by
                            tags. Can only be used with kinds `MeshSubset` and `MeshServiceSubset`
                          type: object
                      type: object
                  type: object
                type: array
              targetRef:
                description: TargetRef is a reference to the resource the policy takes
                  an effect on. The resource could be either a real store object or
                  virtual resource defined inplace.
                properties:
                  kind:
                    description: Kind of the referenced resource
                    enum:
                    - Mesh
                    - MeshSubset
                    - MeshService
                    - MeshServiceSubset
                    - MeshGatewayRoute
                    type: string
                  mesh:
                    description: Mesh is reserved for future use to identify cross
                      mesh resources.
                    type: string
                  name:
                    description: 'Name of the referenced resource. Can only be used
                      with kinds: `MeshService`, `MeshServiceSubset` and `MeshGatewayRoute`'
                    type: string
                  tags:
                    additionalProperties:
                      type: string
                    description: Tags used to select a subset of proxies by tags.
                      Can only be used with kinds `MeshSubset` and `MeshServiceSubset`
                    type: object
                type: object
              to:
                description: To list makes a match between the consumed services and
                  corresponding configurations
                items:
                  properties:
                    default:
                      description: Default is a configuration specific to the group
                        of destinations referenced in 'targetRef'
                      properties:
                        connectionTimeout:
                          description: ConnectionTimeout specifies the amount of time
                            proxy will wait for an TCP connection to be established.
                            Default value is 5 seconds. Cannot be set to 0.
                          type: string
                        http:
                          description: Http provides configuration for HTTP specific
                            timeouts
                          properties:
                            maxConnectionDuration:
                              description: MaxConnectionDuration is the time after
                                which a connection will be drained and/or closed,
                                starting from when it was first established. Setting
                                this timeout to 0 will disable it. Disabled by default.
                              type: string
                            maxStreamDuration:
                              description: MaxStreamDuration is the maximum time that
                                a stream’s lifetime will span. Setting this timeout
                                to 0 will disable it. Disabled by default.
                              type: string
                            requestTimeout:
                              description: RequestTimeout The amount of time that
                                proxy will wait for the entire request to be received.
                                The timer is activated when the request is initiated,
                                and is disarmed when the last byte of the request
                                is sent, OR when the response is initiated. Setting
                                this timeout to 0 will disable it. Default is 15s.
                              type: string
                            streamIdleTimeout:
                              description: StreamIdleTimeout is the amount of time
                                that proxy will allow a stream to exist with no activity.
                                Setting this timeout to 0 will disable it. Default
                                is 30m
                              type: string
                          type: object
                        idleTimeout:
                          description: IdleTimeout is defined as the period in which
                            there are no bytes sent or received on connection Setting
                            this timeout to 0 will disable it. Be cautious when disabling
                            it because it can lead to connection leaking. Default
                            value is 1h.
                          type: string
                      type: object
                    targetRef:
                      description: TargetRef is a reference to the resource that represents
                        a group of destinations.
                      properties:
                        kind:
                          description: Kind of the referenced resource
                          enum:
                          - Mesh
                          - MeshSubset
                          - MeshService
                          - MeshServiceSubset
                          - MeshGatewayRoute
                          type: string
                        mesh:
                          description: Mesh is reserved for future use to identify
                            cross mesh resources.
                          type: string
                        name:
                          description: 'Name of the referenced resource. Can only
                            be used with kinds: `MeshService`, `MeshServiceSubset`
                            and `MeshGatewayRoute`'
                          type: string
                        tags:
                          additionalProperties:
                            type: string
                          description: Tags used to select a subset of proxies by
                            tags. Can only be used with kinds `MeshSubset` and `MeshServiceSubset`
                          type: object
                      type: object
                  type: object
                type: array
            type: object
        type: object
    served: true
    storage: true
---
apiVersion: apiextensions.k8s.io/v1
kind: CustomResourceDefinition
metadata:
  annotations:
    controller-gen.kubebuilder.io/version: v0.10.0
  creationTimestamp: null
  name: meshtraces.kuma.io
spec:
  group: kuma.io
  names:
    categories:
    - kuma
    kind: MeshTrace
    listKind: MeshTraceList
    plural: meshtraces
    singular: meshtrace
  scope: Namespaced
  versions:
  - name: v1alpha1
    schema:
      openAPIV3Schema:
        properties:
          apiVersion:
            description: 'APIVersion defines the versioned schema of this representation
              of an object. Servers should convert recognized schemas to the latest
              internal value, and may reject unrecognized values. More info: https://git.k8s.io/community/contributors/devel/sig-architecture/api-conventions.md#resources'
            type: string
          kind:
            description: 'Kind is a string value representing the REST resource this
              object represents. Servers may infer this from the endpoint the client
              submits requests to. Cannot be updated. In CamelCase. More info: https://git.k8s.io/community/contributors/devel/sig-architecture/api-conventions.md#types-kinds'
            type: string
          metadata:
            type: object
          spec:
            description: Spec is the specification of the Kuma MeshTrace resource.
            properties:
              default:
                description: MeshTrace configuration.
                properties:
                  backends:
                    description: A one element array of backend definition. Envoy
                      allows configuring only 1 backend, so the natural way of representing
                      that would be just one object. Unfortunately due to the reasons
                      explained in MADR 009-tracing-policy this has to be a one element
                      array for now.
                    items:
                      description: Only one of zipkin or datadog can be used.
                      properties:
                        datadog:
                          description: Datadog backend configuration.
                          properties:
                            splitService:
                              description: 'Determines if datadog service name should
                                be split based on traffic direction and destination.
                                For example, with `splitService: true` and a `backend`
                                service that communicates with a couple of databases,
                                you would get service names like `backend_INBOUND`,
                                `backend_OUTBOUND_db1`, and `backend_OUTBOUND_db2`
                                in Datadog. Default: false'
                              type: boolean
                            url:
                              description: Address of Datadog collector, only host
                                and port are allowed (no paths, fragments etc.)
                              type: string
                          type: object
                        zipkin:
                          description: Zipkin backend configuration.
                          properties:
                            apiVersion:
                              description: 'Version of the API. values: httpJson,
                                httpProto. Default: httpJson see https://github.com/envoyproxy/envoy/blob/v1.22.0/api/envoy/config/trace/v3/zipkin.proto#L66'
                              type: string
                            sharedSpanContext:
                              description: 'Determines whether client and server spans
                                will share the same span context. Default: true. https://github.com/envoyproxy/envoy/blob/v1.22.0/api/envoy/config/trace/v3/zipkin.proto#L63'
                              type: boolean
                            traceId128bit:
                              description: 'Generate 128bit traces. Default: false'
                              type: boolean
                            url:
                              description: Address of Zipkin collector.
                              type: string
                          type: object
                      type: object
                    nullable: true
                    type: array
                  sampling:
                    description: Sampling configuration. Sampling is the process by
                      which a decision is made on whether to process/export a span
                      or not.
                    properties:
                      client:
                        description: 'Target percentage of requests that will be force
                          traced if the ''x-client-trace-id'' header is set. Default:
                          100% Mirror of client_sampling in Envoy https://github.com/envoyproxy/envoy/blob/v1.22.0/api/envoy/config/filter/network/http_connection_manager/v2/http_connection_manager.proto#L127-L133'
                        format: int32
                        type: integer
                      overall:
                        description: 'Target percentage of requests will be traced
                          after all other sampling checks have been applied (client,
                          force tracing, random sampling). This field functions as
                          an upper limit on the total configured sampling rate. For
                          instance, setting client_sampling to 100% but overall_sampling
                          to 1% will result in only 1% of client requests with the
                          appropriate headers to be force traced. Default: 100% Mirror
                          of overall_sampling in Envoy https://github.com/envoyproxy/envoy/blob/v1.22.0/api/envoy/config/filter/network/http_connection_manager/v2/http_connection_manager.proto#L142-L150'
                        format: int32
                        type: integer
                      random:
                        description: 'Target percentage of requests that will be randomly
                          selected for trace generation, if not requested by the client
                          or not forced. Default: 100% Mirror of random_sampling in
                          Envoy https://github.com/envoyproxy/envoy/blob/v1.22.0/api/envoy/config/filter/network/http_connection_manager/v2/http_connection_manager.proto#L135-L140'
                        format: int32
                        type: integer
                    type: object
                  tags:
                    description: Custom tags configuration. You can add custom tags
                      to traces based on headers or literal values.
                    items:
                      description: Custom tags configuration. Only one of literal
                        or header can be used.
                      properties:
                        header:
                          description: Tag taken from a header.
                          properties:
                            default:
                              description: Default value to use if header is missing.
                                If the default is missing and there is no value the
                                tag will not be included.
                              type: string
                            name:
                              description: Name of the header.
                              type: string
                          type: object
                        literal:
                          description: Tag taken from literal value.
                          type: string
                        name:
                          description: Name of the tag.
                          type: string
                      type: object
                    nullable: true
                    type: array
                type: object
              targetRef:
                description: TargetRef is a reference to the resource the policy takes
                  an effect on. The resource could be either a real store object or
                  virtual resource defined inplace.
                properties:
                  kind:
                    description: Kind of the referenced resource
                    enum:
                    - Mesh
                    - MeshSubset
                    - MeshService
                    - MeshServiceSubset
                    - MeshGatewayRoute
                    type: string
                  mesh:
                    description: Mesh is reserved for future use to identify cross
                      mesh resources.
                    type: string
                  name:
                    description: 'Name of the referenced resource. Can only be used
                      with kinds: `MeshService`, `MeshServiceSubset` and `MeshGatewayRoute`'
                    type: string
                  tags:
                    additionalProperties:
                      type: string
                    description: Tags used to select a subset of proxies by tags.
                      Can only be used with kinds `MeshSubset` and `MeshServiceSubset`
                    type: object
                type: object
            type: object
        type: object
    served: true
    storage: true
---
apiVersion: apiextensions.k8s.io/v1
kind: CustomResourceDefinition
metadata:
  annotations:
    controller-gen.kubebuilder.io/version: v0.10.0
  creationTimestamp: null
  name: meshtrafficpermissions.kuma.io
spec:
  group: kuma.io
  names:
    categories:
    - kuma
    kind: MeshTrafficPermission
    listKind: MeshTrafficPermissionList
    plural: meshtrafficpermissions
    singular: meshtrafficpermission
  scope: Namespaced
  versions:
  - name: v1alpha1
    schema:
      openAPIV3Schema:
        properties:
          apiVersion:
            description: 'APIVersion defines the versioned schema of this representation
              of an object. Servers should convert recognized schemas to the latest
              internal value, and may reject unrecognized values. More info: https://git.k8s.io/community/contributors/devel/sig-architecture/api-conventions.md#resources'
            type: string
          kind:
            description: 'Kind is a string value representing the REST resource this
              object represents. Servers may infer this from the endpoint the client
              submits requests to. Cannot be updated. In CamelCase. More info: https://git.k8s.io/community/contributors/devel/sig-architecture/api-conventions.md#types-kinds'
            type: string
          metadata:
            type: object
          spec:
            description: Spec is the specification of the Kuma MeshTrafficPermission
              resource.
            properties:
              from:
                description: From list makes a match between clients and corresponding
                  configurations
                items:
                  properties:
                    default:
                      description: Default is a configuration specific to the group
                        of clients referenced in 'targetRef'
                      properties:
                        action:
                          description: 'Action defines a behavior for the specified
                            group of clients:'
                          enum:
                          - ALLOW
                          - DENY
                          - ALLOW_WITH_SHADOW_DENY
                          type: string
                      type: object
                    targetRef:
                      description: TargetRef is a reference to the resource that represents
                        a group of clients.
                      properties:
                        kind:
                          description: Kind of the referenced resource
                          enum:
                          - Mesh
                          - MeshSubset
                          - MeshService
                          - MeshServiceSubset
                          - MeshGatewayRoute
                          type: string
                        mesh:
                          description: Mesh is reserved for future use to identify
                            cross mesh resources.
                          type: string
                        name:
                          description: 'Name of the referenced resource. Can only
                            be used with kinds: `MeshService`, `MeshServiceSubset`
                            and `MeshGatewayRoute`'
                          type: string
                        tags:
                          additionalProperties:
                            type: string
                          description: Tags used to select a subset of proxies by
                            tags. Can only be used with kinds `MeshSubset` and `MeshServiceSubset`
                          type: object
                      type: object
                  type: object
                type: array
              targetRef:
                description: TargetRef is a reference to the resource the policy takes
                  an effect on. The resource could be either a real store object or
                  virtual resource defined inplace.
                properties:
                  kind:
                    description: Kind of the referenced resource
                    enum:
                    - Mesh
                    - MeshSubset
                    - MeshService
                    - MeshServiceSubset
                    - MeshGatewayRoute
                    type: string
                  mesh:
                    description: Mesh is reserved for future use to identify cross
                      mesh resources.
                    type: string
                  name:
                    description: 'Name of the referenced resource. Can only be used
                      with kinds: `MeshService`, `MeshServiceSubset` and `MeshGatewayRoute`'
                    type: string
                  tags:
                    additionalProperties:
                      type: string
                    description: Tags used to select a subset of proxies by tags.
                      Can only be used with kinds `MeshSubset` and `MeshServiceSubset`
                    type: object
                type: object
            type: object
        type: object
    served: true
    storage: true
---
apiVersion: apiextensions.k8s.io/v1
kind: CustomResourceDefinition
metadata:
  annotations:
    controller-gen.kubebuilder.io/version: v0.10.0
  creationTimestamp: null
  name: proxytemplates.kuma.io
spec:
  group: kuma.io
  names:
    categories:
    - kuma
    kind: ProxyTemplate
    listKind: ProxyTemplateList
    plural: proxytemplates
    singular: proxytemplate
  scope: Cluster
  versions:
  - name: v1alpha1
    schema:
      openAPIV3Schema:
        properties:
          apiVersion:
            description: 'APIVersion defines the versioned schema of this representation
              of an object. Servers should convert recognized schemas to the latest
              internal value, and may reject unrecognized values. More info: https://git.k8s.io/community/contributors/devel/sig-architecture/api-conventions.md#resources'
            type: string
          kind:
            description: 'Kind is a string value representing the REST resource this
              object represents. Servers may infer this from the endpoint the client
              submits requests to. Cannot be updated. In CamelCase. More info: https://git.k8s.io/community/contributors/devel/sig-architecture/api-conventions.md#types-kinds'
            type: string
          mesh:
            description: Mesh is the name of the Kuma mesh this resource belongs to.
              It may be omitted for cluster-scoped resources.
            type: string
          metadata:
            type: object
          spec:
            description: Spec is the specification of the Kuma ProxyTemplate resource.
            x-kubernetes-preserve-unknown-fields: true
        type: object
    served: true
    storage: true
---
apiVersion: apiextensions.k8s.io/v1
kind: CustomResourceDefinition
metadata:
  annotations:
    controller-gen.kubebuilder.io/version: v0.10.0
  creationTimestamp: null
  name: ratelimits.kuma.io
spec:
  group: kuma.io
  names:
    categories:
    - kuma
    kind: RateLimit
    listKind: RateLimitList
    plural: ratelimits
    singular: ratelimit
  scope: Cluster
  versions:
  - name: v1alpha1
    schema:
      openAPIV3Schema:
        properties:
          apiVersion:
            description: 'APIVersion defines the versioned schema of this representation
              of an object. Servers should convert recognized schemas to the latest
              internal value, and may reject unrecognized values. More info: https://git.k8s.io/community/contributors/devel/sig-architecture/api-conventions.md#resources'
            type: string
          kind:
            description: 'Kind is a string value representing the REST resource this
              object represents. Servers may infer this from the endpoint the client
              submits requests to. Cannot be updated. In CamelCase. More info: https://git.k8s.io/community/contributors/devel/sig-architecture/api-conventions.md#types-kinds'
            type: string
          mesh:
            description: Mesh is the name of the Kuma mesh this resource belongs to.
              It may be omitted for cluster-scoped resources.
            type: string
          metadata:
            type: object
          spec:
            description: Spec is the specification of the Kuma RateLimit resource.
            x-kubernetes-preserve-unknown-fields: true
        type: object
    served: true
    storage: true
---
apiVersion: apiextensions.k8s.io/v1
kind: CustomResourceDefinition
metadata:
  annotations:
    controller-gen.kubebuilder.io/version: v0.10.0
  creationTimestamp: null
  name: dataplaneinsights.kuma.io
spec:
  group: kuma.io
  names:
    categories:
    - kuma
    kind: DataplaneInsight
    listKind: DataplaneInsightList
    plural: dataplaneinsights
    singular: dataplaneinsight
  scope: Namespaced
  versions:
  - name: v1alpha1
    schema:
      openAPIV3Schema:
        properties:
          apiVersion:
            description: 'APIVersion defines the versioned schema of this representation
              of an object. Servers should convert recognized schemas to the latest
              internal value, and may reject unrecognized values. More info: https://git.k8s.io/community/contributors/devel/sig-architecture/api-conventions.md#resources'
            type: string
          kind:
            description: 'Kind is a string value representing the REST resource this
              object represents. Servers may infer this from the endpoint the client
              submits requests to. Cannot be updated. In CamelCase. More info: https://git.k8s.io/community/contributors/devel/sig-architecture/api-conventions.md#types-kinds'
            type: string
          mesh:
            description: Mesh is the name of the Kuma mesh this resource belongs to.
              It may be omitted for cluster-scoped resources.
            type: string
          metadata:
            type: object
          status:
            description: Status is the status the Kuma resource.
            x-kubernetes-preserve-unknown-fields: true
        type: object
    served: true
    storage: true
---
apiVersion: apiextensions.k8s.io/v1
kind: CustomResourceDefinition
metadata:
  annotations:
    controller-gen.kubebuilder.io/version: v0.10.0
  creationTimestamp: null
  name: retries.kuma.io
spec:
  group: kuma.io
  names:
    categories:
    - kuma
    kind: Retry
    listKind: RetryList
    plural: retries
    singular: retry
  scope: Cluster
  versions:
  - name: v1alpha1
    schema:
      openAPIV3Schema:
        properties:
          apiVersion:
            description: 'APIVersion defines the versioned schema of this representation
              of an object. Servers should convert recognized schemas to the latest
              internal value, and may reject unrecognized values. More info: https://git.k8s.io/community/contributors/devel/sig-architecture/api-conventions.md#resources'
            type: string
          kind:
            description: 'Kind is a string value representing the REST resource this
              object represents. Servers may infer this from the endpoint the client
              submits requests to. Cannot be updated. In CamelCase. More info: https://git.k8s.io/community/contributors/devel/sig-architecture/api-conventions.md#types-kinds'
            type: string
          mesh:
            description: Mesh is the name of the Kuma mesh this resource belongs to.
              It may be omitted for cluster-scoped resources.
            type: string
          metadata:
            type: object
          spec:
            description: Spec is the specification of the Kuma Retry resource.
            x-kubernetes-preserve-unknown-fields: true
        type: object
    served: true
    storage: true
---
apiVersion: apiextensions.k8s.io/v1
kind: CustomResourceDefinition
metadata:
  annotations:
    controller-gen.kubebuilder.io/version: v0.10.0
  creationTimestamp: null
  name: serviceinsights.kuma.io
spec:
  group: kuma.io
  names:
    categories:
    - kuma
    kind: ServiceInsight
    listKind: ServiceInsightList
    plural: serviceinsights
    singular: serviceinsight
  scope: Cluster
  versions:
  - name: v1alpha1
    schema:
      openAPIV3Schema:
        properties:
          apiVersion:
            description: 'APIVersion defines the versioned schema of this representation
              of an object. Servers should convert recognized schemas to the latest
              internal value, and may reject unrecognized values. More info: https://git.k8s.io/community/contributors/devel/sig-architecture/api-conventions.md#resources'
            type: string
          kind:
            description: 'Kind is a string value representing the REST resource this
              object represents. Servers may infer this from the endpoint the client
              submits requests to. Cannot be updated. In CamelCase. More info: https://git.k8s.io/community/contributors/devel/sig-architecture/api-conventions.md#types-kinds'
            type: string
          mesh:
            description: Mesh is the name of the Kuma mesh this resource belongs to.
              It may be omitted for cluster-scoped resources.
            type: string
          metadata:
            type: object
          spec:
            description: Spec is the specification of the Kuma ServiceInsight resource.
            x-kubernetes-preserve-unknown-fields: true
        type: object
    served: true
    storage: true
---
apiVersion: apiextensions.k8s.io/v1
kind: CustomResourceDefinition
metadata:
  annotations:
    controller-gen.kubebuilder.io/version: v0.10.0
  creationTimestamp: null
  name: timeouts.kuma.io
spec:
  group: kuma.io
  names:
    categories:
    - kuma
    kind: Timeout
    listKind: TimeoutList
    plural: timeouts
    singular: timeout
  scope: Cluster
  versions:
  - name: v1alpha1
    schema:
      openAPIV3Schema:
        properties:
          apiVersion:
            description: 'APIVersion defines the versioned schema of this representation
              of an object. Servers should convert recognized schemas to the latest
              internal value, and may reject unrecognized values. More info: https://git.k8s.io/community/contributors/devel/sig-architecture/api-conventions.md#resources'
            type: string
          kind:
            description: 'Kind is a string value representing the REST resource this
              object represents. Servers may infer this from the endpoint the client
              submits requests to. Cannot be updated. In CamelCase. More info: https://git.k8s.io/community/contributors/devel/sig-architecture/api-conventions.md#types-kinds'
            type: string
          mesh:
            description: Mesh is the name of the Kuma mesh this resource belongs to.
              It may be omitted for cluster-scoped resources.
            type: string
          metadata:
            type: object
          spec:
            description: Spec is the specification of the Kuma Timeout resource.
            x-kubernetes-preserve-unknown-fields: true
        type: object
    served: true
    storage: true
---
apiVersion: apiextensions.k8s.io/v1
kind: CustomResourceDefinition
metadata:
  annotations:
    controller-gen.kubebuilder.io/version: v0.10.0
  creationTimestamp: null
  name: trafficlogs.kuma.io
spec:
  group: kuma.io
  names:
    categories:
    - kuma
    kind: TrafficLog
    listKind: TrafficLogList
    plural: trafficlogs
    singular: trafficlog
  scope: Cluster
  versions:
  - name: v1alpha1
    schema:
      openAPIV3Schema:
        properties:
          apiVersion:
            description: 'APIVersion defines the versioned schema of this representation
              of an object. Servers should convert recognized schemas to the latest
              internal value, and may reject unrecognized values. More info: https://git.k8s.io/community/contributors/devel/sig-architecture/api-conventions.md#resources'
            type: string
          kind:
            description: 'Kind is a string value representing the REST resource this
              object represents. Servers may infer this from the endpoint the client
              submits requests to. Cannot be updated. In CamelCase. More info: https://git.k8s.io/community/contributors/devel/sig-architecture/api-conventions.md#types-kinds'
            type: string
          mesh:
            description: Mesh is the name of the Kuma mesh this resource belongs to.
              It may be omitted for cluster-scoped resources.
            type: string
          metadata:
            type: object
          spec:
            description: Spec is the specification of the Kuma TrafficLog resource.
            x-kubernetes-preserve-unknown-fields: true
        type: object
    served: true
    storage: true
---
apiVersion: apiextensions.k8s.io/v1
kind: CustomResourceDefinition
metadata:
  annotations:
    controller-gen.kubebuilder.io/version: v0.10.0
  creationTimestamp: null
  name: trafficpermissions.kuma.io
spec:
  group: kuma.io
  names:
    categories:
    - kuma
    kind: TrafficPermission
    listKind: TrafficPermissionList
    plural: trafficpermissions
    singular: trafficpermission
  scope: Cluster
  versions:
  - name: v1alpha1
    schema:
      openAPIV3Schema:
        properties:
          apiVersion:
            description: 'APIVersion defines the versioned schema of this representation
              of an object. Servers should convert recognized schemas to the latest
              internal value, and may reject unrecognized values. More info: https://git.k8s.io/community/contributors/devel/sig-architecture/api-conventions.md#resources'
            type: string
          kind:
            description: 'Kind is a string value representing the REST resource this
              object represents. Servers may infer this from the endpoint the client
              submits requests to. Cannot be updated. In CamelCase. More info: https://git.k8s.io/community/contributors/devel/sig-architecture/api-conventions.md#types-kinds'
            type: string
          mesh:
            description: Mesh is the name of the Kuma mesh this resource belongs to.
              It may be omitted for cluster-scoped resources.
            type: string
          metadata:
            type: object
          spec:
            description: Spec is the specification of the Kuma TrafficPermission resource.
            x-kubernetes-preserve-unknown-fields: true
        type: object
    served: true
    storage: true
---
apiVersion: apiextensions.k8s.io/v1
kind: CustomResourceDefinition
metadata:
  annotations:
    controller-gen.kubebuilder.io/version: v0.10.0
  creationTimestamp: null
  name: trafficroutes.kuma.io
spec:
  group: kuma.io
  names:
    categories:
    - kuma
    kind: TrafficRoute
    listKind: TrafficRouteList
    plural: trafficroutes
    singular: trafficroute
  scope: Cluster
  versions:
  - name: v1alpha1
    schema:
      openAPIV3Schema:
        properties:
          apiVersion:
            description: 'APIVersion defines the versioned schema of this representation
              of an object. Servers should convert recognized schemas to the latest
              internal value, and may reject unrecognized values. More info: https://git.k8s.io/community/contributors/devel/sig-architecture/api-conventions.md#resources'
            type: string
          kind:
            description: 'Kind is a string value representing the REST resource this
              object represents. Servers may infer this from the endpoint the client
              submits requests to. Cannot be updated. In CamelCase. More info: https://git.k8s.io/community/contributors/devel/sig-architecture/api-conventions.md#types-kinds'
            type: string
          mesh:
            description: Mesh is the name of the Kuma mesh this resource belongs to.
              It may be omitted for cluster-scoped resources.
            type: string
          metadata:
            type: object
          spec:
            description: Spec is the specification of the Kuma TrafficRoute resource.
            x-kubernetes-preserve-unknown-fields: true
        type: object
    served: true
    storage: true
---
apiVersion: apiextensions.k8s.io/v1
kind: CustomResourceDefinition
metadata:
  annotations:
    controller-gen.kubebuilder.io/version: v0.10.0
  creationTimestamp: null
  name: traffictraces.kuma.io
spec:
  group: kuma.io
  names:
    categories:
    - kuma
    kind: TrafficTrace
    listKind: TrafficTraceList
    plural: traffictraces
    singular: traffictrace
  scope: Cluster
  versions:
  - name: v1alpha1
    schema:
      openAPIV3Schema:
        properties:
          apiVersion:
            description: 'APIVersion defines the versioned schema of this representation
              of an object. Servers should convert recognized schemas to the latest
              internal value, and may reject unrecognized values. More info: https://git.k8s.io/community/contributors/devel/sig-architecture/api-conventions.md#resources'
            type: string
          kind:
            description: 'Kind is a string value representing the REST resource this
              object represents. Servers may infer this from the endpoint the client
              submits requests to. Cannot be updated. In CamelCase. More info: https://git.k8s.io/community/contributors/devel/sig-architecture/api-conventions.md#types-kinds'
            type: string
          mesh:
            description: Mesh is the name of the Kuma mesh this resource belongs to.
              It may be omitted for cluster-scoped resources.
            type: string
          metadata:
            type: object
          spec:
            description: Spec is the specification of the Kuma TrafficTrace resource.
            x-kubernetes-preserve-unknown-fields: true
        type: object
    served: true
    storage: true
---
apiVersion: apiextensions.k8s.io/v1
kind: CustomResourceDefinition
metadata:
  annotations:
    controller-gen.kubebuilder.io/version: v0.10.0
  creationTimestamp: null
  name: virtualoutbounds.kuma.io
spec:
  group: kuma.io
  names:
    categories:
    - kuma
    kind: VirtualOutbound
    listKind: VirtualOutboundList
    plural: virtualoutbounds
    singular: virtualoutbound
  scope: Cluster
  versions:
  - name: v1alpha1
    schema:
      openAPIV3Schema:
        properties:
          apiVersion:
            description: 'APIVersion defines the versioned schema of this representation
              of an object. Servers should convert recognized schemas to the latest
              internal value, and may reject unrecognized values. More info: https://git.k8s.io/community/contributors/devel/sig-architecture/api-conventions.md#resources'
            type: string
          kind:
            description: 'Kind is a string value representing the REST resource this
              object represents. Servers may infer this from the endpoint the client
              submits requests to. Cannot be updated. In CamelCase. More info: https://git.k8s.io/community/contributors/devel/sig-architecture/api-conventions.md#types-kinds'
            type: string
          mesh:
            description: Mesh is the name of the Kuma mesh this resource belongs to.
              It may be omitted for cluster-scoped resources.
            type: string
          metadata:
            type: object
          spec:
            description: Spec is the specification of the Kuma VirtualOutbound resource.
            x-kubernetes-preserve-unknown-fields: true
        type: object
    served: true
    storage: true
---
apiVersion: apiextensions.k8s.io/v1
kind: CustomResourceDefinition
metadata:
  annotations:
    controller-gen.kubebuilder.io/version: v0.10.0
  creationTimestamp: null
  name: zoneegresses.kuma.io
spec:
  group: kuma.io
  names:
    categories:
    - kuma
    kind: ZoneEgress
    listKind: ZoneEgressList
    plural: zoneegresses
    singular: zoneegress
  scope: Namespaced
  versions:
  - name: v1alpha1
    schema:
      openAPIV3Schema:
        properties:
          apiVersion:
            description: 'APIVersion defines the versioned schema of this representation
              of an object. Servers should convert recognized schemas to the latest
              internal value, and may reject unrecognized values. More info: https://git.k8s.io/community/contributors/devel/sig-architecture/api-conventions.md#resources'
            type: string
          kind:
            description: 'Kind is a string value representing the REST resource this
              object represents. Servers may infer this from the endpoint the client
              submits requests to. Cannot be updated. In CamelCase. More info: https://git.k8s.io/community/contributors/devel/sig-architecture/api-conventions.md#types-kinds'
            type: string
          mesh:
            description: Mesh is the name of the Kuma mesh this resource belongs to.
              It may be omitted for cluster-scoped resources.
            type: string
          metadata:
            type: object
          spec:
            description: Spec is the specification of the Kuma ZoneEgress resource.
            x-kubernetes-preserve-unknown-fields: true
        type: object
    served: true
    storage: true
---
apiVersion: apiextensions.k8s.io/v1
kind: CustomResourceDefinition
metadata:
  annotations:
    controller-gen.kubebuilder.io/version: v0.10.0
  creationTimestamp: null
  name: zoneegressinsights.kuma.io
spec:
  group: kuma.io
  names:
    categories:
    - kuma
    kind: ZoneEgressInsight
    listKind: ZoneEgressInsightList
    plural: zoneegressinsights
    singular: zoneegressinsight
  scope: Namespaced
  versions:
  - name: v1alpha1
    schema:
      openAPIV3Schema:
        properties:
          apiVersion:
            description: 'APIVersion defines the versioned schema of this representation
              of an object. Servers should convert recognized schemas to the latest
              internal value, and may reject unrecognized values. More info: https://git.k8s.io/community/contributors/devel/sig-architecture/api-conventions.md#resources'
            type: string
          kind:
            description: 'Kind is a string value representing the REST resource this
              object represents. Servers may infer this from the endpoint the client
              submits requests to. Cannot be updated. In CamelCase. More info: https://git.k8s.io/community/contributors/devel/sig-architecture/api-conventions.md#types-kinds'
            type: string
          mesh:
            description: Mesh is the name of the Kuma mesh this resource belongs to.
              It may be omitted for cluster-scoped resources.
            type: string
          metadata:
            type: object
          spec:
            description: Spec is the specification of the Kuma ZoneEgressInsight resource.
            x-kubernetes-preserve-unknown-fields: true
        type: object
    served: true
    storage: true
---
apiVersion: apiextensions.k8s.io/v1
kind: CustomResourceDefinition
metadata:
  annotations:
    controller-gen.kubebuilder.io/version: v0.10.0
  creationTimestamp: null
  name: dataplanes.kuma.io
spec:
  group: kuma.io
  names:
    categories:
    - kuma
    kind: Dataplane
    listKind: DataplaneList
    plural: dataplanes
    singular: dataplane
  scope: Namespaced
  versions:
  - name: v1alpha1
    schema:
      openAPIV3Schema:
        properties:
          apiVersion:
            description: 'APIVersion defines the versioned schema of this representation
              of an object. Servers should convert recognized schemas to the latest
              internal value, and may reject unrecognized values. More info: https://git.k8s.io/community/contributors/devel/sig-architecture/api-conventions.md#resources'
            type: string
          kind:
            description: 'Kind is a string value representing the REST resource this
              object represents. Servers may infer this from the endpoint the client
              submits requests to. Cannot be updated. In CamelCase. More info: https://git.k8s.io/community/contributors/devel/sig-architecture/api-conventions.md#types-kinds'
            type: string
          mesh:
            description: Mesh is the name of the Kuma mesh this resource belongs to.
              It may be omitted for cluster-scoped resources.
            type: string
          metadata:
            type: object
          spec:
            description: Spec is the specification of the Kuma Dataplane resource.
            x-kubernetes-preserve-unknown-fields: true
        type: object
    served: true
    storage: true
---
apiVersion: apiextensions.k8s.io/v1
kind: CustomResourceDefinition
metadata:
  annotations:
    controller-gen.kubebuilder.io/version: v0.10.0
  creationTimestamp: null
  name: zoneingresses.kuma.io
spec:
  group: kuma.io
  names:
    categories:
    - kuma
    kind: ZoneIngress
    listKind: ZoneIngressList
    plural: zoneingresses
    singular: zoneingress
  scope: Namespaced
  versions:
  - name: v1alpha1
    schema:
      openAPIV3Schema:
        properties:
          apiVersion:
            description: 'APIVersion defines the versioned schema of this representation
              of an object. Servers should convert recognized schemas to the latest
              internal value, and may reject unrecognized values. More info: https://git.k8s.io/community/contributors/devel/sig-architecture/api-conventions.md#resources'
            type: string
          kind:
            description: 'Kind is a string value representing the REST resource this
              object represents. Servers may infer this from the endpoint the client
              submits requests to. Cannot be updated. In CamelCase. More info: https://git.k8s.io/community/contributors/devel/sig-architecture/api-conventions.md#types-kinds'
            type: string
          mesh:
            description: Mesh is the name of the Kuma mesh this resource belongs to.
              It may be omitted for cluster-scoped resources.
            type: string
          metadata:
            type: object
          spec:
            description: Spec is the specification of the Kuma ZoneIngress resource.
            x-kubernetes-preserve-unknown-fields: true
        type: object
    served: true
    storage: true
---
apiVersion: apiextensions.k8s.io/v1
kind: CustomResourceDefinition
metadata:
  annotations:
    controller-gen.kubebuilder.io/version: v0.10.0
  creationTimestamp: null
  name: zoneingressinsights.kuma.io
spec:
  group: kuma.io
  names:
    categories:
    - kuma
    kind: ZoneIngressInsight
    listKind: ZoneIngressInsightList
    plural: zoneingressinsights
    singular: zoneingressinsight
  scope: Namespaced
  versions:
  - name: v1alpha1
    schema:
      openAPIV3Schema:
        properties:
          apiVersion:
            description: 'APIVersion defines the versioned schema of this representation
              of an object. Servers should convert recognized schemas to the latest
              internal value, and may reject unrecognized values. More info: https://git.k8s.io/community/contributors/devel/sig-architecture/api-conventions.md#resources'
            type: string
          kind:
            description: 'Kind is a string value representing the REST resource this
              object represents. Servers may infer this from the endpoint the client
              submits requests to. Cannot be updated. In CamelCase. More info: https://git.k8s.io/community/contributors/devel/sig-architecture/api-conventions.md#types-kinds'
            type: string
          mesh:
            description: Mesh is the name of the Kuma mesh this resource belongs to.
              It may be omitted for cluster-scoped resources.
            type: string
          metadata:
            type: object
          spec:
            description: Spec is the specification of the Kuma ZoneIngressInsight
              resource.
            x-kubernetes-preserve-unknown-fields: true
        type: object
    served: true
    storage: true
---
apiVersion: apiextensions.k8s.io/v1
kind: CustomResourceDefinition
metadata:
  annotations:
    controller-gen.kubebuilder.io/version: v0.10.0
  creationTimestamp: null
  name: zoneinsights.kuma.io
spec:
  group: kuma.io
  names:
    categories:
    - kuma
    kind: ZoneInsight
    listKind: ZoneInsightList
    plural: zoneinsights
    singular: zoneinsight
  scope: Cluster
  versions:
  - name: v1alpha1
    schema:
      openAPIV3Schema:
        properties:
          apiVersion:
            description: 'APIVersion defines the versioned schema of this representation
              of an object. Servers should convert recognized schemas to the latest
              internal value, and may reject unrecognized values. More info: https://git.k8s.io/community/contributors/devel/sig-architecture/api-conventions.md#resources'
            type: string
          kind:
            description: 'Kind is a string value representing the REST resource this
              object represents. Servers may infer this from the endpoint the client
              submits requests to. Cannot be updated. In CamelCase. More info: https://git.k8s.io/community/contributors/devel/sig-architecture/api-conventions.md#types-kinds'
            type: string
          mesh:
            description: Mesh is the name of the Kuma mesh this resource belongs to.
              It may be omitted for cluster-scoped resources.
            type: string
          metadata:
            type: object
          spec:
            description: Spec is the specification of the Kuma ZoneInsight resource.
            x-kubernetes-preserve-unknown-fields: true
        type: object
    served: true
    storage: true
---
apiVersion: apiextensions.k8s.io/v1
kind: CustomResourceDefinition
metadata:
  annotations:
    controller-gen.kubebuilder.io/version: v0.10.0
  creationTimestamp: null
  name: zones.kuma.io
spec:
  group: kuma.io
  names:
    categories:
    - kuma
    kind: Zone
    listKind: ZoneList
    plural: zones
    singular: zone
  scope: Cluster
  versions:
  - name: v1alpha1
    schema:
      openAPIV3Schema:
        properties:
          apiVersion:
            description: 'APIVersion defines the versioned schema of this representation
              of an object. Servers should convert recognized schemas to the latest
              internal value, and may reject unrecognized values. More info: https://git.k8s.io/community/contributors/devel/sig-architecture/api-conventions.md#resources'
            type: string
          kind:
            description: 'Kind is a string value representing the REST resource this
              object represents. Servers may infer this from the endpoint the client
              submits requests to. Cannot be updated. In CamelCase. More info: https://git.k8s.io/community/contributors/devel/sig-architecture/api-conventions.md#types-kinds'
            type: string
          mesh:
            description: Mesh is the name of the Kuma mesh this resource belongs to.
              It may be omitted for cluster-scoped resources.
            type: string
          metadata:
            type: object
          spec:
            description: Spec is the specification of the Kuma Zone resource.
            x-kubernetes-preserve-unknown-fields: true
        type: object
    served: true
    storage: true
---
apiVersion: apiextensions.k8s.io/v1
kind: CustomResourceDefinition
metadata:
  annotations:
    controller-gen.kubebuilder.io/version: v0.10.0
  creationTimestamp: null
  name: externalservices.kuma.io
spec:
  group: kuma.io
  names:
    categories:
    - kuma
    kind: ExternalService
    listKind: ExternalServiceList
    plural: externalservices
    singular: externalservice
  scope: Cluster
  versions:
  - name: v1alpha1
    schema:
      openAPIV3Schema:
        properties:
          apiVersion:
            description: 'APIVersion defines the versioned schema of this representation
              of an object. Servers should convert recognized schemas to the latest
              internal value, and may reject unrecognized values. More info: https://git.k8s.io/community/contributors/devel/sig-architecture/api-conventions.md#resources'
            type: string
          kind:
            description: 'Kind is a string value representing the REST resource this
              object represents. Servers may infer this from the endpoint the client
              submits requests to. Cannot be updated. In CamelCase. More info: https://git.k8s.io/community/contributors/devel/sig-architecture/api-conventions.md#types-kinds'
            type: string
          mesh:
            description: Mesh is the name of the Kuma mesh this resource belongs to.
              It may be omitted for cluster-scoped resources.
            type: string
          metadata:
            type: object
          spec:
            description: Spec is the specification of the Kuma ExternalService resource.
            x-kubernetes-preserve-unknown-fields: true
        type: object
    served: true
    storage: true
---
apiVersion: apiextensions.k8s.io/v1
kind: CustomResourceDefinition
metadata:
  annotations:
    controller-gen.kubebuilder.io/version: v0.10.0
  creationTimestamp: null
  name: faultinjections.kuma.io
spec:
  group: kuma.io
  names:
    categories:
    - kuma
    kind: FaultInjection
    listKind: FaultInjectionList
    plural: faultinjections
    singular: faultinjection
  scope: Cluster
  versions:
  - name: v1alpha1
    schema:
      openAPIV3Schema:
        properties:
          apiVersion:
            description: 'APIVersion defines the versioned schema of this representation
              of an object. Servers should convert recognized schemas to the latest
              internal value, and may reject unrecognized values. More info: https://git.k8s.io/community/contributors/devel/sig-architecture/api-conventions.md#resources'
            type: string
          kind:
            description: 'Kind is a string value representing the REST resource this
              object represents. Servers may infer this from the endpoint the client
              submits requests to. Cannot be updated. In CamelCase. More info: https://git.k8s.io/community/contributors/devel/sig-architecture/api-conventions.md#types-kinds'
            type: string
          mesh:
            description: Mesh is the name of the Kuma mesh this resource belongs to.
              It may be omitted for cluster-scoped resources.
            type: string
          metadata:
            type: object
          spec:
            description: Spec is the specification of the Kuma FaultInjection resource.
            x-kubernetes-preserve-unknown-fields: true
        type: object
    served: true
    storage: true
---
apiVersion: apiextensions.k8s.io/v1
kind: CustomResourceDefinition
metadata:
  annotations:
    controller-gen.kubebuilder.io/version: v0.10.0
  creationTimestamp: null
  name: healthchecks.kuma.io
spec:
  group: kuma.io
  names:
    categories:
    - kuma
    kind: HealthCheck
    listKind: HealthCheckList
    plural: healthchecks
    singular: healthcheck
  scope: Cluster
  versions:
  - name: v1alpha1
    schema:
      openAPIV3Schema:
        properties:
          apiVersion:
            description: 'APIVersion defines the versioned schema of this representation
              of an object. Servers should convert recognized schemas to the latest
              internal value, and may reject unrecognized values. More info: https://git.k8s.io/community/contributors/devel/sig-architecture/api-conventions.md#resources'
            type: string
          kind:
            description: 'Kind is a string value representing the REST resource this
              object represents. Servers may infer this from the endpoint the client
              submits requests to. Cannot be updated. In CamelCase. More info: https://git.k8s.io/community/contributors/devel/sig-architecture/api-conventions.md#types-kinds'
            type: string
          mesh:
            description: Mesh is the name of the Kuma mesh this resource belongs to.
              It may be omitted for cluster-scoped resources.
            type: string
          metadata:
            type: object
          spec:
            description: Spec is the specification of the Kuma HealthCheck resource.
            x-kubernetes-preserve-unknown-fields: true
        type: object
    served: true
    storage: true
---
apiVersion: apiextensions.k8s.io/v1
kind: CustomResourceDefinition
metadata:
  annotations:
    controller-gen.kubebuilder.io/version: v0.10.0
  creationTimestamp: null
  name: meshaccesslogs.kuma.io
spec:
  group: kuma.io
  names:
    categories:
    - kuma
    kind: MeshAccessLog
    listKind: MeshAccessLogList
    plural: meshaccesslogs
    singular: meshaccesslog
  scope: Namespaced
  versions:
  - name: v1alpha1
    schema:
      openAPIV3Schema:
        properties:
          apiVersion:
            description: 'APIVersion defines the versioned schema of this representation
              of an object. Servers should convert recognized schemas to the latest
              internal value, and may reject unrecognized values. More info: https://git.k8s.io/community/contributors/devel/sig-architecture/api-conventions.md#resources'
            type: string
          kind:
            description: 'Kind is a string value representing the REST resource this
              object represents. Servers may infer this from the endpoint the client
              submits requests to. Cannot be updated. In CamelCase. More info: https://git.k8s.io/community/contributors/devel/sig-architecture/api-conventions.md#types-kinds'
            type: string
          metadata:
            type: object
          spec:
            description: Spec is the specification of the Kuma MeshAccessLog resource.
            properties:
              from:
                description: From list makes a match between clients and corresponding
                  configurations
                items:
                  properties:
                    default:
                      description: Default is a configuration specific to the group
                        of clients referenced in 'targetRef'
                      properties:
                        backends:
                          items:
                            properties:
                              file:
                                description: FileBackend defines configuration for
                                  file based access logs
                                properties:
                                  format:
                                    description: Format of access logs. Placeholders
                                      available on https://www.envoyproxy.io/docs/envoy/latest/configuration/observability/access_log
                                    properties:
                                      json:
                                        items:
                                          properties:
                                            key:
                                              type: string
                                            value:
                                              type: string
                                          type: object
                                        type: array
                                      omitEmptyValues:
                                        type: boolean
                                      plain:
                                        type: string
                                    type: object
                                  path:
                                    description: Path to a file that logs will be
                                      written to
                                    type: string
                                type: object
                              tcp:
                                description: TCPBackend defines a TCP logging backend.
                                properties:
                                  address:
                                    description: Address of the TCP logging backend
                                    type: string
                                  format:
                                    description: Format of access logs. Placeholders
                                      available on https://www.envoyproxy.io/docs/envoy/latest/configuration/observability/access_log
                                    properties:
                                      json:
                                        items:
                                          properties:
                                            key:
                                              type: string
                                            value:
                                              type: string
                                          type: object
                                        type: array
                                      omitEmptyValues:
                                        type: boolean
                                      plain:
                                        type: string
                                    type: object
                                type: object
                            type: object
                          nullable: true
                          type: array
                      type: object
                    targetRef:
                      description: TargetRef is a reference to the resource that represents
                        a group of clients.
                      properties:
                        kind:
                          description: Kind of the referenced resource
                          enum:
                          - Mesh
                          - MeshSubset
                          - MeshService
                          - MeshServiceSubset
                          - MeshGatewayRoute
                          type: string
                        mesh:
                          description: Mesh is reserved for future use to identify
                            cross mesh resources.
                          type: string
                        name:
                          description: 'Name of the referenced resource. Can only
                            be used with kinds: `MeshService`, `MeshServiceSubset`
                            and `MeshGatewayRoute`'
                          type: string
                        tags:
                          additionalProperties:
                            type: string
                          description: Tags used to select a subset of proxies by
                            tags. Can only be used with kinds `MeshSubset` and `MeshServiceSubset`
                          type: object
                      type: object
                  type: object
                type: array
              targetRef:
                description: TargetRef is a reference to the resource the policy takes
                  an effect on. The resource could be either a real store object or
                  virtual resource defined inplace.
                properties:
                  kind:
                    description: Kind of the referenced resource
                    enum:
                    - Mesh
                    - MeshSubset
                    - MeshService
                    - MeshServiceSubset
                    - MeshGatewayRoute
                    type: string
                  mesh:
                    description: Mesh is reserved for future use to identify cross
                      mesh resources.
                    type: string
                  name:
                    description: 'Name of the referenced resource. Can only be used
                      with kinds: `MeshService`, `MeshServiceSubset` and `MeshGatewayRoute`'
                    type: string
                  tags:
                    additionalProperties:
                      type: string
                    description: Tags used to select a subset of proxies by tags.
                      Can only be used with kinds `MeshSubset` and `MeshServiceSubset`
                    type: object
                type: object
              to:
                description: To list makes a match between the consumed services and
                  corresponding configurations
                items:
                  properties:
                    default:
                      description: Default is a configuration specific to the group
                        of destinations referenced in 'targetRef'
                      properties:
                        backends:
                          items:
                            properties:
                              file:
                                description: FileBackend defines configuration for
                                  file based access logs
                                properties:
                                  format:
                                    description: Format of access logs. Placeholders
                                      available on https://www.envoyproxy.io/docs/envoy/latest/configuration/observability/access_log
                                    properties:
                                      json:
                                        items:
                                          properties:
                                            key:
                                              type: string
                                            value:
                                              type: string
                                          type: object
                                        type: array
                                      omitEmptyValues:
                                        type: boolean
                                      plain:
                                        type: string
                                    type: object
                                  path:
                                    description: Path to a file that logs will be
                                      written to
                                    type: string
                                type: object
                              tcp:
                                description: TCPBackend defines a TCP logging backend.
                                properties:
                                  address:
                                    description: Address of the TCP logging backend
                                    type: string
                                  format:
                                    description: Format of access logs. Placeholders
                                      available on https://www.envoyproxy.io/docs/envoy/latest/configuration/observability/access_log
                                    properties:
                                      json:
                                        items:
                                          properties:
                                            key:
                                              type: string
                                            value:
                                              type: string
                                          type: object
                                        type: array
                                      omitEmptyValues:
                                        type: boolean
                                      plain:
                                        type: string
                                    type: object
                                type: object
                            type: object
                          nullable: true
                          type: array
                      type: object
                    targetRef:
                      description: TargetRef is a reference to the resource that represents
                        a group of destinations.
                      properties:
                        kind:
                          description: Kind of the referenced resource
                          enum:
                          - Mesh
                          - MeshSubset
                          - MeshService
                          - MeshServiceSubset
                          - MeshGatewayRoute
                          type: string
                        mesh:
                          description: Mesh is reserved for future use to identify
                            cross mesh resources.
                          type: string
                        name:
                          description: 'Name of the referenced resource. Can only
                            be used with kinds: `MeshService`, `MeshServiceSubset`
                            and `MeshGatewayRoute`'
                          type: string
                        tags:
                          additionalProperties:
                            type: string
                          description: Tags used to select a subset of proxies by
                            tags. Can only be used with kinds `MeshSubset` and `MeshServiceSubset`
                          type: object
                      type: object
                  type: object
                type: array
            type: object
        type: object
    served: true
    storage: true
---
apiVersion: apiextensions.k8s.io/v1
kind: CustomResourceDefinition
metadata:
  annotations:
    controller-gen.kubebuilder.io/version: v0.10.0
  creationTimestamp: null
  name: meshcircuitbreakers.kuma.io
spec:
  group: kuma.io
  names:
    categories:
    - kuma
    kind: MeshCircuitBreaker
    listKind: MeshCircuitBreakerList
    plural: meshcircuitbreakers
    singular: meshcircuitbreaker
  scope: Namespaced
  versions:
  - name: v1alpha1
    schema:
      openAPIV3Schema:
        properties:
          apiVersion:
            description: 'APIVersion defines the versioned schema of this representation
              of an object. Servers should convert recognized schemas to the latest
              internal value, and may reject unrecognized values. More info: https://git.k8s.io/community/contributors/devel/sig-architecture/api-conventions.md#resources'
            type: string
          kind:
            description: 'Kind is a string value representing the REST resource this
              object represents. Servers may infer this from the endpoint the client
              submits requests to. Cannot be updated. In CamelCase. More info: https://git.k8s.io/community/contributors/devel/sig-architecture/api-conventions.md#types-kinds'
            type: string
          metadata:
            type: object
          spec:
            description: Spec is the specification of the Kuma MeshCircuitBreaker
              resource.
            properties:
              from:
                description: From list makes a match between clients and corresponding
                  configurations
                items:
                  properties:
                    default:
                      description: Default is a configuration specific to the group
                        of destinations referenced in 'targetRef'
                      properties:
                        connectionLimits:
                          description: ConnectionLimits contains configuration of
                            each circuit breaking limit, which when exceeded makes
                            the circuit breaker to become open (no traffic is allowed
                            like no current is allowed in the circuits when physical
                            circuit breaker ir open)
                          properties:
                            maxConnectionPools:
                              description: The maximum number of connection pools
                                per cluster that are concurrently supported at once.
                                Set this for clusters which create a large number
                                of connection pools.
                              format: int32
                              type: integer
                            maxConnections:
                              description: The maximum number of connections allowed
                                to be made to the upstream cluster.
                              format: int32
                              type: integer
                            maxPendingRequests:
                              description: The maximum number of pending requests
                                that are allowed to the upstream cluster. This limit
                                is applied as a connection limit for non-HTTP traffic.
                              format: int32
                              type: integer
                            maxRequests:
                              description: The maximum number of parallel requests
                                that are allowed to be made to the upstream cluster.
                                This limit does not apply to non-HTTP traffic.
                              format: int32
                              type: integer
                            maxRetries:
                              description: The maximum number of parallel retries
                                that will be allowed to the upstream cluster.
                              format: int32
                              type: integer
                          type: object
                        outlierDetection:
                          description: OutlierDetection contains the configuration
                            of the process of dynamically determining whether some
                            number of hosts in an upstream cluster are performing
                            unlike the others and removing them from the healthy load
                            balancing set. Performance might be along different axes
                            such as consecutive failures, temporal success rate, temporal
                            latency, etc. Outlier detection is a form of passive health
                            checking.
                          properties:
                            baseEjectionTime:
                              description: The base time that a host is ejected for.
                                The real time is equal to the base time multiplied
                                by the number of times the host has been ejected.
                              type: string
                            detectors:
                              description: Contains configuration for supported outlier
                                detectors
                              properties:
                                failurePercentage:
                                  description: Failure Percentage based outlier detection
                                    functions similarly to success rate detection,
                                    in that it relies on success rate data from each
                                    host in a cluster. However, rather than compare
                                    those values to the mean success rate of the cluster
                                    as a whole, they are compared to a flat user-configured
                                    threshold. This threshold is configured via the
                                    outlierDetection.failurePercentageThreshold field.
                                    The other configuration fields for failure percentage
                                    based detection are similar to the fields for
                                    success rate detection. As with success rate detection,
                                    detection will not be performed for a host if
                                    its request volume over the aggregation interval
                                    is less than the outlierDetection.detectors.failurePercentage.requestVolume
                                    value. Detection also will not be performed for
                                    a cluster if the number of hosts with the minimum
                                    required request volume in an interval is less
                                    than the outlierDetection.detectors.failurePercentage.minimumHosts
                                    value.
                                  properties:
                                    minimumHosts:
                                      description: The minimum number of hosts in
                                        a cluster in order to perform failure percentage-based
                                        ejection. If the total number of hosts in
                                        the cluster is less than this value, failure
                                        percentage-based ejection will not be performed.
                                      format: int32
                                      type: integer
                                    requestVolume:
                                      description: The minimum number of total requests
                                        that must be collected in one interval (as
                                        defined by the interval duration above) to
                                        perform failure percentage-based ejection
                                        for this host. If the volume is lower than
                                        this setting, failure percentage-based ejection
                                        will not be performed for this host.
                                      format: int32
                                      type: integer
                                    threshold:
                                      description: The failure percentage to use when
                                        determining failure percentage-based outlier
                                        detection. If the failure percentage of a
                                        given host is greater than or equal to this
                                        value, it will be ejected.
                                      format: int32
                                      type: integer
                                  type: object
                                gatewayFailures:
                                  description: In the default mode (outlierDetection.splitExternalLocalOriginErrors
                                    is false) this detection type takes into account
                                    a subset of 5xx errors, called "gateway errors"
                                    (502, 503 or 504 status code) and local origin
                                    failures, such as timeout, TCP reset etc. In split
                                    mode (outlierDetection.splitExternalLocalOriginErrors
                                    is true) this detection type takes into account
                                    a subset of 5xx errors, called "gateway errors"
                                    (502, 503 or 504 status code) and is supported
                                    only by the http router.
                                  properties:
                                    consecutive:
                                      description: The number of consecutive gateway
                                        failures (502, 503, 504 status codes) before
                                        a consecutive gateway failure ejection occurs.
                                      format: int32
                                      type: integer
                                  type: object
                                localOriginFailures:
                                  description: 'This detection type is enabled only
                                    when outlierDetection.splitExternalLocalOriginErrors
                                    is true and takes into account only locally originated
                                    errors (timeout, reset, etc). If Envoy repeatedly
                                    cannot connect to an upstream host or communication
                                    with the upstream host is repeatedly interrupted,
                                    it will be ejected. Various locally originated
                                    problems are detected: timeout, TCP reset, ICMP
                                    errors, etc. This detection type is supported
                                    by http router and tcp proxy.'
                                  properties:
                                    consecutive:
                                      description: The number of consecutive locally
                                        originated failures before ejection occurs.
                                        Parameter takes effect only when splitExternalAndLocalErrors
                                        is set to true.
                                      format: int32
                                      type: integer
                                  type: object
                                successRate:
                                  description: 'Success Rate based outlier detection
                                    aggregates success rate data from every host in
                                    a cluster. Then at given intervals ejects hosts
                                    based on statistical outlier detection. Success
                                    Rate outlier detection will not be calculated
                                    for a host if its request volume over the aggregation
                                    interval is less than the outlierDetection.detectors.successRate.requestVolume
                                    value. Moreover, detection will not be performed
                                    for a cluster if the number of hosts with the
                                    minimum required request volume in an interval
                                    is less than the outlierDetection.detectors.successRate.minimumHosts
                                    value. In the default configuration mode (outlierDetection.splitExternalLocalOriginErrors
                                    is false) this detection type takes into account
                                    all types of errors: locally and externally originated.
                                    In split mode (outlierDetection.splitExternalLocalOriginErrors
                                    is true), locally originated errors and externally
                                    originated (transaction) errors are counted and
                                    treated separately.'
                                  properties:
                                    minimumHosts:
                                      description: The number of hosts in a cluster
                                        that must have enough request volume to detect
                                        success rate outliers. If the number of hosts
                                        is less than this setting, outlier detection
                                        via success rate statistics is not performed
                                        for any host in the cluster.
                                      format: int32
                                      type: integer
                                    requestVolume:
                                      description: The minimum number of total requests
                                        that must be collected in one interval (as
                                        defined by the interval duration configured
                                        in outlierDetection section) to include this
                                        host in success rate based outlier detection.
                                        If the volume is lower than this setting,
                                        outlier detection via success rate statistics
                                        is not performed for that host.
                                      format: int32
                                      type: integer
                                    standardDeviationFactor:
                                      description: 'This factor is used to determine
                                        the ejection threshold for success rate outlier
                                        ejection. The ejection threshold is the difference
                                        between the mean success rate, and the product
                                        of this factor and the standard deviation
                                        of the mean success rate: mean - (standard_deviation
                                        * success_rate_standard_deviation_factor).
                                        This factor is divided by a thousand to get
                                        a double. That is, if the desired factor is
                                        1.9, the runtime value should be 1900.'
                                      format: int32
                                      type: integer
                                  type: object
                                totalFailures:
                                  description: 'In the default mode (outlierDetection.splitExternalAndLocalErrors
                                    is false) this detection type takes into account
                                    all generated errors: locally originated and externally
                                    originated (transaction) errors. In split mode
                                    (outlierDetection.splitExternalLocalOriginErrors
                                    is true) this detection type takes into account
                                    only externally originated (transaction) errors,
                                    ignoring locally originated errors. If an upstream
                                    host is an HTTP-server, only 5xx types of error
                                    are taken into account (see Consecutive Gateway
                                    Failure for exceptions). Properly formatted responses,
                                    even when they carry an operational error (like
                                    index not found, access denied) are not taken
                                    into account.'
                                  properties:
                                    consecutive:
                                      description: The number of consecutive server-side
                                        error responses (for HTTP traffic, 5xx responses;
                                        for TCP traffic, connection failures; for
                                        Redis, failure to respond PONG; etc.) before
                                        a consecutive total failure ejection occurs.
                                      format: int32
                                      type: integer
                                  type: object
                              type: object
                            disabled:
                              description: When set to true, outlierDetection configuration
                                won't take any effect
                              type: boolean
                            interval:
                              description: The time interval between ejection analysis
                                sweeps. This can result in both new ejections and
                                hosts being returned to service.
                              type: string
                            maxEjectionPercent:
                              description: The maximum % of an upstream cluster that
                                can be ejected due to outlier detection. Defaults
                                to 10% but will eject at least one host regardless
                                of the value.
                              format: int32
                              type: integer
                            splitExternalAndLocalErrors:
                              description: 'Determines whether to distinguish local
                                origin failures from external errors. If set to true
                                the following configuration parameters are taken into
                                account: detectors.localOriginFailures.consecutive'
                              type: boolean
                          type: object
                      type: object
                    targetRef:
                      description: TargetRef is a reference to the resource that represents
                        a group of destinations.
                      properties:
                        kind:
                          description: Kind of the referenced resource
                          enum:
                          - Mesh
                          - MeshSubset
                          - MeshService
                          - MeshServiceSubset
                          - MeshGatewayRoute
                          type: string
                        mesh:
                          description: Mesh is reserved for future use to identify
                            cross mesh resources.
                          type: string
                        name:
                          description: 'Name of the referenced resource. Can only
                            be used with kinds: `MeshService`, `MeshServiceSubset`
                            and `MeshGatewayRoute`'
                          type: string
                        tags:
                          additionalProperties:
                            type: string
                          description: Tags used to select a subset of proxies by
                            tags. Can only be used with kinds `MeshSubset` and `MeshServiceSubset`
                          type: object
                      type: object
                  type: object
                type: array
              targetRef:
                description: TargetRef is a reference to the resource the policy takes
                  an effect on. The resource could be either a real store object or
                  virtual resource defined in place.
                properties:
                  kind:
                    description: Kind of the referenced resource
                    enum:
                    - Mesh
                    - MeshSubset
                    - MeshService
                    - MeshServiceSubset
                    - MeshGatewayRoute
                    type: string
                  mesh:
                    description: Mesh is reserved for future use to identify cross
                      mesh resources.
                    type: string
                  name:
                    description: 'Name of the referenced resource. Can only be used
                      with kinds: `MeshService`, `MeshServiceSubset` and `MeshGatewayRoute`'
                    type: string
                  tags:
                    additionalProperties:
                      type: string
                    description: Tags used to select a subset of proxies by tags.
                      Can only be used with kinds `MeshSubset` and `MeshServiceSubset`
                    type: object
                type: object
              to:
                description: To list makes a match between the consumed services and
                  corresponding configurations
                items:
                  properties:
                    default:
                      description: Default is a configuration specific to the group
                        of destinations referenced in 'targetRef'
                      properties:
                        connectionLimits:
                          description: ConnectionLimits contains configuration of
                            each circuit breaking limit, which when exceeded makes
                            the circuit breaker to become open (no traffic is allowed
                            like no current is allowed in the circuits when physical
                            circuit breaker ir open)
                          properties:
                            maxConnectionPools:
                              description: The maximum number of connection pools
                                per cluster that are concurrently supported at once.
                                Set this for clusters which create a large number
                                of connection pools.
                              format: int32
                              type: integer
                            maxConnections:
                              description: The maximum number of connections allowed
                                to be made to the upstream cluster.
                              format: int32
                              type: integer
                            maxPendingRequests:
                              description: The maximum number of pending requests
                                that are allowed to the upstream cluster. This limit
                                is applied as a connection limit for non-HTTP traffic.
                              format: int32
                              type: integer
                            maxRequests:
                              description: The maximum number of parallel requests
                                that are allowed to be made to the upstream cluster.
                                This limit does not apply to non-HTTP traffic.
                              format: int32
                              type: integer
                            maxRetries:
                              description: The maximum number of parallel retries
                                that will be allowed to the upstream cluster.
                              format: int32
                              type: integer
                          type: object
                        outlierDetection:
                          description: OutlierDetection contains the configuration
                            of the process of dynamically determining whether some
                            number of hosts in an upstream cluster are performing
                            unlike the others and removing them from the healthy load
                            balancing set. Performance might be along different axes
                            such as consecutive failures, temporal success rate, temporal
                            latency, etc. Outlier detection is a form of passive health
                            checking.
                          properties:
                            baseEjectionTime:
                              description: The base time that a host is ejected for.
                                The real time is equal to the base time multiplied
                                by the number of times the host has been ejected.
                              type: string
                            detectors:
                              description: Contains configuration for supported outlier
                                detectors
                              properties:
                                failurePercentage:
                                  description: Failure Percentage based outlier detection
                                    functions similarly to success rate detection,
                                    in that it relies on success rate data from each
                                    host in a cluster. However, rather than compare
                                    those values to the mean success rate of the cluster
                                    as a whole, they are compared to a flat user-configured
                                    threshold. This threshold is configured via the
                                    outlierDetection.failurePercentageThreshold field.
                                    The other configuration fields for failure percentage
                                    based detection are similar to the fields for
                                    success rate detection. As with success rate detection,
                                    detection will not be performed for a host if
                                    its request volume over the aggregation interval
                                    is less than the outlierDetection.detectors.failurePercentage.requestVolume
                                    value. Detection also will not be performed for
                                    a cluster if the number of hosts with the minimum
                                    required request volume in an interval is less
                                    than the outlierDetection.detectors.failurePercentage.minimumHosts
                                    value.
                                  properties:
                                    minimumHosts:
                                      description: The minimum number of hosts in
                                        a cluster in order to perform failure percentage-based
                                        ejection. If the total number of hosts in
                                        the cluster is less than this value, failure
                                        percentage-based ejection will not be performed.
                                      format: int32
                                      type: integer
                                    requestVolume:
                                      description: The minimum number of total requests
                                        that must be collected in one interval (as
                                        defined by the interval duration above) to
                                        perform failure percentage-based ejection
                                        for this host. If the volume is lower than
                                        this setting, failure percentage-based ejection
                                        will not be performed for this host.
                                      format: int32
                                      type: integer
                                    threshold:
                                      description: The failure percentage to use when
                                        determining failure percentage-based outlier
                                        detection. If the failure percentage of a
                                        given host is greater than or equal to this
                                        value, it will be ejected.
                                      format: int32
                                      type: integer
                                  type: object
                                gatewayFailures:
                                  description: In the default mode (outlierDetection.splitExternalLocalOriginErrors
                                    is false) this detection type takes into account
                                    a subset of 5xx errors, called "gateway errors"
                                    (502, 503 or 504 status code) and local origin
                                    failures, such as timeout, TCP reset etc. In split
                                    mode (outlierDetection.splitExternalLocalOriginErrors
                                    is true) this detection type takes into account
                                    a subset of 5xx errors, called "gateway errors"
                                    (502, 503 or 504 status code) and is supported
                                    only by the http router.
                                  properties:
                                    consecutive:
                                      description: The number of consecutive gateway
                                        failures (502, 503, 504 status codes) before
                                        a consecutive gateway failure ejection occurs.
                                      format: int32
                                      type: integer
                                  type: object
                                localOriginFailures:
                                  description: 'This detection type is enabled only
                                    when outlierDetection.splitExternalLocalOriginErrors
                                    is true and takes into account only locally originated
                                    errors (timeout, reset, etc). If Envoy repeatedly
                                    cannot connect to an upstream host or communication
                                    with the upstream host is repeatedly interrupted,
                                    it will be ejected. Various locally originated
                                    problems are detected: timeout, TCP reset, ICMP
                                    errors, etc. This detection type is supported
                                    by http router and tcp proxy.'
                                  properties:
                                    consecutive:
                                      description: The number of consecutive locally
                                        originated failures before ejection occurs.
                                        Parameter takes effect only when splitExternalAndLocalErrors
                                        is set to true.
                                      format: int32
                                      type: integer
                                  type: object
                                successRate:
                                  description: 'Success Rate based outlier detection
                                    aggregates success rate data from every host in
                                    a cluster. Then at given intervals ejects hosts
                                    based on statistical outlier detection. Success
                                    Rate outlier detection will not be calculated
                                    for a host if its request volume over the aggregation
                                    interval is less than the outlierDetection.detectors.successRate.requestVolume
                                    value. Moreover, detection will not be performed
                                    for a cluster if the number of hosts with the
                                    minimum required request volume in an interval
                                    is less than the outlierDetection.detectors.successRate.minimumHosts
                                    value. In the default configuration mode (outlierDetection.splitExternalLocalOriginErrors
                                    is false) this detection type takes into account
                                    all types of errors: locally and externally originated.
                                    In split mode (outlierDetection.splitExternalLocalOriginErrors
                                    is true), locally originated errors and externally
                                    originated (transaction) errors are counted and
                                    treated separately.'
                                  properties:
                                    minimumHosts:
                                      description: The number of hosts in a cluster
                                        that must have enough request volume to detect
                                        success rate outliers. If the number of hosts
                                        is less than this setting, outlier detection
                                        via success rate statistics is not performed
                                        for any host in the cluster.
                                      format: int32
                                      type: integer
                                    requestVolume:
                                      description: The minimum number of total requests
                                        that must be collected in one interval (as
                                        defined by the interval duration configured
                                        in outlierDetection section) to include this
                                        host in success rate based outlier detection.
                                        If the volume is lower than this setting,
                                        outlier detection via success rate statistics
                                        is not performed for that host.
                                      format: int32
                                      type: integer
                                    standardDeviationFactor:
                                      description: 'This factor is used to determine
                                        the ejection threshold for success rate outlier
                                        ejection. The ejection threshold is the difference
                                        between the mean success rate, and the product
                                        of this factor and the standard deviation
                                        of the mean success rate: mean - (standard_deviation
                                        * success_rate_standard_deviation_factor).
                                        This factor is divided by a thousand to get
                                        a double. That is, if the desired factor is
                                        1.9, the runtime value should be 1900.'
                                      format: int32
                                      type: integer
                                  type: object
                                totalFailures:
                                  description: 'In the default mode (outlierDetection.splitExternalAndLocalErrors
                                    is false) this detection type takes into account
                                    all generated errors: locally originated and externally
                                    originated (transaction) errors. In split mode
                                    (outlierDetection.splitExternalLocalOriginErrors
                                    is true) this detection type takes into account
                                    only externally originated (transaction) errors,
                                    ignoring locally originated errors. If an upstream
                                    host is an HTTP-server, only 5xx types of error
                                    are taken into account (see Consecutive Gateway
                                    Failure for exceptions). Properly formatted responses,
                                    even when they carry an operational error (like
                                    index not found, access denied) are not taken
                                    into account.'
                                  properties:
                                    consecutive:
                                      description: The number of consecutive server-side
                                        error responses (for HTTP traffic, 5xx responses;
                                        for TCP traffic, connection failures; for
                                        Redis, failure to respond PONG; etc.) before
                                        a consecutive total failure ejection occurs.
                                      format: int32
                                      type: integer
                                  type: object
                              type: object
                            disabled:
                              description: When set to true, outlierDetection configuration
                                won't take any effect
                              type: boolean
                            interval:
                              description: The time interval between ejection analysis
                                sweeps. This can result in both new ejections and
                                hosts being returned to service.
                              type: string
                            maxEjectionPercent:
                              description: The maximum % of an upstream cluster that
                                can be ejected due to outlier detection. Defaults
                                to 10% but will eject at least one host regardless
                                of the value.
                              format: int32
                              type: integer
                            splitExternalAndLocalErrors:
                              description: 'Determines whether to distinguish local
                                origin failures from external errors. If set to true
                                the following configuration parameters are taken into
                                account: detectors.localOriginFailures.consecutive'
                              type: boolean
                          type: object
                      type: object
                    targetRef:
                      description: TargetRef is a reference to the resource that represents
                        a group of destinations.
                      properties:
                        kind:
                          description: Kind of the referenced resource
                          enum:
                          - Mesh
                          - MeshSubset
                          - MeshService
                          - MeshServiceSubset
                          - MeshGatewayRoute
                          type: string
                        mesh:
                          description: Mesh is reserved for future use to identify
                            cross mesh resources.
                          type: string
                        name:
                          description: 'Name of the referenced resource. Can only
                            be used with kinds: `MeshService`, `MeshServiceSubset`
                            and `MeshGatewayRoute`'
                          type: string
                        tags:
                          additionalProperties:
                            type: string
                          description: Tags used to select a subset of proxies by
                            tags. Can only be used with kinds `MeshSubset` and `MeshServiceSubset`
                          type: object
                      type: object
                  type: object
                type: array
            type: object
        type: object
    served: true
    storage: true
---
apiVersion: apiextensions.k8s.io/v1
kind: CustomResourceDefinition
metadata:
  annotations:
    controller-gen.kubebuilder.io/version: v0.10.0
  creationTimestamp: null
  name: meshes.kuma.io
spec:
  group: kuma.io
  names:
    categories:
    - kuma
    kind: Mesh
    listKind: MeshList
    plural: meshes
    singular: mesh
  scope: Cluster
  versions:
  - name: v1alpha1
    schema:
      openAPIV3Schema:
        properties:
          apiVersion:
            description: 'APIVersion defines the versioned schema of this representation
              of an object. Servers should convert recognized schemas to the latest
              internal value, and may reject unrecognized values. More info: https://git.k8s.io/community/contributors/devel/sig-architecture/api-conventions.md#resources'
            type: string
          kind:
            description: 'Kind is a string value representing the REST resource this
              object represents. Servers may infer this from the endpoint the client
              submits requests to. Cannot be updated. In CamelCase. More info: https://git.k8s.io/community/contributors/devel/sig-architecture/api-conventions.md#types-kinds'
            type: string
          mesh:
            description: Mesh is the name of the Kuma mesh this resource belongs to.
              It may be omitted for cluster-scoped resources.
            type: string
          metadata:
            type: object
          spec:
            description: Spec is the specification of the Kuma Mesh resource.
            x-kubernetes-preserve-unknown-fields: true
        type: object
    served: true
    storage: true
---
apiVersion: rbac.authorization.k8s.io/v1
kind: ClusterRole
metadata:
  name: kuma-control-plane
  labels: 
    app: kuma-control-plane
    app.kubernetes.io/name: kuma
    app.kubernetes.io/instance: kuma
rules:
  - apiGroups:
      - ""
    resources:
      - namespaces
      - pods
      - configmaps
      - nodes
    verbs:
      - get
      - list
      - watch
  - apiGroups:
      - "apps"
    resources:
      - deployments
    verbs:
      - create
      - delete
      - get
      - list
      - patch
      - update
      - watch
  - apiGroups:
      - gateway.networking.k8s.io
    resources:
      - gatewayclasses
      - gateways
      - referencegrants
      - httproutes
    verbs:
      - create
      - delete
      - get
      - list
      - patch
      - update
      - watch
  - apiGroups:
      - gateway.networking.k8s.io
    resources:
      - gatewayclasses/status
      - gateways/status
      - httproutes/status
    verbs:
      - get
      - patch
      - update
  - apiGroups:
      - coordination.k8s.io
    resources:
      - leases
    verbs:
      - get
      - list
      - watch
      - create
      - update
      - patch
      - delete
  - apiGroups:
      - ""
    resources:
      - events
    verbs:
      - create
      - patch
  - apiGroups:
      - ""
    resources:
      - services
    verbs:
      - get
      - delete
      - list
      - watch
      - create
      - update
      - patch
  - apiGroups:
      - kuma.io
    resources:
      - dataplanes
      - dataplaneinsights
      - meshes
      - zones
      - zoneinsights
      - zoneingresses
      - zoneingressinsights
      - zoneegresses
      - zoneegressinsights
      - meshinsights
      - serviceinsights
      - proxytemplates
      - ratelimits
      - trafficpermissions
      - trafficroutes
      - timeouts
      - retries
      - circuitbreakers
      - virtualoutbounds
      - containerpatches
      - externalservices
      - faultinjections
      - healthchecks
      - trafficlogs
      - traffictraces
      - meshgateways
      - meshgatewayroutes
      - meshgatewayinstances
      - meshaccesslogs
<<<<<<< HEAD
      - meshhealthchecks
=======
      - meshcircuitbreakers
>>>>>>> 6d42311d
      - meshratelimits
      - meshtimeouts
      - meshtraces
      - meshtrafficpermissions
    verbs:
      - get
      - list
      - watch
      - create
      - update
      - patch
      - delete
  - apiGroups:
      - kuma.io
    resources:
      - meshgatewayinstances/status
      - meshgatewayinstances/finalizers
      - meshes/finalizers
      - dataplanes/finalizers
    verbs:
      - get
      - patch
      - update
  - apiGroups:
      - ""
    resources:
      - pods/finalizers
    verbs:
      - get
      - patch
      - update
  # validate k8s token before issuing mTLS cert
  - apiGroups:
      - authentication.k8s.io
    resources:
      - tokenreviews
    verbs:
      - create
---
apiVersion: rbac.authorization.k8s.io/v1
kind: ClusterRoleBinding
metadata:
  name: kuma-control-plane
  labels: 
    app: kuma-control-plane
    app.kubernetes.io/name: kuma
    app.kubernetes.io/instance: kuma
roleRef:
  apiGroup: rbac.authorization.k8s.io
  kind: ClusterRole
  name: kuma-control-plane
subjects:
  - kind: ServiceAccount
    name: kuma-control-plane
    namespace: kuma-system
---
apiVersion: rbac.authorization.k8s.io/v1
kind: Role
metadata:
  name: kuma-control-plane
  namespace: kuma-system
  labels: 
    app: kuma-control-plane
    app.kubernetes.io/name: kuma
    app.kubernetes.io/instance: kuma
rules:
  - apiGroups:
      - ""
    resources:
      - secrets
    verbs:
      - get
      - list
      - watch
      - create
      - update
      - patch
      - delete
  - apiGroups:
      - ""
    resources:
      - configmaps
    verbs:
      - get
      - list
      - watch
      - create
      - update
      - patch
      - delete
  # leader-for-life election deletes Pods in some circumstances
  - apiGroups:
      - ""
    resources:
      - pods
    verbs:
      - delete
---
apiVersion: rbac.authorization.k8s.io/v1
kind: RoleBinding
metadata:
  name: kuma-control-plane
  namespace: kuma-system
  labels: 
    app: kuma-control-plane
    app.kubernetes.io/name: kuma
    app.kubernetes.io/instance: kuma
roleRef:
  apiGroup: rbac.authorization.k8s.io
  kind: Role
  name: kuma-control-plane
subjects:
  - kind: ServiceAccount
    name: kuma-control-plane
    namespace: kuma-system
---
apiVersion: v1
kind: Service
metadata:
  name: kuma-control-plane
  namespace: kuma-system
  labels: 
    app: kuma-control-plane
    app.kubernetes.io/name: kuma
    app.kubernetes.io/instance: kuma
  annotations:
    prometheus.io/scrape: "true"
    prometheus.io/port: "5680"
spec:
  type: ClusterIP
  ports:
    - port: 5680
      name: diagnostics
    - port: 5681
      name: http-api-server
    - port: 5682
      name: https-api-server
    - port: 443
      name: https-admission-server
      targetPort: 5443
    - port: 5676
      name: mads-server
    - port: 5678
      name: dp-server
  selector:
    app: kuma-control-plane
    app.kubernetes.io/name: kuma
    app.kubernetes.io/instance: kuma
---
apiVersion: apps/v1
kind: Deployment
metadata:
  name: kuma-control-plane
  namespace: kuma-system
  labels: 
    app: kuma-control-plane
    app.kubernetes.io/name: kuma
    app.kubernetes.io/instance: kuma
spec:
  replicas: 1
  strategy:
    rollingUpdate:
      maxSurge: 1
      maxUnavailable: 0
  selector:
    matchLabels:
      app.kubernetes.io/name: kuma
      app.kubernetes.io/instance: kuma
      app: kuma-control-plane
  template:
    metadata:
      annotations:
        checksum/config: fd9d1d8386f97f2bd49e50f476520816168a1c9f60bbc43dec1347a64d239155
<<<<<<< HEAD
        checksum/tls-secrets: 67bcc906ed9315f8aa872a5ee25b0b3226a1994e57cddb7170d058c6b6e69be7
=======
        checksum/tls-secrets: 55f9d265ab0ff82030b42333df4bd4b1673414f93d4d25df744fd13a35abc5dd
>>>>>>> 6d42311d
      labels: 
        app: kuma-control-plane
        app.kubernetes.io/name: kuma
        app.kubernetes.io/instance: kuma
    spec:
      affinity: 
        podAntiAffinity:
          preferredDuringSchedulingIgnoredDuringExecution:
          - podAffinityTerm:
              labelSelector:
                matchExpressions:
                - key: app.kubernetes.io/name
                  operator: In
                  values:
                  - 'kuma'
                - key: app.kubernetes.io/instance
                  operator: In
                  values:
                  - 'kuma'
                - key: app
                  operator: In
                  values:
                  - 'kuma-control-plane'
              topologyKey: kubernetes.io/hostname
            weight: 100
      serviceAccountName: kuma-control-plane
      automountServiceAccountToken: true
      nodeSelector:
        
        kubernetes.io/os: linux
      hostNetwork: false
      terminationGracePeriodSeconds: 30
      containers:
        - name: control-plane
          image: "docker.io/kumahq/kuma-cp:0.0.1"
          imagePullPolicy: IfNotPresent
          env:
            - name: KUMA_API_SERVER_AUTHN_LOCALHOST_IS_ADMIN
              value: "false"
            - name: KUMA_API_SERVER_READ_ONLY
              value: "true"
            - name: KUMA_DEFAULTS_SKIP_MESH_CREATION
              value: "false"
            - name: KUMA_DP_SERVER_HDS_ENABLED
              value: "false"
            - name: KUMA_ENVIRONMENT
              value: "kubernetes"
            - name: KUMA_GENERAL_TLS_CERT_FILE
              value: "/var/run/secrets/kuma.io/tls-cert/tls.crt"
            - name: KUMA_GENERAL_TLS_KEY_FILE
              value: "/var/run/secrets/kuma.io/tls-cert/tls.key"
            - name: KUMA_INJECTOR_INIT_CONTAINER_IMAGE
              value: "docker.io/kumahq/kuma-init:0.0.1"
            - name: KUMA_MODE
              value: "standalone"
            - name: KUMA_RUNTIME_KUBERNETES_ADMISSION_SERVER_CERT_DIR
              value: "/var/run/secrets/kuma.io/tls-cert"
            - name: KUMA_RUNTIME_KUBERNETES_ADMISSION_SERVER_PORT
              value: "5443"
            - name: KUMA_RUNTIME_KUBERNETES_CONTROL_PLANE_SERVICE_NAME
              value: "kuma-control-plane"
            - name: KUMA_RUNTIME_KUBERNETES_INJECTOR_CA_CERT_FILE
              value: "/var/run/secrets/kuma.io/tls-cert/ca.crt"
            - name: KUMA_RUNTIME_KUBERNETES_INJECTOR_CNI_ENABLED
              value: "false"
            - name: KUMA_RUNTIME_KUBERNETES_INJECTOR_SIDECAR_CONTAINER_IMAGE
              value: "docker.io/kumahq/kuma-dp:0.0.1"
            - name: KUMA_RUNTIME_KUBERNETES_SERVICE_ACCOUNT_NAME
              value: "system:serviceaccount:kuma-system:kuma-control-plane"
            - name: KUMA_STORE_KUBERNETES_SYSTEM_NAMESPACE
              value: "kuma-system"
            - name: KUMA_STORE_TYPE
              value: "kubernetes"
            - name: POD_NAME
              valueFrom:
                fieldRef:
                  fieldPath: metadata.name
            - name: KUMA_INTER_CP_CATALOG_INSTANCE_ADDRESS
              valueFrom:
                fieldRef:
                  fieldPath: status.podIP
          args:
            - run
            - --log-level=info
            - --config-file=/etc/kuma.io/kuma-control-plane/config.yaml
          ports:
            - containerPort: 5680
              name: diagnostics
              protocol: TCP
            - containerPort: 5681
            - containerPort: 5682
            - containerPort: 5443
            - containerPort: 5678
          livenessProbe:
            timeoutSeconds: 10
            httpGet:
              path: /healthy
              port: 5680
          readinessProbe:
            timeoutSeconds: 10
            httpGet:
              path: /ready
              port: 5680
          resources:
            requests:
              cpu: 100m
              memory: 256Mi
          
          volumeMounts:
            - name: general-tls-cert
              mountPath: /var/run/secrets/kuma.io/tls-cert/tls.crt
              subPath: tls.crt
              readOnly: true
            - name: general-tls-cert
              mountPath: /var/run/secrets/kuma.io/tls-cert/tls.key
              subPath: tls.key
              readOnly: true
            - name: general-tls-cert
              mountPath: /var/run/secrets/kuma.io/tls-cert/ca.crt
              subPath: ca.crt
              readOnly: true
            - name: kuma-control-plane-config
              mountPath: /etc/kuma.io/kuma-control-plane
              readOnly: true
      volumes:
        - name: general-tls-cert
          secret:
            secretName: general-tls-secret
        - name: kuma-control-plane-config
          configMap:
            name: kuma-control-plane-config
---
apiVersion: admissionregistration.k8s.io/v1
kind: MutatingWebhookConfiguration
metadata:
  name: kuma-admission-mutating-webhook-configuration
  namespace: kuma-system
  labels: 
    app: kuma-control-plane
    app.kubernetes.io/name: kuma
    app.kubernetes.io/instance: kuma
webhooks:
  - name: mesh.defaulter.kuma-admission.kuma.io
    admissionReviewVersions: ["v1"]
    failurePolicy: Fail
    clientConfig:
      caBundle: XYZ
      service:
        namespace: kuma-system
        name: kuma-control-plane
        path: /default-kuma-io-v1alpha1-mesh
    rules:
      - apiGroups:
          - kuma.io
        apiVersions:
          - v1alpha1
        operations:
          - CREATE
          - UPDATE
        resources:
          - meshes
          - meshaccesslogs
<<<<<<< HEAD
          - meshhealthchecks
=======
          - meshcircuitbreakers
>>>>>>> 6d42311d
          - meshratelimits
          - meshtimeouts
          - meshtraces
          - meshtrafficpermissions
    sideEffects: None
  - name: owner-reference.kuma-admission.kuma.io
    admissionReviewVersions: ["v1"]
    failurePolicy: Fail
    clientConfig:
      caBundle: XYZ
      service:
        namespace: kuma-system
        name: kuma-control-plane
        path: /owner-reference-kuma-io-v1alpha1
    rules:
      - apiGroups:
          - kuma.io
        apiVersions:
          - v1alpha1
        operations:
          - CREATE
        resources:
          - circuitbreakers
          - externalservices
          - faultinjections
          - healthchecks
          - meshgateways
          - meshgatewayroutes
          - proxytemplates
          - ratelimits
          - retries
          - timeouts
          - trafficlogs
          - trafficpermissions
          - trafficroutes
          - traffictraces
          - virtualoutbounds
          - meshaccesslogs
<<<<<<< HEAD
          - meshhealthchecks
=======
          - meshcircuitbreakers
>>>>>>> 6d42311d
          - meshratelimits
          - meshtimeouts
          - meshtraces
          - meshtrafficpermissions
  
      
    sideEffects: None
  - name: namespace-kuma-injector.kuma.io
    admissionReviewVersions: ["v1"]
    failurePolicy: Fail
    namespaceSelector:
      matchLabels:
        kuma.io/sidecar-injection: enabled
    clientConfig:
      caBundle: XYZ
      service:
        namespace: kuma-system
        name: kuma-control-plane
        path: /inject-sidecar
    rules:
      - apiGroups:
          - ""
        apiVersions:
          - v1
        operations:
          - CREATE
        resources:
          - pods
    sideEffects: None
  - name: pods-kuma-injector.kuma.io
    admissionReviewVersions: ["v1"]
    failurePolicy: Fail
    objectSelector:
      matchLabels:
        kuma.io/sidecar-injection: enabled
    clientConfig:
      caBundle: XYZ
      service:
        namespace: kuma-system
        name: kuma-control-plane
        path: /inject-sidecar
    rules:
      - apiGroups:
          - ""
        apiVersions:
          - v1
        operations:
          - CREATE
        resources:
          - pods
    sideEffects: None
  - name: kuma-injector.kuma.io
    admissionReviewVersions: ["v1"]
    failurePolicy: Ignore 
    clientConfig:
      caBundle: XYZ
      service:
        namespace: kuma-system
        name: kuma-control-plane
        path: /inject-sidecar
    rules:
      - apiGroups:
          - ""
        apiVersions:
          - v1
        operations:
          - CREATE
        resources:
          - pods
    sideEffects: None
---
apiVersion: admissionregistration.k8s.io/v1
kind: ValidatingWebhookConfiguration
metadata:
  name: kuma-validating-webhook-configuration
  namespace: kuma-system
  labels: 
    app: kuma-control-plane
    app.kubernetes.io/name: kuma
    app.kubernetes.io/instance: kuma
webhooks:
  - name: validator.kuma-admission.kuma.io
    admissionReviewVersions: ["v1"]
    failurePolicy: Fail
    clientConfig:
      caBundle: XYZ
      service:
        namespace: kuma-system
        name: kuma-control-plane
        path: /validate-kuma-io-v1alpha1
    rules:
      - apiGroups:
          - kuma.io
        apiVersions:
          - v1alpha1
        operations:
          - CREATE
          - UPDATE
          - DELETE
        resources:
          - circuitbreakers
          - dataplanes
          - externalservices
          - faultinjections
          - gatewayinstances
          - healthchecks
          - meshes
          - meshgateways
          - meshgatewayroutes
          - proxytemplates
          - ratelimits
          - retries
          - trafficlogs
          - trafficpermissions
          - trafficroutes
          - traffictraces
          - virtualoutbounds
          - zones
          - containerpatches
          - meshaccesslogs
<<<<<<< HEAD
          - meshhealthchecks
=======
          - meshcircuitbreakers
>>>>>>> 6d42311d
          - meshratelimits
          - meshtimeouts
          - meshtraces
          - meshtrafficpermissions
    
      
    sideEffects: None
  - name: service.validator.kuma-admission.kuma.io
    admissionReviewVersions: ["v1"]
    failurePolicy: Ignore
    clientConfig:
      caBundle: XYZ
      service:
        namespace: kuma-system
        name: kuma-control-plane
        path: /validate-v1-service
    rules:
      - apiGroups:
          - ""
        apiVersions:
          - v1
        operations:
          - CREATE
          - UPDATE
        resources:
          - services
    sideEffects: None
  - name: secret.validator.kuma-admission.kuma.io
    admissionReviewVersions: ["v1"]
    namespaceSelector:
      matchLabels:
        kuma.io/system-namespace: "true"
    failurePolicy: Ignore
    clientConfig:
      caBundle: XYZ
      service:
        namespace: kuma-system
        name: kuma-control-plane
        path: /validate-v1-secret
    rules:
      - apiGroups:
          - ""
        apiVersions:
          - v1
        operations:
          - CREATE
          - UPDATE
          - DELETE
        resources:
          - secrets
    sideEffects: None
  - name: gateway.validator.kuma-admission.kuma.io
    admissionReviewVersions: ["v1"]
    failurePolicy: Ignore
    clientConfig:
      caBundle: XYZ
      service:
        namespace: kuma-system
        name: kuma-control-plane
        path: /validate-gatewayclass
    rules:
      - apiGroups:
          - "gateway.networking.k8s.io"
        apiVersions:
          - v1alpha2
          - v1beta1
        operations:
          - CREATE
        resources:
          - gatewayclasses
    sideEffects: None<|MERGE_RESOLUTION|>--- conflicted
+++ resolved
@@ -497,281 +497,7 @@
   annotations:
     controller-gen.kubebuilder.io/version: v0.10.0
   creationTimestamp: null
-<<<<<<< HEAD
-  name: meshhealthchecks.kuma.io
-spec:
-  group: kuma.io
-  names:
-    categories:
-    - kuma
-    kind: MeshHealthCheck
-    listKind: MeshHealthCheckList
-    plural: meshhealthchecks
-    singular: meshhealthcheck
-  scope: Namespaced
-  versions:
-  - name: v1alpha1
-    schema:
-      openAPIV3Schema:
-        properties:
-          apiVersion:
-            description: 'APIVersion defines the versioned schema of this representation
-              of an object. Servers should convert recognized schemas to the latest
-              internal value, and may reject unrecognized values. More info: https://git.k8s.io/community/contributors/devel/sig-architecture/api-conventions.md#resources'
-            type: string
-          kind:
-            description: 'Kind is a string value representing the REST resource this
-              object represents. Servers may infer this from the endpoint the client
-              submits requests to. Cannot be updated. In CamelCase. More info: https://git.k8s.io/community/contributors/devel/sig-architecture/api-conventions.md#types-kinds'
-            type: string
-          metadata:
-            type: object
-          spec:
-            description: Spec is the specification of the Kuma MeshHealthCheck resource.
-            properties:
-              targetRef:
-                description: TargetRef is a reference to the resource the policy takes
-                  an effect on. The resource could be either a real store object or
-                  virtual resource defined inplace.
-                properties:
-                  kind:
-                    description: Kind of the referenced resource
-                    enum:
-                    - Mesh
-                    - MeshSubset
-                    - MeshService
-                    - MeshServiceSubset
-                    - MeshGatewayRoute
-                    type: string
-                  mesh:
-                    description: Mesh is reserved for future use to identify cross
-                      mesh resources.
-                    type: string
-                  name:
-                    description: 'Name of the referenced resource. Can only be used
-                      with kinds: `MeshService`, `MeshServiceSubset` and `MeshGatewayRoute`'
-                    type: string
-                  tags:
-                    additionalProperties:
-                      type: string
-                    description: Tags used to select a subset of proxies by tags.
-                      Can only be used with kinds `MeshSubset` and `MeshServiceSubset`
-                    type: object
-                type: object
-              to:
-                description: To list makes a match between the consumed services and
-                  corresponding configurations
-                items:
-                  properties:
-                    default:
-                      description: Default is a configuration specific to the group
-                        of destinations referenced in 'targetRef'
-                      properties:
-                        alwaysLogHealthCheckFailures:
-                          description: If set to true, health check failure events
-                            will always be logged. If set to false, only the initial
-                            health check failure event will be logged. The default
-                            value is false.
-                          type: boolean
-                        eventLogPath:
-                          description: Specifies the path to the file where Envoy
-                            can log health check events. If empty, no event log will
-                            be written.
-                          type: string
-                        failTrafficOnPanic:
-                          description: If set to true, Envoy will not consider any
-                            hosts when the cluster is in 'panic mode'. Instead, the
-                            cluster will fail all requests as if all hosts are unhealthy.
-                            This can help avoid potentially overwhelming a failing
-                            service.
-                          type: boolean
-                        grpc:
-                          description: GrpcHealthCheck defines gRPC configuration
-                            which will instruct the service the health check will
-                            be made for is a gRPC service.
-                          properties:
-                            authority:
-                              description: The value of the :authority header in the
-                                gRPC health check request, by default name of the
-                                cluster this health check is associated with
-                              type: string
-                            disabled:
-                              description: If true the GrpcHealthCheck is disabled
-                              type: boolean
-                            serviceName:
-                              description: Service name parameter which will be sent
-                                to gRPC service
-                              type: string
-                          type: object
-                        healthyPanicThreshold:
-                          description: Allows to configure panic threshold for Envoy
-                            cluster. If not specified, the default is 50%. To disable
-                            panic mode, set to 0%.
-                          format: int32
-                          type: integer
-                        healthyThreshold:
-                          description: Number of consecutive healthy checks before
-                            considering a host healthy.
-                          format: int32
-                          type: integer
-                        http:
-                          description: HttpHealthCheck defines HTTP configuration
-                            which will instruct the service the health check will
-                            be made for is an HTTP service.
-                          properties:
-                            disabled:
-                              description: If true the HttpHealthCheck is disabled
-                              type: boolean
-                            expectedStatuses:
-                              description: List of HTTP response statuses which are
-                                considered healthy
-                              items:
-                                format: int32
-                                type: integer
-                              type: array
-                            path:
-                              description: The HTTP path which will be requested during
-                                the health check (ie. /health)
-                              type: string
-                            requestHeadersToAdd:
-                              description: The list of HTTP headers which should be
-                                added to each health check request
-                              items:
-                                properties:
-                                  append:
-                                    description: If true (default) the header values
-                                      should be appended to already present ones
-                                    type: boolean
-                                  header:
-                                    description: Key/Value representation of the HTTP
-                                      header
-                                    properties:
-                                      key:
-                                        description: Header name
-                                        type: string
-                                      value:
-                                        description: Header value
-                                        type: string
-                                    type: object
-                                type: object
-                              type: array
-                          type: object
-                        initialJitter:
-                          description: If specified, Envoy will start health checking
-                            after a random time in ms between 0 and initialJitter.
-                            This only applies to the first health check.
-                          type: string
-                        interval:
-                          description: Interval between consecutive health checks.
-                          type: string
-                        intervalJitter:
-                          description: If specified, during every interval Envoy will
-                            add IntervalJitter to the wait time.
-                          type: string
-                        intervalJitterPercent:
-                          description: If specified, during every interval Envoy will
-                            add IntervalJitter * IntervalJitterPercent / 100 to the
-                            wait time. If IntervalJitter and IntervalJitterPercent
-                            are both set, both of them will be used to increase the
-                            wait time.
-                          format: int32
-                          type: integer
-                        noTrafficInterval:
-                          description: The "no traffic interval" is a special health
-                            check interval that is used when a cluster has never had
-                            traffic routed to it. This lower interval allows cluster
-                            information to be kept up to date, without sending a potentially
-                            large amount of active health checking traffic for no
-                            reason. Once a cluster has been used for traffic routing,
-                            Envoy will shift back to using the standard health check
-                            interval that is defined. Note that this interval takes
-                            precedence over any other. The default value for "no traffic
-                            interval" is 60 seconds.
-                          type: string
-                        reuseConnection:
-                          description: Reuse health check connection between health
-                            checks. Default is true.
-                          type: boolean
-                        tcp:
-                          description: TcpHealthCheck defines configuration for specifying
-                            bytes to send and expected response during the health
-                            check
-                          properties:
-                            disabled:
-                              description: If true the TcpHealthCheck is disabled
-                              type: boolean
-                            receive:
-                              description: List of Base64 encoded blocks of strings
-                                expected as a response. When checking the response,
-                                "fuzzy" matching is performed such that each block
-                                must be found, and in the order specified, but not
-                                necessarily contiguous. If not provided or empty,
-                                checks will be performed as "connect only" and be
-                                marked as successful when TCP connection is successfully
-                                established.
-                              items:
-                                type: string
-                              type: array
-                            send:
-                              description: Base64 encoded content of the message which
-                                will be sent during the health check to the target
-                              type: string
-                          type: object
-                        timeout:
-                          description: Maximum time to wait for a health check response.
-                          type: string
-                        unhealthyThreshold:
-                          description: Number of consecutive unhealthy checks before
-                            considering a host unhealthy.
-                          format: int32
-                          type: integer
-                      type: object
-                    targetRef:
-                      description: TargetRef is a reference to the resource that represents
-                        a group of destinations.
-                      properties:
-                        kind:
-                          description: Kind of the referenced resource
-                          enum:
-                          - Mesh
-                          - MeshSubset
-                          - MeshService
-                          - MeshServiceSubset
-                          - MeshGatewayRoute
-                          type: string
-                        mesh:
-                          description: Mesh is reserved for future use to identify
-                            cross mesh resources.
-                          type: string
-                        name:
-                          description: 'Name of the referenced resource. Can only
-                            be used with kinds: `MeshService`, `MeshServiceSubset`
-                            and `MeshGatewayRoute`'
-                          type: string
-                        tags:
-                          additionalProperties:
-                            type: string
-                          description: Tags used to select a subset of proxies by
-                            tags. Can only be used with kinds `MeshSubset` and `MeshServiceSubset`
-                          type: object
-                      type: object
-                  type: object
-                type: array
-            type: object
-        type: object
-    served: true
-    storage: true
----
-apiVersion: apiextensions.k8s.io/v1
-kind: CustomResourceDefinition
-metadata:
-  annotations:
-    controller-gen.kubebuilder.io/version: v0.10.0
-  creationTimestamp: null
-  name: meshinsights.kuma.io
-=======
   name: meshgateways.kuma.io
->>>>>>> 6d42311d
 spec:
   group: kuma.io
   names:
@@ -3602,11 +3328,8 @@
       - meshgatewayroutes
       - meshgatewayinstances
       - meshaccesslogs
-<<<<<<< HEAD
       - meshhealthchecks
-=======
       - meshcircuitbreakers
->>>>>>> 6d42311d
       - meshratelimits
       - meshtimeouts
       - meshtraces
@@ -3780,11 +3503,8 @@
     metadata:
       annotations:
         checksum/config: fd9d1d8386f97f2bd49e50f476520816168a1c9f60bbc43dec1347a64d239155
-<<<<<<< HEAD
         checksum/tls-secrets: 67bcc906ed9315f8aa872a5ee25b0b3226a1994e57cddb7170d058c6b6e69be7
-=======
         checksum/tls-secrets: 55f9d265ab0ff82030b42333df4bd4b1673414f93d4d25df744fd13a35abc5dd
->>>>>>> 6d42311d
       labels: 
         app: kuma-control-plane
         app.kubernetes.io/name: kuma
@@ -3947,11 +3667,8 @@
         resources:
           - meshes
           - meshaccesslogs
-<<<<<<< HEAD
           - meshhealthchecks
-=======
           - meshcircuitbreakers
->>>>>>> 6d42311d
           - meshratelimits
           - meshtimeouts
           - meshtraces
@@ -3990,11 +3707,8 @@
           - traffictraces
           - virtualoutbounds
           - meshaccesslogs
-<<<<<<< HEAD
           - meshhealthchecks
-=======
           - meshcircuitbreakers
->>>>>>> 6d42311d
           - meshratelimits
           - meshtimeouts
           - meshtraces
@@ -4115,11 +3829,8 @@
           - zones
           - containerpatches
           - meshaccesslogs
-<<<<<<< HEAD
           - meshhealthchecks
-=======
           - meshcircuitbreakers
->>>>>>> 6d42311d
           - meshratelimits
           - meshtimeouts
           - meshtraces
