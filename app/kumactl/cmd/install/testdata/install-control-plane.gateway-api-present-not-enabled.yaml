--- conflicted
+++ resolved
@@ -1821,6 +1821,51 @@
   annotations:
     controller-gen.kubebuilder.io/version: v0.10.0
   creationTimestamp: null
+  name: dataplaneinsights.kuma.io
+spec:
+  group: kuma.io
+  names:
+    categories:
+    - kuma
+    kind: DataplaneInsight
+    listKind: DataplaneInsightList
+    plural: dataplaneinsights
+    singular: dataplaneinsight
+  scope: Namespaced
+  versions:
+  - name: v1alpha1
+    schema:
+      openAPIV3Schema:
+        properties:
+          apiVersion:
+            description: 'APIVersion defines the versioned schema of this representation
+              of an object. Servers should convert recognized schemas to the latest
+              internal value, and may reject unrecognized values. More info: https://git.k8s.io/community/contributors/devel/sig-architecture/api-conventions.md#resources'
+            type: string
+          kind:
+            description: 'Kind is a string value representing the REST resource this
+              object represents. Servers may infer this from the endpoint the client
+              submits requests to. Cannot be updated. In CamelCase. More info: https://git.k8s.io/community/contributors/devel/sig-architecture/api-conventions.md#types-kinds'
+            type: string
+          mesh:
+            description: Mesh is the name of the Kuma mesh this resource belongs to.
+              It may be omitted for cluster-scoped resources.
+            type: string
+          metadata:
+            type: object
+          status:
+            description: Status is the status the Kuma resource.
+            x-kubernetes-preserve-unknown-fields: true
+        type: object
+    served: true
+    storage: true
+---
+apiVersion: apiextensions.k8s.io/v1
+kind: CustomResourceDefinition
+metadata:
+  annotations:
+    controller-gen.kubebuilder.io/version: v0.10.0
+  creationTimestamp: null
   name: proxytemplates.kuma.io
 spec:
   group: kuma.io
@@ -1866,17 +1911,17 @@
   annotations:
     controller-gen.kubebuilder.io/version: v0.10.0
   creationTimestamp: null
-  name: dataplaneinsights.kuma.io
+  name: ratelimits.kuma.io
 spec:
   group: kuma.io
   names:
     categories:
     - kuma
-    kind: DataplaneInsight
-    listKind: DataplaneInsightList
-    plural: dataplaneinsights
-    singular: dataplaneinsight
-  scope: Namespaced
+    kind: RateLimit
+    listKind: RateLimitList
+    plural: ratelimits
+    singular: ratelimit
+  scope: Cluster
   versions:
   - name: v1alpha1
     schema:
@@ -1898,70 +1943,8 @@
             type: string
           metadata:
             type: object
-          status:
-            description: Status is the status the Kuma resource.
-            x-kubernetes-preserve-unknown-fields: true
-        type: object
-    served: true
-    storage: true
----
-apiVersion: apiextensions.k8s.io/v1
-kind: CustomResourceDefinition
-metadata:
-  annotations:
-    controller-gen.kubebuilder.io/version: v0.10.0
-  creationTimestamp: null
-<<<<<<< HEAD
-  name: dataplaneinsights.kuma.io
-=======
-  name: ratelimits.kuma.io
->>>>>>> 7beeed98
-spec:
-  group: kuma.io
-  names:
-    categories:
-    - kuma
-<<<<<<< HEAD
-    kind: DataplaneInsight
-    listKind: DataplaneInsightList
-    plural: dataplaneinsights
-    singular: dataplaneinsight
-  scope: Namespaced
-=======
-    kind: RateLimit
-    listKind: RateLimitList
-    plural: ratelimits
-    singular: ratelimit
-  scope: Cluster
->>>>>>> 7beeed98
-  versions:
-  - name: v1alpha1
-    schema:
-      openAPIV3Schema:
-        properties:
-          apiVersion:
-            description: 'APIVersion defines the versioned schema of this representation
-              of an object. Servers should convert recognized schemas to the latest
-              internal value, and may reject unrecognized values. More info: https://git.k8s.io/community/contributors/devel/sig-architecture/api-conventions.md#resources'
-            type: string
-          kind:
-            description: 'Kind is a string value representing the REST resource this
-              object represents. Servers may infer this from the endpoint the client
-              submits requests to. Cannot be updated. In CamelCase. More info: https://git.k8s.io/community/contributors/devel/sig-architecture/api-conventions.md#types-kinds'
-            type: string
-          mesh:
-            description: Mesh is the name of the Kuma mesh this resource belongs to.
-              It may be omitted for cluster-scoped resources.
-            type: string
-          metadata:
-            type: object
-<<<<<<< HEAD
-          status:
-            description: Status is the status the Kuma resource.
-=======
           spec:
             description: Spec is the specification of the Kuma RateLimit resource.
->>>>>>> 7beeed98
             x-kubernetes-preserve-unknown-fields: true
         type: object
     served: true
@@ -2333,6 +2316,51 @@
   annotations:
     controller-gen.kubebuilder.io/version: v0.10.0
   creationTimestamp: null
+  name: dataplanes.kuma.io
+spec:
+  group: kuma.io
+  names:
+    categories:
+    - kuma
+    kind: Dataplane
+    listKind: DataplaneList
+    plural: dataplanes
+    singular: dataplane
+  scope: Namespaced
+  versions:
+  - name: v1alpha1
+    schema:
+      openAPIV3Schema:
+        properties:
+          apiVersion:
+            description: 'APIVersion defines the versioned schema of this representation
+              of an object. Servers should convert recognized schemas to the latest
+              internal value, and may reject unrecognized values. More info: https://git.k8s.io/community/contributors/devel/sig-architecture/api-conventions.md#resources'
+            type: string
+          kind:
+            description: 'Kind is a string value representing the REST resource this
+              object represents. Servers may infer this from the endpoint the client
+              submits requests to. Cannot be updated. In CamelCase. More info: https://git.k8s.io/community/contributors/devel/sig-architecture/api-conventions.md#types-kinds'
+            type: string
+          mesh:
+            description: Mesh is the name of the Kuma mesh this resource belongs to.
+              It may be omitted for cluster-scoped resources.
+            type: string
+          metadata:
+            type: object
+          spec:
+            description: Spec is the specification of the Kuma Dataplane resource.
+            x-kubernetes-preserve-unknown-fields: true
+        type: object
+    served: true
+    storage: true
+---
+apiVersion: apiextensions.k8s.io/v1
+kind: CustomResourceDefinition
+metadata:
+  annotations:
+    controller-gen.kubebuilder.io/version: v0.10.0
+  creationTimestamp: null
   name: zoneegresses.kuma.io
 spec:
   group: kuma.io
@@ -2378,16 +2406,16 @@
   annotations:
     controller-gen.kubebuilder.io/version: v0.10.0
   creationTimestamp: null
-  name: dataplanes.kuma.io
+  name: zoneegressinsights.kuma.io
 spec:
   group: kuma.io
   names:
     categories:
     - kuma
-    kind: Dataplane
-    listKind: DataplaneList
-    plural: dataplanes
-    singular: dataplane
+    kind: ZoneEgressInsight
+    listKind: ZoneEgressInsightList
+    plural: zoneegressinsights
+    singular: zoneegressinsight
   scope: Namespaced
   versions:
   - name: v1alpha1
@@ -2411,67 +2439,7 @@
           metadata:
             type: object
           spec:
-            description: Spec is the specification of the Kuma Dataplane resource.
-            x-kubernetes-preserve-unknown-fields: true
-        type: object
-    served: true
-    storage: true
----
-apiVersion: apiextensions.k8s.io/v1
-kind: CustomResourceDefinition
-metadata:
-  annotations:
-    controller-gen.kubebuilder.io/version: v0.10.0
-  creationTimestamp: null
-<<<<<<< HEAD
-  name: dataplanes.kuma.io
-=======
-  name: zoneegressinsights.kuma.io
->>>>>>> 7beeed98
-spec:
-  group: kuma.io
-  names:
-    categories:
-    - kuma
-<<<<<<< HEAD
-    kind: Dataplane
-    listKind: DataplaneList
-    plural: dataplanes
-    singular: dataplane
-=======
-    kind: ZoneEgressInsight
-    listKind: ZoneEgressInsightList
-    plural: zoneegressinsights
-    singular: zoneegressinsight
->>>>>>> 7beeed98
-  scope: Namespaced
-  versions:
-  - name: v1alpha1
-    schema:
-      openAPIV3Schema:
-        properties:
-          apiVersion:
-            description: 'APIVersion defines the versioned schema of this representation
-              of an object. Servers should convert recognized schemas to the latest
-              internal value, and may reject unrecognized values. More info: https://git.k8s.io/community/contributors/devel/sig-architecture/api-conventions.md#resources'
-            type: string
-          kind:
-            description: 'Kind is a string value representing the REST resource this
-              object represents. Servers may infer this from the endpoint the client
-              submits requests to. Cannot be updated. In CamelCase. More info: https://git.k8s.io/community/contributors/devel/sig-architecture/api-conventions.md#types-kinds'
-            type: string
-          mesh:
-            description: Mesh is the name of the Kuma mesh this resource belongs to.
-              It may be omitted for cluster-scoped resources.
-            type: string
-          metadata:
-            type: object
-          spec:
-<<<<<<< HEAD
-            description: Spec is the specification of the Kuma Dataplane resource.
-=======
             description: Spec is the specification of the Kuma ZoneEgressInsight resource.
->>>>>>> 7beeed98
             x-kubernetes-preserve-unknown-fields: true
         type: object
     served: true
@@ -4049,11 +4017,7 @@
     metadata:
       annotations:
         checksum/config: fd9d1d8386f97f2bd49e50f476520816168a1c9f60bbc43dec1347a64d239155
-<<<<<<< HEAD
-        checksum/tls-secrets: 54d94b716076bc3eb4a47f9f67104d6fe9b8baab430f6b01210f771a64d2843b
-=======
-        checksum/tls-secrets: 1f6f4ccb4dd7cc9118b34b2e83cb47be48b23de860a8422c1fb1654ab6520204
->>>>>>> 7beeed98
+        checksum/tls-secrets: b44819fedfad8c7b5cf5320f22aa34f7264803794c752f7b6b4f2109aec31a79
       labels: 
         app: kuma-control-plane
         app.kubernetes.io/name: kuma
