
---
apiVersion: v1
kind: Namespace
metadata:
  name: kuma-system
  labels:
    kuma.io/system-namespace: "true"
---
apiVersion: v1
kind: ServiceAccount
metadata:
  name: kuma-control-plane
  namespace: kuma-system
  labels: 
    app: kuma-control-plane
    app.kubernetes.io/name: kuma
    app.kubernetes.io/instance: kuma
---
apiVersion: v1
kind: ConfigMap
metadata:
  name: kuma-control-plane-config
  namespace: kuma-system
  labels: 
    app: kuma-control-plane
    app.kubernetes.io/name: kuma
    app.kubernetes.io/instance: kuma
data:
  config.yaml: |
    # use this file to override default configuration of `kuma-cp`
    #
    # see conf/kuma-cp.conf.yml for available settings
---
apiVersion: apiextensions.k8s.io/v1
kind: CustomResourceDefinition
metadata:
  annotations:
    controller-gen.kubebuilder.io/version: v0.10.0
  creationTimestamp: null
  name: circuitbreakers.kuma.io
spec:
  group: kuma.io
  names:
    categories:
    - kuma
    kind: CircuitBreaker
    listKind: CircuitBreakerList
    plural: circuitbreakers
    singular: circuitbreaker
  scope: Cluster
  versions:
  - name: v1alpha1
    schema:
      openAPIV3Schema:
        properties:
          apiVersion:
            description: 'APIVersion defines the versioned schema of this representation
              of an object. Servers should convert recognized schemas to the latest
              internal value, and may reject unrecognized values. More info: https://git.k8s.io/community/contributors/devel/sig-architecture/api-conventions.md#resources'
            type: string
          kind:
            description: 'Kind is a string value representing the REST resource this
              object represents. Servers may infer this from the endpoint the client
              submits requests to. Cannot be updated. In CamelCase. More info: https://git.k8s.io/community/contributors/devel/sig-architecture/api-conventions.md#types-kinds'
            type: string
          mesh:
            description: Mesh is the name of the Kuma mesh this resource belongs to.
              It may be omitted for cluster-scoped resources.
            type: string
          metadata:
            type: object
          spec:
            description: Spec is the specification of the Kuma CircuitBreaker resource.
            x-kubernetes-preserve-unknown-fields: true
        type: object
    served: true
    storage: true
---
apiVersion: apiextensions.k8s.io/v1
kind: CustomResourceDefinition
metadata:
  annotations:
    controller-gen.kubebuilder.io/version: v0.10.0
  creationTimestamp: null
  name: containerpatches.kuma.io
spec:
  group: kuma.io
  names:
    categories:
    - kuma
    kind: ContainerPatch
    listKind: ContainerPatchList
    plural: containerpatches
    singular: containerpatch
  scope: Namespaced
  versions:
  - name: v1alpha1
    schema:
      openAPIV3Schema:
        description: ContainerPatch stores a list of patches to apply to init and
          sidecar containers.
        properties:
          apiVersion:
            description: 'APIVersion defines the versioned schema of this representation
              of an object. Servers should convert recognized schemas to the latest
              internal value, and may reject unrecognized values. More info: https://git.k8s.io/community/contributors/devel/sig-architecture/api-conventions.md#resources'
            type: string
          kind:
            description: 'Kind is a string value representing the REST resource this
              object represents. Servers may infer this from the endpoint the client
              submits requests to. Cannot be updated. In CamelCase. More info: https://git.k8s.io/community/contributors/devel/sig-architecture/api-conventions.md#types-kinds'
            type: string
          mesh:
            type: string
          metadata:
            type: object
          spec:
            description: ContainerPatchSpec specifies the options available for a
              ContainerPatch
            properties:
              initPatch:
                description: InitPatch specifies jsonpatch to apply to an init container.
                items:
                  description: JsonPatchBlock is one json patch operation block.
                  properties:
                    from:
                      description: From is a jsonpatch from string, used by move and
                        copy operations.
                      type: string
                    op:
                      description: Op is a jsonpatch operation string.
                      enum:
                      - add
                      - remove
                      - replace
                      - move
                      - copy
                      type: string
                    path:
                      description: Path is a jsonpatch path string.
                      type: string
                    value:
                      description: Value must be a string representing a valid json
                        object used by replace and add operations. String has to be
                        escaped with " to be valid a json object.
                      type: string
                  required:
                  - op
                  - path
                  type: object
                type: array
              sidecarPatch:
                description: SidecarPatch specifies jsonpatch to apply to a sidecar
                  container.
                items:
                  description: JsonPatchBlock is one json patch operation block.
                  properties:
                    from:
                      description: From is a jsonpatch from string, used by move and
                        copy operations.
                      type: string
                    op:
                      description: Op is a jsonpatch operation string.
                      enum:
                      - add
                      - remove
                      - replace
                      - move
                      - copy
                      type: string
                    path:
                      description: Path is a jsonpatch path string.
                      type: string
                    value:
                      description: Value must be a string representing a valid json
                        object used by replace and add operations. String has to be
                        escaped with " to be valid a json object.
                      type: string
                  required:
                  - op
                  - path
                  type: object
                type: array
            type: object
        type: object
    served: true
    storage: true
---
apiVersion: apiextensions.k8s.io/v1
kind: CustomResourceDefinition
metadata:
  annotations:
    controller-gen.kubebuilder.io/version: v0.10.0
  creationTimestamp: null
  name: meshfaultinjections.kuma.io
spec:
  group: kuma.io
  names:
    categories:
    - kuma
    kind: MeshFaultInjection
    listKind: MeshFaultInjectionList
    plural: meshfaultinjections
    singular: meshfaultinjection
  scope: Namespaced
  versions:
  - name: v1alpha1
    schema:
      openAPIV3Schema:
        properties:
          apiVersion:
            description: 'APIVersion defines the versioned schema of this representation
              of an object. Servers should convert recognized schemas to the latest
              internal value, and may reject unrecognized values. More info: https://git.k8s.io/community/contributors/devel/sig-architecture/api-conventions.md#resources'
            type: string
          kind:
            description: 'Kind is a string value representing the REST resource this
              object represents. Servers may infer this from the endpoint the client
              submits requests to. Cannot be updated. In CamelCase. More info: https://git.k8s.io/community/contributors/devel/sig-architecture/api-conventions.md#types-kinds'
            type: string
          metadata:
            type: object
          spec:
            description: Spec is the specification of the Kuma MeshFaultInjection
              resource.
            properties:
              from:
                items:
                  properties:
                    default:
                      description: Default is a configuration specific to the group
                        of destinations referenced in 'targetRef'
                      properties:
                        http:
                          items:
                            description: FaultInjection defines the configuration
                              of faults between dataplanes.
                            properties:
                              abort:
                                description: Abort defines a configuration of not
                                  delivering requests to destination service and replacing
                                  the responses from destination dataplane by predefined
                                  status code
                                properties:
                                  httpStatus:
                                    description: HTTP status code which will be returned
                                      to source side
                                    format: int32
                                    type: integer
                                  percentage:
                                    description: Percentage of requests on which abort
                                      will be injected, has to be in [0.0 - 100.0]
                                      range
                                    format: int32
                                    type: integer
                                type: object
                              delay:
                                description: Delay defines configuration of delaying
                                  a response from a destination
                                properties:
                                  percentage:
                                    description: Percentage of requests on which delay
                                      will be injected, has to be in [0.0 - 100.0]
                                      range
                                    format: int32
                                    type: integer
                                  value:
                                    description: The duration during which the response
                                      will be delayed
                                    type: string
                                type: object
                              responseBandwidth:
                                description: ResponseBandwidth defines a configuration
                                  to limit the speed of responding to the requests
                                properties:
                                  limit:
                                    description: Limit is represented by value measure
                                      in gbps, mbps, kbps or bps, e.g. 10kbps
                                    type: string
                                  percentage:
                                    description: Percentage of requests on which response
                                      bandwidth limit will be injected, has to be
                                      in [0.0 - 100.0] range
                                    format: int32
                                    type: integer
                                type: object
                            type: object
                          type: array
                      type: object
                    targetRef:
                      description: TargetRef is a reference to the resource that represents
                        a group of destinations.
                      properties:
                        kind:
                          description: Kind of the referenced resource
                          enum:
                          - Mesh
                          - MeshSubset
                          - MeshService
                          - MeshServiceSubset
                          - MeshGatewayRoute
                          type: string
                        mesh:
                          description: Mesh is reserved for future use to identify
                            cross mesh resources.
                          type: string
                        name:
                          description: 'Name of the referenced resource. Can only
                            be used with kinds: `MeshService`, `MeshServiceSubset`
                            and `MeshGatewayRoute`'
                          type: string
                        tags:
                          additionalProperties:
                            type: string
                          description: Tags used to select a subset of proxies by
                            tags. Can only be used with kinds `MeshSubset` and `MeshServiceSubset`
                          type: object
                      type: object
                  required:
                  - targetRef
                  type: object
                type: array
              targetRef:
                description: TargetRef is a reference to the resource the policy takes
                  an effect on. The resource could be either a real store object or
                  virtual resource defined inplace.
                properties:
                  kind:
                    description: Kind of the referenced resource
                    enum:
                    - Mesh
                    - MeshSubset
                    - MeshService
                    - MeshServiceSubset
                    - MeshGatewayRoute
                    type: string
                  mesh:
                    description: Mesh is reserved for future use to identify cross
                      mesh resources.
                    type: string
                  name:
                    description: 'Name of the referenced resource. Can only be used
                      with kinds: `MeshService`, `MeshServiceSubset` and `MeshGatewayRoute`'
                    type: string
                  tags:
                    additionalProperties:
                      type: string
                    description: Tags used to select a subset of proxies by tags.
                      Can only be used with kinds `MeshSubset` and `MeshServiceSubset`
                    type: object
                type: object
            required:
            - targetRef
            type: object
        type: object
    served: true
    storage: true
---
apiVersion: apiextensions.k8s.io/v1
kind: CustomResourceDefinition
metadata:
  annotations:
    controller-gen.kubebuilder.io/version: v0.10.0
  creationTimestamp: null
  name: meshgatewayinstances.kuma.io
spec:
  group: kuma.io
  names:
    categories:
    - kuma
    kind: MeshGatewayInstance
    listKind: MeshGatewayInstanceList
    plural: meshgatewayinstances
    singular: meshgatewayinstance
  scope: Namespaced
  versions:
  - name: v1alpha1
    schema:
      openAPIV3Schema:
        description: MeshGatewayInstance represents a managed instance of a dataplane
          proxy for a Kuma Gateway.
        properties:
          apiVersion:
            description: 'APIVersion defines the versioned schema of this representation
              of an object. Servers should convert recognized schemas to the latest
              internal value, and may reject unrecognized values. More info: https://git.k8s.io/community/contributors/devel/sig-architecture/api-conventions.md#resources'
            type: string
          kind:
            description: 'Kind is a string value representing the REST resource this
              object represents. Servers may infer this from the endpoint the client
              submits requests to. Cannot be updated. In CamelCase. More info: https://git.k8s.io/community/contributors/devel/sig-architecture/api-conventions.md#types-kinds'
            type: string
          metadata:
            type: object
          spec:
            description: MeshGatewayInstanceSpec specifies the options available for
              a GatewayDataplane.
            properties:
              replicas:
                default: 1
                description: Replicas is the number of dataplane proxy replicas to
                  create. For now this is a fixed number, but in the future it could
                  be automatically scaled based on metrics.
                format: int32
                minimum: 1
                type: integer
              resources:
                description: Resources specifies the compute resources for the proxy
                  container. The default can be set in the control plane config.
                properties:
                  limits:
                    additionalProperties:
                      anyOf:
                      - type: integer
                      - type: string
                      pattern: ^(\+|-)?(([0-9]+(\.[0-9]*)?)|(\.[0-9]+))(([KMGTPE]i)|[numkMGTPE]|([eE](\+|-)?(([0-9]+(\.[0-9]*)?)|(\.[0-9]+))))?$
                      x-kubernetes-int-or-string: true
                    description: 'Limits describes the maximum amount of compute resources
                      allowed. More info: https://kubernetes.io/docs/concepts/configuration/manage-resources-containers/'
                    type: object
                  requests:
                    additionalProperties:
                      anyOf:
                      - type: integer
                      - type: string
                      pattern: ^(\+|-)?(([0-9]+(\.[0-9]*)?)|(\.[0-9]+))(([KMGTPE]i)|[numkMGTPE]|([eE](\+|-)?(([0-9]+(\.[0-9]*)?)|(\.[0-9]+))))?$
                      x-kubernetes-int-or-string: true
                    description: 'Requests describes the minimum amount of compute
                      resources required. If Requests is omitted for a container,
                      it defaults to Limits if that is explicitly specified, otherwise
                      to an implementation-defined value. More info: https://kubernetes.io/docs/concepts/configuration/manage-resources-containers/'
                    type: object
                type: object
              serviceTemplate:
                description: ServiceTemplate configures the Service owned by this
                  config.
                properties:
                  metadata:
                    description: Metadata holds metadata configuration for a Service.
                    properties:
                      annotations:
                        additionalProperties:
                          type: string
                        description: Annotations holds annotations to be set on a
                          Service.
                        type: object
                    type: object
                  spec:
                    description: Spec holds some customizable fields of a Service.
                    properties:
                      loadBalancerIP:
                        description: LoadBalancerIP corresponds to ServiceSpec.LoadBalancerIP.
                        type: string
                    type: object
                type: object
              serviceType:
                default: LoadBalancer
                description: ServiceType specifies the type of managed Service that
                  will be created to expose the dataplane proxies to traffic from
                  outside the cluster. The ports to expose will be taken from the
                  matching Gateway resource. If there is no matching Gateway, the
                  managed Service will be deleted.
                enum:
                - LoadBalancer
                - ClusterIP
                - NodePort
                type: string
              tags:
                additionalProperties:
                  type: string
                description: Tags specifies the Kuma tags that are propagated to the
                  managed dataplane proxies. These tags should include exactly one
                  `kuma.io/service` tag, and should match exactly one Gateway resource.
                type: object
            type: object
          status:
            description: MeshGatewayInstanceStatus holds information about the status
              of the gateway instance.
            properties:
              conditions:
                description: Conditions is an array of gateway instance conditions.
                items:
                  description: "Condition contains details for one aspect of the current
                    state of this API Resource. --- This struct is intended for direct
                    use as an array at the field path .status.conditions.  For example,
                    \n type FooStatus struct{ // Represents the observations of a
                    foo's current state. // Known .status.conditions.type are: \"Available\",
                    \"Progressing\", and \"Degraded\" // +patchMergeKey=type // +patchStrategy=merge
                    // +listType=map // +listMapKey=type Conditions []metav1.Condition
                    `json:\"conditions,omitempty\" patchStrategy:\"merge\" patchMergeKey:\"type\"
                    protobuf:\"bytes,1,rep,name=conditions\"` \n // other fields }"
                  properties:
                    lastTransitionTime:
                      description: lastTransitionTime is the last time the condition
                        transitioned from one status to another. This should be when
                        the underlying condition changed.  If that is not known, then
                        using the time when the API field changed is acceptable.
                      format: date-time
                      type: string
                    message:
                      description: message is a human readable message indicating
                        details about the transition. This may be an empty string.
                      maxLength: 32768
                      type: string
                    observedGeneration:
                      description: observedGeneration represents the .metadata.generation
                        that the condition was set based upon. For instance, if .metadata.generation
                        is currently 12, but the .status.conditions[x].observedGeneration
                        is 9, the condition is out of date with respect to the current
                        state of the instance.
                      format: int64
                      minimum: 0
                      type: integer
                    reason:
                      description: reason contains a programmatic identifier indicating
                        the reason for the condition's last transition. Producers
                        of specific condition types may define expected values and
                        meanings for this field, and whether the values are considered
                        a guaranteed API. The value should be a CamelCase string.
                        This field may not be empty.
                      maxLength: 1024
                      minLength: 1
                      pattern: ^[A-Za-z]([A-Za-z0-9_,:]*[A-Za-z0-9_])?$
                      type: string
                    status:
                      description: status of the condition, one of True, False, Unknown.
                      enum:
                      - "True"
                      - "False"
                      - Unknown
                      type: string
                    type:
                      description: type of condition in CamelCase or in foo.example.com/CamelCase.
                        --- Many .condition.type values are consistent across resources
                        like Available, but because arbitrary conditions can be useful
                        (see .node.status.conditions), the ability to deconflict is
                        important. The regex it matches is (dns1123SubdomainFmt/)?(qualifiedNameFmt)
                      maxLength: 316
                      pattern: ^([a-z0-9]([-a-z0-9]*[a-z0-9])?(\.[a-z0-9]([-a-z0-9]*[a-z0-9])?)*/)?(([A-Za-z0-9][-A-Za-z0-9_.]*)?[A-Za-z0-9])$
                      type: string
                  required:
                  - lastTransitionTime
                  - message
                  - reason
                  - status
                  - type
                  type: object
                type: array
                x-kubernetes-list-map-keys:
                - type
                x-kubernetes-list-type: map
              loadBalancer:
                description: LoadBalancer contains the current status of the load-balancer,
                  if one is present.
                properties:
                  ingress:
                    description: Ingress is a list containing ingress points for the
                      load-balancer. Traffic intended for the service should be sent
                      to these ingress points.
                    items:
                      description: 'LoadBalancerIngress represents the status of a
                        load-balancer ingress point: traffic intended for the service
                        should be sent to an ingress point.'
                      properties:
                        hostname:
                          description: Hostname is set for load-balancer ingress points
                            that are DNS based (typically AWS load-balancers)
                          type: string
                        ip:
                          description: IP is set for load-balancer ingress points
                            that are IP based (typically GCE or OpenStack load-balancers)
                          type: string
                        ports:
                          description: Ports is a list of records of service ports
                            If used, every port defined in the service should have
                            an entry in it
                          items:
                            properties:
                              error:
                                description: 'Error is to record the problem with
                                  the service port The format of the error shall comply
                                  with the following rules: - built-in error values
                                  shall be specified in this file and those shall
                                  use CamelCase names - cloud provider specific error
                                  values must have names that comply with the format
                                  foo.example.com/CamelCase. --- The regex it matches
                                  is (dns1123SubdomainFmt/)?(qualifiedNameFmt)'
                                maxLength: 316
                                pattern: ^([a-z0-9]([-a-z0-9]*[a-z0-9])?(\.[a-z0-9]([-a-z0-9]*[a-z0-9])?)*/)?(([A-Za-z0-9][-A-Za-z0-9_.]*)?[A-Za-z0-9])$
                                type: string
                              port:
                                description: Port is the port number of the service
                                  port of which status is recorded here
                                format: int32
                                type: integer
                              protocol:
                                default: TCP
                                description: 'Protocol is the protocol of the service
                                  port of which status is recorded here The supported
                                  values are: "TCP", "UDP", "SCTP"'
                                type: string
                            required:
                            - port
                            - protocol
                            type: object
                          type: array
                          x-kubernetes-list-type: atomic
                      type: object
                    type: array
                type: object
            type: object
        type: object
    served: true
    storage: true
    subresources:
      status: {}
---
apiVersion: apiextensions.k8s.io/v1
kind: CustomResourceDefinition
metadata:
  annotations:
    controller-gen.kubebuilder.io/version: v0.10.0
  creationTimestamp: null
  name: meshgatewayroutes.kuma.io
spec:
  group: kuma.io
  names:
    categories:
    - kuma
    kind: MeshGatewayRoute
    listKind: MeshGatewayRouteList
    plural: meshgatewayroutes
    singular: meshgatewayroute
  scope: Cluster
  versions:
  - name: v1alpha1
    schema:
      openAPIV3Schema:
        properties:
          apiVersion:
            description: 'APIVersion defines the versioned schema of this representation
              of an object. Servers should convert recognized schemas to the latest
              internal value, and may reject unrecognized values. More info: https://git.k8s.io/community/contributors/devel/sig-architecture/api-conventions.md#resources'
            type: string
          kind:
            description: 'Kind is a string value representing the REST resource this
              object represents. Servers may infer this from the endpoint the client
              submits requests to. Cannot be updated. In CamelCase. More info: https://git.k8s.io/community/contributors/devel/sig-architecture/api-conventions.md#types-kinds'
            type: string
          mesh:
            description: Mesh is the name of the Kuma mesh this resource belongs to.
              It may be omitted for cluster-scoped resources.
            type: string
          metadata:
            type: object
          spec:
            description: Spec is the specification of the Kuma MeshGatewayRoute resource.
            x-kubernetes-preserve-unknown-fields: true
        type: object
    served: true
    storage: true
---
apiVersion: apiextensions.k8s.io/v1
kind: CustomResourceDefinition
metadata:
  annotations:
    controller-gen.kubebuilder.io/version: v0.10.0
  creationTimestamp: null
  name: meshgateways.kuma.io
spec:
  group: kuma.io
  names:
    categories:
    - kuma
    kind: MeshGateway
    listKind: MeshGatewayList
    plural: meshgateways
    singular: meshgateway
  scope: Cluster
  versions:
  - name: v1alpha1
    schema:
      openAPIV3Schema:
        properties:
          apiVersion:
            description: 'APIVersion defines the versioned schema of this representation
              of an object. Servers should convert recognized schemas to the latest
              internal value, and may reject unrecognized values. More info: https://git.k8s.io/community/contributors/devel/sig-architecture/api-conventions.md#resources'
            type: string
          kind:
            description: 'Kind is a string value representing the REST resource this
              object represents. Servers may infer this from the endpoint the client
              submits requests to. Cannot be updated. In CamelCase. More info: https://git.k8s.io/community/contributors/devel/sig-architecture/api-conventions.md#types-kinds'
            type: string
          mesh:
            description: Mesh is the name of the Kuma mesh this resource belongs to.
              It may be omitted for cluster-scoped resources.
            type: string
          metadata:
            type: object
          spec:
            description: Spec is the specification of the Kuma MeshGateway resource.
            x-kubernetes-preserve-unknown-fields: true
        type: object
    served: true
    storage: true
---
apiVersion: apiextensions.k8s.io/v1
kind: CustomResourceDefinition
metadata:
  annotations:
    controller-gen.kubebuilder.io/version: v0.10.0
  creationTimestamp: null
  name: meshhealthchecks.kuma.io
spec:
  group: kuma.io
  names:
    categories:
    - kuma
    kind: MeshHealthCheck
    listKind: MeshHealthCheckList
    plural: meshhealthchecks
    singular: meshhealthcheck
  scope: Namespaced
  versions:
  - name: v1alpha1
    schema:
      openAPIV3Schema:
        properties:
          apiVersion:
            description: 'APIVersion defines the versioned schema of this representation
              of an object. Servers should convert recognized schemas to the latest
              internal value, and may reject unrecognized values. More info: https://git.k8s.io/community/contributors/devel/sig-architecture/api-conventions.md#resources'
            type: string
          kind:
            description: 'Kind is a string value representing the REST resource this
              object represents. Servers may infer this from the endpoint the client
              submits requests to. Cannot be updated. In CamelCase. More info: https://git.k8s.io/community/contributors/devel/sig-architecture/api-conventions.md#types-kinds'
            type: string
          metadata:
            type: object
          spec:
            description: Spec is the specification of the Kuma MeshHealthCheck resource.
            properties:
              targetRef:
                description: TargetRef is a reference to the resource the policy takes
                  an effect on. The resource could be either a real store object or
                  virtual resource defined inplace.
                properties:
                  kind:
                    description: Kind of the referenced resource
                    enum:
                    - Mesh
                    - MeshSubset
                    - MeshService
                    - MeshServiceSubset
                    - MeshGatewayRoute
                    type: string
                  mesh:
                    description: Mesh is reserved for future use to identify cross
                      mesh resources.
                    type: string
                  name:
                    description: 'Name of the referenced resource. Can only be used
                      with kinds: `MeshService`, `MeshServiceSubset` and `MeshGatewayRoute`'
                    type: string
                  tags:
                    additionalProperties:
                      type: string
                    description: Tags used to select a subset of proxies by tags.
                      Can only be used with kinds `MeshSubset` and `MeshServiceSubset`
                    type: object
                type: object
              to:
                description: To list makes a match between the consumed services and
                  corresponding configurations
                items:
                  properties:
                    default:
                      description: Default is a configuration specific to the group
                        of destinations referenced in 'targetRef'
                      properties:
                        alwaysLogHealthCheckFailures:
                          description: If set to true, health check failure events
                            will always be logged. If set to false, only the initial
                            health check failure event will be logged. The default
                            value is false.
                          type: boolean
                        eventLogPath:
                          description: Specifies the path to the file where Envoy
                            can log health check events. If empty, no event log will
                            be written.
                          type: string
                        failTrafficOnPanic:
                          description: If set to true, Envoy will not consider any
                            hosts when the cluster is in 'panic mode'. Instead, the
                            cluster will fail all requests as if all hosts are unhealthy.
                            This can help avoid potentially overwhelming a failing
                            service.
                          type: boolean
                        grpc:
                          description: GrpcHealthCheck defines gRPC configuration
                            which will instruct the service the health check will
                            be made for is a gRPC service.
                          properties:
                            authority:
                              description: The value of the :authority header in the
                                gRPC health check request, by default name of the
                                cluster this health check is associated with
                              type: string
                            disabled:
                              description: If true the GrpcHealthCheck is disabled
                              type: boolean
                            serviceName:
                              description: Service name parameter which will be sent
                                to gRPC service
                              type: string
                          type: object
                        healthyPanicThreshold:
                          description: Allows to configure panic threshold for Envoy
                            cluster. If not specified, the default is 50%. To disable
                            panic mode, set to 0%.
                          format: int32
                          type: integer
                        healthyThreshold:
                          default: 1
                          description: Number of consecutive healthy checks before
                            considering a host healthy.
                          format: int32
                          type: integer
                        http:
                          description: HttpHealthCheck defines HTTP configuration
                            which will instruct the service the health check will
                            be made for is an HTTP service.
                          properties:
                            disabled:
                              description: If true the HttpHealthCheck is disabled
                              type: boolean
                            expectedStatuses:
                              description: List of HTTP response statuses which are
                                considered healthy
                              items:
                                format: int32
                                type: integer
                              type: array
                            path:
                              default: /
                              description: The HTTP path which will be requested during
                                the health check (ie. /health)
                              type: string
                            requestHeadersToAdd:
                              description: The list of HTTP headers which should be
                                added to each health check request
                              items:
                                properties:
                                  append:
                                    default: true
                                    description: If true (default) the header values
                                      should be appended to already present ones
                                    type: boolean
                                  key:
                                    description: Header name
                                    type: string
                                  value:
                                    description: Header value
                                    type: string
                                required:
                                - key
                                - value
                                type: object
                              type: array
                          type: object
                        initialJitter:
                          description: If specified, Envoy will start health checking
                            after a random time in ms between 0 and initialJitter.
                            This only applies to the first health check.
                          type: string
                        interval:
                          default: 1m
                          description: Interval between consecutive health checks.
                          type: string
                        intervalJitter:
                          description: If specified, during every interval Envoy will
                            add IntervalJitter to the wait time.
                          type: string
                        intervalJitterPercent:
                          description: If specified, during every interval Envoy will
                            add IntervalJitter * IntervalJitterPercent / 100 to the
                            wait time. If IntervalJitter and IntervalJitterPercent
                            are both set, both of them will be used to increase the
                            wait time.
                          format: int32
                          type: integer
                        noTrafficInterval:
                          description: The "no traffic interval" is a special health
                            check interval that is used when a cluster has never had
                            traffic routed to it. This lower interval allows cluster
                            information to be kept up to date, without sending a potentially
                            large amount of active health checking traffic for no
                            reason. Once a cluster has been used for traffic routing,
                            Envoy will shift back to using the standard health check
                            interval that is defined. Note that this interval takes
                            precedence over any other. The default value for "no traffic
                            interval" is 60 seconds.
                          type: string
                        reuseConnection:
                          description: Reuse health check connection between health
                            checks. Default is true.
                          type: boolean
                        tcp:
                          description: TcpHealthCheck defines configuration for specifying
                            bytes to send and expected response during the health
                            check
                          properties:
                            disabled:
                              description: If true the TcpHealthCheck is disabled
                              type: boolean
                            receive:
                              description: List of Base64 encoded blocks of strings
                                expected as a response. When checking the response,
                                "fuzzy" matching is performed such that each block
                                must be found, and in the order specified, but not
                                necessarily contiguous. If not provided or empty,
                                checks will be performed as "connect only" and be
                                marked as successful when TCP connection is successfully
                                established.
                              items:
                                type: string
                              type: array
                            send:
                              description: Base64 encoded content of the message which
                                will be sent during the health check to the target
                              type: string
                          type: object
                        timeout:
                          default: 15s
                          description: Maximum time to wait for a health check response.
                          type: string
                        unhealthyThreshold:
                          default: 5
                          description: Number of consecutive unhealthy checks before
                            considering a host unhealthy.
                          format: int32
                          type: integer
                      type: object
                    targetRef:
                      description: TargetRef is a reference to the resource that represents
                        a group of destinations.
                      properties:
                        kind:
                          description: Kind of the referenced resource
                          enum:
                          - Mesh
                          - MeshSubset
                          - MeshService
                          - MeshServiceSubset
                          - MeshGatewayRoute
                          type: string
                        mesh:
                          description: Mesh is reserved for future use to identify
                            cross mesh resources.
                          type: string
                        name:
                          description: 'Name of the referenced resource. Can only
                            be used with kinds: `MeshService`, `MeshServiceSubset`
                            and `MeshGatewayRoute`'
                          type: string
                        tags:
                          additionalProperties:
                            type: string
                          description: Tags used to select a subset of proxies by
                            tags. Can only be used with kinds `MeshSubset` and `MeshServiceSubset`
                          type: object
                      type: object
                  required:
                  - targetRef
                  type: object
                type: array
            required:
            - targetRef
            type: object
        type: object
    served: true
    storage: true
---
apiVersion: apiextensions.k8s.io/v1
kind: CustomResourceDefinition
metadata:
  annotations:
    controller-gen.kubebuilder.io/version: v0.10.0
  creationTimestamp: null
  name: meshhttproutes.kuma.io
spec:
  group: kuma.io
  names:
    categories:
    - kuma
    kind: MeshHTTPRoute
    listKind: MeshHTTPRouteList
    plural: meshhttproutes
    singular: meshhttproute
  scope: Namespaced
  versions:
  - name: v1alpha1
    schema:
      openAPIV3Schema:
        properties:
          apiVersion:
            description: 'APIVersion defines the versioned schema of this representation
              of an object. Servers should convert recognized schemas to the latest
              internal value, and may reject unrecognized values. More info: https://git.k8s.io/community/contributors/devel/sig-architecture/api-conventions.md#resources'
            type: string
          kind:
            description: 'Kind is a string value representing the REST resource this
              object represents. Servers may infer this from the endpoint the client
              submits requests to. Cannot be updated. In CamelCase. More info: https://git.k8s.io/community/contributors/devel/sig-architecture/api-conventions.md#types-kinds'
            type: string
          metadata:
            type: object
          spec:
            description: Spec is the specification of the Kuma MeshHTTPRoute resource.
            properties:
              targetRef:
                description: TargetRef is a reference to the resource the policy takes
                  an effect on. The resource could be either a real store object or
                  virtual resource defined inplace.
                properties:
                  kind:
                    description: Kind of the referenced resource
                    enum:
                    - Mesh
                    - MeshSubset
                    - MeshService
                    - MeshServiceSubset
                    - MeshGatewayRoute
                    type: string
                  mesh:
                    description: Mesh is reserved for future use to identify cross
                      mesh resources.
                    type: string
                  name:
                    description: 'Name of the referenced resource. Can only be used
                      with kinds: `MeshService`, `MeshServiceSubset` and `MeshGatewayRoute`'
                    type: string
                  tags:
                    additionalProperties:
                      type: string
                    description: Tags used to select a subset of proxies by tags.
                      Can only be used with kinds `MeshSubset` and `MeshServiceSubset`
                    type: object
                type: object
              to:
                description: To matches destination services of requests and holds
                  configuration.
                items:
                  properties:
                    rules:
                      description: Rules contains the routing rules applies to a combination
                        of top-level targetRef and the targetRef in this entry.
                      items:
                        properties:
                          default:
                            description: Default holds routing rules that can be merged
                              with rules from other policies.
                            properties:
                              backendRefs:
                                items:
                                  properties:
                                    kind:
                                      description: Kind of the referenced resource
                                      enum:
                                      - Mesh
                                      - MeshSubset
                                      - MeshService
                                      - MeshServiceSubset
                                      - MeshGatewayRoute
                                      type: string
                                    mesh:
                                      description: Mesh is reserved for future use
                                        to identify cross mesh resources.
                                      type: string
                                    name:
                                      description: 'Name of the referenced resource.
                                        Can only be used with kinds: `MeshService`,
                                        `MeshServiceSubset` and `MeshGatewayRoute`'
                                      type: string
                                    tags:
                                      additionalProperties:
                                        type: string
                                      description: Tags used to select a subset of
                                        proxies by tags. Can only be used with kinds
                                        `MeshSubset` and `MeshServiceSubset`
                                      type: object
                                    weight:
                                      minimum: 0
                                      type: integer
                                  type: object
                                type: array
                              filters:
                                items:
                                  properties:
                                    requestHeaderModifier:
                                      description: Only one action is supported per
                                        header name. Configuration to set or add multiple
                                        values for a header must use RFC 7230 header
                                        value formatting, separating each value with
                                        a comma.
                                      properties:
                                        add:
                                          items:
                                            properties:
                                              name:
                                                maxLength: 256
                                                minLength: 1
                                                pattern: ^[A-Za-z0-9!#$%&'*+\-.^_\x60|~]+$
                                                type: string
                                              value:
                                                type: string
                                            required:
                                            - name
                                            - value
                                            type: object
                                          maxItems: 16
                                          type: array
                                          x-kubernetes-list-map-keys:
                                          - name
                                          x-kubernetes-list-type: map
                                        remove:
                                          items:
                                            type: string
                                          maxItems: 16
                                          type: array
                                        set:
                                          items:
                                            properties:
                                              name:
                                                maxLength: 256
                                                minLength: 1
                                                pattern: ^[A-Za-z0-9!#$%&'*+\-.^_\x60|~]+$
                                                type: string
                                              value:
                                                type: string
                                            required:
                                            - name
                                            - value
                                            type: object
                                          maxItems: 16
                                          type: array
                                          x-kubernetes-list-map-keys:
                                          - name
                                          x-kubernetes-list-type: map
                                      type: object
                                    responseHeaderModifier:
                                      description: Only one action is supported per
                                        header name. Configuration to set or add multiple
                                        values for a header must use RFC 7230 header
                                        value formatting, separating each value with
                                        a comma.
                                      properties:
                                        add:
                                          items:
                                            properties:
                                              name:
                                                maxLength: 256
                                                minLength: 1
                                                pattern: ^[A-Za-z0-9!#$%&'*+\-.^_\x60|~]+$
                                                type: string
                                              value:
                                                type: string
                                            required:
                                            - name
                                            - value
                                            type: object
                                          maxItems: 16
                                          type: array
                                          x-kubernetes-list-map-keys:
                                          - name
                                          x-kubernetes-list-type: map
                                        remove:
                                          items:
                                            type: string
                                          maxItems: 16
                                          type: array
                                        set:
                                          items:
                                            properties:
                                              name:
                                                maxLength: 256
                                                minLength: 1
                                                pattern: ^[A-Za-z0-9!#$%&'*+\-.^_\x60|~]+$
                                                type: string
                                              value:
                                                type: string
                                            required:
                                            - name
                                            - value
                                            type: object
                                          maxItems: 16
                                          type: array
                                          x-kubernetes-list-map-keys:
                                          - name
                                          x-kubernetes-list-type: map
                                      type: object
                                    type:
                                      enum:
                                      - RequestHeaderModifier
                                      - ResponseHeaderModifier
                                      type: string
                                  required:
                                  - type
                                  type: object
                                type: array
                            type: object
                          matches:
                            items:
                              properties:
                                method:
                                  enum:
                                  - CONNECT
                                  - DELETE
                                  - GET
                                  - HEAD
                                  - OPTIONS
                                  - PATCH
                                  - POST
                                  - PUT
                                  - TRACE
                                  type: string
                                path:
                                  properties:
                                    type:
                                      enum:
                                      - Exact
                                      - Prefix
                                      - RegularExpression
                                      type: string
                                    value:
                                      description: Exact or prefix matches must be
                                        an absolute path. A prefix matches only if
                                        separated by a slash or the entire path.
                                      minLength: 1
                                      type: string
                                  required:
                                  - type
                                  - value
                                  type: object
                              type: object
                            type: array
                        required:
                        - default
                        - matches
                        type: object
                      type: array
                    targetRef:
                      description: TargetRef is a reference to the resource that represents
                        a group of request destinations.
                      properties:
                        kind:
                          description: Kind of the referenced resource
                          enum:
                          - Mesh
                          - MeshSubset
                          - MeshService
                          - MeshServiceSubset
                          - MeshGatewayRoute
                          type: string
                        mesh:
                          description: Mesh is reserved for future use to identify
                            cross mesh resources.
                          type: string
                        name:
                          description: 'Name of the referenced resource. Can only
                            be used with kinds: `MeshService`, `MeshServiceSubset`
                            and `MeshGatewayRoute`'
                          type: string
                        tags:
                          additionalProperties:
                            type: string
                          description: Tags used to select a subset of proxies by
                            tags. Can only be used with kinds `MeshSubset` and `MeshServiceSubset`
                          type: object
                      type: object
                  type: object
                type: array
            type: object
        type: object
    served: true
    storage: true
---
apiVersion: apiextensions.k8s.io/v1
kind: CustomResourceDefinition
metadata:
  annotations:
    controller-gen.kubebuilder.io/version: v0.10.0
  creationTimestamp: null
  name: meshinsights.kuma.io
spec:
  group: kuma.io
  names:
    categories:
    - kuma
    kind: MeshInsight
    listKind: MeshInsightList
    plural: meshinsights
    singular: meshinsight
  scope: Cluster
  versions:
  - name: v1alpha1
    schema:
      openAPIV3Schema:
        properties:
          apiVersion:
            description: 'APIVersion defines the versioned schema of this representation
              of an object. Servers should convert recognized schemas to the latest
              internal value, and may reject unrecognized values. More info: https://git.k8s.io/community/contributors/devel/sig-architecture/api-conventions.md#resources'
            type: string
          kind:
            description: 'Kind is a string value representing the REST resource this
              object represents. Servers may infer this from the endpoint the client
              submits requests to. Cannot be updated. In CamelCase. More info: https://git.k8s.io/community/contributors/devel/sig-architecture/api-conventions.md#types-kinds'
            type: string
          mesh:
            description: Mesh is the name of the Kuma mesh this resource belongs to.
              It may be omitted for cluster-scoped resources.
            type: string
          metadata:
            type: object
          spec:
            description: Spec is the specification of the Kuma MeshInsight resource.
            x-kubernetes-preserve-unknown-fields: true
        type: object
    served: true
    storage: true
---
apiVersion: apiextensions.k8s.io/v1
kind: CustomResourceDefinition
metadata:
  annotations:
    controller-gen.kubebuilder.io/version: v0.10.0
  creationTimestamp: null
  name: meshproxypatches.kuma.io
spec:
  group: kuma.io
  names:
    categories:
    - kuma
    kind: MeshProxyPatch
    listKind: MeshProxyPatchList
    plural: meshproxypatches
    singular: meshproxypatch
  scope: Namespaced
  versions:
  - name: v1alpha1
    schema:
      openAPIV3Schema:
        properties:
          apiVersion:
            description: 'APIVersion defines the versioned schema of this representation
              of an object. Servers should convert recognized schemas to the latest
              internal value, and may reject unrecognized values. More info: https://git.k8s.io/community/contributors/devel/sig-architecture/api-conventions.md#resources'
            type: string
          kind:
            description: 'Kind is a string value representing the REST resource this
              object represents. Servers may infer this from the endpoint the client
              submits requests to. Cannot be updated. In CamelCase. More info: https://git.k8s.io/community/contributors/devel/sig-architecture/api-conventions.md#types-kinds'
            type: string
          metadata:
            type: object
          spec:
            description: Spec is the specification of the Kuma MeshProxyPatch resource.
            properties:
              default:
                description: Default is a configuration specific to the group of destinations
                  referenced in 'targetRef'.
                properties:
                  appendModifications:
                    description: AppendModifications is a list of modifications applied
                      on the selected proxy.
                    items:
                      properties:
                        cluster:
                          description: Cluster is a modification of Envoy's Cluster
                            resource.
                          properties:
                            match:
                              description: Match is a set of conditions that have
                                to be matched for modification operation to happen.
                              properties:
                                name:
                                  description: Name of the cluster to match.
                                  type: string
                                origin:
                                  description: "Origin is the name of the component
                                    or plugin that generated the resource. \n Here
                                    is the list of well-known origins: inbound - resources
                                    generated for handling incoming traffic. outbound
                                    - resources generated for handling outgoing traffic.
                                    transparent - resources generated for transparent
                                    proxy functionality. prometheus - resources generated
                                    when Prometheus metrics are enabled. direct-access
                                    - resources generated for Direct Access functionality.
                                    ingress - resources generated for Zone Ingress.
                                    egress - resources generated for Zone Egress.
                                    gateway - resources generated for MeshGateway.
                                    \n The list is not complete, because policy plugins
                                    can introduce new resources. For example MeshTrace
                                    plugin can create Cluster with \"mesh-trace\"
                                    origin."
                                  type: string
                              type: object
                            operation:
                              description: Operation to execute on matched cluster.
                              enum:
                              - Add
                              - Remove
                              - Patch
                              type: string
                            value:
                              description: Value of xDS resource in YAML format to
                                add or patch.
                              type: string
                          required:
                          - operation
                          type: object
                        httpFilter:
                          description: HTTPFilter is a modification of Envoy HTTP
                            Filter available in HTTP Connection Manager in a Listener
                            resource.
                          properties:
                            match:
                              description: Match is a set of conditions that have
                                to be matched for modification operation to happen.
                              properties:
                                listenerName:
                                  description: Name of the listener to match.
                                  type: string
                                listenerTags:
                                  additionalProperties:
                                    type: string
                                  description: Listener tags available in Listener#Metadata#FilterMetadata[io.kuma.tags]
                                  type: object
                                name:
                                  description: Name of the HTTP filter. For example
                                    "envoy.filters.http.local_ratelimit"
                                  type: string
                                origin:
                                  description: "Origin is the name of the component
                                    or plugin that generated the resource. \n Here
                                    is the list of well-known origins: inbound - resources
                                    generated for handling incoming traffic. outbound
                                    - resources generated for handling outgoing traffic.
                                    transparent - resources generated for transparent
                                    proxy functionality. prometheus - resources generated
                                    when Prometheus metrics are enabled. direct-access
                                    - resources generated for Direct Access functionality.
                                    ingress - resources generated for Zone Ingress.
                                    egress - resources generated for Zone Egress.
                                    gateway - resources generated for MeshGateway.
                                    \n The list is not complete, because policy plugins
                                    can introduce new resources. For example MeshTrace
                                    plugin can create Cluster with \"mesh-trace\"
                                    origin."
                                  type: string
                              type: object
                            operation:
                              description: Operation to execute on matched listener.
                              enum:
                              - Remove
                              - Patch
                              - AddFirst
                              - AddBefore
                              - AddAfter
                              - AddLast
                              type: string
                            value:
                              description: Value of xDS resource in YAML format to
                                add or patch.
                              type: string
                          required:
                          - operation
                          type: object
                        listener:
                          description: Listener is a modification of Envoy's Listener
                            resource.
                          properties:
                            match:
                              description: Match is a set of conditions that have
                                to be matched for modification operation to happen.
                              properties:
                                name:
                                  description: Name of the listener to match.
                                  type: string
                                origin:
                                  description: "Origin is the name of the component
                                    or plugin that generated the resource. \n Here
                                    is the list of well-known origins: inbound - resources
                                    generated for handling incoming traffic. outbound
                                    - resources generated for handling outgoing traffic.
                                    transparent - resources generated for transparent
                                    proxy functionality. prometheus - resources generated
                                    when Prometheus metrics are enabled. direct-access
                                    - resources generated for Direct Access functionality.
                                    ingress - resources generated for Zone Ingress.
                                    egress - resources generated for Zone Egress.
                                    gateway - resources generated for MeshGateway.
                                    \n The list is not complete, because policy plugins
                                    can introduce new resources. For example MeshTrace
                                    plugin can create Cluster with \"mesh-trace\"
                                    origin."
                                  type: string
                                tags:
                                  additionalProperties:
                                    type: string
                                  description: Tags available in Listener#Metadata#FilterMetadata[io.kuma.tags]
                                  type: object
                              type: object
                            operation:
                              description: Operation to execute on matched listener.
                              enum:
                              - Add
                              - Remove
                              - Patch
                              type: string
                            value:
                              description: Value of xDS resource in YAML format to
                                add or patch.
                              type: string
                          required:
                          - operation
                          type: object
                        networkFilter:
                          description: NetworkFilter is a modification of Envoy Listener's
                            filter.
                          properties:
                            match:
                              description: Match is a set of conditions that have
                                to be matched for modification operation to happen.
                              properties:
                                listenerName:
                                  description: Name of the listener to match.
                                  type: string
                                listenerTags:
                                  additionalProperties:
                                    type: string
                                  description: Listener tags available in Listener#Metadata#FilterMetadata[io.kuma.tags]
                                  type: object
                                name:
                                  description: Name of the network filter. For example
                                    "envoy.filters.network.ratelimit"
                                  type: string
                                origin:
                                  description: "Origin is the name of the component
                                    or plugin that generated the resource. \n Here
                                    is the list of well-known origins: inbound - resources
                                    generated for handling incoming traffic. outbound
                                    - resources generated for handling outgoing traffic.
                                    transparent - resources generated for transparent
                                    proxy functionality. prometheus - resources generated
                                    when Prometheus metrics are enabled. direct-access
                                    - resources generated for Direct Access functionality.
                                    ingress - resources generated for Zone Ingress.
                                    egress - resources generated for Zone Egress.
                                    gateway - resources generated for MeshGateway.
                                    \n The list is not complete, because policy plugins
                                    can introduce new resources. For example MeshTrace
                                    plugin can create Cluster with \"mesh-trace\"
                                    origin."
                                  type: string
                              type: object
                            operation:
                              description: Operation to execute on matched listener.
                              enum:
                              - Remove
                              - Patch
                              - AddFirst
                              - AddBefore
                              - AddAfter
                              - AddLast
                              type: string
                            value:
                              description: Value of xDS resource in YAML format to
                                add or patch.
                              type: string
                          required:
                          - operation
                          type: object
                        virtualHost:
                          description: VirtualHost is a modification of Envoy's VirtualHost
                            referenced in HTTP Connection Manager in a Listener resource.
                          properties:
                            match:
                              description: Match is a set of conditions that have
                                to be matched for modification operation to happen.
                              properties:
                                name:
                                  description: Name of the VirtualHost to match.
                                  type: string
                                origin:
                                  description: "Origin is the name of the component
                                    or plugin that generated the resource. \n Here
                                    is the list of well-known origins: inbound - resources
                                    generated for handling incoming traffic. outbound
                                    - resources generated for handling outgoing traffic.
                                    transparent - resources generated for transparent
                                    proxy functionality. prometheus - resources generated
                                    when Prometheus metrics are enabled. direct-access
                                    - resources generated for Direct Access functionality.
                                    ingress - resources generated for Zone Ingress.
                                    egress - resources generated for Zone Egress.
                                    gateway - resources generated for MeshGateway.
                                    \n The list is not complete, because policy plugins
                                    can introduce new resources. For example MeshTrace
                                    plugin can create Cluster with \"mesh-trace\"
                                    origin."
                                  type: string
                                routeConfigurationName:
                                  description: Name of the RouteConfiguration resource
                                    to match.
                                  type: string
                              type: object
                            operation:
                              description: Operation to execute on matched listener.
                              enum:
                              - Add
                              - Remove
                              - Patch
                              type: string
                            value:
                              description: Value of xDS resource in YAML format to
                                add or patch.
                              type: string
                          required:
                          - match
                          - operation
                          type: object
                      type: object
                    type: array
                required:
                - appendModifications
                type: object
              targetRef:
                description: TargetRef is a reference to the resource the policy takes
                  an effect on. The resource could be either a real store object or
                  virtual resource defined inplace.
                properties:
                  kind:
                    description: Kind of the referenced resource
                    enum:
                    - Mesh
                    - MeshSubset
                    - MeshService
                    - MeshServiceSubset
                    - MeshGatewayRoute
                    type: string
                  mesh:
                    description: Mesh is reserved for future use to identify cross
                      mesh resources.
                    type: string
                  name:
                    description: 'Name of the referenced resource. Can only be used
                      with kinds: `MeshService`, `MeshServiceSubset` and `MeshGatewayRoute`'
                    type: string
                  tags:
                    additionalProperties:
                      type: string
                    description: Tags used to select a subset of proxies by tags.
                      Can only be used with kinds `MeshSubset` and `MeshServiceSubset`
                    type: object
                type: object
            required:
            - default
            - targetRef
            type: object
        type: object
    served: true
    storage: true
---
apiVersion: apiextensions.k8s.io/v1
kind: CustomResourceDefinition
metadata:
  annotations:
    controller-gen.kubebuilder.io/version: v0.10.0
  creationTimestamp: null
  name: meshratelimits.kuma.io
spec:
  group: kuma.io
  names:
    categories:
    - kuma
    kind: MeshRateLimit
    listKind: MeshRateLimitList
    plural: meshratelimits
    singular: meshratelimit
  scope: Namespaced
  versions:
  - name: v1alpha1
    schema:
      openAPIV3Schema:
        properties:
          apiVersion:
            description: 'APIVersion defines the versioned schema of this representation
              of an object. Servers should convert recognized schemas to the latest
              internal value, and may reject unrecognized values. More info: https://git.k8s.io/community/contributors/devel/sig-architecture/api-conventions.md#resources'
            type: string
          kind:
            description: 'Kind is a string value representing the REST resource this
              object represents. Servers may infer this from the endpoint the client
              submits requests to. Cannot be updated. In CamelCase. More info: https://git.k8s.io/community/contributors/devel/sig-architecture/api-conventions.md#types-kinds'
            type: string
          metadata:
            type: object
          spec:
            description: Spec is the specification of the Kuma MeshRateLimit resource.
            properties:
              from:
                description: From list makes a match between clients and corresponding
                  configurations
                items:
                  properties:
                    default:
                      description: Default is a configuration specific to the group
                        of clients referenced in 'targetRef'
                      properties:
                        local:
                          description: LocalConf defines local http or/and tcp rate
                            limit configuration
                          properties:
                            http:
                              description: LocalHTTP defines confguration of local
                                HTTP rate limiting https://www.envoyproxy.io/docs/envoy/latest/configuration/http/http_filters/local_rate_limit_filter
                              properties:
                                disabled:
                                  description: Define if rate limiting should be disabled.
                                  type: boolean
                                onRateLimit:
                                  description: Describes the actions to take on a
                                    rate limit event
                                  properties:
                                    headers:
                                      description: The Headers to be added to the
                                        HTTP response on a rate limit event
                                      items:
                                        properties:
                                          append:
                                            description: Should the header be appended
                                            type: boolean
                                          key:
                                            description: Header name
                                            type: string
                                          value:
                                            description: Header value
                                            type: string
                                        required:
                                        - key
                                        - value
                                        type: object
                                      type: array
                                    status:
                                      description: The HTTP status code to be set
                                        on a rate limit event
                                      format: int32
                                      type: integer
                                  type: object
                                requestRate:
                                  description: Defines how many requests are allowed
                                    per interval.
                                  properties:
                                    interval:
                                      description: The interval the number of units
                                        is accounted for.
                                      type: string
                                    num:
                                      description: Number of units per interval (depending
                                        on usage it can be a number of requests, or
                                        a number of connections).
                                      format: int32
                                      type: integer
                                  required:
                                  - interval
                                  - num
                                  type: object
                              type: object
                            tcp:
                              description: LocalTCP defines confguration of local
                                TCP rate limiting https://www.envoyproxy.io/docs/envoy/latest/configuration/listeners/network_filters/local_rate_limit_filter
                              properties:
                                connectionRate:
                                  description: Defines how many connections are allowed
                                    per interval.
                                  properties:
                                    interval:
                                      description: The interval the number of units
                                        is accounted for.
                                      type: string
                                    num:
                                      description: Number of units per interval (depending
                                        on usage it can be a number of requests, or
                                        a number of connections).
                                      format: int32
                                      type: integer
                                  required:
                                  - interval
                                  - num
                                  type: object
                                disabled:
                                  description: 'Define if rate limiting should be
                                    disabled. Default: false'
                                  type: boolean
                              type: object
                          type: object
                      type: object
                    targetRef:
                      description: TargetRef is a reference to the resource that represents
                        a group of clients.
                      properties:
                        kind:
                          description: Kind of the referenced resource
                          enum:
                          - Mesh
                          - MeshSubset
                          - MeshService
                          - MeshServiceSubset
                          - MeshGatewayRoute
                          type: string
                        mesh:
                          description: Mesh is reserved for future use to identify
                            cross mesh resources.
                          type: string
                        name:
                          description: 'Name of the referenced resource. Can only
                            be used with kinds: `MeshService`, `MeshServiceSubset`
                            and `MeshGatewayRoute`'
                          type: string
                        tags:
                          additionalProperties:
                            type: string
                          description: Tags used to select a subset of proxies by
                            tags. Can only be used with kinds `MeshSubset` and `MeshServiceSubset`
                          type: object
                      type: object
                  required:
                  - targetRef
                  type: object
                type: array
              targetRef:
                description: TargetRef is a reference to the resource the policy takes
                  an effect on. The resource could be either a real store object or
                  virtual resource defined inplace.
                properties:
                  kind:
                    description: Kind of the referenced resource
                    enum:
                    - Mesh
                    - MeshSubset
                    - MeshService
                    - MeshServiceSubset
                    - MeshGatewayRoute
                    type: string
                  mesh:
                    description: Mesh is reserved for future use to identify cross
                      mesh resources.
                    type: string
                  name:
                    description: 'Name of the referenced resource. Can only be used
                      with kinds: `MeshService`, `MeshServiceSubset` and `MeshGatewayRoute`'
                    type: string
                  tags:
                    additionalProperties:
                      type: string
                    description: Tags used to select a subset of proxies by tags.
                      Can only be used with kinds `MeshSubset` and `MeshServiceSubset`
                    type: object
                type: object
            required:
            - targetRef
            type: object
        type: object
    served: true
    storage: true
---
apiVersion: apiextensions.k8s.io/v1
kind: CustomResourceDefinition
metadata:
  annotations:
    controller-gen.kubebuilder.io/version: v0.10.0
  creationTimestamp: null
  name: meshretries.kuma.io
spec:
  group: kuma.io
  names:
    categories:
    - kuma
    kind: MeshRetry
    listKind: MeshRetryList
    plural: meshretries
    singular: meshretry
  scope: Namespaced
  versions:
  - name: v1alpha1
    schema:
      openAPIV3Schema:
        properties:
          apiVersion:
            description: 'APIVersion defines the versioned schema of this representation
              of an object. Servers should convert recognized schemas to the latest
              internal value, and may reject unrecognized values. More info: https://git.k8s.io/community/contributors/devel/sig-architecture/api-conventions.md#resources'
            type: string
          kind:
            description: 'Kind is a string value representing the REST resource this
              object represents. Servers may infer this from the endpoint the client
              submits requests to. Cannot be updated. In CamelCase. More info: https://git.k8s.io/community/contributors/devel/sig-architecture/api-conventions.md#types-kinds'
            type: string
          metadata:
            type: object
          spec:
            description: Spec is the specification of the Kuma MeshRetry resource.
            properties:
              targetRef:
                description: TargetRef is a reference to the resource the policy takes
                  an effect on. The resource could be either a real store object or
                  virtual resource defined inplace.
                properties:
                  kind:
                    description: Kind of the referenced resource
                    enum:
                    - Mesh
                    - MeshSubset
                    - MeshService
                    - MeshServiceSubset
                    - MeshGatewayRoute
                    type: string
                  mesh:
                    description: Mesh is reserved for future use to identify cross
                      mesh resources.
                    type: string
                  name:
                    description: 'Name of the referenced resource. Can only be used
                      with kinds: `MeshService`, `MeshServiceSubset` and `MeshGatewayRoute`'
                    type: string
                  tags:
                    additionalProperties:
                      type: string
                    description: Tags used to select a subset of proxies by tags.
                      Can only be used with kinds `MeshSubset` and `MeshServiceSubset`
                    type: object
                type: object
              to:
                description: To list makes a match between the consumed services and
                  corresponding configurations
                items:
                  properties:
                    default:
                      description: Default is a configuration specific to the group
                        of destinations referenced in 'targetRef'
                      properties:
                        grpc:
                          description: GRPC defines a configuration of retries for
                            GRPC traffic
                          properties:
                            backOff:
                              description: BackOff is a configuration of durations
                                which will be used in exponential backoff strategy
                                between retries.
                              properties:
                                baseInterval:
                                  description: BaseInterval is an amount of time which
                                    should be taken between retries. Must be greater
                                    than zero. Values less than 1 ms are rounded up
                                    to 1 ms. Default is 25ms.
                                  type: string
                                maxInterval:
                                  description: MaxInterval is a maximal amount of
                                    time which will be taken between retries. Default
                                    is 10 times the "BaseInterval".
                                  type: string
                              type: object
                            numRetries:
                              description: NumRetries is the number of attempts that
                                will be made on failed (and retriable) requests.
                              format: int32
                              type: integer
                            perTryTimeout:
                              description: PerTryTimeout is the amount of time after
                                which retry attempt should timeout. Setting this timeout
                                to 0 will disable it. Default is 15s.
                              type: string
                            rateLimitedBackOff:
                              description: RateLimitedBackOff is a configuration of
                                backoff which will be used when the upstream returns
                                one of the headers configured.
                              properties:
                                maxInterval:
                                  description: MaxInterval is a maximal amount of
                                    time which will be taken between retries. Default
                                    is 300 seconds.
                                  type: string
                                resetHeaders:
                                  description: ResetHeaders specifies the list of
                                    headers (like Retry-After or X-RateLimit-Reset)
                                    to match against the response. Headers are tried
                                    in order, and matched case-insensitive. The first
                                    header to be parsed successfully is used. If no
                                    headers match the default exponential BackOff
                                    is used instead.
                                  items:
                                    properties:
                                      format:
                                        description: The format of the reset header,
                                          either Seconds or UnixTimestamp.
                                        enum:
                                        - Seconds
                                        - UnixTimestamp
                                        type: string
                                      name:
                                        description: The Name of the reset header.
                                        type: string
                                    type: object
                                  type: array
                              type: object
                            retryOn:
                              description: 'RetryOn is a list of conditions which
                                will cause a retry. Available values are: [Canceled,
                                DeadlineExceeded, Internal, ResourceExhausted, Unavailable].'
                              items:
                                type: string
                              type: array
                          type: object
                        http:
                          description: HTTP defines a configuration of retries for
                            HTTP traffic
                          properties:
                            backOff:
                              description: BackOff is a configuration of durations
                                which will be used in exponential backoff strategy
                                between retries
                              properties:
                                baseInterval:
                                  description: BaseInterval is an amount of time which
                                    should be taken between retries. Must be greater
                                    than zero. Values less than 1 ms are rounded up
                                    to 1 ms. Default is 25ms.
                                  type: string
                                maxInterval:
                                  description: MaxInterval is a maximal amount of
                                    time which will be taken between retries. Default
                                    is 10 times the "BaseInterval".
                                  type: string
                              type: object
                            numRetries:
                              description: NumRetries is the number of attempts that
                                will be made on failed (and retriable) requests
                              format: int32
                              type: integer
                            perTryTimeout:
                              description: PerTryTimeout is the amount of time after
                                which retry attempt should timeout. Setting this timeout
                                to 0 will disable it. Default is 15s.
                              type: string
                            rateLimitedBackOff:
                              description: RateLimitedBackOff is a configuration of
                                backoff which will be used when the upstream returns
                                one of the headers configured.
                              properties:
                                maxInterval:
                                  description: MaxInterval is a maximal amount of
                                    time which will be taken between retries. Default
                                    is 300 seconds.
                                  type: string
                                resetHeaders:
                                  description: ResetHeaders specifies the list of
                                    headers (like Retry-After or X-RateLimit-Reset)
                                    to match against the response. Headers are tried
                                    in order, and matched case-insensitive. The first
                                    header to be parsed successfully is used. If no
                                    headers match the default exponential BackOff
                                    is used instead.
                                  items:
                                    properties:
                                      format:
                                        description: The format of the reset header,
                                          either Seconds or UnixTimestamp.
                                        enum:
                                        - Seconds
                                        - UnixTimestamp
                                        type: string
                                      name:
                                        description: The Name of the reset header.
                                        type: string
                                    type: object
                                  type: array
                              type: object
                            retriableRequestHeaders:
                              description: RetriableRequestHeaders is an HTTP headers
                                which must be present in the request for retries to
                                be attempted.
                              items:
                                properties:
                                  name:
                                    type: string
                                  type:
                                    enum:
                                    - REGULAR_EXPRESSION
                                    - EXACT
                                    - PREFIX
                                    type: string
                                  value:
                                    type: string
                                type: object
                              type: array
                            retriableResponseHeaders:
                              description: RetriableResponseHeaders is an HTTP response
                                headers that trigger a retry if present in the response.
                                A retry will be triggered if any of the header matches
                                match the upstream response headers.
                              items:
                                properties:
                                  name:
                                    type: string
                                  type:
                                    enum:
                                    - REGULAR_EXPRESSION
                                    - EXACT
                                    - PREFIX
                                    type: string
                                  value:
                                    type: string
                                type: object
                              type: array
                            retryOn:
                              description: 'RetryOn is a list of conditions which
                                will cause a retry. Available values are: [5XX, GatewayError,
                                Reset, Retriable4xx, ConnectFailure, EnvoyRatelimited,
                                RefusedStream, Http3PostConnectFailure, HttpMethodConnect,
                                HttpMethodDelete, HttpMethodGet, HttpMethodHead, HttpMethodOptions,
                                HttpMethodPatch, HttpMethodPost, HttpMethodPut, HttpMethodTrace].
                                Also, any HTTP status code (500, 503, etc).'
                              items:
                                type: string
                              type: array
                          type: object
                        tcp:
                          description: TCP defines a configuration of retries for
                            TCP traffic
                          properties:
                            maxConnectAttempt:
                              description: MaxConnectAttempt is a maximal amount of
                                TCP connection attempts which will be made before
                                giving up
                              format: int32
                              type: integer
                          type: object
                      type: object
                    targetRef:
                      description: TargetRef is a reference to the resource that represents
                        a group of destinations.
                      properties:
                        kind:
                          description: Kind of the referenced resource
                          enum:
                          - Mesh
                          - MeshSubset
                          - MeshService
                          - MeshServiceSubset
                          - MeshGatewayRoute
                          type: string
                        mesh:
                          description: Mesh is reserved for future use to identify
                            cross mesh resources.
                          type: string
                        name:
                          description: 'Name of the referenced resource. Can only
                            be used with kinds: `MeshService`, `MeshServiceSubset`
                            and `MeshGatewayRoute`'
                          type: string
                        tags:
                          additionalProperties:
                            type: string
                          description: Tags used to select a subset of proxies by
                            tags. Can only be used with kinds `MeshSubset` and `MeshServiceSubset`
                          type: object
                      type: object
                  required:
                  - targetRef
                  type: object
                type: array
            required:
            - targetRef
            type: object
        type: object
    served: true
    storage: true
---
apiVersion: apiextensions.k8s.io/v1
kind: CustomResourceDefinition
metadata:
  annotations:
    controller-gen.kubebuilder.io/version: v0.10.0
  creationTimestamp: null
  name: meshtimeouts.kuma.io
spec:
  group: kuma.io
  names:
    categories:
    - kuma
    kind: MeshTimeout
    listKind: MeshTimeoutList
    plural: meshtimeouts
    singular: meshtimeout
  scope: Namespaced
  versions:
  - name: v1alpha1
    schema:
      openAPIV3Schema:
        properties:
          apiVersion:
            description: 'APIVersion defines the versioned schema of this representation
              of an object. Servers should convert recognized schemas to the latest
              internal value, and may reject unrecognized values. More info: https://git.k8s.io/community/contributors/devel/sig-architecture/api-conventions.md#resources'
            type: string
          kind:
            description: 'Kind is a string value representing the REST resource this
              object represents. Servers may infer this from the endpoint the client
              submits requests to. Cannot be updated. In CamelCase. More info: https://git.k8s.io/community/contributors/devel/sig-architecture/api-conventions.md#types-kinds'
            type: string
          metadata:
            type: object
          spec:
            description: Spec is the specification of the Kuma MeshTimeout resource.
            properties:
              from:
                description: From list makes a match between clients and corresponding
                  configurations
                items:
                  properties:
                    default:
                      description: Default is a configuration specific to the group
                        of clients referenced in 'targetRef'
                      properties:
                        connectionTimeout:
                          description: ConnectionTimeout specifies the amount of time
                            proxy will wait for an TCP connection to be established.
                            Default value is 5 seconds. Cannot be set to 0.
                          type: string
                        http:
                          description: Http provides configuration for HTTP specific
                            timeouts
                          properties:
                            maxConnectionDuration:
                              description: MaxConnectionDuration is the time after
                                which a connection will be drained and/or closed,
                                starting from when it was first established. Setting
                                this timeout to 0 will disable it. Disabled by default.
                              type: string
                            maxStreamDuration:
                              description: MaxStreamDuration is the maximum time that
                                a stream’s lifetime will span. Setting this timeout
                                to 0 will disable it. Disabled by default.
                              type: string
                            requestTimeout:
                              description: RequestTimeout The amount of time that
                                proxy will wait for the entire request to be received.
                                The timer is activated when the request is initiated,
                                and is disarmed when the last byte of the request
                                is sent, OR when the response is initiated. Setting
                                this timeout to 0 will disable it. Default is 15s.
                              type: string
                            streamIdleTimeout:
                              description: StreamIdleTimeout is the amount of time
                                that proxy will allow a stream to exist with no activity.
                                Setting this timeout to 0 will disable it. Default
                                is 30m
                              type: string
                          type: object
                        idleTimeout:
                          description: IdleTimeout is defined as the period in which
                            there are no bytes sent or received on connection Setting
                            this timeout to 0 will disable it. Be cautious when disabling
                            it because it can lead to connection leaking. Default
                            value is 1h.
                          type: string
                      type: object
                    targetRef:
                      description: TargetRef is a reference to the resource that represents
                        a group of clients.
                      properties:
                        kind:
                          description: Kind of the referenced resource
                          enum:
                          - Mesh
                          - MeshSubset
                          - MeshService
                          - MeshServiceSubset
                          - MeshGatewayRoute
                          type: string
                        mesh:
                          description: Mesh is reserved for future use to identify
                            cross mesh resources.
                          type: string
                        name:
                          description: 'Name of the referenced resource. Can only
                            be used with kinds: `MeshService`, `MeshServiceSubset`
                            and `MeshGatewayRoute`'
                          type: string
                        tags:
                          additionalProperties:
                            type: string
                          description: Tags used to select a subset of proxies by
                            tags. Can only be used with kinds `MeshSubset` and `MeshServiceSubset`
                          type: object
                      type: object
                  required:
                  - targetRef
                  type: object
                type: array
              targetRef:
                description: TargetRef is a reference to the resource the policy takes
                  an effect on. The resource could be either a real store object or
                  virtual resource defined inplace.
                properties:
                  kind:
                    description: Kind of the referenced resource
                    enum:
                    - Mesh
                    - MeshSubset
                    - MeshService
                    - MeshServiceSubset
                    - MeshGatewayRoute
                    type: string
                  mesh:
                    description: Mesh is reserved for future use to identify cross
                      mesh resources.
                    type: string
                  name:
                    description: 'Name of the referenced resource. Can only be used
                      with kinds: `MeshService`, `MeshServiceSubset` and `MeshGatewayRoute`'
                    type: string
                  tags:
                    additionalProperties:
                      type: string
                    description: Tags used to select a subset of proxies by tags.
                      Can only be used with kinds `MeshSubset` and `MeshServiceSubset`
                    type: object
                type: object
              to:
                description: To list makes a match between the consumed services and
                  corresponding configurations
                items:
                  properties:
                    default:
                      description: Default is a configuration specific to the group
                        of destinations referenced in 'targetRef'
                      properties:
                        connectionTimeout:
                          description: ConnectionTimeout specifies the amount of time
                            proxy will wait for an TCP connection to be established.
                            Default value is 5 seconds. Cannot be set to 0.
                          type: string
                        http:
                          description: Http provides configuration for HTTP specific
                            timeouts
                          properties:
                            maxConnectionDuration:
                              description: MaxConnectionDuration is the time after
                                which a connection will be drained and/or closed,
                                starting from when it was first established. Setting
                                this timeout to 0 will disable it. Disabled by default.
                              type: string
                            maxStreamDuration:
                              description: MaxStreamDuration is the maximum time that
                                a stream’s lifetime will span. Setting this timeout
                                to 0 will disable it. Disabled by default.
                              type: string
                            requestTimeout:
                              description: RequestTimeout The amount of time that
                                proxy will wait for the entire request to be received.
                                The timer is activated when the request is initiated,
                                and is disarmed when the last byte of the request
                                is sent, OR when the response is initiated. Setting
                                this timeout to 0 will disable it. Default is 15s.
                              type: string
                            streamIdleTimeout:
                              description: StreamIdleTimeout is the amount of time
                                that proxy will allow a stream to exist with no activity.
                                Setting this timeout to 0 will disable it. Default
                                is 30m
                              type: string
                          type: object
                        idleTimeout:
                          description: IdleTimeout is defined as the period in which
                            there are no bytes sent or received on connection Setting
                            this timeout to 0 will disable it. Be cautious when disabling
                            it because it can lead to connection leaking. Default
                            value is 1h.
                          type: string
                      type: object
                    targetRef:
                      description: TargetRef is a reference to the resource that represents
                        a group of destinations.
                      properties:
                        kind:
                          description: Kind of the referenced resource
                          enum:
                          - Mesh
                          - MeshSubset
                          - MeshService
                          - MeshServiceSubset
                          - MeshGatewayRoute
                          type: string
                        mesh:
                          description: Mesh is reserved for future use to identify
                            cross mesh resources.
                          type: string
                        name:
                          description: 'Name of the referenced resource. Can only
                            be used with kinds: `MeshService`, `MeshServiceSubset`
                            and `MeshGatewayRoute`'
                          type: string
                        tags:
                          additionalProperties:
                            type: string
                          description: Tags used to select a subset of proxies by
                            tags. Can only be used with kinds `MeshSubset` and `MeshServiceSubset`
                          type: object
                      type: object
                  required:
                  - targetRef
                  type: object
                type: array
            required:
            - targetRef
            type: object
        type: object
    served: true
    storage: true
---
apiVersion: apiextensions.k8s.io/v1
kind: CustomResourceDefinition
metadata:
  annotations:
    controller-gen.kubebuilder.io/version: v0.10.0
  creationTimestamp: null
  name: dataplaneinsights.kuma.io
spec:
  group: kuma.io
  names:
    categories:
    - kuma
    kind: DataplaneInsight
    listKind: DataplaneInsightList
    plural: dataplaneinsights
    singular: dataplaneinsight
  scope: Namespaced
  versions:
  - name: v1alpha1
    schema:
      openAPIV3Schema:
        properties:
          apiVersion:
            description: 'APIVersion defines the versioned schema of this representation
              of an object. Servers should convert recognized schemas to the latest
              internal value, and may reject unrecognized values. More info: https://git.k8s.io/community/contributors/devel/sig-architecture/api-conventions.md#resources'
            type: string
          kind:
            description: 'Kind is a string value representing the REST resource this
              object represents. Servers may infer this from the endpoint the client
              submits requests to. Cannot be updated. In CamelCase. More info: https://git.k8s.io/community/contributors/devel/sig-architecture/api-conventions.md#types-kinds'
            type: string
          mesh:
            description: Mesh is the name of the Kuma mesh this resource belongs to.
              It may be omitted for cluster-scoped resources.
            type: string
          metadata:
            type: object
          status:
            description: Status is the status the Kuma resource.
            x-kubernetes-preserve-unknown-fields: true
        type: object
    served: true
    storage: true
---
apiVersion: apiextensions.k8s.io/v1
kind: CustomResourceDefinition
metadata:
  annotations:
    controller-gen.kubebuilder.io/version: v0.10.0
  creationTimestamp: null
  name: meshtraces.kuma.io
spec:
  group: kuma.io
  names:
    categories:
    - kuma
    kind: MeshTrace
    listKind: MeshTraceList
    plural: meshtraces
    singular: meshtrace
  scope: Namespaced
  versions:
  - name: v1alpha1
    schema:
      openAPIV3Schema:
        properties:
          apiVersion:
            description: 'APIVersion defines the versioned schema of this representation
              of an object. Servers should convert recognized schemas to the latest
              internal value, and may reject unrecognized values. More info: https://git.k8s.io/community/contributors/devel/sig-architecture/api-conventions.md#resources'
            type: string
          kind:
            description: 'Kind is a string value representing the REST resource this
              object represents. Servers may infer this from the endpoint the client
              submits requests to. Cannot be updated. In CamelCase. More info: https://git.k8s.io/community/contributors/devel/sig-architecture/api-conventions.md#types-kinds'
            type: string
          metadata:
            type: object
          spec:
            description: Spec is the specification of the Kuma MeshTrace resource.
            properties:
              default:
                description: MeshTrace configuration.
                properties:
                  backends:
                    description: A one element array of backend definition. Envoy
                      allows configuring only 1 backend, so the natural way of representing
                      that would be just one object. Unfortunately due to the reasons
                      explained in MADR 009-tracing-policy this has to be a one element
                      array for now.
                    items:
                      description: Only one of zipkin or datadog can be used.
                      properties:
                        datadog:
                          description: Datadog backend configuration.
                          properties:
                            splitService:
                              description: 'Determines if datadog service name should
                                be split based on traffic direction and destination.
                                For example, with `splitService: true` and a `backend`
                                service that communicates with a couple of databases,
                                you would get service names like `backend_INBOUND`,
                                `backend_OUTBOUND_db1`, and `backend_OUTBOUND_db2`
                                in Datadog. Default: false'
                              type: boolean
                            url:
                              description: Address of Datadog collector, only host
                                and port are allowed (no paths, fragments etc.)
                              type: string
                          type: object
                        zipkin:
                          description: Zipkin backend configuration.
                          properties:
                            apiVersion:
                              description: 'Version of the API. values: httpJson,
                                httpProto. Default: httpJson see https://github.com/envoyproxy/envoy/blob/v1.22.0/api/envoy/config/trace/v3/zipkin.proto#L66'
                              type: string
                            sharedSpanContext:
                              description: 'Determines whether client and server spans
                                will share the same span context. Default: true. https://github.com/envoyproxy/envoy/blob/v1.22.0/api/envoy/config/trace/v3/zipkin.proto#L63'
                              type: boolean
                            traceId128bit:
                              description: 'Generate 128bit traces. Default: false'
                              type: boolean
                            url:
                              description: Address of Zipkin collector.
                              type: string
                          type: object
                      type: object
                    nullable: true
                    type: array
                  sampling:
                    description: Sampling configuration. Sampling is the process by
                      which a decision is made on whether to process/export a span
                      or not.
                    properties:
                      client:
                        description: 'Target percentage of requests that will be force
                          traced if the ''x-client-trace-id'' header is set. Default:
                          100% Mirror of client_sampling in Envoy https://github.com/envoyproxy/envoy/blob/v1.22.0/api/envoy/config/filter/network/http_connection_manager/v2/http_connection_manager.proto#L127-L133'
                        format: int32
                        type: integer
                      overall:
                        description: 'Target percentage of requests will be traced
                          after all other sampling checks have been applied (client,
                          force tracing, random sampling). This field functions as
                          an upper limit on the total configured sampling rate. For
                          instance, setting client_sampling to 100% but overall_sampling
                          to 1% will result in only 1% of client requests with the
                          appropriate headers to be force traced. Default: 100% Mirror
                          of overall_sampling in Envoy https://github.com/envoyproxy/envoy/blob/v1.22.0/api/envoy/config/filter/network/http_connection_manager/v2/http_connection_manager.proto#L142-L150'
                        format: int32
                        type: integer
                      random:
                        description: 'Target percentage of requests that will be randomly
                          selected for trace generation, if not requested by the client
                          or not forced. Default: 100% Mirror of random_sampling in
                          Envoy https://github.com/envoyproxy/envoy/blob/v1.22.0/api/envoy/config/filter/network/http_connection_manager/v2/http_connection_manager.proto#L135-L140'
                        format: int32
                        type: integer
                    type: object
                  tags:
                    description: Custom tags configuration. You can add custom tags
                      to traces based on headers or literal values.
                    items:
                      description: Custom tags configuration. Only one of literal
                        or header can be used.
                      properties:
                        header:
                          description: Tag taken from a header.
                          properties:
                            default:
                              description: Default value to use if header is missing.
                                If the default is missing and there is no value the
                                tag will not be included.
                              type: string
                            name:
                              description: Name of the header.
                              type: string
                          type: object
                        literal:
                          description: Tag taken from literal value.
                          type: string
                        name:
                          description: Name of the tag.
                          type: string
                      type: object
                    nullable: true
                    type: array
                type: object
              targetRef:
                description: TargetRef is a reference to the resource the policy takes
                  an effect on. The resource could be either a real store object or
                  virtual resource defined inplace.
                properties:
                  kind:
                    description: Kind of the referenced resource
                    enum:
                    - Mesh
                    - MeshSubset
                    - MeshService
                    - MeshServiceSubset
                    - MeshGatewayRoute
                    type: string
                  mesh:
                    description: Mesh is reserved for future use to identify cross
                      mesh resources.
                    type: string
                  name:
                    description: 'Name of the referenced resource. Can only be used
                      with kinds: `MeshService`, `MeshServiceSubset` and `MeshGatewayRoute`'
                    type: string
                  tags:
                    additionalProperties:
                      type: string
                    description: Tags used to select a subset of proxies by tags.
                      Can only be used with kinds `MeshSubset` and `MeshServiceSubset`
                    type: object
                type: object
            required:
            - targetRef
            type: object
        type: object
    served: true
    storage: true
---
apiVersion: apiextensions.k8s.io/v1
kind: CustomResourceDefinition
metadata:
  annotations:
    controller-gen.kubebuilder.io/version: v0.10.0
  creationTimestamp: null
  name: meshtrafficpermissions.kuma.io
spec:
  group: kuma.io
  names:
    categories:
    - kuma
    kind: MeshTrafficPermission
    listKind: MeshTrafficPermissionList
    plural: meshtrafficpermissions
    singular: meshtrafficpermission
  scope: Namespaced
  versions:
  - name: v1alpha1
    schema:
      openAPIV3Schema:
        properties:
          apiVersion:
            description: 'APIVersion defines the versioned schema of this representation
              of an object. Servers should convert recognized schemas to the latest
              internal value, and may reject unrecognized values. More info: https://git.k8s.io/community/contributors/devel/sig-architecture/api-conventions.md#resources'
            type: string
          kind:
            description: 'Kind is a string value representing the REST resource this
              object represents. Servers may infer this from the endpoint the client
              submits requests to. Cannot be updated. In CamelCase. More info: https://git.k8s.io/community/contributors/devel/sig-architecture/api-conventions.md#types-kinds'
            type: string
          metadata:
            type: object
          spec:
            description: Spec is the specification of the Kuma MeshTrafficPermission
              resource.
            properties:
              from:
                description: From list makes a match between clients and corresponding
                  configurations
                items:
                  properties:
                    default:
                      description: Default is a configuration specific to the group
                        of clients referenced in 'targetRef'
                      properties:
                        action:
                          description: 'Action defines a behavior for the specified
                            group of clients:'
                          enum:
                          - Allow
                          - Deny
                          - AllowWithShadowDeny
                          type: string
                      type: object
                    targetRef:
                      description: TargetRef is a reference to the resource that represents
                        a group of clients.
                      properties:
                        kind:
                          description: Kind of the referenced resource
                          enum:
                          - Mesh
                          - MeshSubset
                          - MeshService
                          - MeshServiceSubset
                          - MeshGatewayRoute
                          type: string
                        mesh:
                          description: Mesh is reserved for future use to identify
                            cross mesh resources.
                          type: string
                        name:
                          description: 'Name of the referenced resource. Can only
                            be used with kinds: `MeshService`, `MeshServiceSubset`
                            and `MeshGatewayRoute`'
                          type: string
                        tags:
                          additionalProperties:
                            type: string
                          description: Tags used to select a subset of proxies by
                            tags. Can only be used with kinds `MeshSubset` and `MeshServiceSubset`
                          type: object
                      type: object
                  required:
                  - targetRef
                  type: object
                type: array
              targetRef:
                description: TargetRef is a reference to the resource the policy takes
                  an effect on. The resource could be either a real store object or
                  virtual resource defined inplace.
                properties:
                  kind:
                    description: Kind of the referenced resource
                    enum:
                    - Mesh
                    - MeshSubset
                    - MeshService
                    - MeshServiceSubset
                    - MeshGatewayRoute
                    type: string
                  mesh:
                    description: Mesh is reserved for future use to identify cross
                      mesh resources.
                    type: string
                  name:
                    description: 'Name of the referenced resource. Can only be used
                      with kinds: `MeshService`, `MeshServiceSubset` and `MeshGatewayRoute`'
                    type: string
                  tags:
                    additionalProperties:
                      type: string
                    description: Tags used to select a subset of proxies by tags.
                      Can only be used with kinds `MeshSubset` and `MeshServiceSubset`
                    type: object
                type: object
            required:
            - targetRef
            type: object
        type: object
    served: true
    storage: true
---
apiVersion: apiextensions.k8s.io/v1
kind: CustomResourceDefinition
metadata:
  annotations:
    controller-gen.kubebuilder.io/version: v0.10.0
  creationTimestamp: null
  name: proxytemplates.kuma.io
spec:
  group: kuma.io
  names:
    categories:
    - kuma
    kind: ProxyTemplate
    listKind: ProxyTemplateList
    plural: proxytemplates
    singular: proxytemplate
  scope: Cluster
  versions:
  - name: v1alpha1
    schema:
      openAPIV3Schema:
        properties:
          apiVersion:
            description: 'APIVersion defines the versioned schema of this representation
              of an object. Servers should convert recognized schemas to the latest
              internal value, and may reject unrecognized values. More info: https://git.k8s.io/community/contributors/devel/sig-architecture/api-conventions.md#resources'
            type: string
          kind:
            description: 'Kind is a string value representing the REST resource this
              object represents. Servers may infer this from the endpoint the client
              submits requests to. Cannot be updated. In CamelCase. More info: https://git.k8s.io/community/contributors/devel/sig-architecture/api-conventions.md#types-kinds'
            type: string
          mesh:
            description: Mesh is the name of the Kuma mesh this resource belongs to.
              It may be omitted for cluster-scoped resources.
            type: string
          metadata:
            type: object
          spec:
            description: Spec is the specification of the Kuma ProxyTemplate resource.
            x-kubernetes-preserve-unknown-fields: true
        type: object
    served: true
    storage: true
---
apiVersion: apiextensions.k8s.io/v1
kind: CustomResourceDefinition
metadata:
  annotations:
    controller-gen.kubebuilder.io/version: v0.10.0
  creationTimestamp: null
  name: ratelimits.kuma.io
spec:
  group: kuma.io
  names:
    categories:
    - kuma
    kind: RateLimit
    listKind: RateLimitList
    plural: ratelimits
    singular: ratelimit
  scope: Cluster
  versions:
  - name: v1alpha1
    schema:
      openAPIV3Schema:
        properties:
          apiVersion:
            description: 'APIVersion defines the versioned schema of this representation
              of an object. Servers should convert recognized schemas to the latest
              internal value, and may reject unrecognized values. More info: https://git.k8s.io/community/contributors/devel/sig-architecture/api-conventions.md#resources'
            type: string
          kind:
            description: 'Kind is a string value representing the REST resource this
              object represents. Servers may infer this from the endpoint the client
              submits requests to. Cannot be updated. In CamelCase. More info: https://git.k8s.io/community/contributors/devel/sig-architecture/api-conventions.md#types-kinds'
            type: string
          mesh:
            description: Mesh is the name of the Kuma mesh this resource belongs to.
              It may be omitted for cluster-scoped resources.
            type: string
          metadata:
            type: object
          spec:
            description: Spec is the specification of the Kuma RateLimit resource.
            x-kubernetes-preserve-unknown-fields: true
        type: object
    served: true
    storage: true
---
apiVersion: apiextensions.k8s.io/v1
kind: CustomResourceDefinition
metadata:
  annotations:
    controller-gen.kubebuilder.io/version: v0.10.0
  creationTimestamp: null
  name: retries.kuma.io
spec:
  group: kuma.io
  names:
    categories:
    - kuma
    kind: Retry
    listKind: RetryList
    plural: retries
    singular: retry
  scope: Cluster
  versions:
  - name: v1alpha1
    schema:
      openAPIV3Schema:
        properties:
          apiVersion:
            description: 'APIVersion defines the versioned schema of this representation
              of an object. Servers should convert recognized schemas to the latest
              internal value, and may reject unrecognized values. More info: https://git.k8s.io/community/contributors/devel/sig-architecture/api-conventions.md#resources'
            type: string
          kind:
            description: 'Kind is a string value representing the REST resource this
              object represents. Servers may infer this from the endpoint the client
              submits requests to. Cannot be updated. In CamelCase. More info: https://git.k8s.io/community/contributors/devel/sig-architecture/api-conventions.md#types-kinds'
            type: string
          mesh:
            description: Mesh is the name of the Kuma mesh this resource belongs to.
              It may be omitted for cluster-scoped resources.
            type: string
          metadata:
            type: object
          spec:
            description: Spec is the specification of the Kuma Retry resource.
            x-kubernetes-preserve-unknown-fields: true
        type: object
    served: true
    storage: true
---
apiVersion: apiextensions.k8s.io/v1
kind: CustomResourceDefinition
metadata:
  annotations:
    controller-gen.kubebuilder.io/version: v0.10.0
  creationTimestamp: null
  name: serviceinsights.kuma.io
spec:
  group: kuma.io
  names:
    categories:
    - kuma
    kind: ServiceInsight
    listKind: ServiceInsightList
    plural: serviceinsights
    singular: serviceinsight
  scope: Cluster
  versions:
  - name: v1alpha1
    schema:
      openAPIV3Schema:
        properties:
          apiVersion:
            description: 'APIVersion defines the versioned schema of this representation
              of an object. Servers should convert recognized schemas to the latest
              internal value, and may reject unrecognized values. More info: https://git.k8s.io/community/contributors/devel/sig-architecture/api-conventions.md#resources'
            type: string
          kind:
            description: 'Kind is a string value representing the REST resource this
              object represents. Servers may infer this from the endpoint the client
              submits requests to. Cannot be updated. In CamelCase. More info: https://git.k8s.io/community/contributors/devel/sig-architecture/api-conventions.md#types-kinds'
            type: string
          mesh:
            description: Mesh is the name of the Kuma mesh this resource belongs to.
              It may be omitted for cluster-scoped resources.
            type: string
          metadata:
            type: object
          spec:
            description: Spec is the specification of the Kuma ServiceInsight resource.
            x-kubernetes-preserve-unknown-fields: true
        type: object
    served: true
    storage: true
---
apiVersion: apiextensions.k8s.io/v1
kind: CustomResourceDefinition
metadata:
  annotations:
    controller-gen.kubebuilder.io/version: v0.10.0
  creationTimestamp: null
  name: timeouts.kuma.io
spec:
  group: kuma.io
  names:
    categories:
    - kuma
    kind: Timeout
    listKind: TimeoutList
    plural: timeouts
    singular: timeout
  scope: Cluster
  versions:
  - name: v1alpha1
    schema:
      openAPIV3Schema:
        properties:
          apiVersion:
            description: 'APIVersion defines the versioned schema of this representation
              of an object. Servers should convert recognized schemas to the latest
              internal value, and may reject unrecognized values. More info: https://git.k8s.io/community/contributors/devel/sig-architecture/api-conventions.md#resources'
            type: string
          kind:
            description: 'Kind is a string value representing the REST resource this
              object represents. Servers may infer this from the endpoint the client
              submits requests to. Cannot be updated. In CamelCase. More info: https://git.k8s.io/community/contributors/devel/sig-architecture/api-conventions.md#types-kinds'
            type: string
          mesh:
            description: Mesh is the name of the Kuma mesh this resource belongs to.
              It may be omitted for cluster-scoped resources.
            type: string
          metadata:
            type: object
          spec:
            description: Spec is the specification of the Kuma Timeout resource.
            x-kubernetes-preserve-unknown-fields: true
        type: object
    served: true
    storage: true
---
apiVersion: apiextensions.k8s.io/v1
kind: CustomResourceDefinition
metadata:
  annotations:
    controller-gen.kubebuilder.io/version: v0.10.0
  creationTimestamp: null
  name: trafficlogs.kuma.io
spec:
  group: kuma.io
  names:
    categories:
    - kuma
    kind: TrafficLog
    listKind: TrafficLogList
    plural: trafficlogs
    singular: trafficlog
  scope: Cluster
  versions:
  - name: v1alpha1
    schema:
      openAPIV3Schema:
        properties:
          apiVersion:
            description: 'APIVersion defines the versioned schema of this representation
              of an object. Servers should convert recognized schemas to the latest
              internal value, and may reject unrecognized values. More info: https://git.k8s.io/community/contributors/devel/sig-architecture/api-conventions.md#resources'
            type: string
          kind:
            description: 'Kind is a string value representing the REST resource this
              object represents. Servers may infer this from the endpoint the client
              submits requests to. Cannot be updated. In CamelCase. More info: https://git.k8s.io/community/contributors/devel/sig-architecture/api-conventions.md#types-kinds'
            type: string
          mesh:
            description: Mesh is the name of the Kuma mesh this resource belongs to.
              It may be omitted for cluster-scoped resources.
            type: string
          metadata:
            type: object
          spec:
            description: Spec is the specification of the Kuma TrafficLog resource.
            x-kubernetes-preserve-unknown-fields: true
        type: object
    served: true
    storage: true
---
apiVersion: apiextensions.k8s.io/v1
kind: CustomResourceDefinition
metadata:
  annotations:
    controller-gen.kubebuilder.io/version: v0.10.0
  creationTimestamp: null
  name: trafficpermissions.kuma.io
spec:
  group: kuma.io
  names:
    categories:
    - kuma
    kind: TrafficPermission
    listKind: TrafficPermissionList
    plural: trafficpermissions
    singular: trafficpermission
  scope: Cluster
  versions:
  - name: v1alpha1
    schema:
      openAPIV3Schema:
        properties:
          apiVersion:
            description: 'APIVersion defines the versioned schema of this representation
              of an object. Servers should convert recognized schemas to the latest
              internal value, and may reject unrecognized values. More info: https://git.k8s.io/community/contributors/devel/sig-architecture/api-conventions.md#resources'
            type: string
          kind:
            description: 'Kind is a string value representing the REST resource this
              object represents. Servers may infer this from the endpoint the client
              submits requests to. Cannot be updated. In CamelCase. More info: https://git.k8s.io/community/contributors/devel/sig-architecture/api-conventions.md#types-kinds'
            type: string
          mesh:
            description: Mesh is the name of the Kuma mesh this resource belongs to.
              It may be omitted for cluster-scoped resources.
            type: string
          metadata:
            type: object
          spec:
            description: Spec is the specification of the Kuma TrafficPermission resource.
            x-kubernetes-preserve-unknown-fields: true
        type: object
    served: true
    storage: true
---
apiVersion: apiextensions.k8s.io/v1
kind: CustomResourceDefinition
metadata:
  annotations:
    controller-gen.kubebuilder.io/version: v0.10.0
  creationTimestamp: null
  name: trafficroutes.kuma.io
spec:
  group: kuma.io
  names:
    categories:
    - kuma
    kind: TrafficRoute
    listKind: TrafficRouteList
    plural: trafficroutes
    singular: trafficroute
  scope: Cluster
  versions:
  - name: v1alpha1
    schema:
      openAPIV3Schema:
        properties:
          apiVersion:
            description: 'APIVersion defines the versioned schema of this representation
              of an object. Servers should convert recognized schemas to the latest
              internal value, and may reject unrecognized values. More info: https://git.k8s.io/community/contributors/devel/sig-architecture/api-conventions.md#resources'
            type: string
          kind:
            description: 'Kind is a string value representing the REST resource this
              object represents. Servers may infer this from the endpoint the client
              submits requests to. Cannot be updated. In CamelCase. More info: https://git.k8s.io/community/contributors/devel/sig-architecture/api-conventions.md#types-kinds'
            type: string
          mesh:
            description: Mesh is the name of the Kuma mesh this resource belongs to.
              It may be omitted for cluster-scoped resources.
            type: string
          metadata:
            type: object
          spec:
            description: Spec is the specification of the Kuma TrafficRoute resource.
            x-kubernetes-preserve-unknown-fields: true
        type: object
    served: true
    storage: true
---
apiVersion: apiextensions.k8s.io/v1
kind: CustomResourceDefinition
metadata:
  annotations:
    controller-gen.kubebuilder.io/version: v0.10.0
  creationTimestamp: null
  name: dataplanes.kuma.io
spec:
  group: kuma.io
  names:
    categories:
    - kuma
    kind: Dataplane
    listKind: DataplaneList
    plural: dataplanes
    singular: dataplane
  scope: Namespaced
  versions:
  - name: v1alpha1
    schema:
      openAPIV3Schema:
        properties:
          apiVersion:
            description: 'APIVersion defines the versioned schema of this representation
              of an object. Servers should convert recognized schemas to the latest
              internal value, and may reject unrecognized values. More info: https://git.k8s.io/community/contributors/devel/sig-architecture/api-conventions.md#resources'
            type: string
          kind:
            description: 'Kind is a string value representing the REST resource this
              object represents. Servers may infer this from the endpoint the client
              submits requests to. Cannot be updated. In CamelCase. More info: https://git.k8s.io/community/contributors/devel/sig-architecture/api-conventions.md#types-kinds'
            type: string
          mesh:
            description: Mesh is the name of the Kuma mesh this resource belongs to.
              It may be omitted for cluster-scoped resources.
            type: string
          metadata:
            type: object
          spec:
            description: Spec is the specification of the Kuma Dataplane resource.
            x-kubernetes-preserve-unknown-fields: true
        type: object
    served: true
    storage: true
---
apiVersion: apiextensions.k8s.io/v1
kind: CustomResourceDefinition
metadata:
  annotations:
    controller-gen.kubebuilder.io/version: v0.10.0
  creationTimestamp: null
  name: traffictraces.kuma.io
spec:
  group: kuma.io
  names:
    categories:
    - kuma
    kind: TrafficTrace
    listKind: TrafficTraceList
    plural: traffictraces
    singular: traffictrace
  scope: Cluster
  versions:
  - name: v1alpha1
    schema:
      openAPIV3Schema:
        properties:
          apiVersion:
            description: 'APIVersion defines the versioned schema of this representation
              of an object. Servers should convert recognized schemas to the latest
              internal value, and may reject unrecognized values. More info: https://git.k8s.io/community/contributors/devel/sig-architecture/api-conventions.md#resources'
            type: string
          kind:
            description: 'Kind is a string value representing the REST resource this
              object represents. Servers may infer this from the endpoint the client
              submits requests to. Cannot be updated. In CamelCase. More info: https://git.k8s.io/community/contributors/devel/sig-architecture/api-conventions.md#types-kinds'
            type: string
          mesh:
            description: Mesh is the name of the Kuma mesh this resource belongs to.
              It may be omitted for cluster-scoped resources.
            type: string
          metadata:
            type: object
          spec:
            description: Spec is the specification of the Kuma TrafficTrace resource.
            x-kubernetes-preserve-unknown-fields: true
        type: object
    served: true
    storage: true
---
apiVersion: apiextensions.k8s.io/v1
kind: CustomResourceDefinition
metadata:
  annotations:
    controller-gen.kubebuilder.io/version: v0.10.0
  creationTimestamp: null
  name: virtualoutbounds.kuma.io
spec:
  group: kuma.io
  names:
    categories:
    - kuma
    kind: VirtualOutbound
    listKind: VirtualOutboundList
    plural: virtualoutbounds
    singular: virtualoutbound
  scope: Cluster
  versions:
  - name: v1alpha1
    schema:
      openAPIV3Schema:
        properties:
          apiVersion:
            description: 'APIVersion defines the versioned schema of this representation
              of an object. Servers should convert recognized schemas to the latest
              internal value, and may reject unrecognized values. More info: https://git.k8s.io/community/contributors/devel/sig-architecture/api-conventions.md#resources'
            type: string
          kind:
            description: 'Kind is a string value representing the REST resource this
              object represents. Servers may infer this from the endpoint the client
              submits requests to. Cannot be updated. In CamelCase. More info: https://git.k8s.io/community/contributors/devel/sig-architecture/api-conventions.md#types-kinds'
            type: string
          mesh:
            description: Mesh is the name of the Kuma mesh this resource belongs to.
              It may be omitted for cluster-scoped resources.
            type: string
          metadata:
            type: object
          spec:
            description: Spec is the specification of the Kuma VirtualOutbound resource.
            x-kubernetes-preserve-unknown-fields: true
        type: object
    served: true
    storage: true
---
apiVersion: apiextensions.k8s.io/v1
kind: CustomResourceDefinition
metadata:
  annotations:
    controller-gen.kubebuilder.io/version: v0.10.0
  creationTimestamp: null
  name: zoneegresses.kuma.io
spec:
  group: kuma.io
  names:
    categories:
    - kuma
    kind: ZoneEgress
    listKind: ZoneEgressList
    plural: zoneegresses
    singular: zoneegress
  scope: Namespaced
  versions:
  - name: v1alpha1
    schema:
      openAPIV3Schema:
        properties:
          apiVersion:
            description: 'APIVersion defines the versioned schema of this representation
              of an object. Servers should convert recognized schemas to the latest
              internal value, and may reject unrecognized values. More info: https://git.k8s.io/community/contributors/devel/sig-architecture/api-conventions.md#resources'
            type: string
          kind:
            description: 'Kind is a string value representing the REST resource this
              object represents. Servers may infer this from the endpoint the client
              submits requests to. Cannot be updated. In CamelCase. More info: https://git.k8s.io/community/contributors/devel/sig-architecture/api-conventions.md#types-kinds'
            type: string
          mesh:
            description: Mesh is the name of the Kuma mesh this resource belongs to.
              It may be omitted for cluster-scoped resources.
            type: string
          metadata:
            type: object
          spec:
            description: Spec is the specification of the Kuma ZoneEgress resource.
            x-kubernetes-preserve-unknown-fields: true
        type: object
    served: true
    storage: true
---
apiVersion: apiextensions.k8s.io/v1
kind: CustomResourceDefinition
metadata:
  annotations:
    controller-gen.kubebuilder.io/version: v0.10.0
  creationTimestamp: null
  name: zoneegressinsights.kuma.io
spec:
  group: kuma.io
  names:
    categories:
    - kuma
    kind: ZoneEgressInsight
    listKind: ZoneEgressInsightList
    plural: zoneegressinsights
    singular: zoneegressinsight
  scope: Namespaced
  versions:
  - name: v1alpha1
    schema:
      openAPIV3Schema:
        properties:
          apiVersion:
            description: 'APIVersion defines the versioned schema of this representation
              of an object. Servers should convert recognized schemas to the latest
              internal value, and may reject unrecognized values. More info: https://git.k8s.io/community/contributors/devel/sig-architecture/api-conventions.md#resources'
            type: string
          kind:
            description: 'Kind is a string value representing the REST resource this
              object represents. Servers may infer this from the endpoint the client
              submits requests to. Cannot be updated. In CamelCase. More info: https://git.k8s.io/community/contributors/devel/sig-architecture/api-conventions.md#types-kinds'
            type: string
          mesh:
            description: Mesh is the name of the Kuma mesh this resource belongs to.
              It may be omitted for cluster-scoped resources.
            type: string
          metadata:
            type: object
          spec:
            description: Spec is the specification of the Kuma ZoneEgressInsight resource.
            x-kubernetes-preserve-unknown-fields: true
        type: object
    served: true
    storage: true
---
apiVersion: apiextensions.k8s.io/v1
kind: CustomResourceDefinition
metadata:
  annotations:
    controller-gen.kubebuilder.io/version: v0.10.0
  creationTimestamp: null
  name: zoneingresses.kuma.io
spec:
  group: kuma.io
  names:
    categories:
    - kuma
    kind: ZoneIngress
    listKind: ZoneIngressList
    plural: zoneingresses
    singular: zoneingress
  scope: Namespaced
  versions:
  - name: v1alpha1
    schema:
      openAPIV3Schema:
        properties:
          apiVersion:
            description: 'APIVersion defines the versioned schema of this representation
              of an object. Servers should convert recognized schemas to the latest
              internal value, and may reject unrecognized values. More info: https://git.k8s.io/community/contributors/devel/sig-architecture/api-conventions.md#resources'
            type: string
          kind:
            description: 'Kind is a string value representing the REST resource this
              object represents. Servers may infer this from the endpoint the client
              submits requests to. Cannot be updated. In CamelCase. More info: https://git.k8s.io/community/contributors/devel/sig-architecture/api-conventions.md#types-kinds'
            type: string
          mesh:
            description: Mesh is the name of the Kuma mesh this resource belongs to.
              It may be omitted for cluster-scoped resources.
            type: string
          metadata:
            type: object
          spec:
            description: Spec is the specification of the Kuma ZoneIngress resource.
            x-kubernetes-preserve-unknown-fields: true
        type: object
    served: true
    storage: true
---
apiVersion: apiextensions.k8s.io/v1
kind: CustomResourceDefinition
metadata:
  annotations:
    controller-gen.kubebuilder.io/version: v0.10.0
  creationTimestamp: null
  name: zoneingressinsights.kuma.io
spec:
  group: kuma.io
  names:
    categories:
    - kuma
    kind: ZoneIngressInsight
    listKind: ZoneIngressInsightList
    plural: zoneingressinsights
    singular: zoneingressinsight
  scope: Namespaced
  versions:
  - name: v1alpha1
    schema:
      openAPIV3Schema:
        properties:
          apiVersion:
            description: 'APIVersion defines the versioned schema of this representation
              of an object. Servers should convert recognized schemas to the latest
              internal value, and may reject unrecognized values. More info: https://git.k8s.io/community/contributors/devel/sig-architecture/api-conventions.md#resources'
            type: string
          kind:
            description: 'Kind is a string value representing the REST resource this
              object represents. Servers may infer this from the endpoint the client
              submits requests to. Cannot be updated. In CamelCase. More info: https://git.k8s.io/community/contributors/devel/sig-architecture/api-conventions.md#types-kinds'
            type: string
          mesh:
            description: Mesh is the name of the Kuma mesh this resource belongs to.
              It may be omitted for cluster-scoped resources.
            type: string
          metadata:
            type: object
          spec:
            description: Spec is the specification of the Kuma ZoneIngressInsight
              resource.
            x-kubernetes-preserve-unknown-fields: true
        type: object
    served: true
    storage: true
---
apiVersion: apiextensions.k8s.io/v1
kind: CustomResourceDefinition
metadata:
  annotations:
    controller-gen.kubebuilder.io/version: v0.10.0
  creationTimestamp: null
  name: zoneinsights.kuma.io
spec:
  group: kuma.io
  names:
    categories:
    - kuma
    kind: ZoneInsight
    listKind: ZoneInsightList
    plural: zoneinsights
    singular: zoneinsight
  scope: Cluster
  versions:
  - name: v1alpha1
    schema:
      openAPIV3Schema:
        properties:
          apiVersion:
            description: 'APIVersion defines the versioned schema of this representation
              of an object. Servers should convert recognized schemas to the latest
              internal value, and may reject unrecognized values. More info: https://git.k8s.io/community/contributors/devel/sig-architecture/api-conventions.md#resources'
            type: string
          kind:
            description: 'Kind is a string value representing the REST resource this
              object represents. Servers may infer this from the endpoint the client
              submits requests to. Cannot be updated. In CamelCase. More info: https://git.k8s.io/community/contributors/devel/sig-architecture/api-conventions.md#types-kinds'
            type: string
          mesh:
            description: Mesh is the name of the Kuma mesh this resource belongs to.
              It may be omitted for cluster-scoped resources.
            type: string
          metadata:
            type: object
          spec:
            description: Spec is the specification of the Kuma ZoneInsight resource.
            x-kubernetes-preserve-unknown-fields: true
        type: object
    served: true
    storage: true
---
apiVersion: apiextensions.k8s.io/v1
kind: CustomResourceDefinition
metadata:
  annotations:
    controller-gen.kubebuilder.io/version: v0.10.0
  creationTimestamp: null
  name: zones.kuma.io
spec:
  group: kuma.io
  names:
    categories:
    - kuma
    kind: Zone
    listKind: ZoneList
    plural: zones
    singular: zone
  scope: Cluster
  versions:
  - name: v1alpha1
    schema:
      openAPIV3Schema:
        properties:
          apiVersion:
            description: 'APIVersion defines the versioned schema of this representation
              of an object. Servers should convert recognized schemas to the latest
              internal value, and may reject unrecognized values. More info: https://git.k8s.io/community/contributors/devel/sig-architecture/api-conventions.md#resources'
            type: string
          kind:
            description: 'Kind is a string value representing the REST resource this
              object represents. Servers may infer this from the endpoint the client
              submits requests to. Cannot be updated. In CamelCase. More info: https://git.k8s.io/community/contributors/devel/sig-architecture/api-conventions.md#types-kinds'
            type: string
          mesh:
            description: Mesh is the name of the Kuma mesh this resource belongs to.
              It may be omitted for cluster-scoped resources.
            type: string
          metadata:
            type: object
          spec:
            description: Spec is the specification of the Kuma Zone resource.
            x-kubernetes-preserve-unknown-fields: true
        type: object
    served: true
    storage: true
---
apiVersion: apiextensions.k8s.io/v1
kind: CustomResourceDefinition
metadata:
  annotations:
    controller-gen.kubebuilder.io/version: v0.10.0
  creationTimestamp: null
  name: externalservices.kuma.io
spec:
  group: kuma.io
  names:
    categories:
    - kuma
    kind: ExternalService
    listKind: ExternalServiceList
    plural: externalservices
    singular: externalservice
  scope: Cluster
  versions:
  - name: v1alpha1
    schema:
      openAPIV3Schema:
        properties:
          apiVersion:
            description: 'APIVersion defines the versioned schema of this representation
              of an object. Servers should convert recognized schemas to the latest
              internal value, and may reject unrecognized values. More info: https://git.k8s.io/community/contributors/devel/sig-architecture/api-conventions.md#resources'
            type: string
          kind:
            description: 'Kind is a string value representing the REST resource this
              object represents. Servers may infer this from the endpoint the client
              submits requests to. Cannot be updated. In CamelCase. More info: https://git.k8s.io/community/contributors/devel/sig-architecture/api-conventions.md#types-kinds'
            type: string
          mesh:
            description: Mesh is the name of the Kuma mesh this resource belongs to.
              It may be omitted for cluster-scoped resources.
            type: string
          metadata:
            type: object
          spec:
            description: Spec is the specification of the Kuma ExternalService resource.
            x-kubernetes-preserve-unknown-fields: true
        type: object
    served: true
    storage: true
---
apiVersion: apiextensions.k8s.io/v1
kind: CustomResourceDefinition
metadata:
  annotations:
    controller-gen.kubebuilder.io/version: v0.10.0
  creationTimestamp: null
  name: faultinjections.kuma.io
spec:
  group: kuma.io
  names:
    categories:
    - kuma
    kind: FaultInjection
    listKind: FaultInjectionList
    plural: faultinjections
    singular: faultinjection
  scope: Cluster
  versions:
  - name: v1alpha1
    schema:
      openAPIV3Schema:
        properties:
          apiVersion:
            description: 'APIVersion defines the versioned schema of this representation
              of an object. Servers should convert recognized schemas to the latest
              internal value, and may reject unrecognized values. More info: https://git.k8s.io/community/contributors/devel/sig-architecture/api-conventions.md#resources'
            type: string
          kind:
            description: 'Kind is a string value representing the REST resource this
              object represents. Servers may infer this from the endpoint the client
              submits requests to. Cannot be updated. In CamelCase. More info: https://git.k8s.io/community/contributors/devel/sig-architecture/api-conventions.md#types-kinds'
            type: string
          mesh:
            description: Mesh is the name of the Kuma mesh this resource belongs to.
              It may be omitted for cluster-scoped resources.
            type: string
          metadata:
            type: object
          spec:
            description: Spec is the specification of the Kuma FaultInjection resource.
            x-kubernetes-preserve-unknown-fields: true
        type: object
    served: true
    storage: true
---
apiVersion: apiextensions.k8s.io/v1
kind: CustomResourceDefinition
metadata:
  annotations:
    controller-gen.kubebuilder.io/version: v0.10.0
  creationTimestamp: null
  name: healthchecks.kuma.io
spec:
  group: kuma.io
  names:
    categories:
    - kuma
    kind: HealthCheck
    listKind: HealthCheckList
    plural: healthchecks
    singular: healthcheck
  scope: Cluster
  versions:
  - name: v1alpha1
    schema:
      openAPIV3Schema:
        properties:
          apiVersion:
            description: 'APIVersion defines the versioned schema of this representation
              of an object. Servers should convert recognized schemas to the latest
              internal value, and may reject unrecognized values. More info: https://git.k8s.io/community/contributors/devel/sig-architecture/api-conventions.md#resources'
            type: string
          kind:
            description: 'Kind is a string value representing the REST resource this
              object represents. Servers may infer this from the endpoint the client
              submits requests to. Cannot be updated. In CamelCase. More info: https://git.k8s.io/community/contributors/devel/sig-architecture/api-conventions.md#types-kinds'
            type: string
          mesh:
            description: Mesh is the name of the Kuma mesh this resource belongs to.
              It may be omitted for cluster-scoped resources.
            type: string
          metadata:
            type: object
          spec:
            description: Spec is the specification of the Kuma HealthCheck resource.
            x-kubernetes-preserve-unknown-fields: true
        type: object
    served: true
    storage: true
---
apiVersion: apiextensions.k8s.io/v1
kind: CustomResourceDefinition
metadata:
  annotations:
    controller-gen.kubebuilder.io/version: v0.10.0
  creationTimestamp: null
  name: meshaccesslogs.kuma.io
spec:
  group: kuma.io
  names:
    categories:
    - kuma
    kind: MeshAccessLog
    listKind: MeshAccessLogList
    plural: meshaccesslogs
    singular: meshaccesslog
  scope: Namespaced
  versions:
  - name: v1alpha1
    schema:
      openAPIV3Schema:
        properties:
          apiVersion:
            description: 'APIVersion defines the versioned schema of this representation
              of an object. Servers should convert recognized schemas to the latest
              internal value, and may reject unrecognized values. More info: https://git.k8s.io/community/contributors/devel/sig-architecture/api-conventions.md#resources'
            type: string
          kind:
            description: 'Kind is a string value representing the REST resource this
              object represents. Servers may infer this from the endpoint the client
              submits requests to. Cannot be updated. In CamelCase. More info: https://git.k8s.io/community/contributors/devel/sig-architecture/api-conventions.md#types-kinds'
            type: string
          metadata:
            type: object
          spec:
            description: Spec is the specification of the Kuma MeshAccessLog resource.
            properties:
              from:
                description: From list makes a match between clients and corresponding
                  configurations
                items:
                  properties:
                    default:
                      description: Default is a configuration specific to the group
                        of clients referenced in 'targetRef'
                      properties:
                        backends:
                          items:
                            properties:
                              file:
                                description: FileBackend defines configuration for
                                  file based access logs
                                properties:
                                  format:
                                    description: Format of access logs. Placeholders
                                      available on https://www.envoyproxy.io/docs/envoy/latest/configuration/observability/access_log
                                    properties:
                                      json:
                                        items:
                                          properties:
                                            key:
                                              type: string
                                            value:
                                              type: string
                                          type: object
                                        type: array
                                      omitEmptyValues:
                                        type: boolean
                                      plain:
                                        type: string
                                    type: object
                                  path:
                                    description: Path to a file that logs will be
                                      written to
                                    type: string
                                required:
                                - path
                                type: object
                              tcp:
                                description: TCPBackend defines a TCP logging backend.
                                properties:
                                  address:
                                    description: Address of the TCP logging backend
                                    type: string
                                  format:
                                    description: Format of access logs. Placeholders
                                      available on https://www.envoyproxy.io/docs/envoy/latest/configuration/observability/access_log
                                    properties:
                                      json:
                                        items:
                                          properties:
                                            key:
                                              type: string
                                            value:
                                              type: string
                                          type: object
                                        type: array
                                      omitEmptyValues:
                                        type: boolean
                                      plain:
                                        type: string
                                    type: object
                                required:
                                - address
                                type: object
                            type: object
                          type: array
                      type: object
                    targetRef:
                      description: TargetRef is a reference to the resource that represents
                        a group of clients.
                      properties:
                        kind:
                          description: Kind of the referenced resource
                          enum:
                          - Mesh
                          - MeshSubset
                          - MeshService
                          - MeshServiceSubset
                          - MeshGatewayRoute
                          type: string
                        mesh:
                          description: Mesh is reserved for future use to identify
                            cross mesh resources.
                          type: string
                        name:
                          description: 'Name of the referenced resource. Can only
                            be used with kinds: `MeshService`, `MeshServiceSubset`
                            and `MeshGatewayRoute`'
                          type: string
                        tags:
                          additionalProperties:
                            type: string
                          description: Tags used to select a subset of proxies by
                            tags. Can only be used with kinds `MeshSubset` and `MeshServiceSubset`
                          type: object
                      type: object
                  required:
                  - targetRef
                  type: object
                type: array
              targetRef:
                description: TargetRef is a reference to the resource the policy takes
                  an effect on. The resource could be either a real store object or
                  virtual resource defined inplace.
                properties:
                  kind:
                    description: Kind of the referenced resource
                    enum:
                    - Mesh
                    - MeshSubset
                    - MeshService
                    - MeshServiceSubset
                    - MeshGatewayRoute
                    type: string
                  mesh:
                    description: Mesh is reserved for future use to identify cross
                      mesh resources.
                    type: string
                  name:
                    description: 'Name of the referenced resource. Can only be used
                      with kinds: `MeshService`, `MeshServiceSubset` and `MeshGatewayRoute`'
                    type: string
                  tags:
                    additionalProperties:
                      type: string
                    description: Tags used to select a subset of proxies by tags.
                      Can only be used with kinds `MeshSubset` and `MeshServiceSubset`
                    type: object
                type: object
              to:
                description: To list makes a match between the consumed services and
                  corresponding configurations
                items:
                  properties:
                    default:
                      description: Default is a configuration specific to the group
                        of destinations referenced in 'targetRef'
                      properties:
                        backends:
                          items:
                            properties:
                              file:
                                description: FileBackend defines configuration for
                                  file based access logs
                                properties:
                                  format:
                                    description: Format of access logs. Placeholders
                                      available on https://www.envoyproxy.io/docs/envoy/latest/configuration/observability/access_log
                                    properties:
                                      json:
                                        items:
                                          properties:
                                            key:
                                              type: string
                                            value:
                                              type: string
                                          type: object
                                        type: array
                                      omitEmptyValues:
                                        type: boolean
                                      plain:
                                        type: string
                                    type: object
                                  path:
                                    description: Path to a file that logs will be
                                      written to
                                    type: string
                                required:
                                - path
                                type: object
                              tcp:
                                description: TCPBackend defines a TCP logging backend.
                                properties:
                                  address:
                                    description: Address of the TCP logging backend
                                    type: string
                                  format:
                                    description: Format of access logs. Placeholders
                                      available on https://www.envoyproxy.io/docs/envoy/latest/configuration/observability/access_log
                                    properties:
                                      json:
                                        items:
                                          properties:
                                            key:
                                              type: string
                                            value:
                                              type: string
                                          type: object
                                        type: array
                                      omitEmptyValues:
                                        type: boolean
                                      plain:
                                        type: string
                                    type: object
                                required:
                                - address
                                type: object
                            type: object
                          type: array
                      type: object
                    targetRef:
                      description: TargetRef is a reference to the resource that represents
                        a group of destinations.
                      properties:
                        kind:
                          description: Kind of the referenced resource
                          enum:
                          - Mesh
                          - MeshSubset
                          - MeshService
                          - MeshServiceSubset
                          - MeshGatewayRoute
                          type: string
                        mesh:
                          description: Mesh is reserved for future use to identify
                            cross mesh resources.
                          type: string
                        name:
                          description: 'Name of the referenced resource. Can only
                            be used with kinds: `MeshService`, `MeshServiceSubset`
                            and `MeshGatewayRoute`'
                          type: string
                        tags:
                          additionalProperties:
                            type: string
                          description: Tags used to select a subset of proxies by
                            tags. Can only be used with kinds `MeshSubset` and `MeshServiceSubset`
                          type: object
                      type: object
                  required:
                  - targetRef
                  type: object
                type: array
            required:
            - targetRef
            type: object
        type: object
    served: true
    storage: true
---
apiVersion: apiextensions.k8s.io/v1
kind: CustomResourceDefinition
metadata:
  annotations:
    controller-gen.kubebuilder.io/version: v0.10.0
  creationTimestamp: null
  name: meshcircuitbreakers.kuma.io
spec:
  group: kuma.io
  names:
    categories:
    - kuma
    kind: MeshCircuitBreaker
    listKind: MeshCircuitBreakerList
    plural: meshcircuitbreakers
    singular: meshcircuitbreaker
  scope: Namespaced
  versions:
  - name: v1alpha1
    schema:
      openAPIV3Schema:
        properties:
          apiVersion:
            description: 'APIVersion defines the versioned schema of this representation
              of an object. Servers should convert recognized schemas to the latest
              internal value, and may reject unrecognized values. More info: https://git.k8s.io/community/contributors/devel/sig-architecture/api-conventions.md#resources'
            type: string
          kind:
            description: 'Kind is a string value representing the REST resource this
              object represents. Servers may infer this from the endpoint the client
              submits requests to. Cannot be updated. In CamelCase. More info: https://git.k8s.io/community/contributors/devel/sig-architecture/api-conventions.md#types-kinds'
            type: string
          metadata:
            type: object
          spec:
            description: Spec is the specification of the Kuma MeshCircuitBreaker
              resource.
            properties:
              from:
                description: From list makes a match between clients and corresponding
                  configurations
                items:
                  properties:
                    default:
                      description: Default is a configuration specific to the group
                        of destinations referenced in 'targetRef'
                      properties:
                        connectionLimits:
                          description: ConnectionLimits contains configuration of
                            each circuit breaking limit, which when exceeded makes
                            the circuit breaker to become open (no traffic is allowed
                            like no current is allowed in the circuits when physical
                            circuit breaker ir open)
                          properties:
                            maxConnectionPools:
                              description: The maximum number of connection pools
                                per cluster that are concurrently supported at once.
                                Set this for clusters which create a large number
                                of connection pools.
                              format: int32
                              type: integer
                            maxConnections:
                              description: The maximum number of connections allowed
                                to be made to the upstream cluster.
                              format: int32
                              type: integer
                            maxPendingRequests:
                              description: The maximum number of pending requests
                                that are allowed to the upstream cluster. This limit
                                is applied as a connection limit for non-HTTP traffic.
                              format: int32
                              type: integer
                            maxRequests:
                              description: The maximum number of parallel requests
                                that are allowed to be made to the upstream cluster.
                                This limit does not apply to non-HTTP traffic.
                              format: int32
                              type: integer
                            maxRetries:
                              description: The maximum number of parallel retries
                                that will be allowed to the upstream cluster.
                              format: int32
                              type: integer
                          type: object
                        outlierDetection:
                          description: OutlierDetection contains the configuration
                            of the process of dynamically determining whether some
                            number of hosts in an upstream cluster are performing
                            unlike the others and removing them from the healthy load
                            balancing set. Performance might be along different axes
                            such as consecutive failures, temporal success rate, temporal
                            latency, etc. Outlier detection is a form of passive health
                            checking.
                          properties:
                            baseEjectionTime:
                              description: The base time that a host is ejected for.
                                The real time is equal to the base time multiplied
                                by the number of times the host has been ejected.
                              type: string
                            detectors:
                              description: Contains configuration for supported outlier
                                detectors
                              properties:
                                failurePercentage:
                                  description: Failure Percentage based outlier detection
                                    functions similarly to success rate detection,
                                    in that it relies on success rate data from each
                                    host in a cluster. However, rather than compare
                                    those values to the mean success rate of the cluster
                                    as a whole, they are compared to a flat user-configured
                                    threshold. This threshold is configured via the
                                    outlierDetection.failurePercentageThreshold field.
                                    The other configuration fields for failure percentage
                                    based detection are similar to the fields for
                                    success rate detection. As with success rate detection,
                                    detection will not be performed for a host if
                                    its request volume over the aggregation interval
                                    is less than the outlierDetection.detectors.failurePercentage.requestVolume
                                    value. Detection also will not be performed for
                                    a cluster if the number of hosts with the minimum
                                    required request volume in an interval is less
                                    than the outlierDetection.detectors.failurePercentage.minimumHosts
                                    value.
                                  properties:
                                    minimumHosts:
                                      description: The minimum number of hosts in
                                        a cluster in order to perform failure percentage-based
                                        ejection. If the total number of hosts in
                                        the cluster is less than this value, failure
                                        percentage-based ejection will not be performed.
                                      format: int32
                                      type: integer
                                    requestVolume:
                                      description: The minimum number of total requests
                                        that must be collected in one interval (as
                                        defined by the interval duration above) to
                                        perform failure percentage-based ejection
                                        for this host. If the volume is lower than
                                        this setting, failure percentage-based ejection
                                        will not be performed for this host.
                                      format: int32
                                      type: integer
                                    threshold:
                                      description: The failure percentage to use when
                                        determining failure percentage-based outlier
                                        detection. If the failure percentage of a
                                        given host is greater than or equal to this
                                        value, it will be ejected.
                                      format: int32
                                      type: integer
                                  type: object
                                gatewayFailures:
                                  description: In the default mode (outlierDetection.splitExternalLocalOriginErrors
                                    is false) this detection type takes into account
                                    a subset of 5xx errors, called "gateway errors"
                                    (502, 503 or 504 status code) and local origin
                                    failures, such as timeout, TCP reset etc. In split
                                    mode (outlierDetection.splitExternalLocalOriginErrors
                                    is true) this detection type takes into account
                                    a subset of 5xx errors, called "gateway errors"
                                    (502, 503 or 504 status code) and is supported
                                    only by the http router.
                                  properties:
                                    consecutive:
                                      description: The number of consecutive gateway
                                        failures (502, 503, 504 status codes) before
                                        a consecutive gateway failure ejection occurs.
                                      format: int32
                                      type: integer
                                  type: object
                                localOriginFailures:
                                  description: 'This detection type is enabled only
                                    when outlierDetection.splitExternalLocalOriginErrors
                                    is true and takes into account only locally originated
                                    errors (timeout, reset, etc). If Envoy repeatedly
                                    cannot connect to an upstream host or communication
                                    with the upstream host is repeatedly interrupted,
                                    it will be ejected. Various locally originated
                                    problems are detected: timeout, TCP reset, ICMP
                                    errors, etc. This detection type is supported
                                    by http router and tcp proxy.'
                                  properties:
                                    consecutive:
                                      description: The number of consecutive locally
                                        originated failures before ejection occurs.
                                        Parameter takes effect only when splitExternalAndLocalErrors
                                        is set to true.
                                      format: int32
                                      type: integer
                                  type: object
                                successRate:
                                  description: 'Success Rate based outlier detection
                                    aggregates success rate data from every host in
                                    a cluster. Then at given intervals ejects hosts
                                    based on statistical outlier detection. Success
                                    Rate outlier detection will not be calculated
                                    for a host if its request volume over the aggregation
                                    interval is less than the outlierDetection.detectors.successRate.requestVolume
                                    value. Moreover, detection will not be performed
                                    for a cluster if the number of hosts with the
                                    minimum required request volume in an interval
                                    is less than the outlierDetection.detectors.successRate.minimumHosts
                                    value. In the default configuration mode (outlierDetection.splitExternalLocalOriginErrors
                                    is false) this detection type takes into account
                                    all types of errors: locally and externally originated.
                                    In split mode (outlierDetection.splitExternalLocalOriginErrors
                                    is true), locally originated errors and externally
                                    originated (transaction) errors are counted and
                                    treated separately.'
                                  properties:
                                    minimumHosts:
                                      description: The number of hosts in a cluster
                                        that must have enough request volume to detect
                                        success rate outliers. If the number of hosts
                                        is less than this setting, outlier detection
                                        via success rate statistics is not performed
                                        for any host in the cluster.
                                      format: int32
                                      type: integer
                                    requestVolume:
                                      description: The minimum number of total requests
                                        that must be collected in one interval (as
                                        defined by the interval duration configured
                                        in outlierDetection section) to include this
                                        host in success rate based outlier detection.
                                        If the volume is lower than this setting,
                                        outlier detection via success rate statistics
                                        is not performed for that host.
                                      format: int32
                                      type: integer
                                    standardDeviationFactor:
                                      description: 'This factor is used to determine
                                        the ejection threshold for success rate outlier
                                        ejection. The ejection threshold is the difference
                                        between the mean success rate, and the product
                                        of this factor and the standard deviation
                                        of the mean success rate: mean - (standard_deviation
                                        * success_rate_standard_deviation_factor).
                                        This factor is divided by a thousand to get
                                        a double. That is, if the desired factor is
                                        1.9, the runtime value should be 1900.'
                                      format: int32
                                      type: integer
                                  type: object
                                totalFailures:
                                  description: 'In the default mode (outlierDetection.splitExternalAndLocalErrors
                                    is false) this detection type takes into account
                                    all generated errors: locally originated and externally
                                    originated (transaction) errors. In split mode
                                    (outlierDetection.splitExternalLocalOriginErrors
                                    is true) this detection type takes into account
                                    only externally originated (transaction) errors,
                                    ignoring locally originated errors. If an upstream
                                    host is an HTTP-server, only 5xx types of error
                                    are taken into account (see Consecutive Gateway
                                    Failure for exceptions). Properly formatted responses,
                                    even when they carry an operational error (like
                                    index not found, access denied) are not taken
                                    into account.'
                                  properties:
                                    consecutive:
                                      description: The number of consecutive server-side
                                        error responses (for HTTP traffic, 5xx responses;
                                        for TCP traffic, connection failures; for
                                        Redis, failure to respond PONG; etc.) before
                                        a consecutive total failure ejection occurs.
                                      format: int32
                                      type: integer
                                  type: object
                              type: object
                            disabled:
                              description: When set to true, outlierDetection configuration
                                won't take any effect
                              type: boolean
                            interval:
                              description: The time interval between ejection analysis
                                sweeps. This can result in both new ejections and
                                hosts being returned to service.
                              type: string
                            maxEjectionPercent:
                              description: The maximum % of an upstream cluster that
                                can be ejected due to outlier detection. Defaults
                                to 10% but will eject at least one host regardless
                                of the value.
                              format: int32
                              type: integer
                            splitExternalAndLocalErrors:
                              description: 'Determines whether to distinguish local
                                origin failures from external errors. If set to true
                                the following configuration parameters are taken into
                                account: detectors.localOriginFailures.consecutive'
                              type: boolean
                          type: object
                      type: object
                    targetRef:
                      description: TargetRef is a reference to the resource that represents
                        a group of destinations.
                      properties:
                        kind:
                          description: Kind of the referenced resource
                          enum:
                          - Mesh
                          - MeshSubset
                          - MeshService
                          - MeshServiceSubset
                          - MeshGatewayRoute
                          type: string
                        mesh:
                          description: Mesh is reserved for future use to identify
                            cross mesh resources.
                          type: string
                        name:
                          description: 'Name of the referenced resource. Can only
                            be used with kinds: `MeshService`, `MeshServiceSubset`
                            and `MeshGatewayRoute`'
                          type: string
                        tags:
                          additionalProperties:
                            type: string
                          description: Tags used to select a subset of proxies by
                            tags. Can only be used with kinds `MeshSubset` and `MeshServiceSubset`
                          type: object
                      type: object
                  required:
                  - targetRef
                  type: object
                type: array
              targetRef:
                description: TargetRef is a reference to the resource the policy takes
                  an effect on. The resource could be either a real store object or
                  virtual resource defined in place.
                properties:
                  kind:
                    description: Kind of the referenced resource
                    enum:
                    - Mesh
                    - MeshSubset
                    - MeshService
                    - MeshServiceSubset
                    - MeshGatewayRoute
                    type: string
                  mesh:
                    description: Mesh is reserved for future use to identify cross
                      mesh resources.
                    type: string
                  name:
                    description: 'Name of the referenced resource. Can only be used
                      with kinds: `MeshService`, `MeshServiceSubset` and `MeshGatewayRoute`'
                    type: string
                  tags:
                    additionalProperties:
                      type: string
                    description: Tags used to select a subset of proxies by tags.
                      Can only be used with kinds `MeshSubset` and `MeshServiceSubset`
                    type: object
                type: object
              to:
                description: To list makes a match between the consumed services and
                  corresponding configurations
                items:
                  properties:
                    default:
                      description: Default is a configuration specific to the group
                        of destinations referenced in 'targetRef'
                      properties:
                        connectionLimits:
                          description: ConnectionLimits contains configuration of
                            each circuit breaking limit, which when exceeded makes
                            the circuit breaker to become open (no traffic is allowed
                            like no current is allowed in the circuits when physical
                            circuit breaker ir open)
                          properties:
                            maxConnectionPools:
                              description: The maximum number of connection pools
                                per cluster that are concurrently supported at once.
                                Set this for clusters which create a large number
                                of connection pools.
                              format: int32
                              type: integer
                            maxConnections:
                              description: The maximum number of connections allowed
                                to be made to the upstream cluster.
                              format: int32
                              type: integer
                            maxPendingRequests:
                              description: The maximum number of pending requests
                                that are allowed to the upstream cluster. This limit
                                is applied as a connection limit for non-HTTP traffic.
                              format: int32
                              type: integer
                            maxRequests:
                              description: The maximum number of parallel requests
                                that are allowed to be made to the upstream cluster.
                                This limit does not apply to non-HTTP traffic.
                              format: int32
                              type: integer
                            maxRetries:
                              description: The maximum number of parallel retries
                                that will be allowed to the upstream cluster.
                              format: int32
                              type: integer
                          type: object
                        outlierDetection:
                          description: OutlierDetection contains the configuration
                            of the process of dynamically determining whether some
                            number of hosts in an upstream cluster are performing
                            unlike the others and removing them from the healthy load
                            balancing set. Performance might be along different axes
                            such as consecutive failures, temporal success rate, temporal
                            latency, etc. Outlier detection is a form of passive health
                            checking.
                          properties:
                            baseEjectionTime:
                              description: The base time that a host is ejected for.
                                The real time is equal to the base time multiplied
                                by the number of times the host has been ejected.
                              type: string
                            detectors:
                              description: Contains configuration for supported outlier
                                detectors
                              properties:
                                failurePercentage:
                                  description: Failure Percentage based outlier detection
                                    functions similarly to success rate detection,
                                    in that it relies on success rate data from each
                                    host in a cluster. However, rather than compare
                                    those values to the mean success rate of the cluster
                                    as a whole, they are compared to a flat user-configured
                                    threshold. This threshold is configured via the
                                    outlierDetection.failurePercentageThreshold field.
                                    The other configuration fields for failure percentage
                                    based detection are similar to the fields for
                                    success rate detection. As with success rate detection,
                                    detection will not be performed for a host if
                                    its request volume over the aggregation interval
                                    is less than the outlierDetection.detectors.failurePercentage.requestVolume
                                    value. Detection also will not be performed for
                                    a cluster if the number of hosts with the minimum
                                    required request volume in an interval is less
                                    than the outlierDetection.detectors.failurePercentage.minimumHosts
                                    value.
                                  properties:
                                    minimumHosts:
                                      description: The minimum number of hosts in
                                        a cluster in order to perform failure percentage-based
                                        ejection. If the total number of hosts in
                                        the cluster is less than this value, failure
                                        percentage-based ejection will not be performed.
                                      format: int32
                                      type: integer
                                    requestVolume:
                                      description: The minimum number of total requests
                                        that must be collected in one interval (as
                                        defined by the interval duration above) to
                                        perform failure percentage-based ejection
                                        for this host. If the volume is lower than
                                        this setting, failure percentage-based ejection
                                        will not be performed for this host.
                                      format: int32
                                      type: integer
                                    threshold:
                                      description: The failure percentage to use when
                                        determining failure percentage-based outlier
                                        detection. If the failure percentage of a
                                        given host is greater than or equal to this
                                        value, it will be ejected.
                                      format: int32
                                      type: integer
                                  type: object
                                gatewayFailures:
                                  description: In the default mode (outlierDetection.splitExternalLocalOriginErrors
                                    is false) this detection type takes into account
                                    a subset of 5xx errors, called "gateway errors"
                                    (502, 503 or 504 status code) and local origin
                                    failures, such as timeout, TCP reset etc. In split
                                    mode (outlierDetection.splitExternalLocalOriginErrors
                                    is true) this detection type takes into account
                                    a subset of 5xx errors, called "gateway errors"
                                    (502, 503 or 504 status code) and is supported
                                    only by the http router.
                                  properties:
                                    consecutive:
                                      description: The number of consecutive gateway
                                        failures (502, 503, 504 status codes) before
                                        a consecutive gateway failure ejection occurs.
                                      format: int32
                                      type: integer
                                  type: object
                                localOriginFailures:
                                  description: 'This detection type is enabled only
                                    when outlierDetection.splitExternalLocalOriginErrors
                                    is true and takes into account only locally originated
                                    errors (timeout, reset, etc). If Envoy repeatedly
                                    cannot connect to an upstream host or communication
                                    with the upstream host is repeatedly interrupted,
                                    it will be ejected. Various locally originated
                                    problems are detected: timeout, TCP reset, ICMP
                                    errors, etc. This detection type is supported
                                    by http router and tcp proxy.'
                                  properties:
                                    consecutive:
                                      description: The number of consecutive locally
                                        originated failures before ejection occurs.
                                        Parameter takes effect only when splitExternalAndLocalErrors
                                        is set to true.
                                      format: int32
                                      type: integer
                                  type: object
                                successRate:
                                  description: 'Success Rate based outlier detection
                                    aggregates success rate data from every host in
                                    a cluster. Then at given intervals ejects hosts
                                    based on statistical outlier detection. Success
                                    Rate outlier detection will not be calculated
                                    for a host if its request volume over the aggregation
                                    interval is less than the outlierDetection.detectors.successRate.requestVolume
                                    value. Moreover, detection will not be performed
                                    for a cluster if the number of hosts with the
                                    minimum required request volume in an interval
                                    is less than the outlierDetection.detectors.successRate.minimumHosts
                                    value. In the default configuration mode (outlierDetection.splitExternalLocalOriginErrors
                                    is false) this detection type takes into account
                                    all types of errors: locally and externally originated.
                                    In split mode (outlierDetection.splitExternalLocalOriginErrors
                                    is true), locally originated errors and externally
                                    originated (transaction) errors are counted and
                                    treated separately.'
                                  properties:
                                    minimumHosts:
                                      description: The number of hosts in a cluster
                                        that must have enough request volume to detect
                                        success rate outliers. If the number of hosts
                                        is less than this setting, outlier detection
                                        via success rate statistics is not performed
                                        for any host in the cluster.
                                      format: int32
                                      type: integer
                                    requestVolume:
                                      description: The minimum number of total requests
                                        that must be collected in one interval (as
                                        defined by the interval duration configured
                                        in outlierDetection section) to include this
                                        host in success rate based outlier detection.
                                        If the volume is lower than this setting,
                                        outlier detection via success rate statistics
                                        is not performed for that host.
                                      format: int32
                                      type: integer
                                    standardDeviationFactor:
                                      description: 'This factor is used to determine
                                        the ejection threshold for success rate outlier
                                        ejection. The ejection threshold is the difference
                                        between the mean success rate, and the product
                                        of this factor and the standard deviation
                                        of the mean success rate: mean - (standard_deviation
                                        * success_rate_standard_deviation_factor).
                                        This factor is divided by a thousand to get
                                        a double. That is, if the desired factor is
                                        1.9, the runtime value should be 1900.'
                                      format: int32
                                      type: integer
                                  type: object
                                totalFailures:
                                  description: 'In the default mode (outlierDetection.splitExternalAndLocalErrors
                                    is false) this detection type takes into account
                                    all generated errors: locally originated and externally
                                    originated (transaction) errors. In split mode
                                    (outlierDetection.splitExternalLocalOriginErrors
                                    is true) this detection type takes into account
                                    only externally originated (transaction) errors,
                                    ignoring locally originated errors. If an upstream
                                    host is an HTTP-server, only 5xx types of error
                                    are taken into account (see Consecutive Gateway
                                    Failure for exceptions). Properly formatted responses,
                                    even when they carry an operational error (like
                                    index not found, access denied) are not taken
                                    into account.'
                                  properties:
                                    consecutive:
                                      description: The number of consecutive server-side
                                        error responses (for HTTP traffic, 5xx responses;
                                        for TCP traffic, connection failures; for
                                        Redis, failure to respond PONG; etc.) before
                                        a consecutive total failure ejection occurs.
                                      format: int32
                                      type: integer
                                  type: object
                              type: object
                            disabled:
                              description: When set to true, outlierDetection configuration
                                won't take any effect
                              type: boolean
                            interval:
                              description: The time interval between ejection analysis
                                sweeps. This can result in both new ejections and
                                hosts being returned to service.
                              type: string
                            maxEjectionPercent:
                              description: The maximum % of an upstream cluster that
                                can be ejected due to outlier detection. Defaults
                                to 10% but will eject at least one host regardless
                                of the value.
                              format: int32
                              type: integer
                            splitExternalAndLocalErrors:
                              description: 'Determines whether to distinguish local
                                origin failures from external errors. If set to true
                                the following configuration parameters are taken into
                                account: detectors.localOriginFailures.consecutive'
                              type: boolean
                          type: object
                      type: object
                    targetRef:
                      description: TargetRef is a reference to the resource that represents
                        a group of destinations.
                      properties:
                        kind:
                          description: Kind of the referenced resource
                          enum:
                          - Mesh
                          - MeshSubset
                          - MeshService
                          - MeshServiceSubset
                          - MeshGatewayRoute
                          type: string
                        mesh:
                          description: Mesh is reserved for future use to identify
                            cross mesh resources.
                          type: string
                        name:
                          description: 'Name of the referenced resource. Can only
                            be used with kinds: `MeshService`, `MeshServiceSubset`
                            and `MeshGatewayRoute`'
                          type: string
                        tags:
                          additionalProperties:
                            type: string
                          description: Tags used to select a subset of proxies by
                            tags. Can only be used with kinds `MeshSubset` and `MeshServiceSubset`
                          type: object
                      type: object
                  required:
                  - targetRef
                  type: object
                type: array
            required:
            - targetRef
            type: object
        type: object
    served: true
    storage: true
---
apiVersion: apiextensions.k8s.io/v1
kind: CustomResourceDefinition
metadata:
  annotations:
    controller-gen.kubebuilder.io/version: v0.10.0
  creationTimestamp: null
  name: meshes.kuma.io
spec:
  group: kuma.io
  names:
    categories:
    - kuma
    kind: Mesh
    listKind: MeshList
    plural: meshes
    singular: mesh
  scope: Cluster
  versions:
  - name: v1alpha1
    schema:
      openAPIV3Schema:
        properties:
          apiVersion:
            description: 'APIVersion defines the versioned schema of this representation
              of an object. Servers should convert recognized schemas to the latest
              internal value, and may reject unrecognized values. More info: https://git.k8s.io/community/contributors/devel/sig-architecture/api-conventions.md#resources'
            type: string
          kind:
            description: 'Kind is a string value representing the REST resource this
              object represents. Servers may infer this from the endpoint the client
              submits requests to. Cannot be updated. In CamelCase. More info: https://git.k8s.io/community/contributors/devel/sig-architecture/api-conventions.md#types-kinds'
            type: string
          mesh:
            description: Mesh is the name of the Kuma mesh this resource belongs to.
              It may be omitted for cluster-scoped resources.
            type: string
          metadata:
            type: object
          spec:
            description: Spec is the specification of the Kuma Mesh resource.
            x-kubernetes-preserve-unknown-fields: true
        type: object
    served: true
    storage: true
---
apiVersion: rbac.authorization.k8s.io/v1
kind: ClusterRole
metadata:
  name: kuma-control-plane
  labels: 
    app: kuma-control-plane
    app.kubernetes.io/name: kuma
    app.kubernetes.io/instance: kuma
rules:
  - apiGroups:
      - ""
    resources:
      - namespaces
      - pods
      - configmaps
      - nodes
    verbs:
      - get
      - list
      - watch
  - apiGroups:
      - "apps"
    resources:
      - deployments
      - replicasets
    verbs:
      - create
      - delete
      - get
      - list
      - patch
      - update
      - watch
  - apiGroups:
      - "batch"
    resources:
      - jobs
    verbs:
      - get
      - list
      - watch
  - apiGroups:
      - gateway.networking.k8s.io
    resources:
      - gatewayclasses
      - gateways
      - referencegrants
      - httproutes
    verbs:
      - create
      - delete
      - get
      - list
      - patch
      - update
      - watch
  - apiGroups:
      - gateway.networking.k8s.io
    resources:
      - gatewayclasses/status
      - gateways/status
      - httproutes/status
    verbs:
      - get
      - patch
      - update
  - apiGroups:
      - coordination.k8s.io
    resources:
      - leases
    verbs:
      - get
      - list
      - watch
      - create
      - update
      - patch
      - delete
  - apiGroups:
      - ""
    resources:
      - events
    verbs:
      - create
      - patch
  - apiGroups:
      - ""
    resources:
      - services
    verbs:
      - get
      - delete
      - list
      - watch
      - create
      - update
      - patch
  - apiGroups:
      - kuma.io
    resources:
      - dataplanes
      - dataplaneinsights
      - meshes
      - zones
      - zoneinsights
      - zoneingresses
      - zoneingressinsights
      - zoneegresses
      - zoneegressinsights
      - meshinsights
      - serviceinsights
      - proxytemplates
      - ratelimits
      - trafficpermissions
      - trafficroutes
      - timeouts
      - retries
      - circuitbreakers
      - virtualoutbounds
      - containerpatches
      - externalservices
      - faultinjections
      - healthchecks
      - trafficlogs
      - traffictraces
      - meshgateways
      - meshgatewayroutes
      - meshgatewayinstances
      - meshaccesslogs
      - meshcircuitbreakers
      - meshfaultinjections
      - meshhealthchecks
      - meshhttproutes
      - meshproxypatches
      - meshratelimits
      - meshretries
      - meshtimeouts
      - meshtraces
      - meshtrafficpermissions
    verbs:
      - get
      - list
      - watch
      - create
      - update
      - patch
      - delete
  - apiGroups:
      - kuma.io
    resources:
      - meshgatewayinstances/status
      - meshgatewayinstances/finalizers
      - meshes/finalizers
      - dataplanes/finalizers
    verbs:
      - get
      - patch
      - update
  - apiGroups:
      - ""
    resources:
      - pods/finalizers
    verbs:
      - get
      - patch
      - update
  # validate k8s token before issuing mTLS cert
  - apiGroups:
      - authentication.k8s.io
    resources:
      - tokenreviews
    verbs:
      - create
---
apiVersion: rbac.authorization.k8s.io/v1
kind: ClusterRoleBinding
metadata:
  name: kuma-control-plane
  labels: 
    app: kuma-control-plane
    app.kubernetes.io/name: kuma
    app.kubernetes.io/instance: kuma
roleRef:
  apiGroup: rbac.authorization.k8s.io
  kind: ClusterRole
  name: kuma-control-plane
subjects:
  - kind: ServiceAccount
    name: kuma-control-plane
    namespace: kuma-system
---
apiVersion: rbac.authorization.k8s.io/v1
kind: Role
metadata:
  name: kuma-control-plane
  namespace: kuma-system
  labels: 
    app: kuma-control-plane
    app.kubernetes.io/name: kuma
    app.kubernetes.io/instance: kuma
rules:
  - apiGroups:
      - ""
    resources:
      - secrets
    verbs:
      - get
      - list
      - watch
      - create
      - update
      - patch
      - delete
  - apiGroups:
      - ""
    resources:
      - configmaps
    verbs:
      - get
      - list
      - watch
      - create
      - update
      - patch
      - delete
  # leader-for-life election deletes Pods in some circumstances
  - apiGroups:
      - ""
    resources:
      - pods
    verbs:
      - delete
---
apiVersion: rbac.authorization.k8s.io/v1
kind: RoleBinding
metadata:
  name: kuma-control-plane
  namespace: kuma-system
  labels: 
    app: kuma-control-plane
    app.kubernetes.io/name: kuma
    app.kubernetes.io/instance: kuma
roleRef:
  apiGroup: rbac.authorization.k8s.io
  kind: Role
  name: kuma-control-plane
subjects:
  - kind: ServiceAccount
    name: kuma-control-plane
    namespace: kuma-system
---
apiVersion: v1
kind: Service
metadata:
  name: kuma-control-plane
  namespace: kuma-system
  labels: 
    app: kuma-control-plane
    app.kubernetes.io/name: kuma
    app.kubernetes.io/instance: kuma
  annotations:
    prometheus.io/scrape: "true"
    prometheus.io/port: "5680"
spec:
  type: ClusterIP
  ports:
    - port: 5680
      name: diagnostics
    - port: 5681
      name: http-api-server
    - port: 5682
      name: https-api-server
    - port: 443
      name: https-admission-server
      targetPort: 5443
    - port: 5676
      name: mads-server
    - port: 5678
      name: dp-server
  selector:
    app: kuma-control-plane
    app.kubernetes.io/name: kuma
    app.kubernetes.io/instance: kuma
---
apiVersion: apps/v1
kind: Deployment
metadata:
  name: kuma-control-plane
  namespace: kuma-system
  labels: 
    app: kuma-control-plane
    app.kubernetes.io/name: kuma
    app.kubernetes.io/instance: kuma
spec:
  replicas: 1
  strategy:
    rollingUpdate:
      maxSurge: 1
      maxUnavailable: 0
  selector:
    matchLabels:
      app.kubernetes.io/name: kuma
      app.kubernetes.io/instance: kuma
      app: kuma-control-plane
  template:
    metadata:
      annotations:
        checksum/config: fd9d1d8386f97f2bd49e50f476520816168a1c9f60bbc43dec1347a64d239155
<<<<<<< HEAD
        checksum/tls-secrets: 925e98cd03f6f3310f61d29ba7297608d9914e41a2382a133fc58e1099092e2b
=======
        checksum/tls-secrets: d4dafb3f347d3989753df803a7f2b48f535902402a22c949814f4ce4e603fa9e
>>>>>>> 59d2ffed
      labels: 
        app: kuma-control-plane
        app.kubernetes.io/name: kuma
        app.kubernetes.io/instance: kuma
    spec:
      affinity: 
        podAntiAffinity:
          preferredDuringSchedulingIgnoredDuringExecution:
          - podAffinityTerm:
              labelSelector:
                matchExpressions:
                - key: app.kubernetes.io/name
                  operator: In
                  values:
                  - 'kuma'
                - key: app.kubernetes.io/instance
                  operator: In
                  values:
                  - 'kuma'
                - key: app
                  operator: In
                  values:
                  - 'kuma-control-plane'
              topologyKey: kubernetes.io/hostname
            weight: 100
      serviceAccountName: kuma-control-plane
      automountServiceAccountToken: true
      nodeSelector:
        
        kubernetes.io/os: linux
      hostNetwork: false
      terminationGracePeriodSeconds: 30
      containers:
        - name: control-plane
          image: "docker.io/kumahq/kuma-cp:0.0.1"
          imagePullPolicy: IfNotPresent
          env:
            - name: KUMA_API_SERVER_AUTHN_LOCALHOST_IS_ADMIN
              value: "false"
            - name: KUMA_API_SERVER_READ_ONLY
              value: "true"
            - name: KUMA_DEFAULTS_SKIP_MESH_CREATION
              value: "false"
            - name: KUMA_DP_SERVER_HDS_ENABLED
              value: "false"
            - name: KUMA_ENVIRONMENT
              value: "kubernetes"
            - name: KUMA_GENERAL_TLS_CERT_FILE
              value: "/var/run/secrets/kuma.io/tls-cert/tls.crt"
            - name: KUMA_GENERAL_TLS_KEY_FILE
              value: "/var/run/secrets/kuma.io/tls-cert/tls.key"
            - name: KUMA_INJECTOR_INIT_CONTAINER_IMAGE
              value: "docker.io/kumahq/kuma-init:0.0.1"
            - name: KUMA_MODE
              value: "standalone"
            - name: KUMA_RUNTIME_KUBERNETES_ADMISSION_SERVER_CERT_DIR
              value: "/var/run/secrets/kuma.io/tls-cert"
            - name: KUMA_RUNTIME_KUBERNETES_ADMISSION_SERVER_PORT
              value: "5443"
            - name: KUMA_RUNTIME_KUBERNETES_CONTROL_PLANE_SERVICE_NAME
              value: "kuma-control-plane"
            - name: KUMA_RUNTIME_KUBERNETES_INJECTOR_CA_CERT_FILE
              value: "/var/run/secrets/kuma.io/tls-cert/ca.crt"
            - name: KUMA_RUNTIME_KUBERNETES_INJECTOR_CNI_ENABLED
              value: "false"
            - name: KUMA_RUNTIME_KUBERNETES_INJECTOR_SIDECAR_CONTAINER_IMAGE
              value: "docker.io/kumahq/kuma-dp:0.0.1"
            - name: KUMA_RUNTIME_KUBERNETES_SERVICE_ACCOUNT_NAME
              value: "system:serviceaccount:kuma-system:kuma-control-plane"
            - name: KUMA_STORE_KUBERNETES_SYSTEM_NAMESPACE
              value: "kuma-system"
            - name: KUMA_STORE_TYPE
              value: "kubernetes"
            - name: POD_NAME
              valueFrom:
                fieldRef:
                  fieldPath: metadata.name
            - name: KUMA_INTER_CP_CATALOG_INSTANCE_ADDRESS
              valueFrom:
                fieldRef:
                  fieldPath: status.podIP
          args:
            - run
            - --log-level=info
            - --config-file=/etc/kuma.io/kuma-control-plane/config.yaml
          ports:
            - containerPort: 5680
              name: diagnostics
              protocol: TCP
            - containerPort: 5681
            - containerPort: 5682
            - containerPort: 5443
            - containerPort: 5678
          livenessProbe:
            timeoutSeconds: 10
            httpGet:
              path: /healthy
              port: 5680
          readinessProbe:
            timeoutSeconds: 10
            httpGet:
              path: /ready
              port: 5680
          resources:
            requests:
              cpu: 100m
              memory: 256Mi
          
          volumeMounts:
            - name: general-tls-cert
              mountPath: /var/run/secrets/kuma.io/tls-cert/tls.crt
              subPath: tls.crt
              readOnly: true
            - name: general-tls-cert
              mountPath: /var/run/secrets/kuma.io/tls-cert/tls.key
              subPath: tls.key
              readOnly: true
            - name: general-tls-cert
              mountPath: /var/run/secrets/kuma.io/tls-cert/ca.crt
              subPath: ca.crt
              readOnly: true
            - name: kuma-control-plane-config
              mountPath: /etc/kuma.io/kuma-control-plane
              readOnly: true
      volumes:
        - name: general-tls-cert
          secret:
            secretName: general-tls-secret
        - name: kuma-control-plane-config
          configMap:
            name: kuma-control-plane-config
---
apiVersion: admissionregistration.k8s.io/v1
kind: MutatingWebhookConfiguration
metadata:
  name: kuma-admission-mutating-webhook-configuration
  namespace: kuma-system
  labels: 
    app: kuma-control-plane
    app.kubernetes.io/name: kuma
    app.kubernetes.io/instance: kuma
webhooks:
  - name: mesh.defaulter.kuma-admission.kuma.io
    admissionReviewVersions: ["v1"]
    failurePolicy: Fail
    clientConfig:
      caBundle: XYZ
      service:
        namespace: kuma-system
        name: kuma-control-plane
        path: /default-kuma-io-v1alpha1-mesh
    rules:
      - apiGroups:
          - kuma.io
        apiVersions:
          - v1alpha1
        operations:
          - CREATE
          - UPDATE
        resources:
          - meshes
          - meshaccesslogs
          - meshcircuitbreakers
          - meshfaultinjections
          - meshhealthchecks
          - meshhttproutes
          - meshproxypatches
          - meshratelimits
          - meshretries
          - meshtimeouts
          - meshtraces
          - meshtrafficpermissions
    sideEffects: None
  - name: owner-reference.kuma-admission.kuma.io
    admissionReviewVersions: ["v1"]
    failurePolicy: Fail
    clientConfig:
      caBundle: XYZ
      service:
        namespace: kuma-system
        name: kuma-control-plane
        path: /owner-reference-kuma-io-v1alpha1
    rules:
      - apiGroups:
          - kuma.io
        apiVersions:
          - v1alpha1
        operations:
          - CREATE
        resources:
          - circuitbreakers
          - externalservices
          - faultinjections
          - healthchecks
          - meshgateways
          - meshgatewayroutes
          - proxytemplates
          - ratelimits
          - retries
          - timeouts
          - trafficlogs
          - trafficpermissions
          - trafficroutes
          - traffictraces
          - virtualoutbounds
          - meshaccesslogs
          - meshcircuitbreakers
          - meshfaultinjections
          - meshhealthchecks
          - meshhttproutes
          - meshproxypatches
          - meshratelimits
          - meshretries
          - meshtimeouts
          - meshtraces
          - meshtrafficpermissions
  
      
    sideEffects: None
  - name: namespace-kuma-injector.kuma.io
    admissionReviewVersions: ["v1"]
    failurePolicy: Fail
    namespaceSelector:
      matchLabels:
        kuma.io/sidecar-injection: enabled
    clientConfig:
      caBundle: XYZ
      service:
        namespace: kuma-system
        name: kuma-control-plane
        path: /inject-sidecar
    rules:
      - apiGroups:
          - ""
        apiVersions:
          - v1
        operations:
          - CREATE
        resources:
          - pods
    sideEffects: None
  - name: pods-kuma-injector.kuma.io
    admissionReviewVersions: ["v1"]
    failurePolicy: Fail
    objectSelector:
      matchLabels:
        kuma.io/sidecar-injection: enabled
    clientConfig:
      caBundle: XYZ
      service:
        namespace: kuma-system
        name: kuma-control-plane
        path: /inject-sidecar
    rules:
      - apiGroups:
          - ""
        apiVersions:
          - v1
        operations:
          - CREATE
        resources:
          - pods
    sideEffects: None
  - name: kuma-injector.kuma.io
    admissionReviewVersions: ["v1"]
    failurePolicy: Ignore 
    clientConfig:
      caBundle: XYZ
      service:
        namespace: kuma-system
        name: kuma-control-plane
        path: /inject-sidecar
    rules:
      - apiGroups:
          - ""
        apiVersions:
          - v1
        operations:
          - CREATE
        resources:
          - pods
    sideEffects: None
---
apiVersion: admissionregistration.k8s.io/v1
kind: ValidatingWebhookConfiguration
metadata:
  name: kuma-validating-webhook-configuration
  namespace: kuma-system
  labels: 
    app: kuma-control-plane
    app.kubernetes.io/name: kuma
    app.kubernetes.io/instance: kuma
webhooks:
  - name: validator.kuma-admission.kuma.io
    admissionReviewVersions: ["v1"]
    failurePolicy: Fail
    clientConfig:
      caBundle: XYZ
      service:
        namespace: kuma-system
        name: kuma-control-plane
        path: /validate-kuma-io-v1alpha1
    rules:
      - apiGroups:
          - kuma.io
        apiVersions:
          - v1alpha1
        operations:
          - CREATE
          - UPDATE
          - DELETE
        resources:
          - circuitbreakers
          - dataplanes
          - externalservices
          - faultinjections
          - gatewayinstances
          - healthchecks
          - meshes
          - meshgateways
          - meshgatewayroutes
          - proxytemplates
          - ratelimits
          - retries
          - trafficlogs
          - trafficpermissions
          - trafficroutes
          - traffictraces
          - virtualoutbounds
          - zones
          - containerpatches
          - meshaccesslogs
          - meshcircuitbreakers
          - meshfaultinjections
          - meshhealthchecks
          - meshhttproutes
          - meshproxypatches
          - meshratelimits
          - meshretries
          - meshtimeouts
          - meshtraces
          - meshtrafficpermissions
    
      
    sideEffects: None
  - name: service.validator.kuma-admission.kuma.io
    admissionReviewVersions: ["v1"]
    failurePolicy: Ignore
    clientConfig:
      caBundle: XYZ
      service:
        namespace: kuma-system
        name: kuma-control-plane
        path: /validate-v1-service
    rules:
      - apiGroups:
          - ""
        apiVersions:
          - v1
        operations:
          - CREATE
          - UPDATE
        resources:
          - services
    sideEffects: None
  - name: secret.validator.kuma-admission.kuma.io
    admissionReviewVersions: ["v1"]
    namespaceSelector:
      matchLabels:
        kuma.io/system-namespace: "true"
    failurePolicy: Ignore
    clientConfig:
      caBundle: XYZ
      service:
        namespace: kuma-system
        name: kuma-control-plane
        path: /validate-v1-secret
    rules:
      - apiGroups:
          - ""
        apiVersions:
          - v1
        operations:
          - CREATE
          - UPDATE
          - DELETE
        resources:
          - secrets
    sideEffects: None
  - name: gateway.validator.kuma-admission.kuma.io
    admissionReviewVersions: ["v1"]
    failurePolicy: Ignore
    clientConfig:
      caBundle: XYZ
      service:
        namespace: kuma-system
        name: kuma-control-plane
        path: /validate-gatewayclass
    rules:
      - apiGroups:
          - "gateway.networking.k8s.io"
        apiVersions:
          - v1alpha2
          - v1beta1
        operations:
          - CREATE
        resources:
          - gatewayclasses
    sideEffects: None<|MERGE_RESOLUTION|>--- conflicted
+++ resolved
@@ -2197,6 +2197,51 @@
   annotations:
     controller-gen.kubebuilder.io/version: v0.10.0
   creationTimestamp: null
+  name: dataplaneinsights.kuma.io
+spec:
+  group: kuma.io
+  names:
+    categories:
+    - kuma
+    kind: DataplaneInsight
+    listKind: DataplaneInsightList
+    plural: dataplaneinsights
+    singular: dataplaneinsight
+  scope: Namespaced
+  versions:
+  - name: v1alpha1
+    schema:
+      openAPIV3Schema:
+        properties:
+          apiVersion:
+            description: 'APIVersion defines the versioned schema of this representation
+              of an object. Servers should convert recognized schemas to the latest
+              internal value, and may reject unrecognized values. More info: https://git.k8s.io/community/contributors/devel/sig-architecture/api-conventions.md#resources'
+            type: string
+          kind:
+            description: 'Kind is a string value representing the REST resource this
+              object represents. Servers may infer this from the endpoint the client
+              submits requests to. Cannot be updated. In CamelCase. More info: https://git.k8s.io/community/contributors/devel/sig-architecture/api-conventions.md#types-kinds'
+            type: string
+          mesh:
+            description: Mesh is the name of the Kuma mesh this resource belongs to.
+              It may be omitted for cluster-scoped resources.
+            type: string
+          metadata:
+            type: object
+          status:
+            description: Status is the status the Kuma resource.
+            x-kubernetes-preserve-unknown-fields: true
+        type: object
+    served: true
+    storage: true
+---
+apiVersion: apiextensions.k8s.io/v1
+kind: CustomResourceDefinition
+metadata:
+  annotations:
+    controller-gen.kubebuilder.io/version: v0.10.0
+  creationTimestamp: null
   name: meshtimeouts.kuma.io
 spec:
   group: kuma.io
@@ -2440,51 +2485,6 @@
   annotations:
     controller-gen.kubebuilder.io/version: v0.10.0
   creationTimestamp: null
-  name: dataplaneinsights.kuma.io
-spec:
-  group: kuma.io
-  names:
-    categories:
-    - kuma
-    kind: DataplaneInsight
-    listKind: DataplaneInsightList
-    plural: dataplaneinsights
-    singular: dataplaneinsight
-  scope: Namespaced
-  versions:
-  - name: v1alpha1
-    schema:
-      openAPIV3Schema:
-        properties:
-          apiVersion:
-            description: 'APIVersion defines the versioned schema of this representation
-              of an object. Servers should convert recognized schemas to the latest
-              internal value, and may reject unrecognized values. More info: https://git.k8s.io/community/contributors/devel/sig-architecture/api-conventions.md#resources'
-            type: string
-          kind:
-            description: 'Kind is a string value representing the REST resource this
-              object represents. Servers may infer this from the endpoint the client
-              submits requests to. Cannot be updated. In CamelCase. More info: https://git.k8s.io/community/contributors/devel/sig-architecture/api-conventions.md#types-kinds'
-            type: string
-          mesh:
-            description: Mesh is the name of the Kuma mesh this resource belongs to.
-              It may be omitted for cluster-scoped resources.
-            type: string
-          metadata:
-            type: object
-          status:
-            description: Status is the status the Kuma resource.
-            x-kubernetes-preserve-unknown-fields: true
-        type: object
-    served: true
-    storage: true
----
-apiVersion: apiextensions.k8s.io/v1
-kind: CustomResourceDefinition
-metadata:
-  annotations:
-    controller-gen.kubebuilder.io/version: v0.10.0
-  creationTimestamp: null
   name: meshtraces.kuma.io
 spec:
   group: kuma.io
@@ -3107,6 +3107,51 @@
   annotations:
     controller-gen.kubebuilder.io/version: v0.10.0
   creationTimestamp: null
+  name: dataplanes.kuma.io
+spec:
+  group: kuma.io
+  names:
+    categories:
+    - kuma
+    kind: Dataplane
+    listKind: DataplaneList
+    plural: dataplanes
+    singular: dataplane
+  scope: Namespaced
+  versions:
+  - name: v1alpha1
+    schema:
+      openAPIV3Schema:
+        properties:
+          apiVersion:
+            description: 'APIVersion defines the versioned schema of this representation
+              of an object. Servers should convert recognized schemas to the latest
+              internal value, and may reject unrecognized values. More info: https://git.k8s.io/community/contributors/devel/sig-architecture/api-conventions.md#resources'
+            type: string
+          kind:
+            description: 'Kind is a string value representing the REST resource this
+              object represents. Servers may infer this from the endpoint the client
+              submits requests to. Cannot be updated. In CamelCase. More info: https://git.k8s.io/community/contributors/devel/sig-architecture/api-conventions.md#types-kinds'
+            type: string
+          mesh:
+            description: Mesh is the name of the Kuma mesh this resource belongs to.
+              It may be omitted for cluster-scoped resources.
+            type: string
+          metadata:
+            type: object
+          spec:
+            description: Spec is the specification of the Kuma Dataplane resource.
+            x-kubernetes-preserve-unknown-fields: true
+        type: object
+    served: true
+    storage: true
+---
+apiVersion: apiextensions.k8s.io/v1
+kind: CustomResourceDefinition
+metadata:
+  annotations:
+    controller-gen.kubebuilder.io/version: v0.10.0
+  creationTimestamp: null
   name: trafficroutes.kuma.io
 spec:
   group: kuma.io
@@ -3141,51 +3186,6 @@
             type: object
           spec:
             description: Spec is the specification of the Kuma TrafficRoute resource.
-            x-kubernetes-preserve-unknown-fields: true
-        type: object
-    served: true
-    storage: true
----
-apiVersion: apiextensions.k8s.io/v1
-kind: CustomResourceDefinition
-metadata:
-  annotations:
-    controller-gen.kubebuilder.io/version: v0.10.0
-  creationTimestamp: null
-  name: dataplanes.kuma.io
-spec:
-  group: kuma.io
-  names:
-    categories:
-    - kuma
-    kind: Dataplane
-    listKind: DataplaneList
-    plural: dataplanes
-    singular: dataplane
-  scope: Namespaced
-  versions:
-  - name: v1alpha1
-    schema:
-      openAPIV3Schema:
-        properties:
-          apiVersion:
-            description: 'APIVersion defines the versioned schema of this representation
-              of an object. Servers should convert recognized schemas to the latest
-              internal value, and may reject unrecognized values. More info: https://git.k8s.io/community/contributors/devel/sig-architecture/api-conventions.md#resources'
-            type: string
-          kind:
-            description: 'Kind is a string value representing the REST resource this
-              object represents. Servers may infer this from the endpoint the client
-              submits requests to. Cannot be updated. In CamelCase. More info: https://git.k8s.io/community/contributors/devel/sig-architecture/api-conventions.md#types-kinds'
-            type: string
-          mesh:
-            description: Mesh is the name of the Kuma mesh this resource belongs to.
-              It may be omitted for cluster-scoped resources.
-            type: string
-          metadata:
-            type: object
-          spec:
-            description: Spec is the specification of the Kuma Dataplane resource.
             x-kubernetes-preserve-unknown-fields: true
         type: object
     served: true
@@ -4973,11 +4973,7 @@
     metadata:
       annotations:
         checksum/config: fd9d1d8386f97f2bd49e50f476520816168a1c9f60bbc43dec1347a64d239155
-<<<<<<< HEAD
-        checksum/tls-secrets: 925e98cd03f6f3310f61d29ba7297608d9914e41a2382a133fc58e1099092e2b
-=======
-        checksum/tls-secrets: d4dafb3f347d3989753df803a7f2b48f535902402a22c949814f4ce4e603fa9e
->>>>>>> 59d2ffed
+        checksum/tls-secrets: 86ea761718bf0f0e59a68251ac0eace6afa0a6f256acc3f738729980f77e310d
       labels: 
         app: kuma-control-plane
         app.kubernetes.io/name: kuma
