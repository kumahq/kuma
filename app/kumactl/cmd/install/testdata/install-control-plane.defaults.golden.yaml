--- conflicted
+++ resolved
@@ -5272,7 +5272,7 @@
                           this object.
                         type: string
                     required:
-                      - name
+                    - name
                     type: object
                   type: array
                 result:
@@ -5404,7 +5404,7 @@
                       type: string
                   type: object
               required:
-                - pending
+              - pending
               type: object
             labels:
               additionalProperties:
@@ -5497,10 +5497,10 @@
                     description: 'UID of the referent. More info: http://kubernetes.io/docs/user-guide/identifiers#uids'
                     type: string
                 required:
-                  - apiVersion
-                  - kind
-                  - name
-                  - uid
+                - apiVersion
+                - kind
+                - name
+                - uid
                 type: object
               type: array
             resourceVersion:
@@ -5530,9 +5530,9 @@
           type: object
       type: object
   versions:
-    - name: v1alpha1
-      served: true
-      storage: true
+  - name: v1alpha1
+    served: true
+    storage: true
 status:
   acceptedNames:
     kind: ""
@@ -6928,11 +6928,11 @@
     app.kubernetes.io/instance: kuma
     app: kuma-control-plane
 spec:
+  replicas: 1
   strategy:
     rollingUpdate:
       maxSurge: 1
       maxUnavailable: 0
-  replicas: 1
   selector:
     matchLabels:
       app.kubernetes.io/name: kuma
@@ -6941,13 +6941,8 @@
   template:
     metadata:
       annotations:
-<<<<<<< HEAD
-        checksum/config: c53a71cd533239dfc51872d70ba983e0a0d84c1334dbcda10f0e83c0ce3115fd
-        checksum/tls-secrets: 2ae3e168d693f9e22c68e39555979ab6bdfc603280a4b65382b6b8dedd272f6d
-=======
         checksum/config: 9f338e194d02567321138ce2c3652db2b944e1a24adec76d6e6bcce190199442
-        checksum/tls-secrets: d7265831b6f233468406188b4f550dc084d41228a7a2e8206beadb801c68ffe1
->>>>>>> a7d78b8a
+        checksum/tls-secrets: 919bdbb15294ac84873b45dbad39201769971b303b3e3c7a8c251ddfa9187b59
       labels:
         app.kubernetes.io/name: kuma
         app.kubernetes.io/instance: kuma
@@ -6955,7 +6950,7 @@
     spec:
       serviceAccountName: kuma-control-plane
       nodeSelector:
-
+        
         kubernetes.io/arch: amd64
         kubernetes.io/os: linux
       containers:
@@ -6970,29 +6965,29 @@
             - name: KUMA_DP_SERVER_HDS_ENABLED
               value: "false"
             - name: KUMA_ENVIRONMENT
-              value: kubernetes
+              value: "kubernetes"
             - name: KUMA_GENERAL_TLS_CERT_FILE
-              value: /var/run/secrets/kuma.io/tls-cert/tls.crt
+              value: "/var/run/secrets/kuma.io/tls-cert/tls.crt"
             - name: KUMA_GENERAL_TLS_KEY_FILE
-              value: /var/run/secrets/kuma.io/tls-cert/tls.key
+              value: "/var/run/secrets/kuma.io/tls-cert/tls.key"
             - name: KUMA_INJECTOR_INIT_CONTAINER_IMAGE
-              value: kong-docker-kuma-docker.bintray.io/kuma-init:0.0.1
+              value: "kong-docker-kuma-docker.bintray.io/kuma-init:0.0.1"
             - name: KUMA_MODE
-              value: standalone
+              value: "standalone"
             - name: KUMA_RUNTIME_KUBERNETES_ADMISSION_SERVER_CERT_DIR
-              value: /var/run/secrets/kuma.io/tls-cert
+              value: "/var/run/secrets/kuma.io/tls-cert"
             - name: KUMA_RUNTIME_KUBERNETES_ADMISSION_SERVER_PORT
               value: "5443"
             - name: KUMA_RUNTIME_KUBERNETES_INJECTOR_CA_CERT_FILE
-              value: /var/run/secrets/kuma.io/tls-cert/ca.crt
+              value: "/var/run/secrets/kuma.io/tls-cert/ca.crt"
             - name: KUMA_RUNTIME_KUBERNETES_INJECTOR_CNI_ENABLED
               value: "false"
             - name: KUMA_RUNTIME_KUBERNETES_INJECTOR_SIDECAR_CONTAINER_IMAGE
-              value: kong-docker-kuma-docker.bintray.io/kuma-dp:0.0.1
+              value: "kong-docker-kuma-docker.bintray.io/kuma-dp:0.0.1"
             - name: KUMA_STORE_KUBERNETES_SYSTEM_NAMESPACE
-              value: kuma-system
+              value: "kuma-system"
             - name: KUMA_STORE_TYPE
-              value: kubernetes
+              value: "kubernetes"
           args:
             - run
             - --log-level=info
@@ -7037,6 +7032,7 @@
   name: kuma-admission-mutating-webhook-configuration
   namespace: kuma-system
   labels:
+  
     app.kubernetes.io/name: kuma
     app.kubernetes.io/instance: kuma
 webhooks:
@@ -7085,6 +7081,8 @@
           - trafficpermissions
           - trafficroutes
           - traffictraces
+    
+      
     sideEffects: None
   - name: kuma-injector.kuma.io
     failurePolicy: Ignore
@@ -7111,6 +7109,7 @@
   name: kuma-validating-webhook-configuration
   namespace: kuma-system
   labels:
+  
     app.kubernetes.io/name: kuma
     app.kubernetes.io/instance: kuma
 webhooks:
@@ -7145,6 +7144,8 @@
           - trafficroutes
           - traffictraces
           - zones
+    
+      
     sideEffects: None
   - name: service.validator.kuma-admission.kuma.io
     failurePolicy: Ignore
