
---
apiVersion: v1
kind: Namespace
metadata:
  name: kuma-system
  labels:
    kuma.io/system-namespace: "true"
---
apiVersion: v1
kind: ServiceAccount
metadata:
  name: kuma-control-plane
  namespace: kuma-system
  labels:
    app.kubernetes.io/name: kuma
    app.kubernetes.io/instance: kuma
---
apiVersion: v1
kind: ConfigMap
metadata:
  name: kuma-control-plane-config
  namespace: kuma-system
  labels:
    app.kubernetes.io/name: kuma
    app.kubernetes.io/instance: kuma
data:
  config.yaml: |
    # use this file to override default configuration of `kuma-cp`
    #
    # see conf/kuma-cp.conf.yml for available settings
---
apiVersion: apiextensions.k8s.io/v1beta1
kind: CustomResourceDefinition
metadata:
  creationTimestamp: null
  name: circuitbreakers.kuma.io
spec:
  group: kuma.io
  names:
    kind: CircuitBreaker
    plural: circuitbreakers
  scope: Cluster
  validation:
    openAPIV3Schema:
      description: CircuitBreaker is the Schema for the circuitbreaker API
      properties:
        apiVersion:
          description: 'APIVersion defines the versioned schema of this representation
            of an object. Servers should convert recognized schemas to the latest
            internal value, and may reject unrecognized values. More info: https://git.k8s.io/community/contributors/devel/api-conventions.md#resources'
          type: string
        kind:
          description: 'Kind is a string value representing the REST resource this
            object represents. Servers may infer this from the endpoint the client
            submits requests to. Cannot be updated. In CamelCase. More info: https://git.k8s.io/community/contributors/devel/api-conventions.md#types-kinds'
          type: string
        metadata:
          properties:
            annotations:
              additionalProperties:
                type: string
              description: 'Annotations is an unstructured key value map stored with
                a resource that may be set by external tools to store and retrieve
                arbitrary metadata. They are not queryable and should be preserved
                when modifying objects. More info: http://kubernetes.io/docs/user-guide/annotations'
              type: object
            clusterName:
              description: The name of the cluster which the object belongs to. This
                is used to distinguish resources with same name and namespace in different
                clusters. This field is not set anywhere right now and apiserver is
                going to ignore it if set in create or update request.
              type: string
            creationTimestamp:
              description: "CreationTimestamp is a timestamp representing the server
                time when this object was created. It is not guaranteed to be set
                in happens-before order across separate operations. Clients may not
                set this value. It is represented in RFC3339 form and is in UTC. \n
                Populated by the system. Read-only. Null for lists. More info: https://git.k8s.io/community/contributors/devel/api-conventions.md#metadata"
              format: date-time
              type: string
            deletionGracePeriodSeconds:
              description: Number of seconds allowed for this object to gracefully
                terminate before it will be removed from the system. Only set when
                deletionTimestamp is also set. May only be shortened. Read-only.
              format: int64
              type: integer
            deletionTimestamp:
              description: "DeletionTimestamp is RFC 3339 date and time at which this
                resource will be deleted. This field is set by the server when a graceful
                deletion is requested by the user, and is not directly settable by
                a client. The resource is expected to be deleted (no longer visible
                from resource lists, and not reachable by name) after the time in
                this field, once the finalizers list is empty. As long as the finalizers
                list contains items, deletion is blocked. Once the deletionTimestamp
                is set, this value may not be unset or be set further into the future,
                although it may be shortened or the resource may be deleted prior
                to this time. For example, a user may request that a pod is deleted
                in 30 seconds. The Kubelet will react by sending a graceful termination
                signal to the containers in the pod. After that 30 seconds, the Kubelet
                will send a hard termination signal (SIGKILL) to the container and
                after cleanup, remove the pod from the API. In the presence of network
                partitions, this object may still exist after this timestamp, until
                an administrator or automated process can determine the resource is
                fully terminated. If not set, graceful deletion of the object has
                not been requested. \n Populated by the system when a graceful deletion
                is requested. Read-only. More info: https://git.k8s.io/community/contributors/devel/api-conventions.md#metadata"
              format: date-time
              type: string
            finalizers:
              description: Must be empty before the object is deleted from the registry.
                Each entry is an identifier for the responsible component that will
                remove the entry from the list. If the deletionTimestamp of the object
                is non-nil, entries in this list can only be removed.
              items:
                type: string
              type: array
            generateName:
              description: "GenerateName is an optional prefix, used by the server,
                to generate a unique name ONLY IF the Name field has not been provided.
                If this field is used, the name returned to the client will be different
                than the name passed. This value will also be combined with a unique
                suffix. The provided value has the same validation rules as the Name
                field, and may be truncated by the length of the suffix required to
                make the value unique on the server. \n If this field is specified
                and the generated name exists, the server will NOT return a 409 -
                instead, it will either return 201 Created or 500 with Reason ServerTimeout
                indicating a unique name could not be found in the time allotted,
                and the client should retry (optionally after the time indicated in
                the Retry-After header). \n Applied only if Name is not specified.
                More info: https://git.k8s.io/community/contributors/devel/api-conventions.md#idempotency"
              type: string
            generation:
              description: A sequence number representing a specific generation of
                the desired state. Populated by the system. Read-only.
              format: int64
              type: integer
            initializers:
              description: "An initializer is a controller which enforces some system
                invariant at object creation time. This field is a list of initializers
                that have not yet acted on this object. If nil or empty, this object
                has been completely initialized. Otherwise, the object is considered
                uninitialized and is hidden (in list/watch and get calls) from clients
                that haven't explicitly asked to observe uninitialized objects. \n
                When an object is created, the system will populate this list with
                the current set of initializers. Only privileged users may set or
                modify this list. Once it is empty, it may not be modified further
                by any user. \n DEPRECATED - initializers are an alpha field and will
                be removed in v1.15."
              properties:
                pending:
                  description: Pending is a list of initializers that must execute
                    in order before this object is visible. When the last pending
                    initializer is removed, and no failing result is set, the initializers
                    struct will be set to nil and the object is considered as initialized
                    and visible to all clients.
                  items:
                    properties:
                      name:
                        description: name of the process that is responsible for initializing
                          this object.
                        type: string
                    required:
                      - name
                    type: object
                  type: array
                result:
                  description: If result is set with the Failure field, the object
                    will be persisted to storage and then deleted, ensuring that other
                    clients can observe the deletion.
                  properties:
                    apiVersion:
                      description: 'APIVersion defines the versioned schema of this
                        representation of an object. Servers should convert recognized
                        schemas to the latest internal value, and may reject unrecognized
                        values. More info: https://git.k8s.io/community/contributors/devel/api-conventions.md#resources'
                      type: string
                    code:
                      description: Suggested HTTP return code for this status, 0 if
                        not set.
                      format: int32
                      type: integer
                    details:
                      description: Extended data associated with the reason.  Each
                        reason may define its own extended details. This field is
                        optional and the data returned is not guaranteed to conform
                        to any schema except that defined by the reason type.
                      properties:
                        causes:
                          description: The Causes array includes more details associated
                            with the StatusReason failure. Not all StatusReasons may
                            provide detailed causes.
                          items:
                            properties:
                              field:
                                description: "The field of the resource that has caused
                                  this error, as named by its JSON serialization.
                                  May include dot and postfix notation for nested
                                  attributes. Arrays are zero-indexed.  Fields may
                                  appear more than once in an array of causes due
                                  to fields having multiple errors. Optional. \n Examples:
                                  \  \"name\" - the field \"name\" on the current
                                  resource   \"items[0].name\" - the field \"name\"
                                  on the first array entry in \"items\""
                                type: string
                              message:
                                description: A human-readable description of the cause
                                  of the error.  This field may be presented as-is
                                  to a reader.
                                type: string
                              reason:
                                description: A machine-readable description of the
                                  cause of the error. If this value is empty there
                                  is no information available.
                                type: string
                            type: object
                          type: array
                        group:
                          description: The group attribute of the resource associated
                            with the status StatusReason.
                          type: string
                        kind:
                          description: 'The kind attribute of the resource associated
                            with the status StatusReason. On some operations may differ
                            from the requested resource Kind. More info: https://git.k8s.io/community/contributors/devel/api-conventions.md#types-kinds'
                          type: string
                        name:
                          description: The name attribute of the resource associated
                            with the status StatusReason (when there is a single name
                            which can be described).
                          type: string
                        retryAfterSeconds:
                          description: If specified, the time in seconds before the
                            operation should be retried. Some errors may indicate
                            the client must take an alternate action - for those errors
                            this field may indicate how long to wait before taking
                            the alternate action.
                          format: int32
                          type: integer
                        uid:
                          description: 'UID of the resource. (when there is a single
                            resource which can be described). More info: http://kubernetes.io/docs/user-guide/identifiers#uids'
                          type: string
                      type: object
                    kind:
                      description: 'Kind is a string value representing the REST resource
                        this object represents. Servers may infer this from the endpoint
                        the client submits requests to. Cannot be updated. In CamelCase.
                        More info: https://git.k8s.io/community/contributors/devel/api-conventions.md#types-kinds'
                      type: string
                    message:
                      description: A human-readable description of the status of this
                        operation.
                      type: string
                    metadata:
                      description: 'Standard list metadata. More info: https://git.k8s.io/community/contributors/devel/api-conventions.md#types-kinds'
                      properties:
                        continue:
                          description: continue may be set if the user set a limit
                            on the number of items returned, and indicates that the
                            server has more data available. The value is opaque and
                            may be used to issue another request to the endpoint that
                            served this list to retrieve the next set of available
                            objects. Continuing a consistent list may not be possible
                            if the server configuration has changed or more than a
                            few minutes have passed. The resourceVersion field returned
                            when using this continue value will be identical to the
                            value in the first response, unless you have received
                            this token from an error message.
                          type: string
                        resourceVersion:
                          description: 'String that identifies the server''s internal
                            version of this object that can be used by clients to
                            determine when objects have changed. Value must be treated
                            as opaque by clients and passed unmodified back to the
                            server. Populated by the system. Read-only. More info:
                            https://git.k8s.io/community/contributors/devel/api-conventions.md#concurrency-control-and-consistency'
                          type: string
                        selfLink:
                          description: selfLink is a URL representing this object.
                            Populated by the system. Read-only.
                          type: string
                      type: object
                    reason:
                      description: A machine-readable description of why this operation
                        is in the "Failure" status. If this value is empty there is
                        no information available. A Reason clarifies an HTTP status
                        code but does not override it.
                      type: string
                    status:
                      description: 'Status of the operation. One of: "Success" or
                        "Failure". More info: https://git.k8s.io/community/contributors/devel/api-conventions.md#spec-and-status'
                      type: string
                  type: object
              required:
                - pending
              type: object
            labels:
              additionalProperties:
                type: string
              description: 'Map of string keys and values that can be used to organize
                and categorize (scope and select) objects. May match selectors of
                replication controllers and services. More info: http://kubernetes.io/docs/user-guide/labels'
              type: object
            managedFields:
              description: "ManagedFields maps workflow-id and version to the set
                of fields that are managed by that workflow. This is mostly for internal
                housekeeping, and users typically shouldn't need to set or understand
                this field. A workflow can be the user's name, a controller's name,
                or the name of a specific apply path like \"ci-cd\". The set of fields
                is always in the version that the workflow used when modifying the
                object. \n This field is alpha and can be changed or removed without
                notice."
              items:
                properties:
                  apiVersion:
                    description: APIVersion defines the version of this resource that
                      this field set applies to. The format is "group/version" just
                      like the top-level APIVersion field. It is necessary to track
                      the version of a field set because it cannot be automatically
                      converted.
                    type: string
                  fields:
                    additionalProperties: true
                    description: Fields identifies a set of fields.
                    type: object
                  manager:
                    description: Manager is an identifier of the workflow managing
                      these fields.
                    type: string
                  operation:
                    description: Operation is the type of operation which lead to
                      this ManagedFieldsEntry being created. The only valid values
                      for this field are 'Apply' and 'Update'.
                    type: string
                  time:
                    description: Time is timestamp of when these fields were set.
                      It should always be empty if Operation is 'Apply'
                    format: date-time
                    type: string
                type: object
              type: array
            name:
              description: 'Name must be unique within a namespace. Is required when
                creating resources, although some resources may allow a client to
                request the generation of an appropriate name automatically. Name
                is primarily intended for creation idempotence and configuration definition.
                Cannot be updated. More info: http://kubernetes.io/docs/user-guide/identifiers#names'
              type: string
            namespace:
              description: "Namespace defines the space within each name must be unique.
                An empty namespace is equivalent to the \"default\" namespace, but
                \"default\" is the canonical representation. Not all objects are required
                to be scoped to a namespace - the value of this field for those objects
                will be empty. \n Must be a DNS_LABEL. Cannot be updated. More info:
                http://kubernetes.io/docs/user-guide/namespaces"
              type: string
            ownerReferences:
              description: List of objects depended by this object. If ALL objects
                in the list have been deleted, this object will be garbage collected.
                If this object is managed by a controller, then an entry in this list
                will point to this controller, with the controller field set to true.
                There cannot be more than one managing controller.
              items:
                properties:
                  apiVersion:
                    description: API version of the referent.
                    type: string
                  blockOwnerDeletion:
                    description: If true, AND if the owner has the "foregroundDeletion"
                      finalizer, then the owner cannot be deleted from the key-value
                      store until this reference is removed. Defaults to false. To
                      set this field, a user needs "delete" permission of the owner,
                      otherwise 422 (Unprocessable Entity) will be returned.
                    type: boolean
                  controller:
                    description: If true, this reference points to the managing controller.
                    type: boolean
                  kind:
                    description: 'Kind of the referent. More info: https://git.k8s.io/community/contributors/devel/api-conventions.md#types-kinds'
                    type: string
                  name:
                    description: 'Name of the referent. More info: http://kubernetes.io/docs/user-guide/identifiers#names'
                    type: string
                  uid:
                    description: 'UID of the referent. More info: http://kubernetes.io/docs/user-guide/identifiers#uids'
                    type: string
                required:
                  - apiVersion
                  - kind
                  - name
                  - uid
                type: object
              type: array
            resourceVersion:
              description: "An opaque value that represents the internal version of
                this object that can be used by clients to determine when objects
                have changed. May be used for optimistic concurrency, change detection,
                and the watch operation on a resource or set of resources. Clients
                must treat these values as opaque and passed unmodified back to the
                server. They may only be valid for a particular resource or set of
                resources. \n Populated by the system. Read-only. Value must be treated
                as opaque by clients and . More info: https://git.k8s.io/community/contributors/devel/api-conventions.md#concurrency-control-and-consistency"
              type: string
            selfLink:
              description: SelfLink is a URL representing this object. Populated by
                the system. Read-only.
              type: string
            uid:
              description: "UID is the unique in time and space value for this object.
                It is typically generated by the server on successful creation of
                a resource and is not allowed to change on PUT operations. \n Populated
                by the system. Read-only. More info: http://kubernetes.io/docs/user-guide/identifiers#uids"
              type: string
          type: object
        mesh:
          type: string
        spec:
          type: object
      type: object
  versions:
    - name: v1alpha1
      served: true
      storage: true
---
apiVersion: apiextensions.k8s.io/v1beta1
kind: CustomResourceDefinition
metadata:
  creationTimestamp: null
  name: dataplanes.kuma.io
spec:
  group: kuma.io
  names:
    kind: Dataplane
    plural: dataplanes
  scope: ""
  validation:
    openAPIV3Schema:
      description: Dataplane is the Schema for the dataplanes API
      properties:
        apiVersion:
          description: 'APIVersion defines the versioned schema of this representation
            of an object. Servers should convert recognized schemas to the latest
            internal value, and may reject unrecognized values. More info: https://git.k8s.io/community/contributors/devel/api-conventions.md#resources'
          type: string
        kind:
          description: 'Kind is a string value representing the REST resource this
            object represents. Servers may infer this from the endpoint the client
            submits requests to. Cannot be updated. In CamelCase. More info: https://git.k8s.io/community/contributors/devel/api-conventions.md#types-kinds'
          type: string
        metadata:
          properties:
            annotations:
              additionalProperties:
                type: string
              description: 'Annotations is an unstructured key value map stored with
                a resource that may be set by external tools to store and retrieve
                arbitrary metadata. They are not queryable and should be preserved
                when modifying objects. More info: http://kubernetes.io/docs/user-guide/annotations'
              type: object
            clusterName:
              description: The name of the cluster which the object belongs to. This
                is used to distinguish resources with same name and namespace in different
                clusters. This field is not set anywhere right now and apiserver is
                going to ignore it if set in create or update request.
              type: string
            creationTimestamp:
              description: "CreationTimestamp is a timestamp representing the server
                time when this object was created. It is not guaranteed to be set
                in happens-before order across separate operations. Clients may not
                set this value. It is represented in RFC3339 form and is in UTC. \n
                Populated by the system. Read-only. Null for lists. More info: https://git.k8s.io/community/contributors/devel/api-conventions.md#metadata"
              format: date-time
              type: string
            deletionGracePeriodSeconds:
              description: Number of seconds allowed for this object to gracefully
                terminate before it will be removed from the system. Only set when
                deletionTimestamp is also set. May only be shortened. Read-only.
              format: int64
              type: integer
            deletionTimestamp:
              description: "DeletionTimestamp is RFC 3339 date and time at which this
                resource will be deleted. This field is set by the server when a graceful
                deletion is requested by the user, and is not directly settable by
                a client. The resource is expected to be deleted (no longer visible
                from resource lists, and not reachable by name) after the time in
                this field, once the finalizers list is empty. As long as the finalizers
                list contains items, deletion is blocked. Once the deletionTimestamp
                is set, this value may not be unset or be set further into the future,
                although it may be shortened or the resource may be deleted prior
                to this time. For example, a user may request that a pod is deleted
                in 30 seconds. The Kubelet will react by sending a graceful termination
                signal to the containers in the pod. After that 30 seconds, the Kubelet
                will send a hard termination signal (SIGKILL) to the container and
                after cleanup, remove the pod from the API. In the presence of network
                partitions, this object may still exist after this timestamp, until
                an administrator or automated process can determine the resource is
                fully terminated. If not set, graceful deletion of the object has
                not been requested. \n Populated by the system when a graceful deletion
                is requested. Read-only. More info: https://git.k8s.io/community/contributors/devel/api-conventions.md#metadata"
              format: date-time
              type: string
            finalizers:
              description: Must be empty before the object is deleted from the registry.
                Each entry is an identifier for the responsible component that will
                remove the entry from the list. If the deletionTimestamp of the object
                is non-nil, entries in this list can only be removed.
              items:
                type: string
              type: array
            generateName:
              description: "GenerateName is an optional prefix, used by the server,
                to generate a unique name ONLY IF the Name field has not been provided.
                If this field is used, the name returned to the client will be different
                than the name passed. This value will also be combined with a unique
                suffix. The provided value has the same validation rules as the Name
                field, and may be truncated by the length of the suffix required to
                make the value unique on the server. \n If this field is specified
                and the generated name exists, the server will NOT return a 409 -
                instead, it will either return 201 Created or 500 with Reason ServerTimeout
                indicating a unique name could not be found in the time allotted,
                and the client should retry (optionally after the time indicated in
                the Retry-After header). \n Applied only if Name is not specified.
                More info: https://git.k8s.io/community/contributors/devel/api-conventions.md#idempotency"
              type: string
            generation:
              description: A sequence number representing a specific generation of
                the desired state. Populated by the system. Read-only.
              format: int64
              type: integer
            initializers:
              description: "An initializer is a controller which enforces some system
                invariant at object creation time. This field is a list of initializers
                that have not yet acted on this object. If nil or empty, this object
                has been completely initialized. Otherwise, the object is considered
                uninitialized and is hidden (in list/watch and get calls) from clients
                that haven't explicitly asked to observe uninitialized objects. \n
                When an object is created, the system will populate this list with
                the current set of initializers. Only privileged users may set or
                modify this list. Once it is empty, it may not be modified further
                by any user. \n DEPRECATED - initializers are an alpha field and will
                be removed in v1.15."
              properties:
                pending:
                  description: Pending is a list of initializers that must execute
                    in order before this object is visible. When the last pending
                    initializer is removed, and no failing result is set, the initializers
                    struct will be set to nil and the object is considered as initialized
                    and visible to all clients.
                  items:
                    properties:
                      name:
                        description: name of the process that is responsible for initializing
                          this object.
                        type: string
                    required:
                      - name
                    type: object
                  type: array
                result:
                  description: If result is set with the Failure field, the object
                    will be persisted to storage and then deleted, ensuring that other
                    clients can observe the deletion.
                  properties:
                    apiVersion:
                      description: 'APIVersion defines the versioned schema of this
                        representation of an object. Servers should convert recognized
                        schemas to the latest internal value, and may reject unrecognized
                        values. More info: https://git.k8s.io/community/contributors/devel/api-conventions.md#resources'
                      type: string
                    code:
                      description: Suggested HTTP return code for this status, 0 if
                        not set.
                      format: int32
                      type: integer
                    details:
                      description: Extended data associated with the reason.  Each
                        reason may define its own extended details. This field is
                        optional and the data returned is not guaranteed to conform
                        to any schema except that defined by the reason type.
                      properties:
                        causes:
                          description: The Causes array includes more details associated
                            with the StatusReason failure. Not all StatusReasons may
                            provide detailed causes.
                          items:
                            properties:
                              field:
                                description: "The field of the resource that has caused
                                  this error, as named by its JSON serialization.
                                  May include dot and postfix notation for nested
                                  attributes. Arrays are zero-indexed.  Fields may
                                  appear more than once in an array of causes due
                                  to fields having multiple errors. Optional. \n Examples:
                                  \  \"name\" - the field \"name\" on the current
                                  resource   \"items[0].name\" - the field \"name\"
                                  on the first array entry in \"items\""
                                type: string
                              message:
                                description: A human-readable description of the cause
                                  of the error.  This field may be presented as-is
                                  to a reader.
                                type: string
                              reason:
                                description: A machine-readable description of the
                                  cause of the error. If this value is empty there
                                  is no information available.
                                type: string
                            type: object
                          type: array
                        group:
                          description: The group attribute of the resource associated
                            with the status StatusReason.
                          type: string
                        kind:
                          description: 'The kind attribute of the resource associated
                            with the status StatusReason. On some operations may differ
                            from the requested resource Kind. More info: https://git.k8s.io/community/contributors/devel/api-conventions.md#types-kinds'
                          type: string
                        name:
                          description: The name attribute of the resource associated
                            with the status StatusReason (when there is a single name
                            which can be described).
                          type: string
                        retryAfterSeconds:
                          description: If specified, the time in seconds before the
                            operation should be retried. Some errors may indicate
                            the client must take an alternate action - for those errors
                            this field may indicate how long to wait before taking
                            the alternate action.
                          format: int32
                          type: integer
                        uid:
                          description: 'UID of the resource. (when there is a single
                            resource which can be described). More info: http://kubernetes.io/docs/user-guide/identifiers#uids'
                          type: string
                      type: object
                    kind:
                      description: 'Kind is a string value representing the REST resource
                        this object represents. Servers may infer this from the endpoint
                        the client submits requests to. Cannot be updated. In CamelCase.
                        More info: https://git.k8s.io/community/contributors/devel/api-conventions.md#types-kinds'
                      type: string
                    message:
                      description: A human-readable description of the status of this
                        operation.
                      type: string
                    metadata:
                      description: 'Standard list metadata. More info: https://git.k8s.io/community/contributors/devel/api-conventions.md#types-kinds'
                      properties:
                        continue:
                          description: continue may be set if the user set a limit
                            on the number of items returned, and indicates that the
                            server has more data available. The value is opaque and
                            may be used to issue another request to the endpoint that
                            served this list to retrieve the next set of available
                            objects. Continuing a consistent list may not be possible
                            if the server configuration has changed or more than a
                            few minutes have passed. The resourceVersion field returned
                            when using this continue value will be identical to the
                            value in the first response, unless you have received
                            this token from an error message.
                          type: string
                        resourceVersion:
                          description: 'String that identifies the server''s internal
                            version of this object that can be used by clients to
                            determine when objects have changed. Value must be treated
                            as opaque by clients and passed unmodified back to the
                            server. Populated by the system. Read-only. More info:
                            https://git.k8s.io/community/contributors/devel/api-conventions.md#concurrency-control-and-consistency'
                          type: string
                        selfLink:
                          description: selfLink is a URL representing this object.
                            Populated by the system. Read-only.
                          type: string
                      type: object
                    reason:
                      description: A machine-readable description of why this operation
                        is in the "Failure" status. If this value is empty there is
                        no information available. A Reason clarifies an HTTP status
                        code but does not override it.
                      type: string
                    status:
                      description: 'Status of the operation. One of: "Success" or
                        "Failure". More info: https://git.k8s.io/community/contributors/devel/api-conventions.md#spec-and-status'
                      type: string
                  type: object
              required:
                - pending
              type: object
            labels:
              additionalProperties:
                type: string
              description: 'Map of string keys and values that can be used to organize
                and categorize (scope and select) objects. May match selectors of
                replication controllers and services. More info: http://kubernetes.io/docs/user-guide/labels'
              type: object
            managedFields:
              description: "ManagedFields maps workflow-id and version to the set
                of fields that are managed by that workflow. This is mostly for internal
                housekeeping, and users typically shouldn't need to set or understand
                this field. A workflow can be the user's name, a controller's name,
                or the name of a specific apply path like \"ci-cd\". The set of fields
                is always in the version that the workflow used when modifying the
                object. \n This field is alpha and can be changed or removed without
                notice."
              items:
                properties:
                  apiVersion:
                    description: APIVersion defines the version of this resource that
                      this field set applies to. The format is "group/version" just
                      like the top-level APIVersion field. It is necessary to track
                      the version of a field set because it cannot be automatically
                      converted.
                    type: string
                  fields:
                    additionalProperties: true
                    description: Fields identifies a set of fields.
                    type: object
                  manager:
                    description: Manager is an identifier of the workflow managing
                      these fields.
                    type: string
                  operation:
                    description: Operation is the type of operation which lead to
                      this ManagedFieldsEntry being created. The only valid values
                      for this field are 'Apply' and 'Update'.
                    type: string
                  time:
                    description: Time is timestamp of when these fields were set.
                      It should always be empty if Operation is 'Apply'
                    format: date-time
                    type: string
                type: object
              type: array
            name:
              description: 'Name must be unique within a namespace. Is required when
                creating resources, although some resources may allow a client to
                request the generation of an appropriate name automatically. Name
                is primarily intended for creation idempotence and configuration definition.
                Cannot be updated. More info: http://kubernetes.io/docs/user-guide/identifiers#names'
              type: string
            namespace:
              description: "Namespace defines the space within each name must be unique.
                An empty namespace is equivalent to the \"default\" namespace, but
                \"default\" is the canonical representation. Not all objects are required
                to be scoped to a namespace - the value of this field for those objects
                will be empty. \n Must be a DNS_LABEL. Cannot be updated. More info:
                http://kubernetes.io/docs/user-guide/namespaces"
              type: string
            ownerReferences:
              description: List of objects depended by this object. If ALL objects
                in the list have been deleted, this object will be garbage collected.
                If this object is managed by a controller, then an entry in this list
                will point to this controller, with the controller field set to true.
                There cannot be more than one managing controller.
              items:
                properties:
                  apiVersion:
                    description: API version of the referent.
                    type: string
                  blockOwnerDeletion:
                    description: If true, AND if the owner has the "foregroundDeletion"
                      finalizer, then the owner cannot be deleted from the key-value
                      store until this reference is removed. Defaults to false. To
                      set this field, a user needs "delete" permission of the owner,
                      otherwise 422 (Unprocessable Entity) will be returned.
                    type: boolean
                  controller:
                    description: If true, this reference points to the managing controller.
                    type: boolean
                  kind:
                    description: 'Kind of the referent. More info: https://git.k8s.io/community/contributors/devel/api-conventions.md#types-kinds'
                    type: string
                  name:
                    description: 'Name of the referent. More info: http://kubernetes.io/docs/user-guide/identifiers#names'
                    type: string
                  uid:
                    description: 'UID of the referent. More info: http://kubernetes.io/docs/user-guide/identifiers#uids'
                    type: string
                required:
                  - apiVersion
                  - kind
                  - name
                  - uid
                type: object
              type: array
            resourceVersion:
              description: "An opaque value that represents the internal version of
                this object that can be used by clients to determine when objects
                have changed. May be used for optimistic concurrency, change detection,
                and the watch operation on a resource or set of resources. Clients
                must treat these values as opaque and passed unmodified back to the
                server. They may only be valid for a particular resource or set of
                resources. \n Populated by the system. Read-only. Value must be treated
                as opaque by clients and . More info: https://git.k8s.io/community/contributors/devel/api-conventions.md#concurrency-control-and-consistency"
              type: string
            selfLink:
              description: SelfLink is a URL representing this object. Populated by
                the system. Read-only.
              type: string
            uid:
              description: "UID is the unique in time and space value for this object.
                It is typically generated by the server on successful creation of
                a resource and is not allowed to change on PUT operations. \n Populated
                by the system. Read-only. More info: http://kubernetes.io/docs/user-guide/identifiers#uids"
              type: string
          type: object
        spec:
          type: object
      type: object
  versions:
    - name: v1alpha1
      served: true
      storage: true
status:
  acceptedNames:
    kind: ""
    plural: ""
  conditions: []
  storedVersions: []
---
apiVersion: apiextensions.k8s.io/v1beta1
kind: CustomResourceDefinition
metadata:
  creationTimestamp: null
  name: serviceinsights.kuma.io
spec:
  group: kuma.io
  names:
    kind: ServiceInsight
    plural: serviceinsights
  scope: Cluster
  validation:
    openAPIV3Schema:
      description: ServiceInsight is the Schema for the services insights API
      properties:
        apiVersion:
          description: 'APIVersion defines the versioned schema of this representation
            of an object. Servers should convert recognized schemas to the latest
            internal value, and may reject unrecognized values. More info: https://git.k8s.io/community/contributors/devel/api-conventions.md#resources'
          type: string
        kind:
          description: 'Kind is a string value representing the REST resource this
            object represents. Servers may infer this from the endpoint the client
            submits requests to. Cannot be updated. In CamelCase. More info: https://git.k8s.io/community/contributors/devel/api-conventions.md#types-kinds'
          type: string
        metadata:
          properties:
            annotations:
              additionalProperties:
                type: string
              description: 'Annotations is an unstructured key value map stored with
                a resource that may be set by external tools to store and retrieve
                arbitrary metadata. They are not queryable and should be preserved
                when modifying objects. More info: http://kubernetes.io/docs/user-guide/annotations'
              type: object
            clusterName:
              description: The name of the cluster which the object belongs to. This
                is used to distinguish resources with same name and namespace in different
                clusters. This field is not set anywhere right now and apiserver is
                going to ignore it if set in create or update request.
              type: string
            creationTimestamp:
              description: "CreationTimestamp is a timestamp representing the server
                time when this object was created. It is not guaranteed to be set
                in happens-before order across separate operations. Clients may not
                set this value. It is represented in RFC3339 form and is in UTC. \n
                Populated by the system. Read-only. Null for lists. More info: https://git.k8s.io/community/contributors/devel/api-conventions.md#metadata"
              format: date-time
              type: string
            deletionGracePeriodSeconds:
              description: Number of seconds allowed for this object to gracefully
                terminate before it will be removed from the system. Only set when
                deletionTimestamp is also set. May only be shortened. Read-only.
              format: int64
              type: integer
            deletionTimestamp:
              description: "DeletionTimestamp is RFC 3339 date and time at which this
                resource will be deleted. This field is set by the server when a graceful
                deletion is requested by the user, and is not directly settable by
                a client. The resource is expected to be deleted (no longer visible
                from resource lists, and not reachable by name) after the time in
                this field, once the finalizers list is empty. As long as the finalizers
                list contains items, deletion is blocked. Once the deletionTimestamp
                is set, this value may not be unset or be set further into the future,
                although it may be shortened or the resource may be deleted prior
                to this time. For example, a user may request that a pod is deleted
                in 30 seconds. The Kubelet will react by sending a graceful termination
                signal to the containers in the pod. After that 30 seconds, the Kubelet
                will send a hard termination signal (SIGKILL) to the container and
                after cleanup, remove the pod from the API. In the presence of network
                partitions, this object may still exist after this timestamp, until
                an administrator or automated process can determine the resource is
                fully terminated. If not set, graceful deletion of the object has
                not been requested. \n Populated by the system when a graceful deletion
                is requested. Read-only. More info: https://git.k8s.io/community/contributors/devel/api-conventions.md#metadata"
              format: date-time
              type: string
            finalizers:
              description: Must be empty before the object is deleted from the registry.
                Each entry is an identifier for the responsible component that will
                remove the entry from the list. If the deletionTimestamp of the object
                is non-nil, entries in this list can only be removed.
              items:
                type: string
              type: array
            generateName:
              description: "GenerateName is an optional prefix, used by the server,
                to generate a unique name ONLY IF the Name field has not been provided.
                If this field is used, the name returned to the client will be different
                than the name passed. This value will also be combined with a unique
                suffix. The provided value has the same validation rules as the Name
                field, and may be truncated by the length of the suffix required to
                make the value unique on the server. \n If this field is specified
                and the generated name exists, the server will NOT return a 409 -
                instead, it will either return 201 Created or 500 with Reason ServerTimeout
                indicating a unique name could not be found in the time allotted,
                and the client should retry (optionally after the time indicated in
                the Retry-After header). \n Applied only if Name is not specified.
                More info: https://git.k8s.io/community/contributors/devel/api-conventions.md#idempotency"
              type: string
            generation:
              description: A sequence number representing a specific generation of
                the desired state. Populated by the system. Read-only.
              format: int64
              type: integer
            initializers:
              description: "An initializer is a controller which enforces some system
                invariant at object creation time. This field is a list of initializers
                that have not yet acted on this object. If nil or empty, this object
                has been completely initialized. Otherwise, the object is considered
                uninitialized and is hidden (in list/watch and get calls) from clients
                that haven't explicitly asked to observe uninitialized objects. \n
                When an object is created, the system will populate this list with
                the current set of initializers. Only privileged users may set or
                modify this list. Once it is empty, it may not be modified further
                by any user. \n DEPRECATED - initializers are an alpha field and will
                be removed in v1.15."
              properties:
                pending:
                  description: Pending is a list of initializers that must execute
                    in order before this object is visible. When the last pending
                    initializer is removed, and no failing result is set, the initializers
                    struct will be set to nil and the object is considered as initialized
                    and visible to all clients.
                  items:
                    properties:
                      name:
                        description: name of the process that is responsible for initializing
                          this object.
                        type: string
                    required:
                    - name
                    type: object
                  type: array
                result:
                  description: If result is set with the Failure field, the object
                    will be persisted to storage and then deleted, ensuring that other
                    clients can observe the deletion.
                  properties:
                    apiVersion:
                      description: 'APIVersion defines the versioned schema of this
                        representation of an object. Servers should convert recognized
                        schemas to the latest internal value, and may reject unrecognized
                        values. More info: https://git.k8s.io/community/contributors/devel/api-conventions.md#resources'
                      type: string
                    code:
                      description: Suggested HTTP return code for this status, 0 if
                        not set.
                      format: int32
                      type: integer
                    details:
                      description: Extended data associated with the reason.  Each
                        reason may define its own extended details. This field is
                        optional and the data returned is not guaranteed to conform
                        to any schema except that defined by the reason type.
                      properties:
                        causes:
                          description: The Causes array includes more details associated
                            with the StatusReason failure. Not all StatusReasons may
                            provide detailed causes.
                          items:
                            properties:
                              field:
                                description: "The field of the resource that has caused
                                  this error, as named by its JSON serialization.
                                  May include dot and postfix notation for nested
                                  attributes. Arrays are zero-indexed.  Fields may
                                  appear more than once in an array of causes due
                                  to fields having multiple errors. Optional. \n Examples:
                                  \  \"name\" - the field \"name\" on the current
                                  resource   \"items[0].name\" - the field \"name\"
                                  on the first array entry in \"items\""
                                type: string
                              message:
                                description: A human-readable description of the cause
                                  of the error.  This field may be presented as-is
                                  to a reader.
                                type: string
                              reason:
                                description: A machine-readable description of the
                                  cause of the error. If this value is empty there
                                  is no information available.
                                type: string
                            type: object
                          type: array
                        group:
                          description: The group attribute of the resource associated
                            with the status StatusReason.
                          type: string
                        kind:
                          description: 'The kind attribute of the resource associated
                            with the status StatusReason. On some operations may differ
                            from the requested resource Kind. More info: https://git.k8s.io/community/contributors/devel/api-conventions.md#types-kinds'
                          type: string
                        name:
                          description: The name attribute of the resource associated
                            with the status StatusReason (when there is a single name
                            which can be described).
                          type: string
                        retryAfterSeconds:
                          description: If specified, the time in seconds before the
                            operation should be retried. Some errors may indicate
                            the client must take an alternate action - for those errors
                            this field may indicate how long to wait before taking
                            the alternate action.
                          format: int32
                          type: integer
                        uid:
                          description: 'UID of the resource. (when there is a single
                            resource which can be described). More info: http://kubernetes.io/docs/user-guide/identifiers#uids'
                          type: string
                      type: object
                    kind:
                      description: 'Kind is a string value representing the REST resource
                        this object represents. Servers may infer this from the endpoint
                        the client submits requests to. Cannot be updated. In CamelCase.
                        More info: https://git.k8s.io/community/contributors/devel/api-conventions.md#types-kinds'
                      type: string
                    message:
                      description: A human-readable description of the status of this
                        operation.
                      type: string
                    metadata:
                      description: 'Standard list metadata. More info: https://git.k8s.io/community/contributors/devel/api-conventions.md#types-kinds'
                      properties:
                        continue:
                          description: continue may be set if the user set a limit
                            on the number of items returned, and indicates that the
                            server has more data available. The value is opaque and
                            may be used to issue another request to the endpoint that
                            served this list to retrieve the next set of available
                            objects. Continuing a consistent list may not be possible
                            if the server configuration has changed or more than a
                            few minutes have passed. The resourceVersion field returned
                            when using this continue value will be identical to the
                            value in the first response, unless you have received
                            this token from an error message.
                          type: string
                        resourceVersion:
                          description: 'String that identifies the server''s internal
                            version of this object that can be used by clients to
                            determine when objects have changed. Value must be treated
                            as opaque by clients and passed unmodified back to the
                            server. Populated by the system. Read-only. More info:
                            https://git.k8s.io/community/contributors/devel/api-conventions.md#concurrency-control-and-consistency'
                          type: string
                        selfLink:
                          description: selfLink is a URL representing this object.
                            Populated by the system. Read-only.
                          type: string
                      type: object
                    reason:
                      description: A machine-readable description of why this operation
                        is in the "Failure" status. If this value is empty there is
                        no information available. A Reason clarifies an HTTP status
                        code but does not override it.
                      type: string
                    status:
                      description: 'Status of the operation. One of: "Success" or
                        "Failure". More info: https://git.k8s.io/community/contributors/devel/api-conventions.md#spec-and-status'
                      type: string
                  type: object
              required:
              - pending
              type: object
            labels:
              additionalProperties:
                type: string
              description: 'Map of string keys and values that can be used to organize
                and categorize (scope and select) objects. May match selectors of
                replication controllers and services. More info: http://kubernetes.io/docs/user-guide/labels'
              type: object
            managedFields:
              description: "ManagedFields maps workflow-id and version to the set
                of fields that are managed by that workflow. This is mostly for internal
                housekeeping, and users typically shouldn't need to set or understand
                this field. A workflow can be the user's name, a controller's name,
                or the name of a specific apply path like \"ci-cd\". The set of fields
                is always in the version that the workflow used when modifying the
                object. \n This field is alpha and can be changed or removed without
                notice."
              items:
                properties:
                  apiVersion:
                    description: APIVersion defines the version of this resource that
                      this field set applies to. The format is "group/version" just
                      like the top-level APIVersion field. It is necessary to track
                      the version of a field set because it cannot be automatically
                      converted.
                    type: string
                  fields:
                    additionalProperties: true
                    description: Fields identifies a set of fields.
                    type: object
                  manager:
                    description: Manager is an identifier of the workflow managing
                      these fields.
                    type: string
                  operation:
                    description: Operation is the type of operation which lead to
                      this ManagedFieldsEntry being created. The only valid values
                      for this field are 'Apply' and 'Update'.
                    type: string
                  time:
                    description: Time is timestamp of when these fields were set.
                      It should always be empty if Operation is 'Apply'
                    format: date-time
                    type: string
                type: object
              type: array
            name:
              description: 'Name must be unique within a namespace. Is required when
                creating resources, although some resources may allow a client to
                request the generation of an appropriate name automatically. Name
                is primarily intended for creation idempotence and configuration definition.
                Cannot be updated. More info: http://kubernetes.io/docs/user-guide/identifiers#names'
              type: string
            namespace:
              description: "Namespace defines the space within each name must be unique.
                An empty namespace is equivalent to the \"default\" namespace, but
                \"default\" is the canonical representation. Not all objects are required
                to be scoped to a namespace - the value of this field for those objects
                will be empty. \n Must be a DNS_LABEL. Cannot be updated. More info:
                http://kubernetes.io/docs/user-guide/namespaces"
              type: string
            ownerReferences:
              description: List of objects depended by this object. If ALL objects
                in the list have been deleted, this object will be garbage collected.
                If this object is managed by a controller, then an entry in this list
                will point to this controller, with the controller field set to true.
                There cannot be more than one managing controller.
              items:
                properties:
                  apiVersion:
                    description: API version of the referent.
                    type: string
                  blockOwnerDeletion:
                    description: If true, AND if the owner has the "foregroundDeletion"
                      finalizer, then the owner cannot be deleted from the key-value
                      store until this reference is removed. Defaults to false. To
                      set this field, a user needs "delete" permission of the owner,
                      otherwise 422 (Unprocessable Entity) will be returned.
                    type: boolean
                  controller:
                    description: If true, this reference points to the managing controller.
                    type: boolean
                  kind:
                    description: 'Kind of the referent. More info: https://git.k8s.io/community/contributors/devel/api-conventions.md#types-kinds'
                    type: string
                  name:
                    description: 'Name of the referent. More info: http://kubernetes.io/docs/user-guide/identifiers#names'
                    type: string
                  uid:
                    description: 'UID of the referent. More info: http://kubernetes.io/docs/user-guide/identifiers#uids'
                    type: string
                required:
                - apiVersion
                - kind
                - name
                - uid
                type: object
              type: array
            resourceVersion:
              description: "An opaque value that represents the internal version of
                this object that can be used by clients to determine when objects
                have changed. May be used for optimistic concurrency, change detection,
                and the watch operation on a resource or set of resources. Clients
                must treat these values as opaque and passed unmodified back to the
                server. They may only be valid for a particular resource or set of
                resources. \n Populated by the system. Read-only. Value must be treated
                as opaque by clients and . More info: https://git.k8s.io/community/contributors/devel/api-conventions.md#concurrency-control-and-consistency"
              type: string
            selfLink:
              description: SelfLink is a URL representing this object. Populated by
                the system. Read-only.
              type: string
            uid:
              description: "UID is the unique in time and space value for this object.
                It is typically generated by the server on successful creation of
                a resource and is not allowed to change on PUT operations. \n Populated
                by the system. Read-only. More info: http://kubernetes.io/docs/user-guide/identifiers#uids"
              type: string
          type: object
        spec:
          type: object
        status:
          type: object
      type: object
  versions:
  - name: v1alpha1
    served: true
    storage: true
status:
  acceptedNames:
    kind: ""
    plural: ""
  conditions: []
  storedVersions: []
---
apiVersion: apiextensions.k8s.io/v1beta1
kind: CustomResourceDefinition
metadata:
  creationTimestamp: null
  name: trafficlogs.kuma.io
spec:
  group: kuma.io
  names:
    kind: TrafficLog
    plural: trafficlogs
  scope: Cluster
  validation:
    openAPIV3Schema:
      description: TrafficLog is the Schema for the trafficlogs API
      properties:
        apiVersion:
          description: 'APIVersion defines the versioned schema of this representation
            of an object. Servers should convert recognized schemas to the latest
            internal value, and may reject unrecognized values. More info: https://git.k8s.io/community/contributors/devel/api-conventions.md#resources'
          type: string
        kind:
          description: 'Kind is a string value representing the REST resource this
            object represents. Servers may infer this from the endpoint the client
            submits requests to. Cannot be updated. In CamelCase. More info: https://git.k8s.io/community/contributors/devel/api-conventions.md#types-kinds'
          type: string
        metadata:
          properties:
            annotations:
              additionalProperties:
                type: string
              description: 'Annotations is an unstructured key value map stored with
                a resource that may be set by external tools to store and retrieve
                arbitrary metadata. They are not queryable and should be preserved
                when modifying objects. More info: http://kubernetes.io/docs/user-guide/annotations'
              type: object
            clusterName:
              description: The name of the cluster which the object belongs to. This
                is used to distinguish resources with same name and namespace in different
                clusters. This field is not set anywhere right now and apiserver is
                going to ignore it if set in create or update request.
              type: string
            creationTimestamp:
              description: "CreationTimestamp is a timestamp representing the server
                time when this object was created. It is not guaranteed to be set
                in happens-before order across separate operations. Clients may not
                set this value. It is represented in RFC3339 form and is in UTC. \n
                Populated by the system. Read-only. Null for lists. More info: https://git.k8s.io/community/contributors/devel/api-conventions.md#metadata"
              format: date-time
              type: string
            deletionGracePeriodSeconds:
              description: Number of seconds allowed for this object to gracefully
                terminate before it will be removed from the system. Only set when
                deletionTimestamp is also set. May only be shortened. Read-only.
              format: int64
              type: integer
            deletionTimestamp:
              description: "DeletionTimestamp is RFC 3339 date and time at which this
                resource will be deleted. This field is set by the server when a graceful
                deletion is requested by the user, and is not directly settable by
                a client. The resource is expected to be deleted (no longer visible
                from resource lists, and not reachable by name) after the time in
                this field, once the finalizers list is empty. As long as the finalizers
                list contains items, deletion is blocked. Once the deletionTimestamp
                is set, this value may not be unset or be set further into the future,
                although it may be shortened or the resource may be deleted prior
                to this time. For example, a user may request that a pod is deleted
                in 30 seconds. The Kubelet will react by sending a graceful termination
                signal to the containers in the pod. After that 30 seconds, the Kubelet
                will send a hard termination signal (SIGKILL) to the container and
                after cleanup, remove the pod from the API. In the presence of network
                partitions, this object may still exist after this timestamp, until
                an administrator or automated process can determine the resource is
                fully terminated. If not set, graceful deletion of the object has
                not been requested. \n Populated by the system when a graceful deletion
                is requested. Read-only. More info: https://git.k8s.io/community/contributors/devel/api-conventions.md#metadata"
              format: date-time
              type: string
            finalizers:
              description: Must be empty before the object is deleted from the registry.
                Each entry is an identifier for the responsible component that will
                remove the entry from the list. If the deletionTimestamp of the object
                is non-nil, entries in this list can only be removed.
              items:
                type: string
              type: array
            generateName:
              description: "GenerateName is an optional prefix, used by the server,
                to generate a unique name ONLY IF the Name field has not been provided.
                If this field is used, the name returned to the client will be different
                than the name passed. This value will also be combined with a unique
                suffix. The provided value has the same validation rules as the Name
                field, and may be truncated by the length of the suffix required to
                make the value unique on the server. \n If this field is specified
                and the generated name exists, the server will NOT return a 409 -
                instead, it will either return 201 Created or 500 with Reason ServerTimeout
                indicating a unique name could not be found in the time allotted,
                and the client should retry (optionally after the time indicated in
                the Retry-After header). \n Applied only if Name is not specified.
                More info: https://git.k8s.io/community/contributors/devel/api-conventions.md#idempotency"
              type: string
            generation:
              description: A sequence number representing a specific generation of
                the desired state. Populated by the system. Read-only.
              format: int64
              type: integer
            initializers:
              description: "An initializer is a controller which enforces some system
                invariant at object creation time. This field is a list of initializers
                that have not yet acted on this object. If nil or empty, this object
                has been completely initialized. Otherwise, the object is considered
                uninitialized and is hidden (in list/watch and get calls) from clients
                that haven't explicitly asked to observe uninitialized objects. \n
                When an object is created, the system will populate this list with
                the current set of initializers. Only privileged users may set or
                modify this list. Once it is empty, it may not be modified further
                by any user. \n DEPRECATED - initializers are an alpha field and will
                be removed in v1.15."
              properties:
                pending:
                  description: Pending is a list of initializers that must execute
                    in order before this object is visible. When the last pending
                    initializer is removed, and no failing result is set, the initializers
                    struct will be set to nil and the object is considered as initialized
                    and visible to all clients.
                  items:
                    properties:
                      name:
                        description: name of the process that is responsible for initializing
                          this object.
                        type: string
                    required:
                      - name
                    type: object
                  type: array
                result:
                  description: If result is set with the Failure field, the object
                    will be persisted to storage and then deleted, ensuring that other
                    clients can observe the deletion.
                  properties:
                    apiVersion:
                      description: 'APIVersion defines the versioned schema of this
                        representation of an object. Servers should convert recognized
                        schemas to the latest internal value, and may reject unrecognized
                        values. More info: https://git.k8s.io/community/contributors/devel/api-conventions.md#resources'
                      type: string
                    code:
                      description: Suggested HTTP return code for this status, 0 if
                        not set.
                      format: int32
                      type: integer
                    details:
                      description: Extended data associated with the reason.  Each
                        reason may define its own extended details. This field is
                        optional and the data returned is not guaranteed to conform
                        to any schema except that defined by the reason type.
                      properties:
                        causes:
                          description: The Causes array includes more details associated
                            with the StatusReason failure. Not all StatusReasons may
                            provide detailed causes.
                          items:
                            properties:
                              field:
                                description: "The field of the resource that has caused
                                  this error, as named by its JSON serialization.
                                  May include dot and postfix notation for nested
                                  attributes. Arrays are zero-indexed.  Fields may
                                  appear more than once in an array of causes due
                                  to fields having multiple errors. Optional. \n Examples:
                                  \  \"name\" - the field \"name\" on the current
                                  resource   \"items[0].name\" - the field \"name\"
                                  on the first array entry in \"items\""
                                type: string
                              message:
                                description: A human-readable description of the cause
                                  of the error.  This field may be presented as-is
                                  to a reader.
                                type: string
                              reason:
                                description: A machine-readable description of the
                                  cause of the error. If this value is empty there
                                  is no information available.
                                type: string
                            type: object
                          type: array
                        group:
                          description: The group attribute of the resource associated
                            with the status StatusReason.
                          type: string
                        kind:
                          description: 'The kind attribute of the resource associated
                            with the status StatusReason. On some operations may differ
                            from the requested resource Kind. More info: https://git.k8s.io/community/contributors/devel/api-conventions.md#types-kinds'
                          type: string
                        name:
                          description: The name attribute of the resource associated
                            with the status StatusReason (when there is a single name
                            which can be described).
                          type: string
                        retryAfterSeconds:
                          description: If specified, the time in seconds before the
                            operation should be retried. Some errors may indicate
                            the client must take an alternate action - for those errors
                            this field may indicate how long to wait before taking
                            the alternate action.
                          format: int32
                          type: integer
                        uid:
                          description: 'UID of the resource. (when there is a single
                            resource which can be described). More info: http://kubernetes.io/docs/user-guide/identifiers#uids'
                          type: string
                      type: object
                    kind:
                      description: 'Kind is a string value representing the REST resource
                        this object represents. Servers may infer this from the endpoint
                        the client submits requests to. Cannot be updated. In CamelCase.
                        More info: https://git.k8s.io/community/contributors/devel/api-conventions.md#types-kinds'
                      type: string
                    message:
                      description: A human-readable description of the status of this
                        operation.
                      type: string
                    metadata:
                      description: 'Standard list metadata. More info: https://git.k8s.io/community/contributors/devel/api-conventions.md#types-kinds'
                      properties:
                        continue:
                          description: continue may be set if the user set a limit
                            on the number of items returned, and indicates that the
                            server has more data available. The value is opaque and
                            may be used to issue another request to the endpoint that
                            served this list to retrieve the next set of available
                            objects. Continuing a consistent list may not be possible
                            if the server configuration has changed or more than a
                            few minutes have passed. The resourceVersion field returned
                            when using this continue value will be identical to the
                            value in the first response, unless you have received
                            this token from an error message.
                          type: string
                        resourceVersion:
                          description: 'String that identifies the server''s internal
                            version of this object that can be used by clients to
                            determine when objects have changed. Value must be treated
                            as opaque by clients and passed unmodified back to the
                            server. Populated by the system. Read-only. More info:
                            https://git.k8s.io/community/contributors/devel/api-conventions.md#concurrency-control-and-consistency'
                          type: string
                        selfLink:
                          description: selfLink is a URL representing this object.
                            Populated by the system. Read-only.
                          type: string
                      type: object
                    reason:
                      description: A machine-readable description of why this operation
                        is in the "Failure" status. If this value is empty there is
                        no information available. A Reason clarifies an HTTP status
                        code but does not override it.
                      type: string
                  type: object
              required:
                - pending
              type: object
            labels:
              additionalProperties:
                type: string
              description: 'Map of string keys and values that can be used to organize
                and categorize (scope and select) objects. May match selectors of
                replication controllers and services. More info: http://kubernetes.io/docs/user-guide/labels'
              type: object
            managedFields:
              description: "ManagedFields maps workflow-id and version to the set
                of fields that are managed by that workflow. This is mostly for internal
                housekeeping, and users typically shouldn't need to set or understand
                this field. A workflow can be the user's name, a controller's name,
                or the name of a specific apply path like \"ci-cd\". The set of fields
                is always in the version that the workflow used when modifying the
                object. \n This field is alpha and can be changed or removed without
                notice."
              items:
                properties:
                  apiVersion:
                    description: APIVersion defines the version of this resource that
                      this field set applies to. The format is "group/version" just
                      like the top-level APIVersion field. It is necessary to track
                      the version of a field set because it cannot be automatically
                      converted.
                    type: string
                  fields:
                    additionalProperties: true
                    description: Fields identifies a set of fields.
                    type: object
                  manager:
                    description: Manager is an identifier of the workflow managing
                      these fields.
                    type: string
                  operation:
                    description: Operation is the type of operation which lead to
                      this ManagedFieldsEntry being created. The only valid values
                      for this field are 'Apply' and 'Update'.
                    type: string
                  time:
                    description: Time is timestamp of when these fields were set.
                      It should always be empty if Operation is 'Apply'
                    format: date-time
                    type: string
                type: object
              type: array
            name:
              description: 'Name must be unique within a namespace. Is required when
                creating resources, although some resources may allow a client to
                request the generation of an appropriate name automatically. Name
                is primarily intended for creation idempotence and configuration definition.
                Cannot be updated. More info: http://kubernetes.io/docs/user-guide/identifiers#names'
              type: string
            namespace:
              description: "Namespace defines the space within each name must be unique.
                An empty namespace is equivalent to the \"default\" namespace, but
                \"default\" is the canonical representation. Not all objects are required
                to be scoped to a namespace - the value of this field for those objects
                will be empty. \n Must be a DNS_LABEL. Cannot be updated. More info:
                http://kubernetes.io/docs/user-guide/namespaces"
              type: string
            ownerReferences:
              description: List of objects depended by this object. If ALL objects
                in the list have been deleted, this object will be garbage collected.
                If this object is managed by a controller, then an entry in this list
                will point to this controller, with the controller field set to true.
                There cannot be more than one managing controller.
              items:
                properties:
                  apiVersion:
                    description: API version of the referent.
                    type: string
                  blockOwnerDeletion:
                    description: If true, AND if the owner has the "foregroundDeletion"
                      finalizer, then the owner cannot be deleted from the key-value
                      store until this reference is removed. Defaults to false. To
                      set this field, a user needs "delete" permission of the owner,
                      otherwise 422 (Unprocessable Entity) will be returned.
                    type: boolean
                  controller:
                    description: If true, this reference points to the managing controller.
                    type: boolean
                  kind:
                    description: 'Kind of the referent. More info: https://git.k8s.io/community/contributors/devel/api-conventions.md#types-kinds'
                    type: string
                  name:
                    description: 'Name of the referent. More info: http://kubernetes.io/docs/user-guide/identifiers#names'
                    type: string
                  uid:
                    description: 'UID of the referent. More info: http://kubernetes.io/docs/user-guide/identifiers#uids'
                    type: string
                required:
                  - apiVersion
                  - kind
                  - name
                  - uid
                type: object
              type: array
            resourceVersion:
              description: "An opaque value that represents the internal version of
                this object that can be used by clients to determine when objects
                have changed. May be used for optimistic concurrency, change detection,
                and the watch operation on a resource or set of resources. Clients
                must treat these values as opaque and passed unmodified back to the
                server. They may only be valid for a particular resource or set of
                resources. \n Populated by the system. Read-only. Value must be treated
                as opaque by clients and . More info: https://git.k8s.io/community/contributors/devel/api-conventions.md#concurrency-control-and-consistency"
              type: string
            selfLink:
              description: SelfLink is a URL representing this object. Populated by
                the system. Read-only.
              type: string
            uid:
              description: "UID is the unique in time and space value for this object.
                It is typically generated by the server on successful creation of
                a resource and is not allowed to change on PUT operations. \n Populated
                by the system. Read-only. More info: http://kubernetes.io/docs/user-guide/identifiers#uids"
              type: string
          type: object
        mesh:
          type: string
        spec:
          type: object
      type: object
  versions:
    - name: v1alpha1
      served: true
      storage: true
---
apiVersion: apiextensions.k8s.io/v1beta1
kind: CustomResourceDefinition
metadata:
  creationTimestamp: null
  name: trafficpermissions.kuma.io
spec:
  group: kuma.io
  names:
    kind: TrafficPermission
    plural: trafficpermissions
  scope: Cluster
  validation:
    openAPIV3Schema:
      description: TrafficPermission is the Schema for the trafficpermissions API
      properties:
        apiVersion:
          description: 'APIVersion defines the versioned schema of this representation
            of an object. Servers should convert recognized schemas to the latest
            internal value, and may reject unrecognized values. More info: https://git.k8s.io/community/contributors/devel/api-conventions.md#resources'
          type: string
        kind:
          description: 'Kind is a string value representing the REST resource this
            object represents. Servers may infer this from the endpoint the client
            submits requests to. Cannot be updated. In CamelCase. More info: https://git.k8s.io/community/contributors/devel/api-conventions.md#types-kinds'
          type: string
        metadata:
          properties:
            annotations:
              additionalProperties:
                type: string
              description: 'Annotations is an unstructured key value map stored with
                a resource that may be set by external tools to store and retrieve
                arbitrary metadata. They are not queryable and should be preserved
                when modifying objects. More info: http://kubernetes.io/docs/user-guide/annotations'
              type: object
            clusterName:
              description: The name of the cluster which the object belongs to. This
                is used to distinguish resources with same name and namespace in different
                clusters. This field is not set anywhere right now and apiserver is
                going to ignore it if set in create or update request.
              type: string
            creationTimestamp:
              description: "CreationTimestamp is a timestamp representing the server
                time when this object was created. It is not guaranteed to be set
                in happens-before order across separate operations. Clients may not
                set this value. It is represented in RFC3339 form and is in UTC. \n
                Populated by the system. Read-only. Null for lists. More info: https://git.k8s.io/community/contributors/devel/api-conventions.md#metadata"
              format: date-time
              type: string
            deletionGracePeriodSeconds:
              description: Number of seconds allowed for this object to gracefully
                terminate before it will be removed from the system. Only set when
                deletionTimestamp is also set. May only be shortened. Read-only.
              format: int64
              type: integer
            deletionTimestamp:
              description: "DeletionTimestamp is RFC 3339 date and time at which this
                resource will be deleted. This field is set by the server when a graceful
                deletion is requested by the user, and is not directly settable by
                a client. The resource is expected to be deleted (no longer visible
                from resource lists, and not reachable by name) after the time in
                this field, once the finalizers list is empty. As long as the finalizers
                list contains items, deletion is blocked. Once the deletionTimestamp
                is set, this value may not be unset or be set further into the future,
                although it may be shortened or the resource may be deleted prior
                to this time. For example, a user may request that a pod is deleted
                in 30 seconds. The Kubelet will react by sending a graceful termination
                signal to the containers in the pod. After that 30 seconds, the Kubelet
                will send a hard termination signal (SIGKILL) to the container and
                after cleanup, remove the pod from the API. In the presence of network
                partitions, this object may still exist after this timestamp, until
                an administrator or automated process can determine the resource is
                fully terminated. If not set, graceful deletion of the object has
                not been requested. \n Populated by the system when a graceful deletion
                is requested. Read-only. More info: https://git.k8s.io/community/contributors/devel/api-conventions.md#metadata"
              format: date-time
              type: string
            finalizers:
              description: Must be empty before the object is deleted from the registry.
                Each entry is an identifier for the responsible component that will
                remove the entry from the list. If the deletionTimestamp of the object
                is non-nil, entries in this list can only be removed.
              items:
                type: string
              type: array
            generateName:
              description: "GenerateName is an optional prefix, used by the server,
                to generate a unique name ONLY IF the Name field has not been provided.
                If this field is used, the name returned to the client will be different
                than the name passed. This value will also be combined with a unique
                suffix. The provided value has the same validation rules as the Name
                field, and may be truncated by the length of the suffix required to
                make the value unique on the server. \n If this field is specified
                and the generated name exists, the server will NOT return a 409 -
                instead, it will either return 201 Created or 500 with Reason ServerTimeout
                indicating a unique name could not be found in the time allotted,
                and the client should retry (optionally after the time indicated in
                the Retry-After header). \n Applied only if Name is not specified.
                More info: https://git.k8s.io/community/contributors/devel/api-conventions.md#idempotency"
              type: string
            generation:
              description: A sequence number representing a specific generation of
                the desired state. Populated by the system. Read-only.
              format: int64
              type: integer
            initializers:
              description: "An initializer is a controller which enforces some system
                invariant at object creation time. This field is a list of initializers
                that have not yet acted on this object. If nil or empty, this object
                has been completely initialized. Otherwise, the object is considered
                uninitialized and is hidden (in list/watch and get calls) from clients
                that haven't explicitly asked to observe uninitialized objects. \n
                When an object is created, the system will populate this list with
                the current set of initializers. Only privileged users may set or
                modify this list. Once it is empty, it may not be modified further
                by any user. \n DEPRECATED - initializers are an alpha field and will
                be removed in v1.15."
              properties:
                pending:
                  description: Pending is a list of initializers that must execute
                    in order before this object is visible. When the last pending
                    initializer is removed, and no failing result is set, the initializers
                    struct will be set to nil and the object is considered as initialized
                    and visible to all clients.
                  items:
                    properties:
                      name:
                        description: name of the process that is responsible for initializing
                          this object.
                        type: string
                    required:
                      - name
                    type: object
                  type: array
                result:
                  description: If result is set with the Failure field, the object
                    will be persisted to storage and then deleted, ensuring that other
                    clients can observe the deletion.
                  properties:
                    apiVersion:
                      description: 'APIVersion defines the versioned schema of this
                        representation of an object. Servers should convert recognized
                        schemas to the latest internal value, and may reject unrecognized
                        values. More info: https://git.k8s.io/community/contributors/devel/api-conventions.md#resources'
                      type: string
                    code:
                      description: Suggested HTTP return code for this status, 0 if
                        not set.
                      format: int32
                      type: integer
                    details:
                      description: Extended data associated with the reason.  Each
                        reason may define its own extended details. This field is
                        optional and the data returned is not guaranteed to conform
                        to any schema except that defined by the reason type.
                      properties:
                        causes:
                          description: The Causes array includes more details associated
                            with the StatusReason failure. Not all StatusReasons may
                            provide detailed causes.
                          items:
                            properties:
                              field:
                                description: "The field of the resource that has caused
                                  this error, as named by its JSON serialization.
                                  May include dot and postfix notation for nested
                                  attributes. Arrays are zero-indexed.  Fields may
                                  appear more than once in an array of causes due
                                  to fields having multiple errors. Optional. \n Examples:
                                  \  \"name\" - the field \"name\" on the current
                                  resource   \"items[0].name\" - the field \"name\"
                                  on the first array entry in \"items\""
                                type: string
                              message:
                                description: A human-readable description of the cause
                                  of the error.  This field may be presented as-is
                                  to a reader.
                                type: string
                              reason:
                                description: A machine-readable description of the
                                  cause of the error. If this value is empty there
                                  is no information available.
                                type: string
                            type: object
                          type: array
                        group:
                          description: The group attribute of the resource associated
                            with the status StatusReason.
                          type: string
                        kind:
                          description: 'The kind attribute of the resource associated
                            with the status StatusReason. On some operations may differ
                            from the requested resource Kind. More info: https://git.k8s.io/community/contributors/devel/api-conventions.md#types-kinds'
                          type: string
                        name:
                          description: The name attribute of the resource associated
                            with the status StatusReason (when there is a single name
                            which can be described).
                          type: string
                        retryAfterSeconds:
                          description: If specified, the time in seconds before the
                            operation should be retried. Some errors may indicate
                            the client must take an alternate action - for those errors
                            this field may indicate how long to wait before taking
                            the alternate action.
                          format: int32
                          type: integer
                        uid:
                          description: 'UID of the resource. (when there is a single
                            resource which can be described). More info: http://kubernetes.io/docs/user-guide/identifiers#uids'
                          type: string
                      type: object
                    kind:
                      description: 'Kind is a string value representing the REST resource
                        this object represents. Servers may infer this from the endpoint
                        the client submits requests to. Cannot be updated. In CamelCase.
                        More info: https://git.k8s.io/community/contributors/devel/api-conventions.md#types-kinds'
                      type: string
                    message:
                      description: A human-readable description of the status of this
                        operation.
                      type: string
                    metadata:
                      description: 'Standard list metadata. More info: https://git.k8s.io/community/contributors/devel/api-conventions.md#types-kinds'
                      properties:
                        continue:
                          description: continue may be set if the user set a limit
                            on the number of items returned, and indicates that the
                            server has more data available. The value is opaque and
                            may be used to issue another request to the endpoint that
                            served this list to retrieve the next set of available
                            objects. Continuing a consistent list may not be possible
                            if the server configuration has changed or more than a
                            few minutes have passed. The resourceVersion field returned
                            when using this continue value will be identical to the
                            value in the first response, unless you have received
                            this token from an error message.
                          type: string
                        resourceVersion:
                          description: 'String that identifies the server''s internal
                            version of this object that can be used by clients to
                            determine when objects have changed. Value must be treated
                            as opaque by clients and passed unmodified back to the
                            server. Populated by the system. Read-only. More info:
                            https://git.k8s.io/community/contributors/devel/api-conventions.md#concurrency-control-and-consistency'
                          type: string
                        selfLink:
                          description: selfLink is a URL representing this object.
                            Populated by the system. Read-only.
                          type: string
                      type: object
                    reason:
                      description: A machine-readable description of why this operation
                        is in the "Failure" status. If this value is empty there is
                        no information available. A Reason clarifies an HTTP status
                        code but does not override it.
                      type: string
                  type: object
              required:
                - pending
              type: object
            labels:
              additionalProperties:
                type: string
              description: 'Map of string keys and values that can be used to organize
                and categorize (scope and select) objects. May match selectors of
                replication controllers and services. More info: http://kubernetes.io/docs/user-guide/labels'
              type: object
            managedFields:
              description: "ManagedFields maps workflow-id and version to the set
                of fields that are managed by that workflow. This is mostly for internal
                housekeeping, and users typically shouldn't need to set or understand
                this field. A workflow can be the user's name, a controller's name,
                or the name of a specific apply path like \"ci-cd\". The set of fields
                is always in the version that the workflow used when modifying the
                object. \n This field is alpha and can be changed or removed without
                notice."
              items:
                properties:
                  apiVersion:
                    description: APIVersion defines the version of this resource that
                      this field set applies to. The format is "group/version" just
                      like the top-level APIVersion field. It is necessary to track
                      the version of a field set because it cannot be automatically
                      converted.
                    type: string
                  fields:
                    additionalProperties: true
                    description: Fields identifies a set of fields.
                    type: object
                  manager:
                    description: Manager is an identifier of the workflow managing
                      these fields.
                    type: string
                  operation:
                    description: Operation is the type of operation which lead to
                      this ManagedFieldsEntry being created. The only valid values
                      for this field are 'Apply' and 'Update'.
                    type: string
                  time:
                    description: Time is timestamp of when these fields were set.
                      It should always be empty if Operation is 'Apply'
                    format: date-time
                    type: string
                type: object
              type: array
            name:
              description: 'Name must be unique within a namespace. Is required when
                creating resources, although some resources may allow a client to
                request the generation of an appropriate name automatically. Name
                is primarily intended for creation idempotence and configuration definition.
                Cannot be updated. More info: http://kubernetes.io/docs/user-guide/identifiers#names'
              type: string
            namespace:
              description: "Namespace defines the space within each name must be unique.
                An empty namespace is equivalent to the \"default\" namespace, but
                \"default\" is the canonical representation. Not all objects are required
                to be scoped to a namespace - the value of this field for those objects
                will be empty. \n Must be a DNS_LABEL. Cannot be updated. More info:
                http://kubernetes.io/docs/user-guide/namespaces"
              type: string
            ownerReferences:
              description: List of objects depended by this object. If ALL objects
                in the list have been deleted, this object will be garbage collected.
                If this object is managed by a controller, then an entry in this list
                will point to this controller, with the controller field set to true.
                There cannot be more than one managing controller.
              items:
                properties:
                  apiVersion:
                    description: API version of the referent.
                    type: string
                  blockOwnerDeletion:
                    description: If true, AND if the owner has the "foregroundDeletion"
                      finalizer, then the owner cannot be deleted from the key-value
                      store until this reference is removed. Defaults to false. To
                      set this field, a user needs "delete" permission of the owner,
                      otherwise 422 (Unprocessable Entity) will be returned.
                    type: boolean
                  controller:
                    description: If true, this reference points to the managing controller.
                    type: boolean
                  kind:
                    description: 'Kind of the referent. More info: https://git.k8s.io/community/contributors/devel/api-conventions.md#types-kinds'
                    type: string
                  name:
                    description: 'Name of the referent. More info: http://kubernetes.io/docs/user-guide/identifiers#names'
                    type: string
                  uid:
                    description: 'UID of the referent. More info: http://kubernetes.io/docs/user-guide/identifiers#uids'
                    type: string
                required:
                  - apiVersion
                  - kind
                  - name
                  - uid
                type: object
              type: array
            resourceVersion:
              description: "An opaque value that represents the internal version of
                this object that can be used by clients to determine when objects
                have changed. May be used for optimistic concurrency, change detection,
                and the watch operation on a resource or set of resources. Clients
                must treat these values as opaque and passed unmodified back to the
                server. They may only be valid for a particular resource or set of
                resources. \n Populated by the system. Read-only. Value must be treated
                as opaque by clients and . More info: https://git.k8s.io/community/contributors/devel/api-conventions.md#concurrency-control-and-consistency"
              type: string
            selfLink:
              description: SelfLink is a URL representing this object. Populated by
                the system. Read-only.
              type: string
            uid:
              description: "UID is the unique in time and space value for this object.
                It is typically generated by the server on successful creation of
                a resource and is not allowed to change on PUT operations. \n Populated
                by the system. Read-only. More info: http://kubernetes.io/docs/user-guide/identifiers#uids"
              type: string
          type: object
        mesh:
          type: string
        spec:
          type: object
      type: object
  versions:
    - name: v1alpha1
      served: true
      storage: true
---
apiVersion: apiextensions.k8s.io/v1beta1
kind: CustomResourceDefinition
metadata:
  creationTimestamp: null
  name: trafficroutes.kuma.io
spec:
  group: kuma.io
  names:
    kind: TrafficRoute
    plural: trafficroutes
  scope: Cluster
  validation:
    openAPIV3Schema:
      description: TrafficRoute is the Schema for the trafficroutes API
      properties:
        apiVersion:
          description: 'APIVersion defines the versioned schema of this representation
            of an object. Servers should convert recognized schemas to the latest
            internal value, and may reject unrecognized values. More info: https://git.k8s.io/community/contributors/devel/api-conventions.md#resources'
          type: string
        kind:
          description: 'Kind is a string value representing the REST resource this
            object represents. Servers may infer this from the endpoint the client
            submits requests to. Cannot be updated. In CamelCase. More info: https://git.k8s.io/community/contributors/devel/api-conventions.md#types-kinds'
          type: string
        metadata:
          properties:
            annotations:
              additionalProperties:
                type: string
              description: 'Annotations is an unstructured key value map stored with
                a resource that may be set by external tools to store and retrieve
                arbitrary metadata. They are not queryable and should be preserved
                when modifying objects. More info: http://kubernetes.io/docs/user-guide/annotations'
              type: object
            clusterName:
              description: The name of the cluster which the object belongs to. This
                is used to distinguish resources with same name and namespace in different
                clusters. This field is not set anywhere right now and apiserver is
                going to ignore it if set in create or update request.
              type: string
            creationTimestamp:
              description: "CreationTimestamp is a timestamp representing the server
                time when this object was created. It is not guaranteed to be set
                in happens-before order across separate operations. Clients may not
                set this value. It is represented in RFC3339 form and is in UTC. \n
                Populated by the system. Read-only. Null for lists. More info: https://git.k8s.io/community/contributors/devel/api-conventions.md#metadata"
              format: date-time
              type: string
            deletionGracePeriodSeconds:
              description: Number of seconds allowed for this object to gracefully
                terminate before it will be removed from the system. Only set when
                deletionTimestamp is also set. May only be shortened. Read-only.
              format: int64
              type: integer
            deletionTimestamp:
              description: "DeletionTimestamp is RFC 3339 date and time at which this
                resource will be deleted. This field is set by the server when a graceful
                deletion is requested by the user, and is not directly settable by
                a client. The resource is expected to be deleted (no longer visible
                from resource lists, and not reachable by name) after the time in
                this field, once the finalizers list is empty. As long as the finalizers
                list contains items, deletion is blocked. Once the deletionTimestamp
                is set, this value may not be unset or be set further into the future,
                although it may be shortened or the resource may be deleted prior
                to this time. For example, a user may request that a pod is deleted
                in 30 seconds. The Kubelet will react by sending a graceful termination
                signal to the containers in the pod. After that 30 seconds, the Kubelet
                will send a hard termination signal (SIGKILL) to the container and
                after cleanup, remove the pod from the API. In the presence of network
                partitions, this object may still exist after this timestamp, until
                an administrator or automated process can determine the resource is
                fully terminated. If not set, graceful deletion of the object has
                not been requested. \n Populated by the system when a graceful deletion
                is requested. Read-only. More info: https://git.k8s.io/community/contributors/devel/api-conventions.md#metadata"
              format: date-time
              type: string
            finalizers:
              description: Must be empty before the object is deleted from the registry.
                Each entry is an identifier for the responsible component that will
                remove the entry from the list. If the deletionTimestamp of the object
                is non-nil, entries in this list can only be removed.
              items:
                type: string
              type: array
            generateName:
              description: "GenerateName is an optional prefix, used by the server,
                to generate a unique name ONLY IF the Name field has not been provided.
                If this field is used, the name returned to the client will be different
                than the name passed. This value will also be combined with a unique
                suffix. The provided value has the same validation rules as the Name
                field, and may be truncated by the length of the suffix required to
                make the value unique on the server. \n If this field is specified
                and the generated name exists, the server will NOT return a 409 -
                instead, it will either return 201 Created or 500 with Reason ServerTimeout
                indicating a unique name could not be found in the time allotted,
                and the client should retry (optionally after the time indicated in
                the Retry-After header). \n Applied only if Name is not specified.
                More info: https://git.k8s.io/community/contributors/devel/api-conventions.md#idempotency"
              type: string
            generation:
              description: A sequence number representing a specific generation of
                the desired state. Populated by the system. Read-only.
              format: int64
              type: integer
            initializers:
              description: "An initializer is a controller which enforces some system
                invariant at object creation time. This field is a list of initializers
                that have not yet acted on this object. If nil or empty, this object
                has been completely initialized. Otherwise, the object is considered
                uninitialized and is hidden (in list/watch and get calls) from clients
                that haven't explicitly asked to observe uninitialized objects. \n
                When an object is created, the system will populate this list with
                the current set of initializers. Only privileged users may set or
                modify this list. Once it is empty, it may not be modified further
                by any user. \n DEPRECATED - initializers are an alpha field and will
                be removed in v1.15."
              properties:
                pending:
                  description: Pending is a list of initializers that must execute
                    in order before this object is visible. When the last pending
                    initializer is removed, and no failing result is set, the initializers
                    struct will be set to nil and the object is considered as initialized
                    and visible to all clients.
                  items:
                    properties:
                      name:
                        description: name of the process that is responsible for initializing
                          this object.
                        type: string
                    required:
                      - name
                    type: object
                  type: array
                result:
                  description: If result is set with the Failure field, the object
                    will be persisted to storage and then deleted, ensuring that other
                    clients can observe the deletion.
                  properties:
                    apiVersion:
                      description: 'APIVersion defines the versioned schema of this
                        representation of an object. Servers should convert recognized
                        schemas to the latest internal value, and may reject unrecognized
                        values. More info: https://git.k8s.io/community/contributors/devel/api-conventions.md#resources'
                      type: string
                    code:
                      description: Suggested HTTP return code for this status, 0 if
                        not set.
                      format: int32
                      type: integer
                    details:
                      description: Extended data associated with the reason.  Each
                        reason may define its own extended details. This field is
                        optional and the data returned is not guaranteed to conform
                        to any schema except that defined by the reason type.
                      properties:
                        causes:
                          description: The Causes array includes more details associated
                            with the StatusReason failure. Not all StatusReasons may
                            provide detailed causes.
                          items:
                            properties:
                              field:
                                description: "The field of the resource that has caused
                                  this error, as named by its JSON serialization.
                                  May include dot and postfix notation for nested
                                  attributes. Arrays are zero-indexed.  Fields may
                                  appear more than once in an array of causes due
                                  to fields having multiple errors. Optional. \n Examples:
                                  \  \"name\" - the field \"name\" on the current
                                  resource   \"items[0].name\" - the field \"name\"
                                  on the first array entry in \"items\""
                                type: string
                              message:
                                description: A human-readable description of the cause
                                  of the error.  This field may be presented as-is
                                  to a reader.
                                type: string
                              reason:
                                description: A machine-readable description of the
                                  cause of the error. If this value is empty there
                                  is no information available.
                                type: string
                            type: object
                          type: array
                        group:
                          description: The group attribute of the resource associated
                            with the status StatusReason.
                          type: string
                        kind:
                          description: 'The kind attribute of the resource associated
                            with the status StatusReason. On some operations may differ
                            from the requested resource Kind. More info: https://git.k8s.io/community/contributors/devel/api-conventions.md#types-kinds'
                          type: string
                        name:
                          description: The name attribute of the resource associated
                            with the status StatusReason (when there is a single name
                            which can be described).
                          type: string
                        retryAfterSeconds:
                          description: If specified, the time in seconds before the
                            operation should be retried. Some errors may indicate
                            the client must take an alternate action - for those errors
                            this field may indicate how long to wait before taking
                            the alternate action.
                          format: int32
                          type: integer
                        uid:
                          description: 'UID of the resource. (when there is a single
                            resource which can be described). More info: http://kubernetes.io/docs/user-guide/identifiers#uids'
                          type: string
                      type: object
                    kind:
                      description: 'Kind is a string value representing the REST resource
                        this object represents. Servers may infer this from the endpoint
                        the client submits requests to. Cannot be updated. In CamelCase.
                        More info: https://git.k8s.io/community/contributors/devel/api-conventions.md#types-kinds'
                      type: string
                    message:
                      description: A human-readable description of the status of this
                        operation.
                      type: string
                    metadata:
                      description: 'Standard list metadata. More info: https://git.k8s.io/community/contributors/devel/api-conventions.md#types-kinds'
                      properties:
                        continue:
                          description: continue may be set if the user set a limit
                            on the number of items returned, and indicates that the
                            server has more data available. The value is opaque and
                            may be used to issue another request to the endpoint that
                            served this list to retrieve the next set of available
                            objects. Continuing a consistent list may not be possible
                            if the server configuration has changed or more than a
                            few minutes have passed. The resourceVersion field returned
                            when using this continue value will be identical to the
                            value in the first response, unless you have received
                            this token from an error message.
                          type: string
                        resourceVersion:
                          description: 'String that identifies the server''s internal
                            version of this object that can be used by clients to
                            determine when objects have changed. Value must be treated
                            as opaque by clients and passed unmodified back to the
                            server. Populated by the system. Read-only. More info:
                            https://git.k8s.io/community/contributors/devel/api-conventions.md#concurrency-control-and-consistency'
                          type: string
                        selfLink:
                          description: selfLink is a URL representing this object.
                            Populated by the system. Read-only.
                          type: string
                      type: object
                    reason:
                      description: A machine-readable description of why this operation
                        is in the "Failure" status. If this value is empty there is
                        no information available. A Reason clarifies an HTTP status
                        code but does not override it.
                      type: string
                    status:
                      description: 'Status of the operation. One of: "Success" or
                        "Failure". More info: https://git.k8s.io/community/contributors/devel/api-conventions.md#spec-and-status'
                      type: string
                  type: object
              required:
                - pending
              type: object
            labels:
              additionalProperties:
                type: string
              description: 'Map of string keys and values that can be used to organize
                and categorize (scope and select) objects. May match selectors of
                replication controllers and services. More info: http://kubernetes.io/docs/user-guide/labels'
              type: object
            managedFields:
              description: "ManagedFields maps workflow-id and version to the set
                of fields that are managed by that workflow. This is mostly for internal
                housekeeping, and users typically shouldn't need to set or understand
                this field. A workflow can be the user's name, a controller's name,
                or the name of a specific apply path like \"ci-cd\". The set of fields
                is always in the version that the workflow used when modifying the
                object. \n This field is alpha and can be changed or removed without
                notice."
              items:
                properties:
                  apiVersion:
                    description: APIVersion defines the version of this resource that
                      this field set applies to. The format is "group/version" just
                      like the top-level APIVersion field. It is necessary to track
                      the version of a field set because it cannot be automatically
                      converted.
                    type: string
                  fields:
                    additionalProperties: true
                    description: Fields identifies a set of fields.
                    type: object
                  manager:
                    description: Manager is an identifier of the workflow managing
                      these fields.
                    type: string
                  operation:
                    description: Operation is the type of operation which lead to
                      this ManagedFieldsEntry being created. The only valid values
                      for this field are 'Apply' and 'Update'.
                    type: string
                  time:
                    description: Time is timestamp of when these fields were set.
                      It should always be empty if Operation is 'Apply'
                    format: date-time
                    type: string
                type: object
              type: array
            name:
              description: 'Name must be unique within a namespace. Is required when
                creating resources, although some resources may allow a client to
                request the generation of an appropriate name automatically. Name
                is primarily intended for creation idempotence and configuration definition.
                Cannot be updated. More info: http://kubernetes.io/docs/user-guide/identifiers#names'
              type: string
            namespace:
              description: "Namespace defines the space within each name must be unique.
                An empty namespace is equivalent to the \"default\" namespace, but
                \"default\" is the canonical representation. Not all objects are required
                to be scoped to a namespace - the value of this field for those objects
                will be empty. \n Must be a DNS_LABEL. Cannot be updated. More info:
                http://kubernetes.io/docs/user-guide/namespaces"
              type: string
            ownerReferences:
              description: List of objects depended by this object. If ALL objects
                in the list have been deleted, this object will be garbage collected.
                If this object is managed by a controller, then an entry in this list
                will point to this controller, with the controller field set to true.
                There cannot be more than one managing controller.
              items:
                properties:
                  apiVersion:
                    description: API version of the referent.
                    type: string
                  blockOwnerDeletion:
                    description: If true, AND if the owner has the "foregroundDeletion"
                      finalizer, then the owner cannot be deleted from the key-value
                      store until this reference is removed. Defaults to false. To
                      set this field, a user needs "delete" permission of the owner,
                      otherwise 422 (Unprocessable Entity) will be returned.
                    type: boolean
                  controller:
                    description: If true, this reference points to the managing controller.
                    type: boolean
                  kind:
                    description: 'Kind of the referent. More info: https://git.k8s.io/community/contributors/devel/api-conventions.md#types-kinds'
                    type: string
                  name:
                    description: 'Name of the referent. More info: http://kubernetes.io/docs/user-guide/identifiers#names'
                    type: string
                  uid:
                    description: 'UID of the referent. More info: http://kubernetes.io/docs/user-guide/identifiers#uids'
                    type: string
                required:
                  - apiVersion
                  - kind
                  - name
                  - uid
                type: object
              type: array
            resourceVersion:
              description: "An opaque value that represents the internal version of
                this object that can be used by clients to determine when objects
                have changed. May be used for optimistic concurrency, change detection,
                and the watch operation on a resource or set of resources. Clients
                must treat these values as opaque and passed unmodified back to the
                server. They may only be valid for a particular resource or set of
                resources. \n Populated by the system. Read-only. Value must be treated
                as opaque by clients and . More info: https://git.k8s.io/community/contributors/devel/api-conventions.md#concurrency-control-and-consistency"
              type: string
            selfLink:
              description: SelfLink is a URL representing this object. Populated by
                the system. Read-only.
              type: string
            uid:
              description: "UID is the unique in time and space value for this object.
                It is typically generated by the server on successful creation of
                a resource and is not allowed to change on PUT operations. \n Populated
                by the system. Read-only. More info: http://kubernetes.io/docs/user-guide/identifiers#uids"
              type: string
          type: object
        mesh:
          type: string
        spec:
          type: object
      type: object
  versions:
    - name: v1alpha1
      served: true
      storage: true
---
apiVersion: apiextensions.k8s.io/v1beta1
kind: CustomResourceDefinition
metadata:
  creationTimestamp: null
  name: traffictraces.kuma.io
spec:
  group: kuma.io
  names:
    kind: TrafficTrace
    plural: traffictraces
  scope: Cluster
  validation:
    openAPIV3Schema:
      description: TrafficTrace is the Schema for the traffictraces API
      properties:
        apiVersion:
          description: 'APIVersion defines the versioned schema of this representation
            of an object. Servers should convert recognized schemas to the latest
            internal value, and may reject unrecognized values. More info: https://git.k8s.io/community/contributors/devel/api-conventions.md#resources'
          type: string
        kind:
          description: 'Kind is a string value representing the REST resource this
            object represents. Servers may infer this from the endpoint the client
            submits requests to. Cannot be updated. In CamelCase. More info: https://git.k8s.io/community/contributors/devel/api-conventions.md#types-kinds'
          type: string
        metadata:
          properties:
            annotations:
              additionalProperties:
                type: string
              description: 'Annotations is an unstructured key value map stored with
                a resource that may be set by external tools to store and retrieve
                arbitrary metadata. They are not queryable and should be preserved
                when modifying objects. More info: http://kubernetes.io/docs/user-guide/annotations'
              type: object
            clusterName:
              description: The name of the cluster which the object belongs to. This
                is used to distinguish resources with same name and namespace in different
                clusters. This field is not set anywhere right now and apiserver is
                going to ignore it if set in create or update request.
              type: string
            creationTimestamp:
              description: "CreationTimestamp is a timestamp representing the server
                time when this object was created. It is not guaranteed to be set
                in happens-before order across separate operations. Clients may not
                set this value. It is represented in RFC3339 form and is in UTC. \n
                Populated by the system. Read-only. Null for lists. More info: https://git.k8s.io/community/contributors/devel/api-conventions.md#metadata"
              format: date-time
              type: string
            deletionGracePeriodSeconds:
              description: Number of seconds allowed for this object to gracefully
                terminate before it will be removed from the system. Only set when
                deletionTimestamp is also set. May only be shortened. Read-only.
              format: int64
              type: integer
            deletionTimestamp:
              description: "DeletionTimestamp is RFC 3339 date and time at which this
                resource will be deleted. This field is set by the server when a graceful
                deletion is requested by the user, and is not directly settable by
                a client. The resource is expected to be deleted (no longer visible
                from resource lists, and not reachable by name) after the time in
                this field, once the finalizers list is empty. As long as the finalizers
                list contains items, deletion is blocked. Once the deletionTimestamp
                is set, this value may not be unset or be set further into the future,
                although it may be shortened or the resource may be deleted prior
                to this time. For example, a user may request that a pod is deleted
                in 30 seconds. The Kubelet will react by sending a graceful termination
                signal to the containers in the pod. After that 30 seconds, the Kubelet
                will send a hard termination signal (SIGKILL) to the container and
                after cleanup, remove the pod from the API. In the presence of network
                partitions, this object may still exist after this timestamp, until
                an administrator or automated process can determine the resource is
                fully terminated. If not set, graceful deletion of the object has
                not been requested. \n Populated by the system when a graceful deletion
                is requested. Read-only. More info: https://git.k8s.io/community/contributors/devel/api-conventions.md#metadata"
              format: date-time
              type: string
            finalizers:
              description: Must be empty before the object is deleted from the registry.
                Each entry is an identifier for the responsible component that will
                remove the entry from the list. If the deletionTimestamp of the object
                is non-nil, entries in this list can only be removed.
              items:
                type: string
              type: array
            generateName:
              description: "GenerateName is an optional prefix, used by the server,
                to generate a unique name ONLY IF the Name field has not been provided.
                If this field is used, the name returned to the client will be different
                than the name passed. This value will also be combined with a unique
                suffix. The provided value has the same validation rules as the Name
                field, and may be truncated by the length of the suffix required to
                make the value unique on the server. \n If this field is specified
                and the generated name exists, the server will NOT return a 409 -
                instead, it will either return 201 Created or 500 with Reason ServerTimeout
                indicating a unique name could not be found in the time allotted,
                and the client should retry (optionally after the time indicated in
                the Retry-After header). \n Applied only if Name is not specified.
                More info: https://git.k8s.io/community/contributors/devel/api-conventions.md#idempotency"
              type: string
            generation:
              description: A sequence number representing a specific generation of
                the desired state. Populated by the system. Read-only.
              format: int64
              type: integer
            initializers:
              description: "An initializer is a controller which enforces some system
                invariant at object creation time. This field is a list of initializers
                that have not yet acted on this object. If nil or empty, this object
                has been completely initialized. Otherwise, the object is considered
                uninitialized and is hidden (in list/watch and get calls) from clients
                that haven't explicitly asked to observe uninitialized objects. \n
                When an object is created, the system will populate this list with
                the current set of initializers. Only privileged users may set or
                modify this list. Once it is empty, it may not be modified further
                by any user. \n DEPRECATED - initializers are an alpha field and will
                be removed in v1.15."
              properties:
                pending:
                  description: Pending is a list of initializers that must execute
                    in order before this object is visible. When the last pending
                    initializer is removed, and no failing result is set, the initializers
                    struct will be set to nil and the object is considered as initialized
                    and visible to all clients.
                  items:
                    properties:
                      name:
                        description: name of the process that is responsible for initializing
                          this object.
                        type: string
                    required:
                      - name
                    type: object
                  type: array
                result:
                  description: If result is set with the Failure field, the object
                    will be persisted to storage and then deleted, ensuring that other
                    clients can observe the deletion.
                  properties:
                    apiVersion:
                      description: 'APIVersion defines the versioned schema of this
                        representation of an object. Servers should convert recognized
                        schemas to the latest internal value, and may reject unrecognized
                        values. More info: https://git.k8s.io/community/contributors/devel/api-conventions.md#resources'
                      type: string
                    code:
                      description: Suggested HTTP return code for this status, 0 if
                        not set.
                      format: int32
                      type: integer
                    details:
                      description: Extended data associated with the reason.  Each
                        reason may define its own extended details. This field is
                        optional and the data returned is not guaranteed to conform
                        to any schema except that defined by the reason type.
                      properties:
                        causes:
                          description: The Causes array includes more details associated
                            with the StatusReason failure. Not all StatusReasons may
                            provide detailed causes.
                          items:
                            properties:
                              field:
                                description: "The field of the resource that has caused
                                  this error, as named by its JSON serialization.
                                  May include dot and postfix notation for nested
                                  attributes. Arrays are zero-indexed.  Fields may
                                  appear more than once in an array of causes due
                                  to fields having multiple errors. Optional. \n Examples:
                                  \  \"name\" - the field \"name\" on the current
                                  resource   \"items[0].name\" - the field \"name\"
                                  on the first array entry in \"items\""
                                type: string
                              message:
                                description: A human-readable description of the cause
                                  of the error.  This field may be presented as-is
                                  to a reader.
                                type: string
                              reason:
                                description: A machine-readable description of the
                                  cause of the error. If this value is empty there
                                  is no information available.
                                type: string
                            type: object
                          type: array
                        group:
                          description: The group attribute of the resource associated
                            with the status StatusReason.
                          type: string
                        kind:
                          description: 'The kind attribute of the resource associated
                            with the status StatusReason. On some operations may differ
                            from the requested resource Kind. More info: https://git.k8s.io/community/contributors/devel/api-conventions.md#types-kinds'
                          type: string
                        name:
                          description: The name attribute of the resource associated
                            with the status StatusReason (when there is a single name
                            which can be described).
                          type: string
                        retryAfterSeconds:
                          description: If specified, the time in seconds before the
                            operation should be retried. Some errors may indicate
                            the client must take an alternate action - for those errors
                            this field may indicate how long to wait before taking
                            the alternate action.
                          format: int32
                          type: integer
                        uid:
                          description: 'UID of the resource. (when there is a single
                            resource which can be described). More info: http://kubernetes.io/docs/user-guide/identifiers#uids'
                          type: string
                      type: object
                    kind:
                      description: 'Kind is a string value representing the REST resource
                        this object represents. Servers may infer this from the endpoint
                        the client submits requests to. Cannot be updated. In CamelCase.
                        More info: https://git.k8s.io/community/contributors/devel/api-conventions.md#types-kinds'
                      type: string
                    message:
                      description: A human-readable description of the status of this
                        operation.
                      type: string
                    metadata:
                      description: 'Standard list metadata. More info: https://git.k8s.io/community/contributors/devel/api-conventions.md#types-kinds'
                      properties:
                        continue:
                          description: continue may be set if the user set a limit
                            on the number of items returned, and indicates that the
                            server has more data available. The value is opaque and
                            may be used to issue another request to the endpoint that
                            served this list to retrieve the next set of available
                            objects. Continuing a consistent list may not be possible
                            if the server configuration has changed or more than a
                            few minutes have passed. The resourceVersion field returned
                            when using this continue value will be identical to the
                            value in the first response, unless you have received
                            this token from an error message.
                          type: string
                        resourceVersion:
                          description: 'String that identifies the server''s internal
                            version of this object that can be used by clients to
                            determine when objects have changed. Value must be treated
                            as opaque by clients and passed unmodified back to the
                            server. Populated by the system. Read-only. More info:
                            https://git.k8s.io/community/contributors/devel/api-conventions.md#concurrency-control-and-consistency'
                          type: string
                        selfLink:
                          description: selfLink is a URL representing this object.
                            Populated by the system. Read-only.
                          type: string
                      type: object
                    reason:
                      description: A machine-readable description of why this operation
                        is in the "Failure" status. If this value is empty there is
                        no information available. A Reason clarifies an HTTP status
                        code but does not override it.
                      type: string
                  type: object
              required:
                - pending
              type: object
            labels:
              additionalProperties:
                type: string
              description: 'Map of string keys and values that can be used to organize
                and categorize (scope and select) objects. May match selectors of
                replication controllers and services. More info: http://kubernetes.io/docs/user-guide/labels'
              type: object
            managedFields:
              description: "ManagedFields maps workflow-id and version to the set
                of fields that are managed by that workflow. This is mostly for internal
                housekeeping, and users typically shouldn't need to set or understand
                this field. A workflow can be the user's name, a controller's name,
                or the name of a specific apply path like \"ci-cd\". The set of fields
                is always in the version that the workflow used when modifying the
                object. \n This field is alpha and can be changed or removed without
                notice."
              items:
                properties:
                  apiVersion:
                    description: APIVersion defines the version of this resource that
                      this field set applies to. The format is "group/version" just
                      like the top-level APIVersion field. It is necessary to track
                      the version of a field set because it cannot be automatically
                      converted.
                    type: string
                  fields:
                    additionalProperties: true
                    description: Fields identifies a set of fields.
                    type: object
                  manager:
                    description: Manager is an identifier of the workflow managing
                      these fields.
                    type: string
                  operation:
                    description: Operation is the type of operation which lead to
                      this ManagedFieldsEntry being created. The only valid values
                      for this field are 'Apply' and 'Update'.
                    type: string
                  time:
                    description: Time is timestamp of when these fields were set.
                      It should always be empty if Operation is 'Apply'
                    format: date-time
                    type: string
                type: object
              type: array
            name:
              description: 'Name must be unique within a namespace. Is required when
                creating resources, although some resources may allow a client to
                request the generation of an appropriate name automatically. Name
                is primarily intended for creation idempotence and configuration definition.
                Cannot be updated. More info: http://kubernetes.io/docs/user-guide/identifiers#names'
              type: string
            namespace:
              description: "Namespace defines the space within each name must be unique.
                An empty namespace is equivalent to the \"default\" namespace, but
                \"default\" is the canonical representation. Not all objects are required
                to be scoped to a namespace - the value of this field for those objects
                will be empty. \n Must be a DNS_LABEL. Cannot be updated. More info:
                http://kubernetes.io/docs/user-guide/namespaces"
              type: string
            ownerReferences:
              description: List of objects depended by this object. If ALL objects
                in the list have been deleted, this object will be garbage collected.
                If this object is managed by a controller, then an entry in this list
                will point to this controller, with the controller field set to true.
                There cannot be more than one managing controller.
              items:
                properties:
                  apiVersion:
                    description: API version of the referent.
                    type: string
                  blockOwnerDeletion:
                    description: If true, AND if the owner has the "foregroundDeletion"
                      finalizer, then the owner cannot be deleted from the key-value
                      store until this reference is removed. Defaults to false. To
                      set this field, a user needs "delete" permission of the owner,
                      otherwise 422 (Unprocessable Entity) will be returned.
                    type: boolean
                  controller:
                    description: If true, this reference points to the managing controller.
                    type: boolean
                  kind:
                    description: 'Kind of the referent. More info: https://git.k8s.io/community/contributors/devel/api-conventions.md#types-kinds'
                    type: string
                  name:
                    description: 'Name of the referent. More info: http://kubernetes.io/docs/user-guide/identifiers#names'
                    type: string
                  uid:
                    description: 'UID of the referent. More info: http://kubernetes.io/docs/user-guide/identifiers#uids'
                    type: string
                required:
                  - apiVersion
                  - kind
                  - name
                  - uid
                type: object
              type: array
            resourceVersion:
              description: "An opaque value that represents the internal version of
                this object that can be used by clients to determine when objects
                have changed. May be used for optimistic concurrency, change detection,
                and the watch operation on a resource or set of resources. Clients
                must treat these values as opaque and passed unmodified back to the
                server. They may only be valid for a particular resource or set of
                resources. \n Populated by the system. Read-only. Value must be treated
                as opaque by clients and . More info: https://git.k8s.io/community/contributors/devel/api-conventions.md#concurrency-control-and-consistency"
              type: string
            selfLink:
              description: SelfLink is a URL representing this object. Populated by
                the system. Read-only.
              type: string
            uid:
              description: "UID is the unique in time and space value for this object.
                It is typically generated by the server on successful creation of
                a resource and is not allowed to change on PUT operations. \n Populated
                by the system. Read-only. More info: http://kubernetes.io/docs/user-guide/identifiers#uids"
              type: string
          type: object
        mesh:
          type: string
        spec:
          type: object
      type: object
  versions:
    - name: v1alpha1
      served: true
      storage: true
---
apiVersion: apiextensions.k8s.io/v1beta1
kind: CustomResourceDefinition
metadata:
  creationTimestamp: null
  name: zoneinsights.kuma.io
spec:
  group: kuma.io
  names:
    kind: ZoneInsight
    plural: zoneinsights
  scope: Cluster
  validation:
    openAPIV3Schema:
      description: ZoneInsight is the Schema for the zone insight API
      properties:
        apiVersion:
          description: 'APIVersion defines the versioned schema of this representation
            of an object. Servers should convert recognized schemas to the latest
            internal value, and may reject unrecognized values. More info: https://git.k8s.io/community/contributors/devel/api-conventions.md#resources'
          type: string
        kind:
          description: 'Kind is a string value representing the REST resource this
            object represents. Servers may infer this from the endpoint the client
            submits requests to. Cannot be updated. In CamelCase. More info: https://git.k8s.io/community/contributors/devel/api-conventions.md#types-kinds'
          type: string
        metadata:
          properties:
            annotations:
              additionalProperties:
                type: string
              description: 'Annotations is an unstructured key value map stored with
                a resource that may be set by external tools to store and retrieve
                arbitrary metadata. They are not queryable and should be preserved
                when modifying objects. More info: http://kubernetes.io/docs/user-guide/annotations'
              type: object
            clusterName:
              description: The name of the cluster which the object belongs to. This
                is used to distinguish resources with same name and namespace in different
                clusters. This field is not set anywhere right now and apiserver is
                going to ignore it if set in create or update request.
              type: string
            creationTimestamp:
              description: "CreationTimestamp is a timestamp representing the server
                time when this object was created. It is not guaranteed to be set
                in happens-before order across separate operations. Clients may not
                set this value. It is represented in RFC3339 form and is in UTC. \n
                Populated by the system. Read-only. Null for lists. More info: https://git.k8s.io/community/contributors/devel/api-conventions.md#metadata"
              format: date-time
              type: string
            deletionGracePeriodSeconds:
              description: Number of seconds allowed for this object to gracefully
                terminate before it will be removed from the system. Only set when
                deletionTimestamp is also set. May only be shortened. Read-only.
              format: int64
              type: integer
            deletionTimestamp:
              description: "DeletionTimestamp is RFC 3339 date and time at which this
                resource will be deleted. This field is set by the server when a graceful
                deletion is requested by the user, and is not directly settable by
                a client. The resource is expected to be deleted (no longer visible
                from resource lists, and not reachable by name) after the time in
                this field, once the finalizers list is empty. As long as the finalizers
                list contains items, deletion is blocked. Once the deletionTimestamp
                is set, this value may not be unset or be set further into the future,
                although it may be shortened or the resource may be deleted prior
                to this time. For example, a user may request that a pod is deleted
                in 30 seconds. The Kubelet will react by sending a graceful termination
                signal to the containers in the pod. After that 30 seconds, the Kubelet
                will send a hard termination signal (SIGKILL) to the container and
                after cleanup, remove the pod from the API. In the presence of network
                partitions, this object may still exist after this timestamp, until
                an administrator or automated process can determine the resource is
                fully terminated. If not set, graceful deletion of the object has
                not been requested. \n Populated by the system when a graceful deletion
                is requested. Read-only. More info: https://git.k8s.io/community/contributors/devel/api-conventions.md#metadata"
              format: date-time
              type: string
            finalizers:
              description: Must be empty before the object is deleted from the registry.
                Each entry is an identifier for the responsible component that will
                remove the entry from the list. If the deletionTimestamp of the object
                is non-nil, entries in this list can only be removed.
              items:
                type: string
              type: array
            generateName:
              description: "GenerateName is an optional prefix, used by the server,
                to generate a unique name ONLY IF the Name field has not been provided.
                If this field is used, the name returned to the client will be different
                than the name passed. This value will also be combined with a unique
                suffix. The provided value has the same validation rules as the Name
                field, and may be truncated by the length of the suffix required to
                make the value unique on the server. \n If this field is specified
                and the generated name exists, the server will NOT return a 409 -
                instead, it will either return 201 Created or 500 with Reason ServerTimeout
                indicating a unique name could not be found in the time allotted,
                and the client should retry (optionally after the time indicated in
                the Retry-After header). \n Applied only if Name is not specified.
                More info: https://git.k8s.io/community/contributors/devel/api-conventions.md#idempotency"
              type: string
            generation:
              description: A sequence number representing a specific generation of
                the desired state. Populated by the system. Read-only.
              format: int64
              type: integer
            initializers:
              description: "An initializer is a controller which enforces some system
                invariant at object creation time. This field is a list of initializers
                that have not yet acted on this object. If nil or empty, this object
                has been completely initialized. Otherwise, the object is considered
                uninitialized and is hidden (in list/watch and get calls) from clients
                that haven't explicitly asked to observe uninitialized objects. \n
                When an object is created, the system will populate this list with
                the current set of initializers. Only privileged users may set or
                modify this list. Once it is empty, it may not be modified further
                by any user. \n DEPRECATED - initializers are an alpha field and will
                be removed in v1.15."
              properties:
                pending:
                  description: Pending is a list of initializers that must execute
                    in order before this object is visible. When the last pending
                    initializer is removed, and no failing result is set, the initializers
                    struct will be set to nil and the object is considered as initialized
                    and visible to all clients.
                  items:
                    properties:
                      name:
                        description: name of the process that is responsible for initializing
                          this object.
                        type: string
                    required:
                      - name
                    type: object
                  type: array
                result:
                  description: If result is set with the Failure field, the object
                    will be persisted to storage and then deleted, ensuring that other
                    clients can observe the deletion.
                  properties:
                    apiVersion:
                      description: 'APIVersion defines the versioned schema of this
                        representation of an object. Servers should convert recognized
                        schemas to the latest internal value, and may reject unrecognized
                        values. More info: https://git.k8s.io/community/contributors/devel/api-conventions.md#resources'
                      type: string
                    code:
                      description: Suggested HTTP return code for this status, 0 if
                        not set.
                      format: int32
                      type: integer
                    details:
                      description: Extended data associated with the reason.  Each
                        reason may define its own extended details. This field is
                        optional and the data returned is not guaranteed to conform
                        to any schema except that defined by the reason type.
                      properties:
                        causes:
                          description: The Causes array includes more details associated
                            with the StatusReason failure. Not all StatusReasons may
                            provide detailed causes.
                          items:
                            properties:
                              field:
                                description: "The field of the resource that has caused
                                  this error, as named by its JSON serialization.
                                  May include dot and postfix notation for nested
                                  attributes. Arrays are zero-indexed.  Fields may
                                  appear more than once in an array of causes due
                                  to fields having multiple errors. Optional. \n Examples:
                                  \  \"name\" - the field \"name\" on the current
                                  resource   \"items[0].name\" - the field \"name\"
                                  on the first array entry in \"items\""
                                type: string
                              message:
                                description: A human-readable description of the cause
                                  of the error.  This field may be presented as-is
                                  to a reader.
                                type: string
                              reason:
                                description: A machine-readable description of the
                                  cause of the error. If this value is empty there
                                  is no information available.
                                type: string
                            type: object
                          type: array
                        group:
                          description: The group attribute of the resource associated
                            with the status StatusReason.
                          type: string
                        kind:
                          description: 'The kind attribute of the resource associated
                            with the status StatusReason. On some operations may differ
                            from the requested resource Kind. More info: https://git.k8s.io/community/contributors/devel/api-conventions.md#types-kinds'
                          type: string
                        name:
                          description: The name attribute of the resource associated
                            with the status StatusReason (when there is a single name
                            which can be described).
                          type: string
                        retryAfterSeconds:
                          description: If specified, the time in seconds before the
                            operation should be retried. Some errors may indicate
                            the client must take an alternate action - for those errors
                            this field may indicate how long to wait before taking
                            the alternate action.
                          format: int32
                          type: integer
                        uid:
                          description: 'UID of the resource. (when there is a single
                            resource which can be described). More info: http://kubernetes.io/docs/user-guide/identifiers#uids'
                          type: string
                      type: object
                    kind:
                      description: 'Kind is a string value representing the REST resource
                        this object represents. Servers may infer this from the endpoint
                        the client submits requests to. Cannot be updated. In CamelCase.
                        More info: https://git.k8s.io/community/contributors/devel/api-conventions.md#types-kinds'
                      type: string
                    message:
                      description: A human-readable description of the status of this
                        operation.
                      type: string
                    metadata:
                      description: 'Standard list metadata. More info: https://git.k8s.io/community/contributors/devel/api-conventions.md#types-kinds'
                      properties:
                        continue:
                          description: continue may be set if the user set a limit
                            on the number of items returned, and indicates that the
                            server has more data available. The value is opaque and
                            may be used to issue another request to the endpoint that
                            served this list to retrieve the next set of available
                            objects. Continuing a consistent list may not be possible
                            if the server configuration has changed or more than a
                            few minutes have passed. The resourceVersion field returned
                            when using this continue value will be identical to the
                            value in the first response, unless you have received
                            this token from an error message.
                          type: string
                        resourceVersion:
                          description: 'String that identifies the server''s internal
                            version of this object that can be used by clients to
                            determine when objects have changed. Value must be treated
                            as opaque by clients and passed unmodified back to the
                            server. Populated by the system. Read-only. More info:
                            https://git.k8s.io/community/contributors/devel/api-conventions.md#concurrency-control-and-consistency'
                          type: string
                        selfLink:
                          description: selfLink is a URL representing this object.
                            Populated by the system. Read-only.
                          type: string
                      type: object
                    reason:
                      description: A machine-readable description of why this operation
                        is in the "Failure" status. If this value is empty there is
                        no information available. A Reason clarifies an HTTP status
                        code but does not override it.
                      type: string
                    status:
                      description: 'Status of the operation. One of: "Success" or
                        "Failure". More info: https://git.k8s.io/community/contributors/devel/api-conventions.md#spec-and-status'
                      type: string
                  type: object
              required:
                - pending
              type: object
            labels:
              additionalProperties:
                type: string
              description: 'Map of string keys and values that can be used to organize
                and categorize (scope and select) objects. May match selectors of
                replication controllers and services. More info: http://kubernetes.io/docs/user-guide/labels'
              type: object
            managedFields:
              description: "ManagedFields maps workflow-id and version to the set
                of fields that are managed by that workflow. This is mostly for internal
                housekeeping, and users typically shouldn't need to set or understand
                this field. A workflow can be the user's name, a controller's name,
                or the name of a specific apply path like \"ci-cd\". The set of fields
                is always in the version that the workflow used when modifying the
                object. \n This field is alpha and can be changed or removed without
                notice."
              items:
                properties:
                  apiVersion:
                    description: APIVersion defines the version of this resource that
                      this field set applies to. The format is "group/version" just
                      like the top-level APIVersion field. It is necessary to track
                      the version of a field set because it cannot be automatically
                      converted.
                    type: string
                  fields:
                    additionalProperties: true
                    description: Fields identifies a set of fields.
                    type: object
                  manager:
                    description: Manager is an identifier of the workflow managing
                      these fields.
                    type: string
                  operation:
                    description: Operation is the type of operation which lead to
                      this ManagedFieldsEntry being created. The only valid values
                      for this field are 'Apply' and 'Update'.
                    type: string
                  time:
                    description: Time is timestamp of when these fields were set.
                      It should always be empty if Operation is 'Apply'
                    format: date-time
                    type: string
                type: object
              type: array
            name:
              description: 'Name must be unique within a namespace. Is required when
                creating resources, although some resources may allow a client to
                request the generation of an appropriate name automatically. Name
                is primarily intended for creation idempotence and configuration definition.
                Cannot be updated. More info: http://kubernetes.io/docs/user-guide/identifiers#names'
              type: string
            namespace:
              description: "Namespace defines the space within each name must be unique.
                An empty namespace is equivalent to the \"default\" namespace, but
                \"default\" is the canonical representation. Not all objects are required
                to be scoped to a namespace - the value of this field for those objects
                will be empty. \n Must be a DNS_LABEL. Cannot be updated. More info:
                http://kubernetes.io/docs/user-guide/namespaces"
              type: string
            ownerReferences:
              description: List of objects depended by this object. If ALL objects
                in the list have been deleted, this object will be garbage collected.
                If this object is managed by a controller, then an entry in this list
                will point to this controller, with the controller field set to true.
                There cannot be more than one managing controller.
              items:
                properties:
                  apiVersion:
                    description: API version of the referent.
                    type: string
                  blockOwnerDeletion:
                    description: If true, AND if the owner has the "foregroundDeletion"
                      finalizer, then the owner cannot be deleted from the key-value
                      store until this reference is removed. Defaults to false. To
                      set this field, a user needs "delete" permission of the owner,
                      otherwise 422 (Unprocessable Entity) will be returned.
                    type: boolean
                  controller:
                    description: If true, this reference points to the managing controller.
                    type: boolean
                  kind:
                    description: 'Kind of the referent. More info: https://git.k8s.io/community/contributors/devel/api-conventions.md#types-kinds'
                    type: string
                  name:
                    description: 'Name of the referent. More info: http://kubernetes.io/docs/user-guide/identifiers#names'
                    type: string
                  uid:
                    description: 'UID of the referent. More info: http://kubernetes.io/docs/user-guide/identifiers#uids'
                    type: string
                required:
                  - apiVersion
                  - kind
                  - name
                  - uid
                type: object
              type: array
            resourceVersion:
              description: "An opaque value that represents the internal version of
                this object that can be used by clients to determine when objects
                have changed. May be used for optimistic concurrency, change detection,
                and the watch operation on a resource or set of resources. Clients
                must treat these values as opaque and passed unmodified back to the
                server. They may only be valid for a particular resource or set of
                resources. \n Populated by the system. Read-only. Value must be treated
                as opaque by clients and . More info: https://git.k8s.io/community/contributors/devel/api-conventions.md#concurrency-control-and-consistency"
              type: string
            selfLink:
              description: SelfLink is a URL representing this object. Populated by
                the system. Read-only.
              type: string
            uid:
              description: "UID is the unique in time and space value for this object.
                It is typically generated by the server on successful creation of
                a resource and is not allowed to change on PUT operations. \n Populated
                by the system. Read-only. More info: http://kubernetes.io/docs/user-guide/identifiers#uids"
              type: string
          type: object
        mesh:
          type: string
        spec:
          type: object
      type: object
  versions:
    - name: v1alpha1
      served: true
      storage: true
---
apiVersion: apiextensions.k8s.io/v1beta1
kind: CustomResourceDefinition
metadata:
  creationTimestamp: null
  name: zones.kuma.io
spec:
  group: kuma.io
  names:
    kind: Zone
    plural: zones
  scope: Cluster
  validation:
    openAPIV3Schema:
      description: Zone is the Schema for the zone API
      properties:
        apiVersion:
          description: 'APIVersion defines the versioned schema of this representation
            of an object. Servers should convert recognized schemas to the latest
            internal value, and may reject unrecognized values. More info: https://git.k8s.io/community/contributors/devel/api-conventions.md#resources'
          type: string
        kind:
          description: 'Kind is a string value representing the REST resource this
            object represents. Servers may infer this from the endpoint the client
            submits requests to. Cannot be updated. In CamelCase. More info: https://git.k8s.io/community/contributors/devel/api-conventions.md#types-kinds'
          type: string
        metadata:
          properties:
            annotations:
              additionalProperties:
                type: string
              description: 'Annotations is an unstructured key value map stored with
                a resource that may be set by external tools to store and retrieve
                arbitrary metadata. They are not queryable and should be preserved
                when modifying objects. More info: http://kubernetes.io/docs/user-guide/annotations'
              type: object
            clusterName:
              description: The name of the cluster which the object belongs to. This
                is used to distinguish resources with same name and namespace in different
                clusters. This field is not set anywhere right now and apiserver is
                going to ignore it if set in create or update request.
              type: string
            creationTimestamp:
              description: "CreationTimestamp is a timestamp representing the server
                time when this object was created. It is not guaranteed to be set
                in happens-before order across separate operations. Clients may not
                set this value. It is represented in RFC3339 form and is in UTC. \n
                Populated by the system. Read-only. Null for lists. More info: https://git.k8s.io/community/contributors/devel/api-conventions.md#metadata"
              format: date-time
              type: string
            deletionGracePeriodSeconds:
              description: Number of seconds allowed for this object to gracefully
                terminate before it will be removed from the system. Only set when
                deletionTimestamp is also set. May only be shortened. Read-only.
              format: int64
              type: integer
            deletionTimestamp:
              description: "DeletionTimestamp is RFC 3339 date and time at which this
                resource will be deleted. This field is set by the server when a graceful
                deletion is requested by the user, and is not directly settable by
                a client. The resource is expected to be deleted (no longer visible
                from resource lists, and not reachable by name) after the time in
                this field, once the finalizers list is empty. As long as the finalizers
                list contains items, deletion is blocked. Once the deletionTimestamp
                is set, this value may not be unset or be set further into the future,
                although it may be shortened or the resource may be deleted prior
                to this time. For example, a user may request that a pod is deleted
                in 30 seconds. The Kubelet will react by sending a graceful termination
                signal to the containers in the pod. After that 30 seconds, the Kubelet
                will send a hard termination signal (SIGKILL) to the container and
                after cleanup, remove the pod from the API. In the presence of network
                partitions, this object may still exist after this timestamp, until
                an administrator or automated process can determine the resource is
                fully terminated. If not set, graceful deletion of the object has
                not been requested. \n Populated by the system when a graceful deletion
                is requested. Read-only. More info: https://git.k8s.io/community/contributors/devel/api-conventions.md#metadata"
              format: date-time
              type: string
            finalizers:
              description: Must be empty before the object is deleted from the registry.
                Each entry is an identifier for the responsible component that will
                remove the entry from the list. If the deletionTimestamp of the object
                is non-nil, entries in this list can only be removed.
              items:
                type: string
              type: array
            generateName:
              description: "GenerateName is an optional prefix, used by the server,
                to generate a unique name ONLY IF the Name field has not been provided.
                If this field is used, the name returned to the client will be different
                than the name passed. This value will also be combined with a unique
                suffix. The provided value has the same validation rules as the Name
                field, and may be truncated by the length of the suffix required to
                make the value unique on the server. \n If this field is specified
                and the generated name exists, the server will NOT return a 409 -
                instead, it will either return 201 Created or 500 with Reason ServerTimeout
                indicating a unique name could not be found in the time allotted,
                and the client should retry (optionally after the time indicated in
                the Retry-After header). \n Applied only if Name is not specified.
                More info: https://git.k8s.io/community/contributors/devel/api-conventions.md#idempotency"
              type: string
            generation:
              description: A sequence number representing a specific generation of
                the desired state. Populated by the system. Read-only.
              format: int64
              type: integer
            initializers:
              description: "An initializer is a controller which enforces some system
                invariant at object creation time. This field is a list of initializers
                that have not yet acted on this object. If nil or empty, this object
                has been completely initialized. Otherwise, the object is considered
                uninitialized and is hidden (in list/watch and get calls) from clients
                that haven't explicitly asked to observe uninitialized objects. \n
                When an object is created, the system will populate this list with
                the current set of initializers. Only privileged users may set or
                modify this list. Once it is empty, it may not be modified further
                by any user. \n DEPRECATED - initializers are an alpha field and will
                be removed in v1.15."
              properties:
                pending:
                  description: Pending is a list of initializers that must execute
                    in order before this object is visible. When the last pending
                    initializer is removed, and no failing result is set, the initializers
                    struct will be set to nil and the object is considered as initialized
                    and visible to all clients.
                  items:
                    properties:
                      name:
                        description: name of the process that is responsible for initializing
                          this object.
                        type: string
                    required:
                      - name
                    type: object
                  type: array
                result:
                  description: If result is set with the Failure field, the object
                    will be persisted to storage and then deleted, ensuring that other
                    clients can observe the deletion.
                  properties:
                    apiVersion:
                      description: 'APIVersion defines the versioned schema of this
                        representation of an object. Servers should convert recognized
                        schemas to the latest internal value, and may reject unrecognized
                        values. More info: https://git.k8s.io/community/contributors/devel/api-conventions.md#resources'
                      type: string
                    code:
                      description: Suggested HTTP return code for this status, 0 if
                        not set.
                      format: int32
                      type: integer
                    details:
                      description: Extended data associated with the reason.  Each
                        reason may define its own extended details. This field is
                        optional and the data returned is not guaranteed to conform
                        to any schema except that defined by the reason type.
                      properties:
                        causes:
                          description: The Causes array includes more details associated
                            with the StatusReason failure. Not all StatusReasons may
                            provide detailed causes.
                          items:
                            properties:
                              field:
                                description: "The field of the resource that has caused
                                  this error, as named by its JSON serialization.
                                  May include dot and postfix notation for nested
                                  attributes. Arrays are zero-indexed.  Fields may
                                  appear more than once in an array of causes due
                                  to fields having multiple errors. Optional. \n Examples:
                                  \  \"name\" - the field \"name\" on the current
                                  resource   \"items[0].name\" - the field \"name\"
                                  on the first array entry in \"items\""
                                type: string
                              message:
                                description: A human-readable description of the cause
                                  of the error.  This field may be presented as-is
                                  to a reader.
                                type: string
                              reason:
                                description: A machine-readable description of the
                                  cause of the error. If this value is empty there
                                  is no information available.
                                type: string
                            type: object
                          type: array
                        group:
                          description: The group attribute of the resource associated
                            with the status StatusReason.
                          type: string
                        kind:
                          description: 'The kind attribute of the resource associated
                            with the status StatusReason. On some operations may differ
                            from the requested resource Kind. More info: https://git.k8s.io/community/contributors/devel/api-conventions.md#types-kinds'
                          type: string
                        name:
                          description: The name attribute of the resource associated
                            with the status StatusReason (when there is a single name
                            which can be described).
                          type: string
                        retryAfterSeconds:
                          description: If specified, the time in seconds before the
                            operation should be retried. Some errors may indicate
                            the client must take an alternate action - for those errors
                            this field may indicate how long to wait before taking
                            the alternate action.
                          format: int32
                          type: integer
                        uid:
                          description: 'UID of the resource. (when there is a single
                            resource which can be described). More info: http://kubernetes.io/docs/user-guide/identifiers#uids'
                          type: string
                      type: object
                    kind:
                      description: 'Kind is a string value representing the REST resource
                        this object represents. Servers may infer this from the endpoint
                        the client submits requests to. Cannot be updated. In CamelCase.
                        More info: https://git.k8s.io/community/contributors/devel/api-conventions.md#types-kinds'
                      type: string
                    message:
                      description: A human-readable description of the status of this
                        operation.
                      type: string
                    metadata:
                      description: 'Standard list metadata. More info: https://git.k8s.io/community/contributors/devel/api-conventions.md#types-kinds'
                      properties:
                        continue:
                          description: continue may be set if the user set a limit
                            on the number of items returned, and indicates that the
                            server has more data available. The value is opaque and
                            may be used to issue another request to the endpoint that
                            served this list to retrieve the next set of available
                            objects. Continuing a consistent list may not be possible
                            if the server configuration has changed or more than a
                            few minutes have passed. The resourceVersion field returned
                            when using this continue value will be identical to the
                            value in the first response, unless you have received
                            this token from an error message.
                          type: string
                        resourceVersion:
                          description: 'String that identifies the server''s internal
                            version of this object that can be used by clients to
                            determine when objects have changed. Value must be treated
                            as opaque by clients and passed unmodified back to the
                            server. Populated by the system. Read-only. More info:
                            https://git.k8s.io/community/contributors/devel/api-conventions.md#concurrency-control-and-consistency'
                          type: string
                        selfLink:
                          description: selfLink is a URL representing this object.
                            Populated by the system. Read-only.
                          type: string
                      type: object
                    reason:
                      description: A machine-readable description of why this operation
                        is in the "Failure" status. If this value is empty there is
                        no information available. A Reason clarifies an HTTP status
                        code but does not override it.
                      type: string
                    status:
                      description: 'Status of the operation. One of: "Success" or
                        "Failure". More info: https://git.k8s.io/community/contributors/devel/api-conventions.md#spec-and-status'
                      type: string
                  type: object
              required:
                - pending
              type: object
            labels:
              additionalProperties:
                type: string
              description: 'Map of string keys and values that can be used to organize
                and categorize (scope and select) objects. May match selectors of
                replication controllers and services. More info: http://kubernetes.io/docs/user-guide/labels'
              type: object
            managedFields:
              description: "ManagedFields maps workflow-id and version to the set
                of fields that are managed by that workflow. This is mostly for internal
                housekeeping, and users typically shouldn't need to set or understand
                this field. A workflow can be the user's name, a controller's name,
                or the name of a specific apply path like \"ci-cd\". The set of fields
                is always in the version that the workflow used when modifying the
                object. \n This field is alpha and can be changed or removed without
                notice."
              items:
                properties:
                  apiVersion:
                    description: APIVersion defines the version of this resource that
                      this field set applies to. The format is "group/version" just
                      like the top-level APIVersion field. It is necessary to track
                      the version of a field set because it cannot be automatically
                      converted.
                    type: string
                  fields:
                    additionalProperties: true
                    description: Fields identifies a set of fields.
                    type: object
                  manager:
                    description: Manager is an identifier of the workflow managing
                      these fields.
                    type: string
                  operation:
                    description: Operation is the type of operation which lead to
                      this ManagedFieldsEntry being created. The only valid values
                      for this field are 'Apply' and 'Update'.
                    type: string
                  time:
                    description: Time is timestamp of when these fields were set.
                      It should always be empty if Operation is 'Apply'
                    format: date-time
                    type: string
                type: object
              type: array
            name:
              description: 'Name must be unique within a namespace. Is required when
                creating resources, although some resources may allow a client to
                request the generation of an appropriate name automatically. Name
                is primarily intended for creation idempotence and configuration definition.
                Cannot be updated. More info: http://kubernetes.io/docs/user-guide/identifiers#names'
              type: string
            namespace:
              description: "Namespace defines the space within each name must be unique.
                An empty namespace is equivalent to the \"default\" namespace, but
                \"default\" is the canonical representation. Not all objects are required
                to be scoped to a namespace - the value of this field for those objects
                will be empty. \n Must be a DNS_LABEL. Cannot be updated. More info:
                http://kubernetes.io/docs/user-guide/namespaces"
              type: string
            ownerReferences:
              description: List of objects depended by this object. If ALL objects
                in the list have been deleted, this object will be garbage collected.
                If this object is managed by a controller, then an entry in this list
                will point to this controller, with the controller field set to true.
                There cannot be more than one managing controller.
              items:
                properties:
                  apiVersion:
                    description: API version of the referent.
                    type: string
                  blockOwnerDeletion:
                    description: If true, AND if the owner has the "foregroundDeletion"
                      finalizer, then the owner cannot be deleted from the key-value
                      store until this reference is removed. Defaults to false. To
                      set this field, a user needs "delete" permission of the owner,
                      otherwise 422 (Unprocessable Entity) will be returned.
                    type: boolean
                  controller:
                    description: If true, this reference points to the managing controller.
                    type: boolean
                  kind:
                    description: 'Kind of the referent. More info: https://git.k8s.io/community/contributors/devel/api-conventions.md#types-kinds'
                    type: string
                  name:
                    description: 'Name of the referent. More info: http://kubernetes.io/docs/user-guide/identifiers#names'
                    type: string
                  uid:
                    description: 'UID of the referent. More info: http://kubernetes.io/docs/user-guide/identifiers#uids'
                    type: string
                required:
                  - apiVersion
                  - kind
                  - name
                  - uid
                type: object
              type: array
            resourceVersion:
              description: "An opaque value that represents the internal version of
                this object that can be used by clients to determine when objects
                have changed. May be used for optimistic concurrency, change detection,
                and the watch operation on a resource or set of resources. Clients
                must treat these values as opaque and passed unmodified back to the
                server. They may only be valid for a particular resource or set of
                resources. \n Populated by the system. Read-only. Value must be treated
                as opaque by clients and . More info: https://git.k8s.io/community/contributors/devel/api-conventions.md#concurrency-control-and-consistency"
              type: string
            selfLink:
              description: SelfLink is a URL representing this object. Populated by
                the system. Read-only.
              type: string
            uid:
              description: "UID is the unique in time and space value for this object.
                It is typically generated by the server on successful creation of
                a resource and is not allowed to change on PUT operations. \n Populated
                by the system. Read-only. More info: http://kubernetes.io/docs/user-guide/identifiers#uids"
              type: string
          type: object
        mesh:
          type: string
        spec:
          type: object
      type: object
  versions:
    - name: v1alpha1
      served: true
      storage: true
---
apiVersion: apiextensions.k8s.io/v1beta1
kind: CustomResourceDefinition
metadata:
  creationTimestamp: null
  name: dataplaneinsights.kuma.io
spec:
  group: kuma.io
  names:
    kind: DataplaneInsight
    plural: dataplaneinsights
  scope: ""
  validation:
    openAPIV3Schema:
      description: DataplaneInsight is the Schema for the dataplane insights API
      properties:
        apiVersion:
          description: 'APIVersion defines the versioned schema of this representation
            of an object. Servers should convert recognized schemas to the latest
            internal value, and may reject unrecognized values. More info: https://git.k8s.io/community/contributors/devel/api-conventions.md#resources'
          type: string
        kind:
          description: 'Kind is a string value representing the REST resource this
            object represents. Servers may infer this from the endpoint the client
            submits requests to. Cannot be updated. In CamelCase. More info: https://git.k8s.io/community/contributors/devel/api-conventions.md#types-kinds'
          type: string
        metadata:
          properties:
            annotations:
              additionalProperties:
                type: string
              description: 'Annotations is an unstructured key value map stored with
                a resource that may be set by external tools to store and retrieve
                arbitrary metadata. They are not queryable and should be preserved
                when modifying objects. More info: http://kubernetes.io/docs/user-guide/annotations'
              type: object
            clusterName:
              description: The name of the cluster which the object belongs to. This
                is used to distinguish resources with same name and namespace in different
                clusters. This field is not set anywhere right now and apiserver is
                going to ignore it if set in create or update request.
              type: string
            creationTimestamp:
              description: "CreationTimestamp is a timestamp representing the server
                time when this object was created. It is not guaranteed to be set
                in happens-before order across separate operations. Clients may not
                set this value. It is represented in RFC3339 form and is in UTC. \n
                Populated by the system. Read-only. Null for lists. More info: https://git.k8s.io/community/contributors/devel/api-conventions.md#metadata"
              format: date-time
              type: string
            deletionGracePeriodSeconds:
              description: Number of seconds allowed for this object to gracefully
                terminate before it will be removed from the system. Only set when
                deletionTimestamp is also set. May only be shortened. Read-only.
              format: int64
              type: integer
            deletionTimestamp:
              description: "DeletionTimestamp is RFC 3339 date and time at which this
                resource will be deleted. This field is set by the server when a graceful
                deletion is requested by the user, and is not directly settable by
                a client. The resource is expected to be deleted (no longer visible
                from resource lists, and not reachable by name) after the time in
                this field, once the finalizers list is empty. As long as the finalizers
                list contains items, deletion is blocked. Once the deletionTimestamp
                is set, this value may not be unset or be set further into the future,
                although it may be shortened or the resource may be deleted prior
                to this time. For example, a user may request that a pod is deleted
                in 30 seconds. The Kubelet will react by sending a graceful termination
                signal to the containers in the pod. After that 30 seconds, the Kubelet
                will send a hard termination signal (SIGKILL) to the container and
                after cleanup, remove the pod from the API. In the presence of network
                partitions, this object may still exist after this timestamp, until
                an administrator or automated process can determine the resource is
                fully terminated. If not set, graceful deletion of the object has
                not been requested. \n Populated by the system when a graceful deletion
                is requested. Read-only. More info: https://git.k8s.io/community/contributors/devel/api-conventions.md#metadata"
              format: date-time
              type: string
            finalizers:
              description: Must be empty before the object is deleted from the registry.
                Each entry is an identifier for the responsible component that will
                remove the entry from the list. If the deletionTimestamp of the object
                is non-nil, entries in this list can only be removed.
              items:
                type: string
              type: array
            generateName:
              description: "GenerateName is an optional prefix, used by the server,
                to generate a unique name ONLY IF the Name field has not been provided.
                If this field is used, the name returned to the client will be different
                than the name passed. This value will also be combined with a unique
                suffix. The provided value has the same validation rules as the Name
                field, and may be truncated by the length of the suffix required to
                make the value unique on the server. \n If this field is specified
                and the generated name exists, the server will NOT return a 409 -
                instead, it will either return 201 Created or 500 with Reason ServerTimeout
                indicating a unique name could not be found in the time allotted,
                and the client should retry (optionally after the time indicated in
                the Retry-After header). \n Applied only if Name is not specified.
                More info: https://git.k8s.io/community/contributors/devel/api-conventions.md#idempotency"
              type: string
            generation:
              description: A sequence number representing a specific generation of
                the desired state. Populated by the system. Read-only.
              format: int64
              type: integer
            initializers:
              description: "An initializer is a controller which enforces some system
                invariant at object creation time. This field is a list of initializers
                that have not yet acted on this object. If nil or empty, this object
                has been completely initialized. Otherwise, the object is considered
                uninitialized and is hidden (in list/watch and get calls) from clients
                that haven't explicitly asked to observe uninitialized objects. \n
                When an object is created, the system will populate this list with
                the current set of initializers. Only privileged users may set or
                modify this list. Once it is empty, it may not be modified further
                by any user. \n DEPRECATED - initializers are an alpha field and will
                be removed in v1.15."
              properties:
                pending:
                  description: Pending is a list of initializers that must execute
                    in order before this object is visible. When the last pending
                    initializer is removed, and no failing result is set, the initializers
                    struct will be set to nil and the object is considered as initialized
                    and visible to all clients.
                  items:
                    properties:
                      name:
                        description: name of the process that is responsible for initializing
                          this object.
                        type: string
                    required:
                      - name
                    type: object
                  type: array
                result:
                  description: If result is set with the Failure field, the object
                    will be persisted to storage and then deleted, ensuring that other
                    clients can observe the deletion.
                  properties:
                    apiVersion:
                      description: 'APIVersion defines the versioned schema of this
                        representation of an object. Servers should convert recognized
                        schemas to the latest internal value, and may reject unrecognized
                        values. More info: https://git.k8s.io/community/contributors/devel/api-conventions.md#resources'
                      type: string
                    code:
                      description: Suggested HTTP return code for this status, 0 if
                        not set.
                      format: int32
                      type: integer
                    details:
                      description: Extended data associated with the reason.  Each
                        reason may define its own extended details. This field is
                        optional and the data returned is not guaranteed to conform
                        to any schema except that defined by the reason type.
                      properties:
                        causes:
                          description: The Causes array includes more details associated
                            with the StatusReason failure. Not all StatusReasons may
                            provide detailed causes.
                          items:
                            properties:
                              field:
                                description: "The field of the resource that has caused
                                  this error, as named by its JSON serialization.
                                  May include dot and postfix notation for nested
                                  attributes. Arrays are zero-indexed.  Fields may
                                  appear more than once in an array of causes due
                                  to fields having multiple errors. Optional. \n Examples:
                                  \  \"name\" - the field \"name\" on the current
                                  resource   \"items[0].name\" - the field \"name\"
                                  on the first array entry in \"items\""
                                type: string
                              message:
                                description: A human-readable description of the cause
                                  of the error.  This field may be presented as-is
                                  to a reader.
                                type: string
                              reason:
                                description: A machine-readable description of the
                                  cause of the error. If this value is empty there
                                  is no information available.
                                type: string
                            type: object
                          type: array
                        group:
                          description: The group attribute of the resource associated
                            with the status StatusReason.
                          type: string
                        kind:
                          description: 'The kind attribute of the resource associated
                            with the status StatusReason. On some operations may differ
                            from the requested resource Kind. More info: https://git.k8s.io/community/contributors/devel/api-conventions.md#types-kinds'
                          type: string
                        name:
                          description: The name attribute of the resource associated
                            with the status StatusReason (when there is a single name
                            which can be described).
                          type: string
                        retryAfterSeconds:
                          description: If specified, the time in seconds before the
                            operation should be retried. Some errors may indicate
                            the client must take an alternate action - for those errors
                            this field may indicate how long to wait before taking
                            the alternate action.
                          format: int32
                          type: integer
                        uid:
                          description: 'UID of the resource. (when there is a single
                            resource which can be described). More info: http://kubernetes.io/docs/user-guide/identifiers#uids'
                          type: string
                      type: object
                    kind:
                      description: 'Kind is a string value representing the REST resource
                        this object represents. Servers may infer this from the endpoint
                        the client submits requests to. Cannot be updated. In CamelCase.
                        More info: https://git.k8s.io/community/contributors/devel/api-conventions.md#types-kinds'
                      type: string
                    message:
                      description: A human-readable description of the status of this
                        operation.
                      type: string
                    metadata:
                      description: 'Standard list metadata. More info: https://git.k8s.io/community/contributors/devel/api-conventions.md#types-kinds'
                      properties:
                        continue:
                          description: continue may be set if the user set a limit
                            on the number of items returned, and indicates that the
                            server has more data available. The value is opaque and
                            may be used to issue another request to the endpoint that
                            served this list to retrieve the next set of available
                            objects. Continuing a consistent list may not be possible
                            if the server configuration has changed or more than a
                            few minutes have passed. The resourceVersion field returned
                            when using this continue value will be identical to the
                            value in the first response, unless you have received
                            this token from an error message.
                          type: string
                        resourceVersion:
                          description: 'String that identifies the server''s internal
                            version of this object that can be used by clients to
                            determine when objects have changed. Value must be treated
                            as opaque by clients and passed unmodified back to the
                            server. Populated by the system. Read-only. More info:
                            https://git.k8s.io/community/contributors/devel/api-conventions.md#concurrency-control-and-consistency'
                          type: string
                        selfLink:
                          description: selfLink is a URL representing this object.
                            Populated by the system. Read-only.
                          type: string
                      type: object
                    reason:
                      description: A machine-readable description of why this operation
                        is in the "Failure" status. If this value is empty there is
                        no information available. A Reason clarifies an HTTP status
                        code but does not override it.
                      type: string
                    status:
                      description: 'Status of the operation. One of: "Success" or
                        "Failure". More info: https://git.k8s.io/community/contributors/devel/api-conventions.md#spec-and-status'
                      type: string
                  type: object
              required:
                - pending
              type: object
            labels:
              additionalProperties:
                type: string
              description: 'Map of string keys and values that can be used to organize
                and categorize (scope and select) objects. May match selectors of
                replication controllers and services. More info: http://kubernetes.io/docs/user-guide/labels'
              type: object
            managedFields:
              description: "ManagedFields maps workflow-id and version to the set
                of fields that are managed by that workflow. This is mostly for internal
                housekeeping, and users typically shouldn't need to set or understand
                this field. A workflow can be the user's name, a controller's name,
                or the name of a specific apply path like \"ci-cd\". The set of fields
                is always in the version that the workflow used when modifying the
                object. \n This field is alpha and can be changed or removed without
                notice."
              items:
                properties:
                  apiVersion:
                    description: APIVersion defines the version of this resource that
                      this field set applies to. The format is "group/version" just
                      like the top-level APIVersion field. It is necessary to track
                      the version of a field set because it cannot be automatically
                      converted.
                    type: string
                  fields:
                    additionalProperties: true
                    description: Fields identifies a set of fields.
                    type: object
                  manager:
                    description: Manager is an identifier of the workflow managing
                      these fields.
                    type: string
                  operation:
                    description: Operation is the type of operation which lead to
                      this ManagedFieldsEntry being created. The only valid values
                      for this field are 'Apply' and 'Update'.
                    type: string
                  time:
                    description: Time is timestamp of when these fields were set.
                      It should always be empty if Operation is 'Apply'
                    format: date-time
                    type: string
                type: object
              type: array
            name:
              description: 'Name must be unique within a namespace. Is required when
                creating resources, although some resources may allow a client to
                request the generation of an appropriate name automatically. Name
                is primarily intended for creation idempotence and configuration definition.
                Cannot be updated. More info: http://kubernetes.io/docs/user-guide/identifiers#names'
              type: string
            namespace:
              description: "Namespace defines the space within each name must be unique.
                An empty namespace is equivalent to the \"default\" namespace, but
                \"default\" is the canonical representation. Not all objects are required
                to be scoped to a namespace - the value of this field for those objects
                will be empty. \n Must be a DNS_LABEL. Cannot be updated. More info:
                http://kubernetes.io/docs/user-guide/namespaces"
              type: string
            ownerReferences:
              description: List of objects depended by this object. If ALL objects
                in the list have been deleted, this object will be garbage collected.
                If this object is managed by a controller, then an entry in this list
                will point to this controller, with the controller field set to true.
                There cannot be more than one managing controller.
              items:
                properties:
                  apiVersion:
                    description: API version of the referent.
                    type: string
                  blockOwnerDeletion:
                    description: If true, AND if the owner has the "foregroundDeletion"
                      finalizer, then the owner cannot be deleted from the key-value
                      store until this reference is removed. Defaults to false. To
                      set this field, a user needs "delete" permission of the owner,
                      otherwise 422 (Unprocessable Entity) will be returned.
                    type: boolean
                  controller:
                    description: If true, this reference points to the managing controller.
                    type: boolean
                  kind:
                    description: 'Kind of the referent. More info: https://git.k8s.io/community/contributors/devel/api-conventions.md#types-kinds'
                    type: string
                  name:
                    description: 'Name of the referent. More info: http://kubernetes.io/docs/user-guide/identifiers#names'
                    type: string
                  uid:
                    description: 'UID of the referent. More info: http://kubernetes.io/docs/user-guide/identifiers#uids'
                    type: string
                required:
                  - apiVersion
                  - kind
                  - name
                  - uid
                type: object
              type: array
            resourceVersion:
              description: "An opaque value that represents the internal version of
                this object that can be used by clients to determine when objects
                have changed. May be used for optimistic concurrency, change detection,
                and the watch operation on a resource or set of resources. Clients
                must treat these values as opaque and passed unmodified back to the
                server. They may only be valid for a particular resource or set of
                resources. \n Populated by the system. Read-only. Value must be treated
                as opaque by clients and . More info: https://git.k8s.io/community/contributors/devel/api-conventions.md#concurrency-control-and-consistency"
              type: string
            selfLink:
              description: SelfLink is a URL representing this object. Populated by
                the system. Read-only.
              type: string
            uid:
              description: "UID is the unique in time and space value for this object.
                It is typically generated by the server on successful creation of
                a resource and is not allowed to change on PUT operations. \n Populated
                by the system. Read-only. More info: http://kubernetes.io/docs/user-guide/identifiers#uids"
              type: string
          type: object
        status:
          type: object
      type: object
  versions:
    - name: v1alpha1
      served: true
      storage: true
status:
  acceptedNames:
    kind: ""
    plural: ""
  conditions: []
  storedVersions: []
---
apiVersion: apiextensions.k8s.io/v1beta1
kind: CustomResourceDefinition
metadata:
  creationTimestamp: null
  name: externalservices.kuma.io
spec:
  group: kuma.io
  names:
    kind: ExternalService
    plural: externalservices
  scope: Cluster
  validation:
    openAPIV3Schema:
      description: ExternalService is the Schema for the externalservices API
      properties:
        apiVersion:
          description: 'APIVersion defines the versioned schema of this representation
            of an object. Servers should convert recognized schemas to the latest
            internal value, and may reject unrecognized values. More info: https://git.k8s.io/community/contributors/devel/api-conventions.md#resources'
          type: string
        kind:
          description: 'Kind is a string value representing the REST resource this
            object represents. Servers may infer this from the endpoint the client
            submits requests to. Cannot be updated. In CamelCase. More info: https://git.k8s.io/community/contributors/devel/api-conventions.md#types-kinds'
          type: string
        metadata:
          properties:
            annotations:
              additionalProperties:
                type: string
              description: 'Annotations is an unstructured key value map stored with
                a resource that may be set by external tools to store and retrieve
                arbitrary metadata. They are not queryable and should be preserved
                when modifying objects. More info: http://kubernetes.io/docs/user-guide/annotations'
              type: object
            clusterName:
              description: The name of the cluster which the object belongs to. This
                is used to distinguish resources with same name and namespace in different
                clusters. This field is not set anywhere right now and apiserver is
                going to ignore it if set in create or update request.
              type: string
            creationTimestamp:
              description: "CreationTimestamp is a timestamp representing the server
                time when this object was created. It is not guaranteed to be set
                in happens-before order across separate operations. Clients may not
                set this value. It is represented in RFC3339 form and is in UTC. \n
                Populated by the system. Read-only. Null for lists. More info: https://git.k8s.io/community/contributors/devel/api-conventions.md#metadata"
              format: date-time
              type: string
            deletionGracePeriodSeconds:
              description: Number of seconds allowed for this object to gracefully
                terminate before it will be removed from the system. Only set when
                deletionTimestamp is also set. May only be shortened. Read-only.
              format: int64
              type: integer
            deletionTimestamp:
              description: "DeletionTimestamp is RFC 3339 date and time at which this
                resource will be deleted. This field is set by the server when a graceful
                deletion is requested by the user, and is not directly settable by
                a client. The resource is expected to be deleted (no longer visible
                from resource lists, and not reachable by name) after the time in
                this field, once the finalizers list is empty. As long as the finalizers
                list contains items, deletion is blocked. Once the deletionTimestamp
                is set, this value may not be unset or be set further into the future,
                although it may be shortened or the resource may be deleted prior
                to this time. For example, a user may request that a pod is deleted
                in 30 seconds. The Kubelet will react by sending a graceful termination
                signal to the containers in the pod. After that 30 seconds, the Kubelet
                will send a hard termination signal (SIGKILL) to the container and
                after cleanup, remove the pod from the API. In the presence of network
                partitions, this object may still exist after this timestamp, until
                an administrator or automated process can determine the resource is
                fully terminated. If not set, graceful deletion of the object has
                not been requested. \n Populated by the system when a graceful deletion
                is requested. Read-only. More info: https://git.k8s.io/community/contributors/devel/api-conventions.md#metadata"
              format: date-time
              type: string
            finalizers:
              description: Must be empty before the object is deleted from the registry.
                Each entry is an identifier for the responsible component that will
                remove the entry from the list. If the deletionTimestamp of the object
                is non-nil, entries in this list can only be removed.
              items:
                type: string
              type: array
            generateName:
              description: "GenerateName is an optional prefix, used by the server,
                to generate a unique name ONLY IF the Name field has not been provided.
                If this field is used, the name returned to the client will be different
                than the name passed. This value will also be combined with a unique
                suffix. The provided value has the same validation rules as the Name
                field, and may be truncated by the length of the suffix required to
                make the value unique on the server. \n If this field is specified
                and the generated name exists, the server will NOT return a 409 -
                instead, it will either return 201 Created or 500 with Reason ServerTimeout
                indicating a unique name could not be found in the time allotted,
                and the client should retry (optionally after the time indicated in
                the Retry-After header). \n Applied only if Name is not specified.
                More info: https://git.k8s.io/community/contributors/devel/api-conventions.md#idempotency"
              type: string
            generation:
              description: A sequence number representing a specific generation of
                the desired state. Populated by the system. Read-only.
              format: int64
              type: integer
            initializers:
              description: "An initializer is a controller which enforces some system
                invariant at object creation time. This field is a list of initializers
                that have not yet acted on this object. If nil or empty, this object
                has been completely initialized. Otherwise, the object is considered
                uninitialized and is hidden (in list/watch and get calls) from clients
                that haven't explicitly asked to observe uninitialized objects. \n
                When an object is created, the system will populate this list with
                the current set of initializers. Only privileged users may set or
                modify this list. Once it is empty, it may not be modified further
                by any user. \n DEPRECATED - initializers are an alpha field and will
                be removed in v1.15."
              properties:
                pending:
                  description: Pending is a list of initializers that must execute
                    in order before this object is visible. When the last pending
                    initializer is removed, and no failing result is set, the initializers
                    struct will be set to nil and the object is considered as initialized
                    and visible to all clients.
                  items:
                    properties:
                      name:
                        description: name of the process that is responsible for initializing
                          this object.
                        type: string
                    required:
                      - name
                    type: object
                  type: array
                result:
                  description: If result is set with the Failure field, the object
                    will be persisted to storage and then deleted, ensuring that other
                    clients can observe the deletion.
                  properties:
                    apiVersion:
                      description: 'APIVersion defines the versioned schema of this
                        representation of an object. Servers should convert recognized
                        schemas to the latest internal value, and may reject unrecognized
                        values. More info: https://git.k8s.io/community/contributors/devel/api-conventions.md#resources'
                      type: string
                    code:
                      description: Suggested HTTP return code for this status, 0 if
                        not set.
                      format: int32
                      type: integer
                    details:
                      description: Extended data associated with the reason.  Each
                        reason may define its own extended details. This field is
                        optional and the data returned is not guaranteed to conform
                        to any schema except that defined by the reason type.
                      properties:
                        causes:
                          description: The Causes array includes more details associated
                            with the StatusReason failure. Not all StatusReasons may
                            provide detailed causes.
                          items:
                            properties:
                              field:
                                description: "The field of the resource that has caused
                                  this error, as named by its JSON serialization.
                                  May include dot and postfix notation for nested
                                  attributes. Arrays are zero-indexed.  Fields may
                                  appear more than once in an array of causes due
                                  to fields having multiple errors. Optional. \n Examples:
                                  \  \"name\" - the field \"name\" on the current
                                  resource   \"items[0].name\" - the field \"name\"
                                  on the first array entry in \"items\""
                                type: string
                              message:
                                description: A human-readable description of the cause
                                  of the error.  This field may be presented as-is
                                  to a reader.
                                type: string
                              reason:
                                description: A machine-readable description of the
                                  cause of the error. If this value is empty there
                                  is no information available.
                                type: string
                            type: object
                          type: array
                        group:
                          description: The group attribute of the resource associated
                            with the status StatusReason.
                          type: string
                        kind:
                          description: 'The kind attribute of the resource associated
                            with the status StatusReason. On some operations may differ
                            from the requested resource Kind. More info: https://git.k8s.io/community/contributors/devel/api-conventions.md#types-kinds'
                          type: string
                        name:
                          description: The name attribute of the resource associated
                            with the status StatusReason (when there is a single name
                            which can be described).
                          type: string
                        retryAfterSeconds:
                          description: If specified, the time in seconds before the
                            operation should be retried. Some errors may indicate
                            the client must take an alternate action - for those errors
                            this field may indicate how long to wait before taking
                            the alternate action.
                          format: int32
                          type: integer
                        uid:
                          description: 'UID of the resource. (when there is a single
                            resource which can be described). More info: http://kubernetes.io/docs/user-guide/identifiers#uids'
                          type: string
                      type: object
                    kind:
                      description: 'Kind is a string value representing the REST resource
                        this object represents. Servers may infer this from the endpoint
                        the client submits requests to. Cannot be updated. In CamelCase.
                        More info: https://git.k8s.io/community/contributors/devel/api-conventions.md#types-kinds'
                      type: string
                    message:
                      description: A human-readable description of the status of this
                        operation.
                      type: string
                    metadata:
                      description: 'Standard list metadata. More info: https://git.k8s.io/community/contributors/devel/api-conventions.md#types-kinds'
                      properties:
                        continue:
                          description: continue may be set if the user set a limit
                            on the number of items returned, and indicates that the
                            server has more data available. The value is opaque and
                            may be used to issue another request to the endpoint that
                            served this list to retrieve the next set of available
                            objects. Continuing a consistent list may not be possible
                            if the server configuration has changed or more than a
                            few minutes have passed. The resourceVersion field returned
                            when using this continue value will be identical to the
                            value in the first response, unless you have received
                            this token from an error message.
                          type: string
                        resourceVersion:
                          description: 'String that identifies the server''s internal
                            version of this object that can be used by clients to
                            determine when objects have changed. Value must be treated
                            as opaque by clients and passed unmodified back to the
                            server. Populated by the system. Read-only. More info:
                            https://git.k8s.io/community/contributors/devel/api-conventions.md#concurrency-control-and-consistency'
                          type: string
                        selfLink:
                          description: selfLink is a URL representing this object.
                            Populated by the system. Read-only.
                          type: string
                      type: object
                    reason:
                      description: A machine-readable description of why this operation
                        is in the "Failure" status. If this value is empty there is
                        no information available. A Reason clarifies an HTTP status
                        code but does not override it.
                      type: string
                    status:
                      description: 'Status of the operation. One of: "Success" or
                        "Failure". More info: https://git.k8s.io/community/contributors/devel/api-conventions.md#spec-and-status'
                      type: string
                  type: object
              required:
                - pending
              type: object
            labels:
              additionalProperties:
                type: string
              description: 'Map of string keys and values that can be used to organize
                and categorize (scope and select) objects. May match selectors of
                replication controllers and services. More info: http://kubernetes.io/docs/user-guide/labels'
              type: object
            managedFields:
              description: "ManagedFields maps workflow-id and version to the set
                of fields that are managed by that workflow. This is mostly for internal
                housekeeping, and users typically shouldn't need to set or understand
                this field. A workflow can be the user's name, a controller's name,
                or the name of a specific apply path like \"ci-cd\". The set of fields
                is always in the version that the workflow used when modifying the
                object. \n This field is alpha and can be changed or removed without
                notice."
              items:
                properties:
                  apiVersion:
                    description: APIVersion defines the version of this resource that
                      this field set applies to. The format is "group/version" just
                      like the top-level APIVersion field. It is necessary to track
                      the version of a field set because it cannot be automatically
                      converted.
                    type: string
                  fields:
                    additionalProperties: true
                    description: Fields identifies a set of fields.
                    type: object
                  manager:
                    description: Manager is an identifier of the workflow managing
                      these fields.
                    type: string
                  operation:
                    description: Operation is the type of operation which lead to
                      this ManagedFieldsEntry being created. The only valid values
                      for this field are 'Apply' and 'Update'.
                    type: string
                  time:
                    description: Time is timestamp of when these fields were set.
                      It should always be empty if Operation is 'Apply'
                    format: date-time
                    type: string
                type: object
              type: array
            name:
              description: 'Name must be unique within a namespace. Is required when
                creating resources, although some resources may allow a client to
                request the generation of an appropriate name automatically. Name
                is primarily intended for creation idempotence and configuration definition.
                Cannot be updated. More info: http://kubernetes.io/docs/user-guide/identifiers#names'
              type: string
            namespace:
              description: "Namespace defines the space within each name must be unique.
                An empty namespace is equivalent to the \"default\" namespace, but
                \"default\" is the canonical representation. Not all objects are required
                to be scoped to a namespace - the value of this field for those objects
                will be empty. \n Must be a DNS_LABEL. Cannot be updated. More info:
                http://kubernetes.io/docs/user-guide/namespaces"
              type: string
            ownerReferences:
              description: List of objects depended by this object. If ALL objects
                in the list have been deleted, this object will be garbage collected.
                If this object is managed by a controller, then an entry in this list
                will point to this controller, with the controller field set to true.
                There cannot be more than one managing controller.
              items:
                properties:
                  apiVersion:
                    description: API version of the referent.
                    type: string
                  blockOwnerDeletion:
                    description: If true, AND if the owner has the "foregroundDeletion"
                      finalizer, then the owner cannot be deleted from the key-value
                      store until this reference is removed. Defaults to false. To
                      set this field, a user needs "delete" permission of the owner,
                      otherwise 422 (Unprocessable Entity) will be returned.
                    type: boolean
                  controller:
                    description: If true, this reference points to the managing controller.
                    type: boolean
                  kind:
                    description: 'Kind of the referent. More info: https://git.k8s.io/community/contributors/devel/api-conventions.md#types-kinds'
                    type: string
                  name:
                    description: 'Name of the referent. More info: http://kubernetes.io/docs/user-guide/identifiers#names'
                    type: string
                  uid:
                    description: 'UID of the referent. More info: http://kubernetes.io/docs/user-guide/identifiers#uids'
                    type: string
                required:
                  - apiVersion
                  - kind
                  - name
                  - uid
                type: object
              type: array
            resourceVersion:
              description: "An opaque value that represents the internal version of
                this object that can be used by clients to determine when objects
                have changed. May be used for optimistic concurrency, change detection,
                and the watch operation on a resource or set of resources. Clients
                must treat these values as opaque and passed unmodified back to the
                server. They may only be valid for a particular resource or set of
                resources. \n Populated by the system. Read-only. Value must be treated
                as opaque by clients and . More info: https://git.k8s.io/community/contributors/devel/api-conventions.md#concurrency-control-and-consistency"
              type: string
            selfLink:
              description: SelfLink is a URL representing this object. Populated by
                the system. Read-only.
              type: string
            uid:
              description: "UID is the unique in time and space value for this object.
                It is typically generated by the server on successful creation of
                a resource and is not allowed to change on PUT operations. \n Populated
                by the system. Read-only. More info: http://kubernetes.io/docs/user-guide/identifiers#uids"
              type: string
          type: object
        mesh:
          type: string
        spec:
          type: object
      type: object
  versions:
    - name: v1alpha1
      served: true
      storage: true
---
apiVersion: apiextensions.k8s.io/v1beta1
kind: CustomResourceDefinition
metadata:
  creationTimestamp: null
  name: faultinjections.kuma.io
spec:
  group: kuma.io
  names:
    kind: FaultInjection
    plural: faultinjections
  scope: Cluster
  validation:
    openAPIV3Schema:
      description: FaultInjection is the Schema for the faultinjections API
      properties:
        apiVersion:
          description: 'APIVersion defines the versioned schema of this representation
            of an object. Servers should convert recognized schemas to the latest
            internal value, and may reject unrecognized values. More info: https://git.k8s.io/community/contributors/devel/api-conventions.md#resources'
          type: string
        kind:
          description: 'Kind is a string value representing the REST resource this
            object represents. Servers may infer this from the endpoint the client
            submits requests to. Cannot be updated. In CamelCase. More info: https://git.k8s.io/community/contributors/devel/api-conventions.md#types-kinds'
          type: string
        metadata:
          properties:
            annotations:
              additionalProperties:
                type: string
              description: 'Annotations is an unstructured key value map stored with
                a resource that may be set by external tools to store and retrieve
                arbitrary metadata. They are not queryable and should be preserved
                when modifying objects. More info: http://kubernetes.io/docs/user-guide/annotations'
              type: object
            clusterName:
              description: The name of the cluster which the object belongs to. This
                is used to distinguish resources with same name and namespace in different
                clusters. This field is not set anywhere right now and apiserver is
                going to ignore it if set in create or update request.
              type: string
            creationTimestamp:
              description: "CreationTimestamp is a timestamp representing the server
                time when this object was created. It is not guaranteed to be set
                in happens-before order across separate operations. Clients may not
                set this value. It is represented in RFC3339 form and is in UTC. \n
                Populated by the system. Read-only. Null for lists. More info: https://git.k8s.io/community/contributors/devel/api-conventions.md#metadata"
              format: date-time
              type: string
            deletionGracePeriodSeconds:
              description: Number of seconds allowed for this object to gracefully
                terminate before it will be removed from the system. Only set when
                deletionTimestamp is also set. May only be shortened. Read-only.
              format: int64
              type: integer
            deletionTimestamp:
              description: "DeletionTimestamp is RFC 3339 date and time at which this
                resource will be deleted. This field is set by the server when a graceful
                deletion is requested by the user, and is not directly settable by
                a client. The resource is expected to be deleted (no longer visible
                from resource lists, and not reachable by name) after the time in
                this field, once the finalizers list is empty. As long as the finalizers
                list contains items, deletion is blocked. Once the deletionTimestamp
                is set, this value may not be unset or be set further into the future,
                although it may be shortened or the resource may be deleted prior
                to this time. For example, a user may request that a pod is deleted
                in 30 seconds. The Kubelet will react by sending a graceful termination
                signal to the containers in the pod. After that 30 seconds, the Kubelet
                will send a hard termination signal (SIGKILL) to the container and
                after cleanup, remove the pod from the API. In the presence of network
                partitions, this object may still exist after this timestamp, until
                an administrator or automated process can determine the resource is
                fully terminated. If not set, graceful deletion of the object has
                not been requested. \n Populated by the system when a graceful deletion
                is requested. Read-only. More info: https://git.k8s.io/community/contributors/devel/api-conventions.md#metadata"
              format: date-time
              type: string
            finalizers:
              description: Must be empty before the object is deleted from the registry.
                Each entry is an identifier for the responsible component that will
                remove the entry from the list. If the deletionTimestamp of the object
                is non-nil, entries in this list can only be removed.
              items:
                type: string
              type: array
            generateName:
              description: "GenerateName is an optional prefix, used by the server,
                to generate a unique name ONLY IF the Name field has not been provided.
                If this field is used, the name returned to the client will be different
                than the name passed. This value will also be combined with a unique
                suffix. The provided value has the same validation rules as the Name
                field, and may be truncated by the length of the suffix required to
                make the value unique on the server. \n If this field is specified
                and the generated name exists, the server will NOT return a 409 -
                instead, it will either return 201 Created or 500 with Reason ServerTimeout
                indicating a unique name could not be found in the time allotted,
                and the client should retry (optionally after the time indicated in
                the Retry-After header). \n Applied only if Name is not specified.
                More info: https://git.k8s.io/community/contributors/devel/api-conventions.md#idempotency"
              type: string
            generation:
              description: A sequence number representing a specific generation of
                the desired state. Populated by the system. Read-only.
              format: int64
              type: integer
            initializers:
              description: "An initializer is a controller which enforces some system
                invariant at object creation time. This field is a list of initializers
                that have not yet acted on this object. If nil or empty, this object
                has been completely initialized. Otherwise, the object is considered
                uninitialized and is hidden (in list/watch and get calls) from clients
                that haven't explicitly asked to observe uninitialized objects. \n
                When an object is created, the system will populate this list with
                the current set of initializers. Only privileged users may set or
                modify this list. Once it is empty, it may not be modified further
                by any user. \n DEPRECATED - initializers are an alpha field and will
                be removed in v1.15."
              properties:
                pending:
                  description: Pending is a list of initializers that must execute
                    in order before this object is visible. When the last pending
                    initializer is removed, and no failing result is set, the initializers
                    struct will be set to nil and the object is considered as initialized
                    and visible to all clients.
                  items:
                    properties:
                      name:
                        description: name of the process that is responsible for initializing
                          this object.
                        type: string
                    required:
                      - name
                    type: object
                  type: array
                result:
                  description: If result is set with the Failure field, the object
                    will be persisted to storage and then deleted, ensuring that other
                    clients can observe the deletion.
                  properties:
                    apiVersion:
                      description: 'APIVersion defines the versioned schema of this
                        representation of an object. Servers should convert recognized
                        schemas to the latest internal value, and may reject unrecognized
                        values. More info: https://git.k8s.io/community/contributors/devel/api-conventions.md#resources'
                      type: string
                    code:
                      description: Suggested HTTP return code for this status, 0 if
                        not set.
                      format: int32
                      type: integer
                    details:
                      description: Extended data associated with the reason.  Each
                        reason may define its own extended details. This field is
                        optional and the data returned is not guaranteed to conform
                        to any schema except that defined by the reason type.
                      properties:
                        causes:
                          description: The Causes array includes more details associated
                            with the StatusReason failure. Not all StatusReasons may
                            provide detailed causes.
                          items:
                            properties:
                              field:
                                description: "The field of the resource that has caused
                                  this error, as named by its JSON serialization.
                                  May include dot and postfix notation for nested
                                  attributes. Arrays are zero-indexed.  Fields may
                                  appear more than once in an array of causes due
                                  to fields having multiple errors. Optional. \n Examples:
                                  \  \"name\" - the field \"name\" on the current
                                  resource   \"items[0].name\" - the field \"name\"
                                  on the first array entry in \"items\""
                                type: string
                              message:
                                description: A human-readable description of the cause
                                  of the error.  This field may be presented as-is
                                  to a reader.
                                type: string
                              reason:
                                description: A machine-readable description of the
                                  cause of the error. If this value is empty there
                                  is no information available.
                                type: string
                            type: object
                          type: array
                        group:
                          description: The group attribute of the resource associated
                            with the status StatusReason.
                          type: string
                        kind:
                          description: 'The kind attribute of the resource associated
                            with the status StatusReason. On some operations may differ
                            from the requested resource Kind. More info: https://git.k8s.io/community/contributors/devel/api-conventions.md#types-kinds'
                          type: string
                        name:
                          description: The name attribute of the resource associated
                            with the status StatusReason (when there is a single name
                            which can be described).
                          type: string
                        retryAfterSeconds:
                          description: If specified, the time in seconds before the
                            operation should be retried. Some errors may indicate
                            the client must take an alternate action - for those errors
                            this field may indicate how long to wait before taking
                            the alternate action.
                          format: int32
                          type: integer
                        uid:
                          description: 'UID of the resource. (when there is a single
                            resource which can be described). More info: http://kubernetes.io/docs/user-guide/identifiers#uids'
                          type: string
                      type: object
                    kind:
                      description: 'Kind is a string value representing the REST resource
                        this object represents. Servers may infer this from the endpoint
                        the client submits requests to. Cannot be updated. In CamelCase.
                        More info: https://git.k8s.io/community/contributors/devel/api-conventions.md#types-kinds'
                      type: string
                    message:
                      description: A human-readable description of the status of this
                        operation.
                      type: string
                    metadata:
                      description: 'Standard list metadata. More info: https://git.k8s.io/community/contributors/devel/api-conventions.md#types-kinds'
                      properties:
                        continue:
                          description: continue may be set if the user set a limit
                            on the number of items returned, and indicates that the
                            server has more data available. The value is opaque and
                            may be used to issue another request to the endpoint that
                            served this list to retrieve the next set of available
                            objects. Continuing a consistent list may not be possible
                            if the server configuration has changed or more than a
                            few minutes have passed. The resourceVersion field returned
                            when using this continue value will be identical to the
                            value in the first response, unless you have received
                            this token from an error message.
                          type: string
                        resourceVersion:
                          description: 'String that identifies the server''s internal
                            version of this object that can be used by clients to
                            determine when objects have changed. Value must be treated
                            as opaque by clients and passed unmodified back to the
                            server. Populated by the system. Read-only. More info:
                            https://git.k8s.io/community/contributors/devel/api-conventions.md#concurrency-control-and-consistency'
                          type: string
                        selfLink:
                          description: selfLink is a URL representing this object.
                            Populated by the system. Read-only.
                          type: string
                      type: object
                    reason:
                      description: A machine-readable description of why this operation
                        is in the "Failure" status. If this value is empty there is
                        no information available. A Reason clarifies an HTTP status
                        code but does not override it.
                      type: string
                    status:
                      description: 'Status of the operation. One of: "Success" or
                        "Failure". More info: https://git.k8s.io/community/contributors/devel/api-conventions.md#spec-and-status'
                      type: string
                  type: object
              required:
                - pending
              type: object
            labels:
              additionalProperties:
                type: string
              description: 'Map of string keys and values that can be used to organize
                and categorize (scope and select) objects. May match selectors of
                replication controllers and services. More info: http://kubernetes.io/docs/user-guide/labels'
              type: object
            managedFields:
              description: "ManagedFields maps workflow-id and version to the set
                of fields that are managed by that workflow. This is mostly for internal
                housekeeping, and users typically shouldn't need to set or understand
                this field. A workflow can be the user's name, a controller's name,
                or the name of a specific apply path like \"ci-cd\". The set of fields
                is always in the version that the workflow used when modifying the
                object. \n This field is alpha and can be changed or removed without
                notice."
              items:
                properties:
                  apiVersion:
                    description: APIVersion defines the version of this resource that
                      this field set applies to. The format is "group/version" just
                      like the top-level APIVersion field. It is necessary to track
                      the version of a field set because it cannot be automatically
                      converted.
                    type: string
                  fields:
                    additionalProperties: true
                    description: Fields identifies a set of fields.
                    type: object
                  manager:
                    description: Manager is an identifier of the workflow managing
                      these fields.
                    type: string
                  operation:
                    description: Operation is the type of operation which lead to
                      this ManagedFieldsEntry being created. The only valid values
                      for this field are 'Apply' and 'Update'.
                    type: string
                  time:
                    description: Time is timestamp of when these fields were set.
                      It should always be empty if Operation is 'Apply'
                    format: date-time
                    type: string
                type: object
              type: array
            name:
              description: 'Name must be unique within a namespace. Is required when
                creating resources, although some resources may allow a client to
                request the generation of an appropriate name automatically. Name
                is primarily intended for creation idempotence and configuration definition.
                Cannot be updated. More info: http://kubernetes.io/docs/user-guide/identifiers#names'
              type: string
            namespace:
              description: "Namespace defines the space within each name must be unique.
                An empty namespace is equivalent to the \"default\" namespace, but
                \"default\" is the canonical representation. Not all objects are required
                to be scoped to a namespace - the value of this field for those objects
                will be empty. \n Must be a DNS_LABEL. Cannot be updated. More info:
                http://kubernetes.io/docs/user-guide/namespaces"
              type: string
            ownerReferences:
              description: List of objects depended by this object. If ALL objects
                in the list have been deleted, this object will be garbage collected.
                If this object is managed by a controller, then an entry in this list
                will point to this controller, with the controller field set to true.
                There cannot be more than one managing controller.
              items:
                properties:
                  apiVersion:
                    description: API version of the referent.
                    type: string
                  blockOwnerDeletion:
                    description: If true, AND if the owner has the "foregroundDeletion"
                      finalizer, then the owner cannot be deleted from the key-value
                      store until this reference is removed. Defaults to false. To
                      set this field, a user needs "delete" permission of the owner,
                      otherwise 422 (Unprocessable Entity) will be returned.
                    type: boolean
                  controller:
                    description: If true, this reference points to the managing controller.
                    type: boolean
                  kind:
                    description: 'Kind of the referent. More info: https://git.k8s.io/community/contributors/devel/api-conventions.md#types-kinds'
                    type: string
                  name:
                    description: 'Name of the referent. More info: http://kubernetes.io/docs/user-guide/identifiers#names'
                    type: string
                  uid:
                    description: 'UID of the referent. More info: http://kubernetes.io/docs/user-guide/identifiers#uids'
                    type: string
                required:
                  - apiVersion
                  - kind
                  - name
                  - uid
                type: object
              type: array
            resourceVersion:
              description: "An opaque value that represents the internal version of
                this object that can be used by clients to determine when objects
                have changed. May be used for optimistic concurrency, change detection,
                and the watch operation on a resource or set of resources. Clients
                must treat these values as opaque and passed unmodified back to the
                server. They may only be valid for a particular resource or set of
                resources. \n Populated by the system. Read-only. Value must be treated
                as opaque by clients and . More info: https://git.k8s.io/community/contributors/devel/api-conventions.md#concurrency-control-and-consistency"
              type: string
            selfLink:
              description: SelfLink is a URL representing this object. Populated by
                the system. Read-only.
              type: string
            uid:
              description: "UID is the unique in time and space value for this object.
                It is typically generated by the server on successful creation of
                a resource and is not allowed to change on PUT operations. \n Populated
                by the system. Read-only. More info: http://kubernetes.io/docs/user-guide/identifiers#uids"
              type: string
          type: object
        mesh:
          type: string
        spec:
          type: object
      type: object
  versions:
    - name: v1alpha1
      served: true
      storage: true
---
apiVersion: apiextensions.k8s.io/v1beta1
kind: CustomResourceDefinition
metadata:
  creationTimestamp: null
  name: healthchecks.kuma.io
spec:
  group: kuma.io
  names:
    kind: HealthCheck
    plural: healthchecks
  scope: Cluster
  validation:
    openAPIV3Schema:
      description: HealthCheck is the Schema for the healthchecks API
      properties:
        apiVersion:
          description: 'APIVersion defines the versioned schema of this representation
            of an object. Servers should convert recognized schemas to the latest
            internal value, and may reject unrecognized values. More info: https://git.k8s.io/community/contributors/devel/api-conventions.md#resources'
          type: string
        kind:
          description: 'Kind is a string value representing the REST resource this
            object represents. Servers may infer this from the endpoint the client
            submits requests to. Cannot be updated. In CamelCase. More info: https://git.k8s.io/community/contributors/devel/api-conventions.md#types-kinds'
          type: string
        metadata:
          properties:
            annotations:
              additionalProperties:
                type: string
              description: 'Annotations is an unstructured key value map stored with
                a resource that may be set by external tools to store and retrieve
                arbitrary metadata. They are not queryable and should be preserved
                when modifying objects. More info: http://kubernetes.io/docs/user-guide/annotations'
              type: object
            clusterName:
              description: The name of the cluster which the object belongs to. This
                is used to distinguish resources with same name and namespace in different
                clusters. This field is not set anywhere right now and apiserver is
                going to ignore it if set in create or update request.
              type: string
            creationTimestamp:
              description: "CreationTimestamp is a timestamp representing the server
                time when this object was created. It is not guaranteed to be set
                in happens-before order across separate operations. Clients may not
                set this value. It is represented in RFC3339 form and is in UTC. \n
                Populated by the system. Read-only. Null for lists. More info: https://git.k8s.io/community/contributors/devel/api-conventions.md#metadata"
              format: date-time
              type: string
            deletionGracePeriodSeconds:
              description: Number of seconds allowed for this object to gracefully
                terminate before it will be removed from the system. Only set when
                deletionTimestamp is also set. May only be shortened. Read-only.
              format: int64
              type: integer
            deletionTimestamp:
              description: "DeletionTimestamp is RFC 3339 date and time at which this
                resource will be deleted. This field is set by the server when a graceful
                deletion is requested by the user, and is not directly settable by
                a client. The resource is expected to be deleted (no longer visible
                from resource lists, and not reachable by name) after the time in
                this field, once the finalizers list is empty. As long as the finalizers
                list contains items, deletion is blocked. Once the deletionTimestamp
                is set, this value may not be unset or be set further into the future,
                although it may be shortened or the resource may be deleted prior
                to this time. For example, a user may request that a pod is deleted
                in 30 seconds. The Kubelet will react by sending a graceful termination
                signal to the containers in the pod. After that 30 seconds, the Kubelet
                will send a hard termination signal (SIGKILL) to the container and
                after cleanup, remove the pod from the API. In the presence of network
                partitions, this object may still exist after this timestamp, until
                an administrator or automated process can determine the resource is
                fully terminated. If not set, graceful deletion of the object has
                not been requested. \n Populated by the system when a graceful deletion
                is requested. Read-only. More info: https://git.k8s.io/community/contributors/devel/api-conventions.md#metadata"
              format: date-time
              type: string
            finalizers:
              description: Must be empty before the object is deleted from the registry.
                Each entry is an identifier for the responsible component that will
                remove the entry from the list. If the deletionTimestamp of the object
                is non-nil, entries in this list can only be removed.
              items:
                type: string
              type: array
            generateName:
              description: "GenerateName is an optional prefix, used by the server,
                to generate a unique name ONLY IF the Name field has not been provided.
                If this field is used, the name returned to the client will be different
                than the name passed. This value will also be combined with a unique
                suffix. The provided value has the same validation rules as the Name
                field, and may be truncated by the length of the suffix required to
                make the value unique on the server. \n If this field is specified
                and the generated name exists, the server will NOT return a 409 -
                instead, it will either return 201 Created or 500 with Reason ServerTimeout
                indicating a unique name could not be found in the time allotted,
                and the client should retry (optionally after the time indicated in
                the Retry-After header). \n Applied only if Name is not specified.
                More info: https://git.k8s.io/community/contributors/devel/api-conventions.md#idempotency"
              type: string
            generation:
              description: A sequence number representing a specific generation of
                the desired state. Populated by the system. Read-only.
              format: int64
              type: integer
            initializers:
              description: "An initializer is a controller which enforces some system
                invariant at object creation time. This field is a list of initializers
                that have not yet acted on this object. If nil or empty, this object
                has been completely initialized. Otherwise, the object is considered
                uninitialized and is hidden (in list/watch and get calls) from clients
                that haven't explicitly asked to observe uninitialized objects. \n
                When an object is created, the system will populate this list with
                the current set of initializers. Only privileged users may set or
                modify this list. Once it is empty, it may not be modified further
                by any user. \n DEPRECATED - initializers are an alpha field and will
                be removed in v1.15."
              properties:
                pending:
                  description: Pending is a list of initializers that must execute
                    in order before this object is visible. When the last pending
                    initializer is removed, and no failing result is set, the initializers
                    struct will be set to nil and the object is considered as initialized
                    and visible to all clients.
                  items:
                    properties:
                      name:
                        description: name of the process that is responsible for initializing
                          this object.
                        type: string
                    required:
                      - name
                    type: object
                  type: array
                result:
                  description: If result is set with the Failure field, the object
                    will be persisted to storage and then deleted, ensuring that other
                    clients can observe the deletion.
                  properties:
                    apiVersion:
                      description: 'APIVersion defines the versioned schema of this
                        representation of an object. Servers should convert recognized
                        schemas to the latest internal value, and may reject unrecognized
                        values. More info: https://git.k8s.io/community/contributors/devel/api-conventions.md#resources'
                      type: string
                    code:
                      description: Suggested HTTP return code for this status, 0 if
                        not set.
                      format: int32
                      type: integer
                    details:
                      description: Extended data associated with the reason.  Each
                        reason may define its own extended details. This field is
                        optional and the data returned is not guaranteed to conform
                        to any schema except that defined by the reason type.
                      properties:
                        causes:
                          description: The Causes array includes more details associated
                            with the StatusReason failure. Not all StatusReasons may
                            provide detailed causes.
                          items:
                            properties:
                              field:
                                description: "The field of the resource that has caused
                                  this error, as named by its JSON serialization.
                                  May include dot and postfix notation for nested
                                  attributes. Arrays are zero-indexed.  Fields may
                                  appear more than once in an array of causes due
                                  to fields having multiple errors. Optional. \n Examples:
                                  \  \"name\" - the field \"name\" on the current
                                  resource   \"items[0].name\" - the field \"name\"
                                  on the first array entry in \"items\""
                                type: string
                              message:
                                description: A human-readable description of the cause
                                  of the error.  This field may be presented as-is
                                  to a reader.
                                type: string
                              reason:
                                description: A machine-readable description of the
                                  cause of the error. If this value is empty there
                                  is no information available.
                                type: string
                            type: object
                          type: array
                        group:
                          description: The group attribute of the resource associated
                            with the status StatusReason.
                          type: string
                        kind:
                          description: 'The kind attribute of the resource associated
                            with the status StatusReason. On some operations may differ
                            from the requested resource Kind. More info: https://git.k8s.io/community/contributors/devel/api-conventions.md#types-kinds'
                          type: string
                        name:
                          description: The name attribute of the resource associated
                            with the status StatusReason (when there is a single name
                            which can be described).
                          type: string
                        retryAfterSeconds:
                          description: If specified, the time in seconds before the
                            operation should be retried. Some errors may indicate
                            the client must take an alternate action - for those errors
                            this field may indicate how long to wait before taking
                            the alternate action.
                          format: int32
                          type: integer
                        uid:
                          description: 'UID of the resource. (when there is a single
                            resource which can be described). More info: http://kubernetes.io/docs/user-guide/identifiers#uids'
                          type: string
                      type: object
                    kind:
                      description: 'Kind is a string value representing the REST resource
                        this object represents. Servers may infer this from the endpoint
                        the client submits requests to. Cannot be updated. In CamelCase.
                        More info: https://git.k8s.io/community/contributors/devel/api-conventions.md#types-kinds'
                      type: string
                    message:
                      description: A human-readable description of the status of this
                        operation.
                      type: string
                    metadata:
                      description: 'Standard list metadata. More info: https://git.k8s.io/community/contributors/devel/api-conventions.md#types-kinds'
                      properties:
                        continue:
                          description: continue may be set if the user set a limit
                            on the number of items returned, and indicates that the
                            server has more data available. The value is opaque and
                            may be used to issue another request to the endpoint that
                            served this list to retrieve the next set of available
                            objects. Continuing a consistent list may not be possible
                            if the server configuration has changed or more than a
                            few minutes have passed. The resourceVersion field returned
                            when using this continue value will be identical to the
                            value in the first response, unless you have received
                            this token from an error message.
                          type: string
                        resourceVersion:
                          description: 'String that identifies the server''s internal
                            version of this object that can be used by clients to
                            determine when objects have changed. Value must be treated
                            as opaque by clients and passed unmodified back to the
                            server. Populated by the system. Read-only. More info:
                            https://git.k8s.io/community/contributors/devel/api-conventions.md#concurrency-control-and-consistency'
                          type: string
                        selfLink:
                          description: selfLink is a URL representing this object.
                            Populated by the system. Read-only.
                          type: string
                      type: object
                    reason:
                      description: A machine-readable description of why this operation
                        is in the "Failure" status. If this value is empty there is
                        no information available. A Reason clarifies an HTTP status
                        code but does not override it.
                      type: string
                    status:
                      description: 'Status of the operation. One of: "Success" or
                        "Failure". More info: https://git.k8s.io/community/contributors/devel/api-conventions.md#spec-and-status'
                      type: string
                  type: object
              required:
                - pending
              type: object
            labels:
              additionalProperties:
                type: string
              description: 'Map of string keys and values that can be used to organize
                and categorize (scope and select) objects. May match selectors of
                replication controllers and services. More info: http://kubernetes.io/docs/user-guide/labels'
              type: object
            managedFields:
              description: "ManagedFields maps workflow-id and version to the set
                of fields that are managed by that workflow. This is mostly for internal
                housekeeping, and users typically shouldn't need to set or understand
                this field. A workflow can be the user's name, a controller's name,
                or the name of a specific apply path like \"ci-cd\". The set of fields
                is always in the version that the workflow used when modifying the
                object. \n This field is alpha and can be changed or removed without
                notice."
              items:
                properties:
                  apiVersion:
                    description: APIVersion defines the version of this resource that
                      this field set applies to. The format is "group/version" just
                      like the top-level APIVersion field. It is necessary to track
                      the version of a field set because it cannot be automatically
                      converted.
                    type: string
                  fields:
                    additionalProperties: true
                    description: Fields identifies a set of fields.
                    type: object
                  manager:
                    description: Manager is an identifier of the workflow managing
                      these fields.
                    type: string
                  operation:
                    description: Operation is the type of operation which lead to
                      this ManagedFieldsEntry being created. The only valid values
                      for this field are 'Apply' and 'Update'.
                    type: string
                  time:
                    description: Time is timestamp of when these fields were set.
                      It should always be empty if Operation is 'Apply'
                    format: date-time
                    type: string
                type: object
              type: array
            name:
              description: 'Name must be unique within a namespace. Is required when
                creating resources, although some resources may allow a client to
                request the generation of an appropriate name automatically. Name
                is primarily intended for creation idempotence and configuration definition.
                Cannot be updated. More info: http://kubernetes.io/docs/user-guide/identifiers#names'
              type: string
            namespace:
              description: "Namespace defines the space within each name must be unique.
                An empty namespace is equivalent to the \"default\" namespace, but
                \"default\" is the canonical representation. Not all objects are required
                to be scoped to a namespace - the value of this field for those objects
                will be empty. \n Must be a DNS_LABEL. Cannot be updated. More info:
                http://kubernetes.io/docs/user-guide/namespaces"
              type: string
            ownerReferences:
              description: List of objects depended by this object. If ALL objects
                in the list have been deleted, this object will be garbage collected.
                If this object is managed by a controller, then an entry in this list
                will point to this controller, with the controller field set to true.
                There cannot be more than one managing controller.
              items:
                properties:
                  apiVersion:
                    description: API version of the referent.
                    type: string
                  blockOwnerDeletion:
                    description: If true, AND if the owner has the "foregroundDeletion"
                      finalizer, then the owner cannot be deleted from the key-value
                      store until this reference is removed. Defaults to false. To
                      set this field, a user needs "delete" permission of the owner,
                      otherwise 422 (Unprocessable Entity) will be returned.
                    type: boolean
                  controller:
                    description: If true, this reference points to the managing controller.
                    type: boolean
                  kind:
                    description: 'Kind of the referent. More info: https://git.k8s.io/community/contributors/devel/api-conventions.md#types-kinds'
                    type: string
                  name:
                    description: 'Name of the referent. More info: http://kubernetes.io/docs/user-guide/identifiers#names'
                    type: string
                  uid:
                    description: 'UID of the referent. More info: http://kubernetes.io/docs/user-guide/identifiers#uids'
                    type: string
                required:
                  - apiVersion
                  - kind
                  - name
                  - uid
                type: object
              type: array
            resourceVersion:
              description: "An opaque value that represents the internal version of
                this object that can be used by clients to determine when objects
                have changed. May be used for optimistic concurrency, change detection,
                and the watch operation on a resource or set of resources. Clients
                must treat these values as opaque and passed unmodified back to the
                server. They may only be valid for a particular resource or set of
                resources. \n Populated by the system. Read-only. Value must be treated
                as opaque by clients and . More info: https://git.k8s.io/community/contributors/devel/api-conventions.md#concurrency-control-and-consistency"
              type: string
            selfLink:
              description: SelfLink is a URL representing this object. Populated by
                the system. Read-only.
              type: string
            uid:
              description: "UID is the unique in time and space value for this object.
                It is typically generated by the server on successful creation of
                a resource and is not allowed to change on PUT operations. \n Populated
                by the system. Read-only. More info: http://kubernetes.io/docs/user-guide/identifiers#uids"
              type: string
          type: object
        mesh:
          type: string
        spec:
          type: object
      type: object
  versions:
    - name: v1alpha1
      served: true
      storage: true
---
apiVersion: apiextensions.k8s.io/v1beta1
kind: CustomResourceDefinition
metadata:
  creationTimestamp: null
  name: meshinsights.kuma.io
spec:
  group: kuma.io
  names:
    kind: MeshInsight
    plural: meshinsights
  scope: Cluster
  validation:
    openAPIV3Schema:
      description: MeshInsight is the Schema for the meshes insights API
      properties:
        apiVersion:
          description: 'APIVersion defines the versioned schema of this representation
            of an object. Servers should convert recognized schemas to the latest
            internal value, and may reject unrecognized values. More info: https://git.k8s.io/community/contributors/devel/api-conventions.md#resources'
          type: string
        kind:
          description: 'Kind is a string value representing the REST resource this
            object represents. Servers may infer this from the endpoint the client
            submits requests to. Cannot be updated. In CamelCase. More info: https://git.k8s.io/community/contributors/devel/api-conventions.md#types-kinds'
          type: string
        metadata:
          properties:
            annotations:
              additionalProperties:
                type: string
              description: 'Annotations is an unstructured key value map stored with
                a resource that may be set by external tools to store and retrieve
                arbitrary metadata. They are not queryable and should be preserved
                when modifying objects. More info: http://kubernetes.io/docs/user-guide/annotations'
              type: object
            clusterName:
              description: The name of the cluster which the object belongs to. This
                is used to distinguish resources with same name and namespace in different
                clusters. This field is not set anywhere right now and apiserver is
                going to ignore it if set in create or update request.
              type: string
            creationTimestamp:
              description: "CreationTimestamp is a timestamp representing the server
                time when this object was created. It is not guaranteed to be set
                in happens-before order across separate operations. Clients may not
                set this value. It is represented in RFC3339 form and is in UTC. \n
                Populated by the system. Read-only. Null for lists. More info: https://git.k8s.io/community/contributors/devel/api-conventions.md#metadata"
              format: date-time
              type: string
            deletionGracePeriodSeconds:
              description: Number of seconds allowed for this object to gracefully
                terminate before it will be removed from the system. Only set when
                deletionTimestamp is also set. May only be shortened. Read-only.
              format: int64
              type: integer
            deletionTimestamp:
              description: "DeletionTimestamp is RFC 3339 date and time at which this
                resource will be deleted. This field is set by the server when a graceful
                deletion is requested by the user, and is not directly settable by
                a client. The resource is expected to be deleted (no longer visible
                from resource lists, and not reachable by name) after the time in
                this field, once the finalizers list is empty. As long as the finalizers
                list contains items, deletion is blocked. Once the deletionTimestamp
                is set, this value may not be unset or be set further into the future,
                although it may be shortened or the resource may be deleted prior
                to this time. For example, a user may request that a pod is deleted
                in 30 seconds. The Kubelet will react by sending a graceful termination
                signal to the containers in the pod. After that 30 seconds, the Kubelet
                will send a hard termination signal (SIGKILL) to the container and
                after cleanup, remove the pod from the API. In the presence of network
                partitions, this object may still exist after this timestamp, until
                an administrator or automated process can determine the resource is
                fully terminated. If not set, graceful deletion of the object has
                not been requested. \n Populated by the system when a graceful deletion
                is requested. Read-only. More info: https://git.k8s.io/community/contributors/devel/api-conventions.md#metadata"
              format: date-time
              type: string
            finalizers:
              description: Must be empty before the object is deleted from the registry.
                Each entry is an identifier for the responsible component that will
                remove the entry from the list. If the deletionTimestamp of the object
                is non-nil, entries in this list can only be removed.
              items:
                type: string
              type: array
            generateName:
              description: "GenerateName is an optional prefix, used by the server,
                to generate a unique name ONLY IF the Name field has not been provided.
                If this field is used, the name returned to the client will be different
                than the name passed. This value will also be combined with a unique
                suffix. The provided value has the same validation rules as the Name
                field, and may be truncated by the length of the suffix required to
                make the value unique on the server. \n If this field is specified
                and the generated name exists, the server will NOT return a 409 -
                instead, it will either return 201 Created or 500 with Reason ServerTimeout
                indicating a unique name could not be found in the time allotted,
                and the client should retry (optionally after the time indicated in
                the Retry-After header). \n Applied only if Name is not specified.
                More info: https://git.k8s.io/community/contributors/devel/api-conventions.md#idempotency"
              type: string
            generation:
              description: A sequence number representing a specific generation of
                the desired state. Populated by the system. Read-only.
              format: int64
              type: integer
            initializers:
              description: "An initializer is a controller which enforces some system
                invariant at object creation time. This field is a list of initializers
                that have not yet acted on this object. If nil or empty, this object
                has been completely initialized. Otherwise, the object is considered
                uninitialized and is hidden (in list/watch and get calls) from clients
                that haven't explicitly asked to observe uninitialized objects. \n
                When an object is created, the system will populate this list with
                the current set of initializers. Only privileged users may set or
                modify this list. Once it is empty, it may not be modified further
                by any user. \n DEPRECATED - initializers are an alpha field and will
                be removed in v1.15."
              properties:
                pending:
                  description: Pending is a list of initializers that must execute
                    in order before this object is visible. When the last pending
                    initializer is removed, and no failing result is set, the initializers
                    struct will be set to nil and the object is considered as initialized
                    and visible to all clients.
                  items:
                    properties:
                      name:
                        description: name of the process that is responsible for initializing
                          this object.
                        type: string
                    required:
                      - name
                    type: object
                  type: array
                result:
                  description: If result is set with the Failure field, the object
                    will be persisted to storage and then deleted, ensuring that other
                    clients can observe the deletion.
                  properties:
                    apiVersion:
                      description: 'APIVersion defines the versioned schema of this
                        representation of an object. Servers should convert recognized
                        schemas to the latest internal value, and may reject unrecognized
                        values. More info: https://git.k8s.io/community/contributors/devel/api-conventions.md#resources'
                      type: string
                    code:
                      description: Suggested HTTP return code for this status, 0 if
                        not set.
                      format: int32
                      type: integer
                    details:
                      description: Extended data associated with the reason.  Each
                        reason may define its own extended details. This field is
                        optional and the data returned is not guaranteed to conform
                        to any schema except that defined by the reason type.
                      properties:
                        causes:
                          description: The Causes array includes more details associated
                            with the StatusReason failure. Not all StatusReasons may
                            provide detailed causes.
                          items:
                            properties:
                              field:
                                description: "The field of the resource that has caused
                                  this error, as named by its JSON serialization.
                                  May include dot and postfix notation for nested
                                  attributes. Arrays are zero-indexed.  Fields may
                                  appear more than once in an array of causes due
                                  to fields having multiple errors. Optional. \n Examples:
                                  \  \"name\" - the field \"name\" on the current
                                  resource   \"items[0].name\" - the field \"name\"
                                  on the first array entry in \"items\""
                                type: string
                              message:
                                description: A human-readable description of the cause
                                  of the error.  This field may be presented as-is
                                  to a reader.
                                type: string
                              reason:
                                description: A machine-readable description of the
                                  cause of the error. If this value is empty there
                                  is no information available.
                                type: string
                            type: object
                          type: array
                        group:
                          description: The group attribute of the resource associated
                            with the status StatusReason.
                          type: string
                        kind:
                          description: 'The kind attribute of the resource associated
                            with the status StatusReason. On some operations may differ
                            from the requested resource Kind. More info: https://git.k8s.io/community/contributors/devel/api-conventions.md#types-kinds'
                          type: string
                        name:
                          description: The name attribute of the resource associated
                            with the status StatusReason (when there is a single name
                            which can be described).
                          type: string
                        retryAfterSeconds:
                          description: If specified, the time in seconds before the
                            operation should be retried. Some errors may indicate
                            the client must take an alternate action - for those errors
                            this field may indicate how long to wait before taking
                            the alternate action.
                          format: int32
                          type: integer
                        uid:
                          description: 'UID of the resource. (when there is a single
                            resource which can be described). More info: http://kubernetes.io/docs/user-guide/identifiers#uids'
                          type: string
                      type: object
                    kind:
                      description: 'Kind is a string value representing the REST resource
                        this object represents. Servers may infer this from the endpoint
                        the client submits requests to. Cannot be updated. In CamelCase.
                        More info: https://git.k8s.io/community/contributors/devel/api-conventions.md#types-kinds'
                      type: string
                    message:
                      description: A human-readable description of the status of this
                        operation.
                      type: string
                    metadata:
                      description: 'Standard list metadata. More info: https://git.k8s.io/community/contributors/devel/api-conventions.md#types-kinds'
                      properties:
                        continue:
                          description: continue may be set if the user set a limit
                            on the number of items returned, and indicates that the
                            server has more data available. The value is opaque and
                            may be used to issue another request to the endpoint that
                            served this list to retrieve the next set of available
                            objects. Continuing a consistent list may not be possible
                            if the server configuration has changed or more than a
                            few minutes have passed. The resourceVersion field returned
                            when using this continue value will be identical to the
                            value in the first response, unless you have received
                            this token from an error message.
                          type: string
                        resourceVersion:
                          description: 'String that identifies the server''s internal
                            version of this object that can be used by clients to
                            determine when objects have changed. Value must be treated
                            as opaque by clients and passed unmodified back to the
                            server. Populated by the system. Read-only. More info:
                            https://git.k8s.io/community/contributors/devel/api-conventions.md#concurrency-control-and-consistency'
                          type: string
                        selfLink:
                          description: selfLink is a URL representing this object.
                            Populated by the system. Read-only.
                          type: string
                      type: object
                    reason:
                      description: A machine-readable description of why this operation
                        is in the "Failure" status. If this value is empty there is
                        no information available. A Reason clarifies an HTTP status
                        code but does not override it.
                      type: string
                    status:
                      description: 'Status of the operation. One of: "Success" or
                        "Failure". More info: https://git.k8s.io/community/contributors/devel/api-conventions.md#spec-and-status'
                      type: string
                  type: object
              required:
                - pending
              type: object
            labels:
              additionalProperties:
                type: string
              description: 'Map of string keys and values that can be used to organize
                and categorize (scope and select) objects. May match selectors of
                replication controllers and services. More info: http://kubernetes.io/docs/user-guide/labels'
              type: object
            managedFields:
              description: "ManagedFields maps workflow-id and version to the set
                of fields that are managed by that workflow. This is mostly for internal
                housekeeping, and users typically shouldn't need to set or understand
                this field. A workflow can be the user's name, a controller's name,
                or the name of a specific apply path like \"ci-cd\". The set of fields
                is always in the version that the workflow used when modifying the
                object. \n This field is alpha and can be changed or removed without
                notice."
              items:
                properties:
                  apiVersion:
                    description: APIVersion defines the version of this resource that
                      this field set applies to. The format is "group/version" just
                      like the top-level APIVersion field. It is necessary to track
                      the version of a field set because it cannot be automatically
                      converted.
                    type: string
                  fields:
                    additionalProperties: true
                    description: Fields identifies a set of fields.
                    type: object
                  manager:
                    description: Manager is an identifier of the workflow managing
                      these fields.
                    type: string
                  operation:
                    description: Operation is the type of operation which lead to
                      this ManagedFieldsEntry being created. The only valid values
                      for this field are 'Apply' and 'Update'.
                    type: string
                  time:
                    description: Time is timestamp of when these fields were set.
                      It should always be empty if Operation is 'Apply'
                    format: date-time
                    type: string
                type: object
              type: array
            name:
              description: 'Name must be unique within a namespace. Is required when
                creating resources, although some resources may allow a client to
                request the generation of an appropriate name automatically. Name
                is primarily intended for creation idempotence and configuration definition.
                Cannot be updated. More info: http://kubernetes.io/docs/user-guide/identifiers#names'
              type: string
            namespace:
              description: "Namespace defines the space within each name must be unique.
                An empty namespace is equivalent to the \"default\" namespace, but
                \"default\" is the canonical representation. Not all objects are required
                to be scoped to a namespace - the value of this field for those objects
                will be empty. \n Must be a DNS_LABEL. Cannot be updated. More info:
                http://kubernetes.io/docs/user-guide/namespaces"
              type: string
            ownerReferences:
              description: List of objects depended by this object. If ALL objects
                in the list have been deleted, this object will be garbage collected.
                If this object is managed by a controller, then an entry in this list
                will point to this controller, with the controller field set to true.
                There cannot be more than one managing controller.
              items:
                properties:
                  apiVersion:
                    description: API version of the referent.
                    type: string
                  blockOwnerDeletion:
                    description: If true, AND if the owner has the "foregroundDeletion"
                      finalizer, then the owner cannot be deleted from the key-value
                      store until this reference is removed. Defaults to false. To
                      set this field, a user needs "delete" permission of the owner,
                      otherwise 422 (Unprocessable Entity) will be returned.
                    type: boolean
                  controller:
                    description: If true, this reference points to the managing controller.
                    type: boolean
                  kind:
                    description: 'Kind of the referent. More info: https://git.k8s.io/community/contributors/devel/api-conventions.md#types-kinds'
                    type: string
                  name:
                    description: 'Name of the referent. More info: http://kubernetes.io/docs/user-guide/identifiers#names'
                    type: string
                  uid:
                    description: 'UID of the referent. More info: http://kubernetes.io/docs/user-guide/identifiers#uids'
                    type: string
                required:
                  - apiVersion
                  - kind
                  - name
                  - uid
                type: object
              type: array
            resourceVersion:
              description: "An opaque value that represents the internal version of
                this object that can be used by clients to determine when objects
                have changed. May be used for optimistic concurrency, change detection,
                and the watch operation on a resource or set of resources. Clients
                must treat these values as opaque and passed unmodified back to the
                server. They may only be valid for a particular resource or set of
                resources. \n Populated by the system. Read-only. Value must be treated
                as opaque by clients and . More info: https://git.k8s.io/community/contributors/devel/api-conventions.md#concurrency-control-and-consistency"
              type: string
            selfLink:
              description: SelfLink is a URL representing this object. Populated by
                the system. Read-only.
              type: string
            uid:
              description: "UID is the unique in time and space value for this object.
                It is typically generated by the server on successful creation of
                a resource and is not allowed to change on PUT operations. \n Populated
                by the system. Read-only. More info: http://kubernetes.io/docs/user-guide/identifiers#uids"
              type: string
          type: object
        spec:
          type: object
        status:
          type: object
      type: object
  versions:
    - name: v1alpha1
      served: true
      storage: true
status:
  acceptedNames:
    kind: ""
    plural: ""
  conditions: []
  storedVersions: []
---
apiVersion: apiextensions.k8s.io/v1beta1
kind: CustomResourceDefinition
metadata:
  creationTimestamp: null
  name: meshes.kuma.io
spec:
  group: kuma.io
  names:
    kind: Mesh
    plural: meshes
  scope: Cluster
  validation:
    openAPIV3Schema:
      description: Mesh is the Schema for the meshes API
      properties:
        apiVersion:
          description: 'APIVersion defines the versioned schema of this representation
            of an object. Servers should convert recognized schemas to the latest
            internal value, and may reject unrecognized values. More info: https://git.k8s.io/community/contributors/devel/api-conventions.md#resources'
          type: string
        kind:
          description: 'Kind is a string value representing the REST resource this
            object represents. Servers may infer this from the endpoint the client
            submits requests to. Cannot be updated. In CamelCase. More info: https://git.k8s.io/community/contributors/devel/api-conventions.md#types-kinds'
          type: string
        metadata:
          properties:
            annotations:
              additionalProperties:
                type: string
              description: 'Annotations is an unstructured key value map stored with
                a resource that may be set by external tools to store and retrieve
                arbitrary metadata. They are not queryable and should be preserved
                when modifying objects. More info: http://kubernetes.io/docs/user-guide/annotations'
              type: object
            clusterName:
              description: The name of the cluster which the object belongs to. This
                is used to distinguish resources with same name and namespace in different
                clusters. This field is not set anywhere right now and apiserver is
                going to ignore it if set in create or update request.
              type: string
            creationTimestamp:
              description: "CreationTimestamp is a timestamp representing the server
                time when this object was created. It is not guaranteed to be set
                in happens-before order across separate operations. Clients may not
                set this value. It is represented in RFC3339 form and is in UTC. \n
                Populated by the system. Read-only. Null for lists. More info: https://git.k8s.io/community/contributors/devel/api-conventions.md#metadata"
              format: date-time
              type: string
            deletionGracePeriodSeconds:
              description: Number of seconds allowed for this object to gracefully
                terminate before it will be removed from the system. Only set when
                deletionTimestamp is also set. May only be shortened. Read-only.
              format: int64
              type: integer
            deletionTimestamp:
              description: "DeletionTimestamp is RFC 3339 date and time at which this
                resource will be deleted. This field is set by the server when a graceful
                deletion is requested by the user, and is not directly settable by
                a client. The resource is expected to be deleted (no longer visible
                from resource lists, and not reachable by name) after the time in
                this field, once the finalizers list is empty. As long as the finalizers
                list contains items, deletion is blocked. Once the deletionTimestamp
                is set, this value may not be unset or be set further into the future,
                although it may be shortened or the resource may be deleted prior
                to this time. For example, a user may request that a pod is deleted
                in 30 seconds. The Kubelet will react by sending a graceful termination
                signal to the containers in the pod. After that 30 seconds, the Kubelet
                will send a hard termination signal (SIGKILL) to the container and
                after cleanup, remove the pod from the API. In the presence of network
                partitions, this object may still exist after this timestamp, until
                an administrator or automated process can determine the resource is
                fully terminated. If not set, graceful deletion of the object has
                not been requested. \n Populated by the system when a graceful deletion
                is requested. Read-only. More info: https://git.k8s.io/community/contributors/devel/api-conventions.md#metadata"
              format: date-time
              type: string
            finalizers:
              description: Must be empty before the object is deleted from the registry.
                Each entry is an identifier for the responsible component that will
                remove the entry from the list. If the deletionTimestamp of the object
                is non-nil, entries in this list can only be removed.
              items:
                type: string
              type: array
            generateName:
              description: "GenerateName is an optional prefix, used by the server,
                to generate a unique name ONLY IF the Name field has not been provided.
                If this field is used, the name returned to the client will be different
                than the name passed. This value will also be combined with a unique
                suffix. The provided value has the same validation rules as the Name
                field, and may be truncated by the length of the suffix required to
                make the value unique on the server. \n If this field is specified
                and the generated name exists, the server will NOT return a 409 -
                instead, it will either return 201 Created or 500 with Reason ServerTimeout
                indicating a unique name could not be found in the time allotted,
                and the client should retry (optionally after the time indicated in
                the Retry-After header). \n Applied only if Name is not specified.
                More info: https://git.k8s.io/community/contributors/devel/api-conventions.md#idempotency"
              type: string
            generation:
              description: A sequence number representing a specific generation of
                the desired state. Populated by the system. Read-only.
              format: int64
              type: integer
            initializers:
              description: "An initializer is a controller which enforces some system
                invariant at object creation time. This field is a list of initializers
                that have not yet acted on this object. If nil or empty, this object
                has been completely initialized. Otherwise, the object is considered
                uninitialized and is hidden (in list/watch and get calls) from clients
                that haven't explicitly asked to observe uninitialized objects. \n
                When an object is created, the system will populate this list with
                the current set of initializers. Only privileged users may set or
                modify this list. Once it is empty, it may not be modified further
                by any user. \n DEPRECATED - initializers are an alpha field and will
                be removed in v1.15."
              properties:
                pending:
                  description: Pending is a list of initializers that must execute
                    in order before this object is visible. When the last pending
                    initializer is removed, and no failing result is set, the initializers
                    struct will be set to nil and the object is considered as initialized
                    and visible to all clients.
                  items:
                    properties:
                      name:
                        description: name of the process that is responsible for initializing
                          this object.
                        type: string
                    required:
                      - name
                    type: object
                  type: array
                result:
                  description: If result is set with the Failure field, the object
                    will be persisted to storage and then deleted, ensuring that other
                    clients can observe the deletion.
                  properties:
                    apiVersion:
                      description: 'APIVersion defines the versioned schema of this
                        representation of an object. Servers should convert recognized
                        schemas to the latest internal value, and may reject unrecognized
                        values. More info: https://git.k8s.io/community/contributors/devel/api-conventions.md#resources'
                      type: string
                    code:
                      description: Suggested HTTP return code for this status, 0 if
                        not set.
                      format: int32
                      type: integer
                    details:
                      description: Extended data associated with the reason.  Each
                        reason may define its own extended details. This field is
                        optional and the data returned is not guaranteed to conform
                        to any schema except that defined by the reason type.
                      properties:
                        causes:
                          description: The Causes array includes more details associated
                            with the StatusReason failure. Not all StatusReasons may
                            provide detailed causes.
                          items:
                            properties:
                              field:
                                description: "The field of the resource that has caused
                                  this error, as named by its JSON serialization.
                                  May include dot and postfix notation for nested
                                  attributes. Arrays are zero-indexed.  Fields may
                                  appear more than once in an array of causes due
                                  to fields having multiple errors. Optional. \n Examples:
                                  \  \"name\" - the field \"name\" on the current
                                  resource   \"items[0].name\" - the field \"name\"
                                  on the first array entry in \"items\""
                                type: string
                              message:
                                description: A human-readable description of the cause
                                  of the error.  This field may be presented as-is
                                  to a reader.
                                type: string
                              reason:
                                description: A machine-readable description of the
                                  cause of the error. If this value is empty there
                                  is no information available.
                                type: string
                            type: object
                          type: array
                        group:
                          description: The group attribute of the resource associated
                            with the status StatusReason.
                          type: string
                        kind:
                          description: 'The kind attribute of the resource associated
                            with the status StatusReason. On some operations may differ
                            from the requested resource Kind. More info: https://git.k8s.io/community/contributors/devel/api-conventions.md#types-kinds'
                          type: string
                        name:
                          description: The name attribute of the resource associated
                            with the status StatusReason (when there is a single name
                            which can be described).
                          type: string
                        retryAfterSeconds:
                          description: If specified, the time in seconds before the
                            operation should be retried. Some errors may indicate
                            the client must take an alternate action - for those errors
                            this field may indicate how long to wait before taking
                            the alternate action.
                          format: int32
                          type: integer
                        uid:
                          description: 'UID of the resource. (when there is a single
                            resource which can be described). More info: http://kubernetes.io/docs/user-guide/identifiers#uids'
                          type: string
                      type: object
                    kind:
                      description: 'Kind is a string value representing the REST resource
                        this object represents. Servers may infer this from the endpoint
                        the client submits requests to. Cannot be updated. In CamelCase.
                        More info: https://git.k8s.io/community/contributors/devel/api-conventions.md#types-kinds'
                      type: string
                    message:
                      description: A human-readable description of the status of this
                        operation.
                      type: string
                    metadata:
                      description: 'Standard list metadata. More info: https://git.k8s.io/community/contributors/devel/api-conventions.md#types-kinds'
                      properties:
                        continue:
                          description: continue may be set if the user set a limit
                            on the number of items returned, and indicates that the
                            server has more data available. The value is opaque and
                            may be used to issue another request to the endpoint that
                            served this list to retrieve the next set of available
                            objects. Continuing a consistent list may not be possible
                            if the server configuration has changed or more than a
                            few minutes have passed. The resourceVersion field returned
                            when using this continue value will be identical to the
                            value in the first response, unless you have received
                            this token from an error message.
                          type: string
                        resourceVersion:
                          description: 'String that identifies the server''s internal
                            version of this object that can be used by clients to
                            determine when objects have changed. Value must be treated
                            as opaque by clients and passed unmodified back to the
                            server. Populated by the system. Read-only. More info:
                            https://git.k8s.io/community/contributors/devel/api-conventions.md#concurrency-control-and-consistency'
                          type: string
                        selfLink:
                          description: selfLink is a URL representing this object.
                            Populated by the system. Read-only.
                          type: string
                      type: object
                    reason:
                      description: A machine-readable description of why this operation
                        is in the "Failure" status. If this value is empty there is
                        no information available. A Reason clarifies an HTTP status
                        code but does not override it.
                      type: string
                    status:
                      description: 'Status of the operation. One of: "Success" or
                        "Failure". More info: https://git.k8s.io/community/contributors/devel/api-conventions.md#spec-and-status'
                      type: string
                  type: object
              required:
                - pending
              type: object
            labels:
              additionalProperties:
                type: string
              description: 'Map of string keys and values that can be used to organize
                and categorize (scope and select) objects. May match selectors of
                replication controllers and services. More info: http://kubernetes.io/docs/user-guide/labels'
              type: object
            managedFields:
              description: "ManagedFields maps workflow-id and version to the set
                of fields that are managed by that workflow. This is mostly for internal
                housekeeping, and users typically shouldn't need to set or understand
                this field. A workflow can be the user's name, a controller's name,
                or the name of a specific apply path like \"ci-cd\". The set of fields
                is always in the version that the workflow used when modifying the
                object. \n This field is alpha and can be changed or removed without
                notice."
              items:
                properties:
                  apiVersion:
                    description: APIVersion defines the version of this resource that
                      this field set applies to. The format is "group/version" just
                      like the top-level APIVersion field. It is necessary to track
                      the version of a field set because it cannot be automatically
                      converted.
                    type: string
                  fields:
                    additionalProperties: true
                    description: Fields identifies a set of fields.
                    type: object
                  manager:
                    description: Manager is an identifier of the workflow managing
                      these fields.
                    type: string
                  operation:
                    description: Operation is the type of operation which lead to
                      this ManagedFieldsEntry being created. The only valid values
                      for this field are 'Apply' and 'Update'.
                    type: string
                  time:
                    description: Time is timestamp of when these fields were set.
                      It should always be empty if Operation is 'Apply'
                    format: date-time
                    type: string
                type: object
              type: array
            name:
              description: 'Name must be unique within a namespace. Is required when
                creating resources, although some resources may allow a client to
                request the generation of an appropriate name automatically. Name
                is primarily intended for creation idempotence and configuration definition.
                Cannot be updated. More info: http://kubernetes.io/docs/user-guide/identifiers#names'
              type: string
            namespace:
              description: "Namespace defines the space within each name must be unique.
                An empty namespace is equivalent to the \"default\" namespace, but
                \"default\" is the canonical representation. Not all objects are required
                to be scoped to a namespace - the value of this field for those objects
                will be empty. \n Must be a DNS_LABEL. Cannot be updated. More info:
                http://kubernetes.io/docs/user-guide/namespaces"
              type: string
            ownerReferences:
              description: List of objects depended by this object. If ALL objects
                in the list have been deleted, this object will be garbage collected.
                If this object is managed by a controller, then an entry in this list
                will point to this controller, with the controller field set to true.
                There cannot be more than one managing controller.
              items:
                properties:
                  apiVersion:
                    description: API version of the referent.
                    type: string
                  blockOwnerDeletion:
                    description: If true, AND if the owner has the "foregroundDeletion"
                      finalizer, then the owner cannot be deleted from the key-value
                      store until this reference is removed. Defaults to false. To
                      set this field, a user needs "delete" permission of the owner,
                      otherwise 422 (Unprocessable Entity) will be returned.
                    type: boolean
                  controller:
                    description: If true, this reference points to the managing controller.
                    type: boolean
                  kind:
                    description: 'Kind of the referent. More info: https://git.k8s.io/community/contributors/devel/api-conventions.md#types-kinds'
                    type: string
                  name:
                    description: 'Name of the referent. More info: http://kubernetes.io/docs/user-guide/identifiers#names'
                    type: string
                  uid:
                    description: 'UID of the referent. More info: http://kubernetes.io/docs/user-guide/identifiers#uids'
                    type: string
                required:
                  - apiVersion
                  - kind
                  - name
                  - uid
                type: object
              type: array
            resourceVersion:
              description: "An opaque value that represents the internal version of
                this object that can be used by clients to determine when objects
                have changed. May be used for optimistic concurrency, change detection,
                and the watch operation on a resource or set of resources. Clients
                must treat these values as opaque and passed unmodified back to the
                server. They may only be valid for a particular resource or set of
                resources. \n Populated by the system. Read-only. Value must be treated
                as opaque by clients and . More info: https://git.k8s.io/community/contributors/devel/api-conventions.md#concurrency-control-and-consistency"
              type: string
            selfLink:
              description: SelfLink is a URL representing this object. Populated by
                the system. Read-only.
              type: string
            uid:
              description: "UID is the unique in time and space value for this object.
                It is typically generated by the server on successful creation of
                a resource and is not allowed to change on PUT operations. \n Populated
                by the system. Read-only. More info: http://kubernetes.io/docs/user-guide/identifiers#uids"
              type: string
          type: object
        spec:
          type: object
        status:
          type: object
      type: object
  versions:
    - name: v1alpha1
      served: true
      storage: true
status:
  acceptedNames:
    kind: ""
    plural: ""
  conditions: []
  storedVersions: []
---
apiVersion: apiextensions.k8s.io/v1beta1
kind: CustomResourceDefinition
metadata:
  creationTimestamp: null
  name: proxytemplates.kuma.io
spec:
  group: kuma.io
  names:
    kind: ProxyTemplate
    plural: proxytemplates
  scope: Cluster
  validation:
    openAPIV3Schema:
      description: ProxyTemplate is the Schema for the proxytemplates API
      properties:
        apiVersion:
          description: 'APIVersion defines the versioned schema of this representation
            of an object. Servers should convert recognized schemas to the latest
            internal value, and may reject unrecognized values. More info: https://git.k8s.io/community/contributors/devel/api-conventions.md#resources'
          type: string
        kind:
          description: 'Kind is a string value representing the REST resource this
            object represents. Servers may infer this from the endpoint the client
            submits requests to. Cannot be updated. In CamelCase. More info: https://git.k8s.io/community/contributors/devel/api-conventions.md#types-kinds'
          type: string
        metadata:
          properties:
            annotations:
              additionalProperties:
                type: string
              description: 'Annotations is an unstructured key value map stored with
                a resource that may be set by external tools to store and retrieve
                arbitrary metadata. They are not queryable and should be preserved
                when modifying objects. More info: http://kubernetes.io/docs/user-guide/annotations'
              type: object
            clusterName:
              description: The name of the cluster which the object belongs to. This
                is used to distinguish resources with same name and namespace in different
                clusters. This field is not set anywhere right now and apiserver is
                going to ignore it if set in create or update request.
              type: string
            creationTimestamp:
              description: "CreationTimestamp is a timestamp representing the server
                time when this object was created. It is not guaranteed to be set
                in happens-before order across separate operations. Clients may not
                set this value. It is represented in RFC3339 form and is in UTC. \n
                Populated by the system. Read-only. Null for lists. More info: https://git.k8s.io/community/contributors/devel/api-conventions.md#metadata"
              format: date-time
              type: string
            deletionGracePeriodSeconds:
              description: Number of seconds allowed for this object to gracefully
                terminate before it will be removed from the system. Only set when
                deletionTimestamp is also set. May only be shortened. Read-only.
              format: int64
              type: integer
            deletionTimestamp:
              description: "DeletionTimestamp is RFC 3339 date and time at which this
                resource will be deleted. This field is set by the server when a graceful
                deletion is requested by the user, and is not directly settable by
                a client. The resource is expected to be deleted (no longer visible
                from resource lists, and not reachable by name) after the time in
                this field, once the finalizers list is empty. As long as the finalizers
                list contains items, deletion is blocked. Once the deletionTimestamp
                is set, this value may not be unset or be set further into the future,
                although it may be shortened or the resource may be deleted prior
                to this time. For example, a user may request that a pod is deleted
                in 30 seconds. The Kubelet will react by sending a graceful termination
                signal to the containers in the pod. After that 30 seconds, the Kubelet
                will send a hard termination signal (SIGKILL) to the container and
                after cleanup, remove the pod from the API. In the presence of network
                partitions, this object may still exist after this timestamp, until
                an administrator or automated process can determine the resource is
                fully terminated. If not set, graceful deletion of the object has
                not been requested. \n Populated by the system when a graceful deletion
                is requested. Read-only. More info: https://git.k8s.io/community/contributors/devel/api-conventions.md#metadata"
              format: date-time
              type: string
            finalizers:
              description: Must be empty before the object is deleted from the registry.
                Each entry is an identifier for the responsible component that will
                remove the entry from the list. If the deletionTimestamp of the object
                is non-nil, entries in this list can only be removed.
              items:
                type: string
              type: array
            generateName:
              description: "GenerateName is an optional prefix, used by the server,
                to generate a unique name ONLY IF the Name field has not been provided.
                If this field is used, the name returned to the client will be different
                than the name passed. This value will also be combined with a unique
                suffix. The provided value has the same validation rules as the Name
                field, and may be truncated by the length of the suffix required to
                make the value unique on the server. \n If this field is specified
                and the generated name exists, the server will NOT return a 409 -
                instead, it will either return 201 Created or 500 with Reason ServerTimeout
                indicating a unique name could not be found in the time allotted,
                and the client should retry (optionally after the time indicated in
                the Retry-After header). \n Applied only if Name is not specified.
                More info: https://git.k8s.io/community/contributors/devel/api-conventions.md#idempotency"
              type: string
            generation:
              description: A sequence number representing a specific generation of
                the desired state. Populated by the system. Read-only.
              format: int64
              type: integer
            initializers:
              description: "An initializer is a controller which enforces some system
                invariant at object creation time. This field is a list of initializers
                that have not yet acted on this object. If nil or empty, this object
                has been completely initialized. Otherwise, the object is considered
                uninitialized and is hidden (in list/watch and get calls) from clients
                that haven't explicitly asked to observe uninitialized objects. \n
                When an object is created, the system will populate this list with
                the current set of initializers. Only privileged users may set or
                modify this list. Once it is empty, it may not be modified further
                by any user. \n DEPRECATED - initializers are an alpha field and will
                be removed in v1.15."
              properties:
                pending:
                  description: Pending is a list of initializers that must execute
                    in order before this object is visible. When the last pending
                    initializer is removed, and no failing result is set, the initializers
                    struct will be set to nil and the object is considered as initialized
                    and visible to all clients.
                  items:
                    properties:
                      name:
                        description: name of the process that is responsible for initializing
                          this object.
                        type: string
                    required:
                      - name
                    type: object
                  type: array
                result:
                  description: If result is set with the Failure field, the object
                    will be persisted to storage and then deleted, ensuring that other
                    clients can observe the deletion.
                  properties:
                    apiVersion:
                      description: 'APIVersion defines the versioned schema of this
                        representation of an object. Servers should convert recognized
                        schemas to the latest internal value, and may reject unrecognized
                        values. More info: https://git.k8s.io/community/contributors/devel/api-conventions.md#resources'
                      type: string
                    code:
                      description: Suggested HTTP return code for this status, 0 if
                        not set.
                      format: int32
                      type: integer
                    details:
                      description: Extended data associated with the reason.  Each
                        reason may define its own extended details. This field is
                        optional and the data returned is not guaranteed to conform
                        to any schema except that defined by the reason type.
                      properties:
                        causes:
                          description: The Causes array includes more details associated
                            with the StatusReason failure. Not all StatusReasons may
                            provide detailed causes.
                          items:
                            properties:
                              field:
                                description: "The field of the resource that has caused
                                  this error, as named by its JSON serialization.
                                  May include dot and postfix notation for nested
                                  attributes. Arrays are zero-indexed.  Fields may
                                  appear more than once in an array of causes due
                                  to fields having multiple errors. Optional. \n Examples:
                                  \  \"name\" - the field \"name\" on the current
                                  resource   \"items[0].name\" - the field \"name\"
                                  on the first array entry in \"items\""
                                type: string
                              message:
                                description: A human-readable description of the cause
                                  of the error.  This field may be presented as-is
                                  to a reader.
                                type: string
                              reason:
                                description: A machine-readable description of the
                                  cause of the error. If this value is empty there
                                  is no information available.
                                type: string
                            type: object
                          type: array
                        group:
                          description: The group attribute of the resource associated
                            with the status StatusReason.
                          type: string
                        kind:
                          description: 'The kind attribute of the resource associated
                            with the status StatusReason. On some operations may differ
                            from the requested resource Kind. More info: https://git.k8s.io/community/contributors/devel/api-conventions.md#types-kinds'
                          type: string
                        name:
                          description: The name attribute of the resource associated
                            with the status StatusReason (when there is a single name
                            which can be described).
                          type: string
                        retryAfterSeconds:
                          description: If specified, the time in seconds before the
                            operation should be retried. Some errors may indicate
                            the client must take an alternate action - for those errors
                            this field may indicate how long to wait before taking
                            the alternate action.
                          format: int32
                          type: integer
                        uid:
                          description: 'UID of the resource. (when there is a single
                            resource which can be described). More info: http://kubernetes.io/docs/user-guide/identifiers#uids'
                          type: string
                      type: object
                    kind:
                      description: 'Kind is a string value representing the REST resource
                        this object represents. Servers may infer this from the endpoint
                        the client submits requests to. Cannot be updated. In CamelCase.
                        More info: https://git.k8s.io/community/contributors/devel/api-conventions.md#types-kinds'
                      type: string
                    message:
                      description: A human-readable description of the status of this
                        operation.
                      type: string
                    metadata:
                      description: 'Standard list metadata. More info: https://git.k8s.io/community/contributors/devel/api-conventions.md#types-kinds'
                      properties:
                        continue:
                          description: continue may be set if the user set a limit
                            on the number of items returned, and indicates that the
                            server has more data available. The value is opaque and
                            may be used to issue another request to the endpoint that
                            served this list to retrieve the next set of available
                            objects. Continuing a consistent list may not be possible
                            if the server configuration has changed or more than a
                            few minutes have passed. The resourceVersion field returned
                            when using this continue value will be identical to the
                            value in the first response, unless you have received
                            this token from an error message.
                          type: string
                        resourceVersion:
                          description: 'String that identifies the server''s internal
                            version of this object that can be used by clients to
                            determine when objects have changed. Value must be treated
                            as opaque by clients and passed unmodified back to the
                            server. Populated by the system. Read-only. More info:
                            https://git.k8s.io/community/contributors/devel/api-conventions.md#concurrency-control-and-consistency'
                          type: string
                        selfLink:
                          description: selfLink is a URL representing this object.
                            Populated by the system. Read-only.
                          type: string
                      type: object
                    reason:
                      description: A machine-readable description of why this operation
                        is in the "Failure" status. If this value is empty there is
                        no information available. A Reason clarifies an HTTP status
                        code but does not override it.
                      type: string
                    status:
                      description: 'Status of the operation. One of: "Success" or
                        "Failure". More info: https://git.k8s.io/community/contributors/devel/api-conventions.md#spec-and-status'
                      type: string
                  type: object
              required:
                - pending
              type: object
            labels:
              additionalProperties:
                type: string
              description: 'Map of string keys and values that can be used to organize
                and categorize (scope and select) objects. May match selectors of
                replication controllers and services. More info: http://kubernetes.io/docs/user-guide/labels'
              type: object
            managedFields:
              description: "ManagedFields maps workflow-id and version to the set
                of fields that are managed by that workflow. This is mostly for internal
                housekeeping, and users typically shouldn't need to set or understand
                this field. A workflow can be the user's name, a controller's name,
                or the name of a specific apply path like \"ci-cd\". The set of fields
                is always in the version that the workflow used when modifying the
                object. \n This field is alpha and can be changed or removed without
                notice."
              items:
                properties:
                  apiVersion:
                    description: APIVersion defines the version of this resource that
                      this field set applies to. The format is "group/version" just
                      like the top-level APIVersion field. It is necessary to track
                      the version of a field set because it cannot be automatically
                      converted.
                    type: string
                  fields:
                    additionalProperties: true
                    description: Fields identifies a set of fields.
                    type: object
                  manager:
                    description: Manager is an identifier of the workflow managing
                      these fields.
                    type: string
                  operation:
                    description: Operation is the type of operation which lead to
                      this ManagedFieldsEntry being created. The only valid values
                      for this field are 'Apply' and 'Update'.
                    type: string
                  time:
                    description: Time is timestamp of when these fields were set.
                      It should always be empty if Operation is 'Apply'
                    format: date-time
                    type: string
                type: object
              type: array
            name:
              description: 'Name must be unique within a namespace. Is required when
                creating resources, although some resources may allow a client to
                request the generation of an appropriate name automatically. Name
                is primarily intended for creation idempotence and configuration definition.
                Cannot be updated. More info: http://kubernetes.io/docs/user-guide/identifiers#names'
              type: string
            namespace:
              description: "Namespace defines the space within each name must be unique.
                An empty namespace is equivalent to the \"default\" namespace, but
                \"default\" is the canonical representation. Not all objects are required
                to be scoped to a namespace - the value of this field for those objects
                will be empty. \n Must be a DNS_LABEL. Cannot be updated. More info:
                http://kubernetes.io/docs/user-guide/namespaces"
              type: string
            ownerReferences:
              description: List of objects depended by this object. If ALL objects
                in the list have been deleted, this object will be garbage collected.
                If this object is managed by a controller, then an entry in this list
                will point to this controller, with the controller field set to true.
                There cannot be more than one managing controller.
              items:
                properties:
                  apiVersion:
                    description: API version of the referent.
                    type: string
                  blockOwnerDeletion:
                    description: If true, AND if the owner has the "foregroundDeletion"
                      finalizer, then the owner cannot be deleted from the key-value
                      store until this reference is removed. Defaults to false. To
                      set this field, a user needs "delete" permission of the owner,
                      otherwise 422 (Unprocessable Entity) will be returned.
                    type: boolean
                  controller:
                    description: If true, this reference points to the managing controller.
                    type: boolean
                  kind:
                    description: 'Kind of the referent. More info: https://git.k8s.io/community/contributors/devel/api-conventions.md#types-kinds'
                    type: string
                  name:
                    description: 'Name of the referent. More info: http://kubernetes.io/docs/user-guide/identifiers#names'
                    type: string
                  uid:
                    description: 'UID of the referent. More info: http://kubernetes.io/docs/user-guide/identifiers#uids'
                    type: string
                required:
                  - apiVersion
                  - kind
                  - name
                  - uid
                type: object
              type: array
            resourceVersion:
              description: "An opaque value that represents the internal version of
                this object that can be used by clients to determine when objects
                have changed. May be used for optimistic concurrency, change detection,
                and the watch operation on a resource or set of resources. Clients
                must treat these values as opaque and passed unmodified back to the
                server. They may only be valid for a particular resource or set of
                resources. \n Populated by the system. Read-only. Value must be treated
                as opaque by clients and . More info: https://git.k8s.io/community/contributors/devel/api-conventions.md#concurrency-control-and-consistency"
              type: string
            selfLink:
              description: SelfLink is a URL representing this object. Populated by
                the system. Read-only.
              type: string
            uid:
              description: "UID is the unique in time and space value for this object.
                It is typically generated by the server on successful creation of
                a resource and is not allowed to change on PUT operations. \n Populated
                by the system. Read-only. More info: http://kubernetes.io/docs/user-guide/identifiers#uids"
              type: string
          type: object
        mesh:
          type: string
        spec:
          type: object
        status:
          type: object
      type: object
  versions:
    - name: v1alpha1
      served: true
      storage: true
status:
  acceptedNames:
    kind: ""
    plural: ""
  conditions: []
  storedVersions: []
---
apiVersion: apiextensions.k8s.io/v1beta1
kind: CustomResourceDefinition
metadata:
  creationTimestamp: null
  name: retries.kuma.io
spec:
  group: kuma.io
  names:
    kind: Retry
    plural: retries
  scope: Cluster
  validation:
    openAPIV3Schema:
      description: Retry is the Schema for the retries API
      properties:
        apiVersion:
          description: 'APIVersion defines the versioned schema of this representation
            of an object. Servers should convert recognized schemas to the latest
            internal value, and may reject unrecognized values. More info: https://git.k8s.io/community/contributors/devel/api-conventions.md#resources'
          type: string
        kind:
          description: 'Kind is a string value representing the REST resource this
            object represents. Servers may infer this from the endpoint the client
            submits requests to. Cannot be updated. In CamelCase. More info: https://git.k8s.io/community/contributors/devel/api-conventions.md#types-kinds'
          type: string
        metadata:
          properties:
            annotations:
              additionalProperties:
                type: string
              description: 'Annotations is an unstructured key value map stored with
                a resource that may be set by external tools to store and retrieve
                arbitrary metadata. They are not queryable and should be preserved
                when modifying objects. More info: http://kubernetes.io/docs/user-guide/annotations'
              type: object
            clusterName:
              description: The name of the cluster which the object belongs to. This
                is used to distinguish resources with same name and namespace in different
                clusters. This field is not set anywhere right now and apiserver is
                going to ignore it if set in create or update request.
              type: string
            creationTimestamp:
              description: "CreationTimestamp is a timestamp representing the server
                time when this object was created. It is not guaranteed to be set
                in happens-before order across separate operations. Clients may not
                set this value. It is represented in RFC3339 form and is in UTC. \n
                Populated by the system. Read-only. Null for lists. More info: https://git.k8s.io/community/contributors/devel/api-conventions.md#metadata"
              format: date-time
              type: string
            deletionGracePeriodSeconds:
              description: Number of seconds allowed for this object to gracefully
                terminate before it will be removed from the system. Only set when
                deletionTimestamp is also set. May only be shortened. Read-only.
              format: int64
              type: integer
            deletionTimestamp:
              description: "DeletionTimestamp is RFC 3339 date and time at which this
                resource will be deleted. This field is set by the server when a graceful
                deletion is requested by the user, and is not directly settable by
                a client. The resource is expected to be deleted (no longer visible
                from resource lists, and not reachable by name) after the time in
                this field, once the finalizers list is empty. As long as the finalizers
                list contains items, deletion is blocked. Once the deletionTimestamp
                is set, this value may not be unset or be set further into the future,
                although it may be shortened or the resource may be deleted prior
                to this time. For example, a user may request that a pod is deleted
                in 30 seconds. The Kubelet will react by sending a graceful termination
                signal to the containers in the pod. After that 30 seconds, the Kubelet
                will send a hard termination signal (SIGKILL) to the container and
                after cleanup, remove the pod from the API. In the presence of network
                partitions, this object may still exist after this timestamp, until
                an administrator or automated process can determine the resource is
                fully terminated. If not set, graceful deletion of the object has
                not been requested. \n Populated by the system when a graceful deletion
                is requested. Read-only. More info: https://git.k8s.io/community/contributors/devel/api-conventions.md#metadata"
              format: date-time
              type: string
            finalizers:
              description: Must be empty before the object is deleted from the registry.
                Each entry is an identifier for the responsible component that will
                remove the entry from the list. If the deletionTimestamp of the object
                is non-nil, entries in this list can only be removed.
              items:
                type: string
              type: array
            generateName:
              description: "GenerateName is an optional prefix, used by the server,
                to generate a unique name ONLY IF the Name field has not been provided.
                If this field is used, the name returned to the client will be different
                than the name passed. This value will also be combined with a unique
                suffix. The provided value has the same validation rules as the Name
                field, and may be truncated by the length of the suffix required to
                make the value unique on the server. \n If this field is specified
                and the generated name exists, the server will NOT return a 409 -
                instead, it will either return 201 Created or 500 with Reason ServerTimeout
                indicating a unique name could not be found in the time allotted,
                and the client should retry (optionally after the time indicated in
                the Retry-After header). \n Applied only if Name is not specified.
                More info: https://git.k8s.io/community/contributors/devel/api-conventions.md#idempotency"
              type: string
            generation:
              description: A sequence number representing a specific generation of
                the desired state. Populated by the system. Read-only.
              format: int64
              type: integer
            initializers:
              description: "An initializer is a controller which enforces some system
                invariant at object creation time. This field is a list of initializers
                that have not yet acted on this object. If nil or empty, this object
                has been completely initialized. Otherwise, the object is considered
                uninitialized and is hidden (in list/watch and get calls) from clients
                that haven't explicitly asked to observe uninitialized objects. \n
                When an object is created, the system will populate this list with
                the current set of initializers. Only privileged users may set or
                modify this list. Once it is empty, it may not be modified further
                by any user. \n DEPRECATED - initializers are an alpha field and will
                be removed in v1.15."
              properties:
                pending:
                  description: Pending is a list of initializers that must execute
                    in order before this object is visible. When the last pending
                    initializer is removed, and no failing result is set, the initializers
                    struct will be set to nil and the object is considered as initialized
                    and visible to all clients.
                  items:
                    properties:
                      name:
                        description: name of the process that is responsible for initializing
                          this object.
                        type: string
                    required:
                      - name
                    type: object
                  type: array
                result:
                  description: If result is set with the Failure field, the object
                    will be persisted to storage and then deleted, ensuring that other
                    clients can observe the deletion.
                  properties:
                    apiVersion:
                      description: 'APIVersion defines the versioned schema of this
                        representation of an object. Servers should convert recognized
                        schemas to the latest internal value, and may reject unrecognized
                        values. More info: https://git.k8s.io/community/contributors/devel/api-conventions.md#resources'
                      type: string
                    code:
                      description: Suggested HTTP return code for this status, 0 if
                        not set.
                      format: int32
                      type: integer
                    details:
                      description: Extended data associated with the reason.  Each
                        reason may define its own extended details. This field is
                        optional and the data returned is not guaranteed to conform
                        to any schema except that defined by the reason type.
                      properties:
                        causes:
                          description: The Causes array includes more details associated
                            with the StatusReason failure. Not all StatusReasons may
                            provide detailed causes.
                          items:
                            properties:
                              field:
                                description: "The field of the resource that has caused
                                  this error, as named by its JSON serialization.
                                  May include dot and postfix notation for nested
                                  attributes. Arrays are zero-indexed.  Fields may
                                  appear more than once in an array of causes due
                                  to fields having multiple errors. Optional. \n Examples:
                                  \  \"name\" - the field \"name\" on the current
                                  resource   \"items[0].name\" - the field \"name\"
                                  on the first array entry in \"items\""
                                type: string
                              message:
                                description: A human-readable description of the cause
                                  of the error.  This field may be presented as-is
                                  to a reader.
                                type: string
                              reason:
                                description: A machine-readable description of the
                                  cause of the error. If this value is empty there
                                  is no information available.
                                type: string
                            type: object
                          type: array
                        group:
                          description: The group attribute of the resource associated
                            with the status StatusReason.
                          type: string
                        kind:
                          description: 'The kind attribute of the resource associated
                            with the status StatusReason. On some operations may differ
                            from the requested resource Kind. More info: https://git.k8s.io/community/contributors/devel/api-conventions.md#types-kinds'
                          type: string
                        name:
                          description: The name attribute of the resource associated
                            with the status StatusReason (when there is a single name
                            which can be described).
                          type: string
                        retryAfterSeconds:
                          description: If specified, the time in seconds before the
                            operation should be retried. Some errors may indicate
                            the client must take an alternate action - for those errors
                            this field may indicate how long to wait before taking
                            the alternate action.
                          format: int32
                          type: integer
                        uid:
                          description: 'UID of the resource. (when there is a single
                            resource which can be described). More info: http://kubernetes.io/docs/user-guide/identifiers#uids'
                          type: string
                      type: object
                    kind:
                      description: 'Kind is a string value representing the REST resource
                        this object represents. Servers may infer this from the endpoint
                        the client submits requests to. Cannot be updated. In CamelCase.
                        More info: https://git.k8s.io/community/contributors/devel/api-conventions.md#types-kinds'
                      type: string
                    message:
                      description: A human-readable description of the status of this
                        operation.
                      type: string
                    metadata:
                      description: 'Standard list metadata. More info: https://git.k8s.io/community/contributors/devel/api-conventions.md#types-kinds'
                      properties:
                        continue:
                          description: continue may be set if the user set a limit
                            on the number of items returned, and indicates that the
                            server has more data available. The value is opaque and
                            may be used to issue another request to the endpoint that
                            served this list to retrieve the next set of available
                            objects. Continuing a consistent list may not be possible
                            if the server configuration has changed or more than a
                            few minutes have passed. The resourceVersion field returned
                            when using this continue value will be identical to the
                            value in the first response, unless you have received
                            this token from an error message.
                          type: string
                        resourceVersion:
                          description: 'String that identifies the server''s internal
                            version of this object that can be used by clients to
                            determine when objects have changed. Value must be treated
                            as opaque by clients and passed unmodified back to the
                            server. Populated by the system. Read-only. More info:
                            https://git.k8s.io/community/contributors/devel/api-conventions.md#concurrency-control-and-consistency'
                          type: string
                        selfLink:
                          description: selfLink is a URL representing this object.
                            Populated by the system. Read-only.
                          type: string
                      type: object
                    reason:
                      description: A machine-readable description of why this operation
                        is in the "Failure" status. If this value is empty there is
                        no information available. A Reason clarifies an HTTP status
                        code but does not override it.
                      type: string
                    status:
                      description: 'Status of the operation. One of: "Success" or
                        "Failure". More info: https://git.k8s.io/community/contributors/devel/api-conventions.md#spec-and-status'
                      type: string
                  type: object
              required:
                - pending
              type: object
            labels:
              additionalProperties:
                type: string
              description: 'Map of string keys and values that can be used to organize
                and categorize (scope and select) objects. May match selectors of
                replication controllers and services. More info: http://kubernetes.io/docs/user-guide/labels'
              type: object
            managedFields:
              description: "ManagedFields maps workflow-id and version to the set
                of fields that are managed by that workflow. This is mostly for internal
                housekeeping, and users typically shouldn't need to set or understand
                this field. A workflow can be the user's name, a controller's name,
                or the name of a specific apply path like \"ci-cd\". The set of fields
                is always in the version that the workflow used when modifying the
                object. \n This field is alpha and can be changed or removed without
                notice."
              items:
                properties:
                  apiVersion:
                    description: APIVersion defines the version of this resource that
                      this field set applies to. The format is "group/version" just
                      like the top-level APIVersion field. It is necessary to track
                      the version of a field set because it cannot be automatically
                      converted.
                    type: string
                  fields:
                    additionalProperties: true
                    description: Fields identifies a set of fields.
                    type: object
                  manager:
                    description: Manager is an identifier of the workflow managing
                      these fields.
                    type: string
                  operation:
                    description: Operation is the type of operation which lead to
                      this ManagedFieldsEntry being created. The only valid values
                      for this field are 'Apply' and 'Update'.
                    type: string
                  time:
                    description: Time is timestamp of when these fields were set.
                      It should always be empty if Operation is 'Apply'
                    format: date-time
                    type: string
                type: object
              type: array
            name:
              description: 'Name must be unique within a namespace. Is required when
                creating resources, although some resources may allow a client to
                request the generation of an appropriate name automatically. Name
                is primarily intended for creation idempotence and configuration definition.
                Cannot be updated. More info: http://kubernetes.io/docs/user-guide/identifiers#names'
              type: string
            namespace:
              description: "Namespace defines the space within each name must be unique.
                An empty namespace is equivalent to the \"default\" namespace, but
                \"default\" is the canonical representation. Not all objects are required
                to be scoped to a namespace - the value of this field for those objects
                will be empty. \n Must be a DNS_LABEL. Cannot be updated. More info:
                http://kubernetes.io/docs/user-guide/namespaces"
              type: string
            ownerReferences:
              description: List of objects depended by this object. If ALL objects
                in the list have been deleted, this object will be garbage collected.
                If this object is managed by a controller, then an entry in this list
                will point to this controller, with the controller field set to true.
                There cannot be more than one managing controller.
              items:
                properties:
                  apiVersion:
                    description: API version of the referent.
                    type: string
                  blockOwnerDeletion:
                    description: If true, AND if the owner has the "foregroundDeletion"
                      finalizer, then the owner cannot be deleted from the key-value
                      store until this reference is removed. Defaults to false. To
                      set this field, a user needs "delete" permission of the owner,
                      otherwise 422 (Unprocessable Entity) will be returned.
                    type: boolean
                  controller:
                    description: If true, this reference points to the managing controller.
                    type: boolean
                  kind:
                    description: 'Kind of the referent. More info: https://git.k8s.io/community/contributors/devel/api-conventions.md#types-kinds'
                    type: string
                  name:
                    description: 'Name of the referent. More info: http://kubernetes.io/docs/user-guide/identifiers#names'
                    type: string
                  uid:
                    description: 'UID of the referent. More info: http://kubernetes.io/docs/user-guide/identifiers#uids'
                    type: string
                required:
                  - apiVersion
                  - kind
                  - name
                  - uid
                type: object
              type: array
            resourceVersion:
              description: "An opaque value that represents the internal version of
                this object that can be used by clients to determine when objects
                have changed. May be used for optimistic concurrency, change detection,
                and the watch operation on a resource or set of resources. Clients
                must treat these values as opaque and passed unmodified back to the
                server. They may only be valid for a particular resource or set of
                resources. \n Populated by the system. Read-only. Value must be treated
                as opaque by clients and . More info: https://git.k8s.io/community/contributors/devel/api-conventions.md#concurrency-control-and-consistency"
              type: string
            selfLink:
              description: SelfLink is a URL representing this object. Populated by
                the system. Read-only.
              type: string
            uid:
              description: "UID is the unique in time and space value for this object.
                It is typically generated by the server on successful creation of
                a resource and is not allowed to change on PUT operations. \n Populated
                by the system. Read-only. More info: http://kubernetes.io/docs/user-guide/identifiers#uids"
              type: string
          type: object
        mesh:
          type: string
        spec:
          type: object
      type: object
  versions:
    - name: v1alpha1
      served: true
      storage: true
---
apiVersion: rbac.authorization.k8s.io/v1
kind: ClusterRole
metadata:
  name: kuma-control-plane
  labels:
    app.kubernetes.io/name: kuma
    app.kubernetes.io/instance: kuma
rules:
  - apiGroups:
      - ""
    resources:
      - namespaces
      - pods
      - services
      - configmaps
      - nodes
    verbs:
      - get
      - list
      - watch
  - apiGroups:
      - ""
    resources:
      - events
    verbs:
      - create
      - patch
  - apiGroups:
      - kuma.io
    resources:
      - dataplanes
      - dataplaneinsights
      - meshes
      - zones
      - zoneinsights
      - meshinsights
      - serviceinsights
      - proxytemplates
      - trafficpermissions
      - trafficroutes
    verbs:
      - get
      - list
      - watch
      - create
      - update
      - patch
      - delete
  - apiGroups:
      - kuma.io
    resources:
      - circuitbreakers
      - externalservices
      - faultinjections
      - healthchecks
      - retries
      - trafficlogs
      - traffictraces
    verbs:
      - get
      - list
      - watch
  - apiGroups:
      - ""
    resources:
      - pods/finalizers
    verbs:
      - "*"
  - apiGroups:
      - kuma.io
    resources:
      - meshes/finalizers
    verbs:
      - "*"
  - apiGroups:
      - kuma.io
    resources:
      - dataplanes/finalizers
    verbs:
      - "*"
  # validate k8s token before issueing mTLS cert
  - apiGroups:
      - authentication.k8s.io
    resources:
      - tokenreviews
    verbs:
      - create
---
apiVersion: rbac.authorization.k8s.io/v1
kind: ClusterRoleBinding
metadata:
  name: kuma-control-plane
  labels:
    app.kubernetes.io/name: kuma
    app.kubernetes.io/instance: kuma
roleRef:
  apiGroup: rbac.authorization.k8s.io
  kind: ClusterRole
  name: kuma-control-plane
subjects:
  - kind: ServiceAccount
    name: kuma-control-plane
    namespace: kuma-system
---
apiVersion: rbac.authorization.k8s.io/v1
kind: Role
metadata:
  name: kuma-control-plane
  namespace: kuma-system
  labels:
    app.kubernetes.io/name: kuma
    app.kubernetes.io/instance: kuma
rules:
  - apiGroups:
      - ""
    resources:
      - secrets
    verbs:
      - get
      - list
      - watch
      - create
      - update
      - patch
      - delete
  - apiGroups:
      - ""
    resources:
      - configmaps
    verbs:
      - get
      - list
      - watch
      - create
      - update
      - patch
      - delete
---
apiVersion: rbac.authorization.k8s.io/v1
kind: RoleBinding
metadata:
  name: kuma-control-plane
  namespace: kuma-system
roleRef:
  apiGroup: rbac.authorization.k8s.io
  kind: Role
  name: kuma-control-plane
subjects:
  - kind: ServiceAccount
    name: kuma-control-plane
    namespace: kuma-system
---
apiVersion: v1
kind: Service
metadata:
  name: kuma-control-plane
  namespace: kuma-system
  labels:
    app.kubernetes.io/name: kuma
    app.kubernetes.io/instance: kuma
  annotations:
    prometheus.io/scrape: "true"
    prometheus.io/port: "5680"
spec:
  type: ClusterIP
  ports:
    - port: 5681
      name: http-api-server
    - port: 5682
      name: https-api-server
    - port: 443
      name: https-admission-server
      targetPort: 5443
    - port: 5676
      name: mads-server
    - port: 5678
      name: dp-server
    - port: 5653
      name: dns-server
      protocol: UDP
  selector:
    app: kuma-control-plane
    app.kubernetes.io/name: kuma
    app.kubernetes.io/instance: kuma
---
apiVersion: apps/v1
kind: Deployment
metadata:
  name: kuma-control-plane
  namespace: kuma-system
  labels:
    app.kubernetes.io/name: kuma
    app.kubernetes.io/instance: kuma
    app: kuma-control-plane
spec:
  strategy:
    rollingUpdate:
      maxSurge: 1
      maxUnavailable: 0
  replicas: 1
  selector:
    matchLabels:
      app.kubernetes.io/name: kuma
      app.kubernetes.io/instance: kuma
      app: kuma-control-plane
  template:
    metadata:
      annotations:
        checksum/config: c53a71cd533239dfc51872d70ba983e0a0d84c1334dbcda10f0e83c0ce3115fd
        checksum/tls-secrets: 4d3bf5caa21cc0cd813874cf4ae57c9b9cc02b8bf85d21beb1c10a6c5c9ea488
      labels:
        app.kubernetes.io/name: kuma
        app.kubernetes.io/instance: kuma
        app: kuma-control-plane
    spec:
      serviceAccountName: kuma-control-plane
      nodeSelector:

        kubernetes.io/arch: amd64
        kubernetes.io/os: linux
      containers:
        - name: control-plane
          image: "kong-docker-kuma-docker.bintray.io/kuma-cp:0.0.1"
          imagePullPolicy: IfNotPresent
          env:
            - name: KUMA_API_SERVER_READ_ONLY
              value: "true"
            - name: KUMA_DEFAULTS_SKIP_MESH_CREATION
              value: "false"
            - name: KUMA_ENVIRONMENT
              value: kubernetes
            - name: KUMA_GENERAL_TLS_CERT_FILE
              value: /var/run/secrets/kuma.io/tls-cert/tls.crt
            - name: KUMA_GENERAL_TLS_KEY_FILE
              value: /var/run/secrets/kuma.io/tls-cert/tls.key
<<<<<<< HEAD
            - name: KUMA_API_SERVER_READ_ONLY
              value: "true"
            - name: KUMA_DP_SERVER_HDS_ENABLED
              value: "false"
            - name: KUMA_RUNTIME_KUBERNETES_ADMISSION_SERVER_PORT
              value: "5443"
=======
            - name: KUMA_INJECTOR_INIT_CONTAINER_IMAGE
              value: kong-docker-kuma-docker.bintray.io/kuma-init:0.0.1
            - name: KUMA_MODE
              value: standalone
>>>>>>> b198aac3
            - name: KUMA_RUNTIME_KUBERNETES_ADMISSION_SERVER_CERT_DIR
              value: /var/run/secrets/kuma.io/tls-cert
            - name: KUMA_RUNTIME_KUBERNETES_ADMISSION_SERVER_PORT
              value: "5443"
            - name: KUMA_RUNTIME_KUBERNETES_INJECTOR_CA_CERT_FILE
              value: /var/run/secrets/kuma.io/tls-cert/ca.crt
            - name: KUMA_RUNTIME_KUBERNETES_INJECTOR_CNI_ENABLED
              value: "false"
            - name: KUMA_RUNTIME_KUBERNETES_INJECTOR_SIDECAR_CONTAINER_IMAGE
              value: kong-docker-kuma-docker.bintray.io/kuma-dp:0.0.1
            - name: KUMA_STORE_KUBERNETES_SYSTEM_NAMESPACE
              value: kuma-system
            - name: KUMA_STORE_TYPE
              value: kubernetes
          args:
            - run
            - --log-level=info
            - --config-file=/etc/kuma.io/kuma-control-plane/config.yaml
          ports:
            - containerPort: 5681
            - containerPort: 5682
            - containerPort: 5443
            - containerPort: 5678
            - containerPort: 5653
              protocol: UDP
          livenessProbe:
            httpGet:
              path: /healthy
              port: 5680
          readinessProbe:
            httpGet:
              path: /ready
              port: 5680
          resources:
            requests:
              cpu: 100m
              memory: 256Mi
          volumeMounts:
            - name: general-tls-cert
              mountPath: /var/run/secrets/kuma.io/tls-cert
              readOnly: true
            - name: kuma-control-plane-config
              mountPath: /etc/kuma.io/kuma-control-plane
              readOnly: true
      volumes:
        - name: general-tls-cert
          secret:
            secretName: general-tls-secret
        - name: kuma-control-plane-config
          configMap:
            name: kuma-control-plane-config
---
apiVersion: admissionregistration.k8s.io/v1beta1
kind: MutatingWebhookConfiguration
metadata:
  name: kuma-admission-mutating-webhook-configuration
  namespace: kuma-system
  labels:
    app.kubernetes.io/name: kuma
    app.kubernetes.io/instance: kuma
webhooks:
  - name: mesh.defaulter.kuma-admission.kuma.io
    failurePolicy: Fail
    clientConfig:
      caBundle: XYZ
      service:
        namespace: kuma-system
        name: kuma-control-plane
        path: /default-kuma-io-v1alpha1-mesh
    rules:
      - apiGroups:
          - kuma.io
        apiVersions:
          - v1alpha1
        operations:
          - CREATE
          - UPDATE
        resources:
          - meshes
    sideEffects: None
  - name: owner-reference.kuma-admission.kuma.io
    failurePolicy: Fail
    clientConfig:
      caBundle: XYZ
      service:
        namespace: kuma-system
        name: kuma-control-plane
        path: /owner-reference-kuma-io-v1alpha1
    rules:
      - apiGroups:
          - kuma.io
        apiVersions:
          - v1alpha1
        operations:
          - CREATE
        resources:
          - circuitbreakers
          - externalservices
          - faultinjections
          - healthchecks
          - retries
          - proxytemplates
          - trafficlogs
          - trafficpermissions
          - trafficroutes
          - traffictraces
    sideEffects: None
  - name: kuma-injector.kuma.io
    failurePolicy: Ignore
    clientConfig:
      caBundle: XYZ
      service:
        namespace: kuma-system
        name: kuma-control-plane
        path: /inject-sidecar
    rules:
      - apiGroups:
          - ""
        apiVersions:
          - v1
        operations:
          - CREATE
        resources:
          - pods
    sideEffects: None
---
apiVersion: admissionregistration.k8s.io/v1beta1
kind: ValidatingWebhookConfiguration
metadata:
  name: kuma-validating-webhook-configuration
  namespace: kuma-system
  labels:
    app.kubernetes.io/name: kuma
    app.kubernetes.io/instance: kuma
webhooks:
  - name: validator.kuma-admission.kuma.io
    failurePolicy: Fail
    clientConfig:
      caBundle: XYZ
      service:
        namespace: kuma-system
        name: kuma-control-plane
        path: /validate-kuma-io-v1alpha1
    rules:
      - apiGroups:
          - kuma.io
        apiVersions:
          - v1alpha1
        operations:
          - CREATE
          - UPDATE
          - DELETE
        resources:
          - circuitbreakers
          - dataplanes
          - externalservices
          - faultinjections
          - healthchecks
          - retries
          - meshes
          - proxytemplates
          - trafficlogs
          - trafficpermissions
          - trafficroutes
          - traffictraces
          - zones
    sideEffects: None
  - name: service.validator.kuma-admission.kuma.io
    failurePolicy: Ignore
    clientConfig:
      caBundle: XYZ
      service:
        namespace: kuma-system
        name: kuma-control-plane
        path: /validate-v1-service
    rules:
      - apiGroups:
          - ""
        apiVersions:
          - v1
        operations:
          - CREATE
          - UPDATE
        resources:
          - services
    sideEffects: None
  - name: secret.validator.kuma-admission.kuma.io
    namespaceSelector:
      matchLabels:
        kuma.io/system-namespace: "true"
    failurePolicy: Ignore
    clientConfig:
      caBundle: XYZ
      service:
        namespace: kuma-system
        name: kuma-control-plane
        path: /validate-v1-secret
    rules:
      - apiGroups:
          - ""
        apiVersions:
          - v1
        operations:
          - CREATE
          - UPDATE
          - DELETE
        resources:
          - secrets
    sideEffects: None<|MERGE_RESOLUTION|>--- conflicted
+++ resolved
@@ -6962,25 +6962,18 @@
               value: "true"
             - name: KUMA_DEFAULTS_SKIP_MESH_CREATION
               value: "false"
+            - name: KUMA_DP_SERVER_HDS_ENABLED
+              value: "false"
             - name: KUMA_ENVIRONMENT
               value: kubernetes
             - name: KUMA_GENERAL_TLS_CERT_FILE
               value: /var/run/secrets/kuma.io/tls-cert/tls.crt
             - name: KUMA_GENERAL_TLS_KEY_FILE
               value: /var/run/secrets/kuma.io/tls-cert/tls.key
-<<<<<<< HEAD
-            - name: KUMA_API_SERVER_READ_ONLY
-              value: "true"
-            - name: KUMA_DP_SERVER_HDS_ENABLED
-              value: "false"
-            - name: KUMA_RUNTIME_KUBERNETES_ADMISSION_SERVER_PORT
-              value: "5443"
-=======
             - name: KUMA_INJECTOR_INIT_CONTAINER_IMAGE
               value: kong-docker-kuma-docker.bintray.io/kuma-init:0.0.1
             - name: KUMA_MODE
               value: standalone
->>>>>>> b198aac3
             - name: KUMA_RUNTIME_KUBERNETES_ADMISSION_SERVER_CERT_DIR
               value: /var/run/secrets/kuma.io/tls-cert
             - name: KUMA_RUNTIME_KUBERNETES_ADMISSION_SERVER_PORT
