--- conflicted
+++ resolved
@@ -1787,57 +1787,6 @@
       - get
       - list
       - watch
-<<<<<<< HEAD
-  - apiGroups:
-      - ""
-    resources:
-      - nodes
-    verbs:
-      - update
-  - apiGroups:
-      - "pods"
-    resources:
-      - pods
-    verbs:
-      - list
-  - apiGroups:
-      - ""
-    resources:
-      - pods/finalizers
-    verbs:
-      - get
-      - list
-      - watch
-      - create
-      - update
-      - patch
-      - delete
-  - apiGroups:
-      - kuma.io
-    resources:
-      - meshes/finalizers
-    verbs:
-      - get
-      - list
-      - watch
-      - create
-      - update
-      - patch
-      - delete
-  - apiGroups:
-      - kuma.io
-    resources:
-      - dataplanes/finalizers
-    verbs:
-      - get
-      - list
-      - watch
-      - create
-      - update
-      - patch
-      - delete
-=======
->>>>>>> feb77b17
   # validate k8s token before issuing mTLS cert
   - apiGroups:
       - authentication.k8s.io
@@ -2284,7 +2233,7 @@
           - trafficroutes
           - traffictraces
           - virtualoutbounds
-  
+
       
     sideEffects: None
   - name: namespace-kuma-injector.kuma.io
