
---
apiVersion: v1
kind: Namespace
metadata:
  name: kuma-system
  labels:
    kuma.io/system-namespace: "true"
---
apiVersion: v1
kind: ServiceAccount
metadata:
  name: kuma-control-plane
  namespace: kuma-system
  labels:
    app.kubernetes.io/name: kuma
    app.kubernetes.io/instance: kuma
---
apiVersion: v1
kind: ServiceAccount
metadata:
  name: kuma-ingress
  namespace: kuma-system
  labels:
    app.kubernetes.io/name: kuma
    app.kubernetes.io/instance: kuma
---
apiVersion: v1
kind: ConfigMap
metadata:
  name: kuma-control-plane-config
  namespace: kuma-system
  labels:
    app.kubernetes.io/name: kuma
    app.kubernetes.io/instance: kuma
data:
  config.yaml: |
    # use this file to override default configuration of `kuma-cp`
    #
    # see conf/kuma-cp.conf.yml for available settings
---
apiVersion: apiextensions.k8s.io/v1
kind: CustomResourceDefinition
metadata:
  creationTimestamp: null
  name: circuitbreakers.kuma.io
spec:
  group: kuma.io
  names:
    kind: CircuitBreaker
    plural: circuitbreakers
  scope: Cluster
  versions:
    - name: v1alpha1
      served: true
      storage: true
      schema:
        openAPIV3Schema:
          description: CircuitBreaker is the Schema for the circuitbreaker API
          properties:
            mesh:
              type: string
            spec:
              x-kubernetes-preserve-unknown-fields: true
              type: object
          type: object
---
apiVersion: apiextensions.k8s.io/v1
kind: CustomResourceDefinition
metadata:
  creationTimestamp: null
  name: dataplanes.kuma.io
spec:
  group: kuma.io
  names:
    kind: Dataplane
    plural: dataplanes
  scope: Namespaced
  versions:
    - name: v1alpha1
      served: true
      storage: true
      schema:
        openAPIV3Schema:
          description: Dataplane is the Schema for the dataplanes API
          properties:
            mesh:
              type: string
            spec:
              x-kubernetes-preserve-unknown-fields: true
              type: object
          type: object
---
apiVersion: apiextensions.k8s.io/v1
kind: CustomResourceDefinition
metadata:
  creationTimestamp: null
  name: retries.kuma.io
spec:
  group: kuma.io
  names:
    kind: Retry
    plural: retries
  scope: Cluster
  versions:
    - name: v1alpha1
      served: true
      storage: true
      schema:
        openAPIV3Schema:
          description: Retry is the Schema for the retries API
          properties:
            mesh:
              type: string
            spec:
              x-kubernetes-preserve-unknown-fields: true
              type: object
          type: object
---
apiVersion: apiextensions.k8s.io/v1
kind: CustomResourceDefinition
metadata:
  creationTimestamp: null
  name: serviceinsights.kuma.io
spec:
  group: kuma.io
  names:
    kind: ServiceInsight
    plural: serviceinsights
  scope: Cluster
  versions:
    - name: v1alpha1
      served: true
      storage: true
      schema:
        openAPIV3Schema:
          description: ServiceInsight is the Schema for the services insights API
          properties:
            mesh:
              type: string
            spec:
              x-kubernetes-preserve-unknown-fields: true
              type: object
          type: object
---
apiVersion: apiextensions.k8s.io/v1
kind: CustomResourceDefinition
metadata:
  creationTimestamp: null
  name: timeouts.kuma.io
spec:
  group: kuma.io
  names:
    kind: Timeout
    plural: timeouts
  scope: Cluster
  versions:
    - name: v1alpha1
      served: true
      storage: true
      schema:
        openAPIV3Schema:
          description: Timeout is the Schema for the timeout API
          properties:
            mesh:
              type: string
            spec:
              x-kubernetes-preserve-unknown-fields: true
              type: object
          type: object
---
apiVersion: apiextensions.k8s.io/v1
kind: CustomResourceDefinition
metadata:
  creationTimestamp: null
  name: trafficlogs.kuma.io
spec:
  group: kuma.io
  names:
    kind: TrafficLog
    plural: trafficlogs
  scope: Cluster
  versions:
    - name: v1alpha1
      served: true
      storage: true
      schema:
        openAPIV3Schema:
          description: TrafficLog is the Schema for the trafficlogs API
          properties:
            mesh:
              type: string
            spec:
              x-kubernetes-preserve-unknown-fields: true
              type: object
          type: object
---
apiVersion: apiextensions.k8s.io/v1
kind: CustomResourceDefinition
metadata:
  creationTimestamp: null
  name: trafficpermissions.kuma.io
spec:
  group: kuma.io
  names:
    kind: TrafficPermission
    plural: trafficpermissions
  scope: Cluster
  versions:
    - name: v1alpha1
      served: true
      storage: true
      schema:
        openAPIV3Schema:
          description: TrafficPermission is the Schema for the trafficpermissions API
          properties:
            mesh:
              type: string
            spec:
              x-kubernetes-preserve-unknown-fields: true
              type: object
          type: object
---
apiVersion: apiextensions.k8s.io/v1
kind: CustomResourceDefinition
metadata:
  creationTimestamp: null
  name: trafficroutes.kuma.io
spec:
  group: kuma.io
  names:
    kind: TrafficRoute
    plural: trafficroutes
  scope: Cluster
  versions:
    - name: v1alpha1
      served: true
      storage: true
      schema:
        openAPIV3Schema:
          description: TrafficRoute is the Schema for the trafficroutes API
          properties:
            mesh:
              type: string
            spec:
              x-kubernetes-preserve-unknown-fields: true
              type: object
          type: object
---
apiVersion: apiextensions.k8s.io/v1
kind: CustomResourceDefinition
metadata:
  creationTimestamp: null
  name: traffictraces.kuma.io
spec:
  group: kuma.io
  names:
    kind: TrafficTrace
    plural: traffictraces
  scope: Cluster
  versions:
    - name: v1alpha1
      served: true
      storage: true
      schema:
        openAPIV3Schema:
          description: TrafficTrace is the Schema for the traffictraces API
          properties:
            mesh:
              type: string
            spec:
              x-kubernetes-preserve-unknown-fields: true
              type: object
          type: object
---
apiVersion: apiextensions.k8s.io/v1
kind: CustomResourceDefinition
metadata:
  creationTimestamp: null
  name: zoneinsights.kuma.io
spec:
  group: kuma.io
  names:
    kind: ZoneInsight
    plural: zoneinsights
  scope: Cluster
  versions:
    - name: v1alpha1
      served: true
      storage: true
      schema:
        openAPIV3Schema:
          description: ZoneInsight is the Schema for the zone insight API
          properties:
            mesh:
              type: string
            spec:
              x-kubernetes-preserve-unknown-fields: true
              type: object
          type: object
---
apiVersion: apiextensions.k8s.io/v1
kind: CustomResourceDefinition
metadata:
  creationTimestamp: null
  name: zones.kuma.io
spec:
  group: kuma.io
  names:
    kind: Zone
    plural: zones
  scope: Cluster
  versions:
    - name: v1alpha1
      served: true
      storage: true
      schema:
        openAPIV3Schema:
          description: Zone is the Schema for the zone API
          properties:
            mesh:
              type: string
            spec:
              x-kubernetes-preserve-unknown-fields: true
              type: object
          type: object
---
apiVersion: apiextensions.k8s.io/v1
kind: CustomResourceDefinition
metadata:
  creationTimestamp: null
  name: dataplaneinsights.kuma.io
spec:
  group: kuma.io
  names:
    kind: DataplaneInsight
    plural: dataplaneinsights
  scope: Namespaced
  versions:
    - name: v1alpha1
      served: true
      storage: true
      schema:
        openAPIV3Schema:
          description: DataplaneInsight is the Schema for the dataplane insights API
          properties:
            mesh:
              type: string
            status:
              x-kubernetes-preserve-unknown-fields: true
              type: object
          type: object
---
apiVersion: apiextensions.k8s.io/v1
kind: CustomResourceDefinition
metadata:
  creationTimestamp: null
  name: externalservices.kuma.io
spec:
  group: kuma.io
  names:
    kind: ExternalService
    plural: externalservices
  scope: Cluster
  versions:
    - name: v1alpha1
      served: true
      storage: true
      schema:
        openAPIV3Schema:
          properties:
            mesh:
              type: string
            spec:
              x-kubernetes-preserve-unknown-fields: true
              type: object
          type: object
---
apiVersion: apiextensions.k8s.io/v1
kind: CustomResourceDefinition
metadata:
  creationTimestamp: null
  name: faultinjections.kuma.io
spec:
  group: kuma.io
  names:
    kind: FaultInjection
    plural: faultinjections
  scope: Cluster
  versions:
    - name: v1alpha1
      served: true
      storage: true
      schema:
        openAPIV3Schema:
          description: FaultInjection is the Schema for the faultinjections API
          properties:
            mesh:
              type: string
            spec:
              x-kubernetes-preserve-unknown-fields: true
              type: object
          type: object
---
apiVersion: apiextensions.k8s.io/v1
kind: CustomResourceDefinition
metadata:
  creationTimestamp: null
  name: healthchecks.kuma.io
spec:
  group: kuma.io
  names:
    kind: HealthCheck
    plural: healthchecks
  scope: Cluster
  versions:
    - name: v1alpha1
      served: true
      storage: true
      schema:
        openAPIV3Schema:
          description: HealthCheck is the Schema for the healthchecks API
          properties:
            mesh:
              type: string
            spec:
              x-kubernetes-preserve-unknown-fields: true
              type: object
          type: object
---
apiVersion: apiextensions.k8s.io/v1
kind: CustomResourceDefinition
metadata:
  creationTimestamp: null
  name: meshinsights.kuma.io
spec:
  group: kuma.io
  names:
    kind: MeshInsight
    plural: meshinsights
  scope: Cluster
  versions:
    - name: v1alpha1
      served: true
      storage: true
      schema:
        openAPIV3Schema:
          description: MeshInsight is the Schema for the meshes insights API
          properties:
            mesh:
              type: string
            spec:
              x-kubernetes-preserve-unknown-fields: true
              type: object
          type: object
---
apiVersion: apiextensions.k8s.io/v1
kind: CustomResourceDefinition
metadata:
  creationTimestamp: null
  name: meshes.kuma.io
spec:
  group: kuma.io
  names:
    kind: Mesh
    plural: meshes
  scope: Cluster
  versions:
    - name: v1alpha1
      served: true
      storage: true
      schema:
        openAPIV3Schema:
          description: Mesh is the Schema for the meshes API
          properties:
            spec:
              x-kubernetes-preserve-unknown-fields: true
              type: object
          type: object
---
apiVersion: apiextensions.k8s.io/v1
kind: CustomResourceDefinition
metadata:
  creationTimestamp: null
  name: proxytemplates.kuma.io
spec:
  group: kuma.io
  names:
    kind: ProxyTemplate
    plural: proxytemplates
  scope: Cluster
  versions:
    - name: v1alpha1
      served: true
      storage: true
      schema:
        openAPIV3Schema:
          description: ProxyTemplate is the Schema for the proxytemplates API
          properties:
            mesh:
              type: string
            spec:
              x-kubernetes-preserve-unknown-fields: true
              type: object
          type: object
---
apiVersion: apiextensions.k8s.io/v1
kind: CustomResourceDefinition
metadata:
  creationTimestamp: null
  name: ratelimits.kuma.io
spec:
  group: kuma.io
  names:
    kind: RateLimit
    plural: ratelimits
  scope: Cluster
  versions:
    - name: v1alpha1
      served: true
      storage: true
      schema:
        openAPIV3Schema:
          description: RateLimit is the Schema for the ratelimits API
          properties:
            mesh:
              type: string
            spec:
              x-kubernetes-preserve-unknown-fields: true
              type: object
          type: object
---
apiVersion: rbac.authorization.k8s.io/v1
kind: ClusterRole
metadata:
  name: kuma-control-plane
  labels:
    app.kubernetes.io/name: kuma
    app.kubernetes.io/instance: kuma
rules:
  - apiGroups:
      - ""
    resources:
      - namespaces
      - pods
      - configmaps
      - nodes
    verbs:
      - get
      - list
      - watch
  - apiGroups:
      - ""
    resources:
      - services
    verbs:
      - get
      - list
      - watch
      - create
      - update
      - patch
  - apiGroups:
      - ""
    resources:
      - events
    verbs:
      - create
      - patch
  - apiGroups:
      - kuma.io
    resources:
      - dataplanes
      - dataplaneinsights
      - meshes
      - zones
      - zoneinsights
      - meshinsights
      - serviceinsights
      - proxytemplates
      - ratelimits
      - trafficpermissions
      - trafficroutes
      - timeouts
      - retries
      - circuitbreakers
    verbs:
      - get
      - list
      - watch
      - create
      - update
      - patch
      - delete
  - apiGroups:
      - kuma.io
    resources:
      - externalservices
      - faultinjections
      - healthchecks
      - trafficlogs
      - traffictraces
    verbs:
      - get
      - list
      - watch
  - apiGroups:
      - ""
    resources:
      - pods/finalizers
    verbs:
      - "*"
  - apiGroups:
      - kuma.io
    resources:
      - meshes/finalizers
    verbs:
      - "*"
  - apiGroups:
      - kuma.io
    resources:
      - dataplanes/finalizers
    verbs:
      - "*"
  # validate k8s token before issuing mTLS cert
  - apiGroups:
      - authentication.k8s.io
    resources:
      - tokenreviews
    verbs:
      - create
---
apiVersion: rbac.authorization.k8s.io/v1
kind: ClusterRoleBinding
metadata:
  name: kuma-control-plane
  labels:
    app.kubernetes.io/name: kuma
    app.kubernetes.io/instance: kuma
roleRef:
  apiGroup: rbac.authorization.k8s.io
  kind: ClusterRole
  name: kuma-control-plane
subjects:
  - kind: ServiceAccount
    name: kuma-control-plane
    namespace: kuma-system
---
apiVersion: rbac.authorization.k8s.io/v1
kind: Role
metadata:
  name: kuma-control-plane
  namespace: kuma-system
  labels:
    app.kubernetes.io/name: kuma
    app.kubernetes.io/instance: kuma
rules:
  - apiGroups:
      - ""
    resources:
      - secrets
    verbs:
      - get
      - list
      - watch
      - create
      - update
      - patch
      - delete
  - apiGroups:
      - ""
    resources:
      - configmaps
    verbs:
      - get
      - list
      - watch
      - create
      - update
      - patch
      - delete
---
apiVersion: rbac.authorization.k8s.io/v1
kind: RoleBinding
metadata:
  name: kuma-control-plane
  namespace: kuma-system
roleRef:
  apiGroup: rbac.authorization.k8s.io
  kind: Role
  name: kuma-control-plane
subjects:
  - kind: ServiceAccount
    name: kuma-control-plane
    namespace: kuma-system
---
apiVersion: v1
kind: Service
metadata:
  name: kuma-control-plane
  namespace: kuma-system
  labels:
    app.kubernetes.io/name: kuma
    app.kubernetes.io/instance: kuma
  annotations:
    prometheus.io/scrape: "true"
    prometheus.io/port: "5680"
spec:
  type: ClusterIP
  ports:
    - port: 5681
      name: http-api-server
    - port: 5682
      name: https-api-server
    - port: 443
      name: https-admission-server
      targetPort: 5443
    - port: 5676
      name: mads-server
    - port: 5678
      name: dp-server
    - port: 5653
      name: dns-server
      protocol: UDP
  selector:
    app: kuma-control-plane
    app.kubernetes.io/name: kuma
    app.kubernetes.io/instance: kuma
---
apiVersion: v1
kind: Service
metadata:
  name: kuma-ingress
  namespace: kuma-system
  labels:
    app.kubernetes.io/name: kuma
    app.kubernetes.io/instance: kuma
  annotations:
spec:
  type: NodePort
  ports:
    - port: 10001
      protocol: TCP
      targetPort: 10001
  selector:
    app: kuma-ingress
    app.kubernetes.io/name: kuma
    app.kubernetes.io/instance: kuma
---
apiVersion: apps/v1
kind: Deployment
metadata:
  name: kuma-control-plane
  namespace: kuma-system
  labels:
    app.kubernetes.io/name: kuma
    app.kubernetes.io/instance: kuma
    app: kuma-control-plane
spec:
  replicas: 1
  strategy:
    rollingUpdate:
      maxSurge: 1
      maxUnavailable: 0
  selector:
    matchLabels:
      app.kubernetes.io/name: kuma
      app.kubernetes.io/instance: kuma
      app: kuma-control-plane
  template:
    metadata:
      annotations:
        checksum/config: 737d1358e24137cdf1b4c543251d5cf58dcec1cb9b8e796fcbf73aa46e3bc857
<<<<<<< HEAD
        checksum/tls-secrets: 405abca2dbbf4871cc12bb466a117c6646fb0ef57115a7b6c2de9087368ad920
=======
        checksum/tls-secrets: 044c1b83f7caa353976a6e3e81a069cf3a430b54d2df45bdecd432382b98b6ff
>>>>>>> cf1c6595
      labels:
        app.kubernetes.io/name: kuma
        app.kubernetes.io/instance: kuma
        app: kuma-control-plane
    spec:
      serviceAccountName: kuma-control-plane
      nodeSelector:
        
        kubernetes.io/arch: amd64
        kubernetes.io/os: linux
      containers:
        - name: control-plane
          image: "docker.io/kumahq/kuma-cp:0.0.1"
          imagePullPolicy: IfNotPresent
          env:
            - name: KUMA_API_SERVER_READ_ONLY
              value: "true"
            - name: KUMA_DEFAULTS_SKIP_MESH_CREATION
              value: "false"
            - name: KUMA_DP_SERVER_HDS_ENABLED
              value: "false"
            - name: KUMA_ENVIRONMENT
              value: "kubernetes"
            - name: KUMA_GENERAL_TLS_CERT_FILE
              value: "/var/run/secrets/kuma.io/tls-cert/tls.crt"
            - name: KUMA_GENERAL_TLS_KEY_FILE
              value: "/var/run/secrets/kuma.io/tls-cert/tls.key"
            - name: KUMA_INJECTOR_INIT_CONTAINER_IMAGE
              value: "docker.io/kumahq/kuma-init:0.0.1"
            - name: KUMA_MODE
              value: "standalone"
            - name: KUMA_RUNTIME_KUBERNETES_ADMISSION_SERVER_CERT_DIR
              value: "/var/run/secrets/kuma.io/tls-cert"
            - name: KUMA_RUNTIME_KUBERNETES_ADMISSION_SERVER_PORT
              value: "5443"
            - name: KUMA_RUNTIME_KUBERNETES_CONTROL_PLANE_SERVICE_NAME
              value: "kuma-control-plane"
            - name: KUMA_RUNTIME_KUBERNETES_INJECTOR_CA_CERT_FILE
              value: "/var/run/secrets/kuma.io/tls-cert/ca.crt"
            - name: KUMA_RUNTIME_KUBERNETES_INJECTOR_CNI_ENABLED
              value: "false"
            - name: KUMA_RUNTIME_KUBERNETES_INJECTOR_SIDECAR_CONTAINER_IMAGE
              value: "docker.io/kumahq/kuma-dp:0.0.1"
            - name: KUMA_STORE_KUBERNETES_SYSTEM_NAMESPACE
              value: "kuma-system"
            - name: KUMA_STORE_TYPE
              value: "kubernetes"
          args:
            - run
            - --log-level=info
            - --config-file=/etc/kuma.io/kuma-control-plane/config.yaml
          ports:
            - containerPort: 5681
            - containerPort: 5682
            - containerPort: 5443
            - containerPort: 5678
            - containerPort: 5653
              protocol: UDP
          livenessProbe:
            httpGet:
              path: /healthy
              port: 5680
          readinessProbe:
            httpGet:
              path: /ready
              port: 5680
          resources:
            requests:
              cpu: 100m
              memory: 256Mi
          volumeMounts:
            - name: general-tls-cert
              mountPath: /var/run/secrets/kuma.io/tls-cert
              readOnly: true
            - name: kuma-control-plane-config
              mountPath: /etc/kuma.io/kuma-control-plane
              readOnly: true
      volumes:
        - name: general-tls-cert
          secret:
            secretName: general-tls-secret
        - name: kuma-control-plane-config
          configMap:
            name: kuma-control-plane-config
---
apiVersion: apps/v1
kind: Deployment
metadata:
  name: kuma-ingress
  namespace: kuma-system
  labels:
    app.kubernetes.io/name: kuma
    app.kubernetes.io/instance: kuma
    app: kuma-ingress
spec:
  strategy:
    rollingUpdate:
      maxSurge: 1
      maxUnavailable: 0
  replicas: 1
  selector:
    matchLabels:
      app.kubernetes.io/name: kuma
      app.kubernetes.io/instance: kuma
      app: kuma-ingress
  template:
    metadata:
      annotations:
        kuma.io/ingress: enabled
        kuma.io/mesh: default
      labels:
        app.kubernetes.io/name: kuma
        app.kubernetes.io/instance: kuma
        app: kuma-ingress
    spec:
      serviceAccountName: kuma-ingress
      nodeSelector:
      
        kubernetes.io/arch: amd64
        kubernetes.io/os: linux
      containers:
        - name: ingress
          image: "docker.io/kumahq/kuma-dp:0.0.1"
          imagePullPolicy: IfNotPresent
          env:
            - name: POD_NAME
              valueFrom:
                fieldRef:
                  fieldPath: metadata.name
            - name: POD_NAMESPACE
              valueFrom:
                fieldRef:
                  fieldPath: metadata.namespace
            - name: KUMA_CONTROL_PLANE_URL
              value: "https://kuma-control-plane.kuma-system:5678"
            - name: KUMA_CONTROL_PLANE_CA_CERT_FILE
              value: /var/run/secrets/kuma.io/tls-cert/ca.crt
            - name: KUMA_DATAPLANE_MESH
              value: default
            - name: KUMA_DATAPLANE_NAME
              value: $(POD_NAME).$(POD_NAMESPACE)
            - name: KUMA_DATAPLANE_ADMIN_PORT
              value: "9901"
            - name: KUMA_DATAPLANE_DRAIN_TIME
              value: 60s
            - name: KUMA_DATAPLANE_RUNTIME_TOKEN_PATH
              value: /var/run/secrets/kubernetes.io/serviceaccount/token
          args:
            - run
            - --log-level=info
          ports:
            - containerPort: 10001
          livenessProbe:
            exec:
              command:
                - wget
                - -qO-
                - http://127.0.0.1:9901
            failureThreshold: 12
            initialDelaySeconds: 60
            periodSeconds: 5
            successThreshold: 1
            timeoutSeconds: 3
          readinessProbe:
            exec:
              command:
                - wget
                - -qO-
                - http://127.0.0.1:9901
            failureThreshold: 12
            initialDelaySeconds: 1
            periodSeconds: 5
            successThreshold: 1
            timeoutSeconds: 3
          resources:
            requests:
              cpu: 50m
              memory: 64Mi
            limits:
              cpu: 1000m
              memory: 512Mi
          volumeMounts:
            - name: kuma-tls-cert
              mountPath: /var/run/secrets/kuma.io/tls-cert
              readOnly: true
      volumes:
        - name: kuma-tls-cert
          secret:
            secretName: kuma-tls-cert
---
apiVersion: admissionregistration.k8s.io/v1

kind: MutatingWebhookConfiguration
metadata:
  name: kuma-admission-mutating-webhook-configuration
  namespace: kuma-system
  labels:
  
    app.kubernetes.io/name: kuma
    app.kubernetes.io/instance: kuma
webhooks:
  - name: mesh.defaulter.kuma-admission.kuma.io
    admissionReviewVersions: ["v1beta1"]
    failurePolicy: Fail
    clientConfig:
      caBundle: XYZ
      service:
        namespace: kuma-system
        name: kuma-control-plane
        path: /default-kuma-io-v1alpha1-mesh
    rules:
      - apiGroups:
          - kuma.io
        apiVersions:
          - v1alpha1
        operations:
          - CREATE
          - UPDATE
        resources:
          - meshes
    sideEffects: None
  - name: owner-reference.kuma-admission.kuma.io
    admissionReviewVersions: ["v1beta1"]
    failurePolicy: Fail
    clientConfig:
      caBundle: XYZ
      service:
        namespace: kuma-system
        name: kuma-control-plane
        path: /owner-reference-kuma-io-v1alpha1
    rules:
      - apiGroups:
          - kuma.io
        apiVersions:
          - v1alpha1
        operations:
          - CREATE
        resources:
          - circuitbreakers
          - externalservices
          - faultinjections
          - healthchecks
          - retries
          - proxytemplates
          - ratelimits
          - trafficlogs
          - trafficpermissions
          - trafficroutes
          - traffictraces
    
      
    sideEffects: None
  - name: kuma-injector.kuma.io
    admissionReviewVersions: ["v1beta1"]
    failurePolicy: Ignore
    clientConfig:
      caBundle: XYZ
      service:
        namespace: kuma-system
        name: kuma-control-plane
        path: /inject-sidecar
    rules:
      - apiGroups:
          - ""
        apiVersions:
          - v1
        operations:
          - CREATE
        resources:
          - pods
    sideEffects: None
---
apiVersion: admissionregistration.k8s.io/v1

kind: ValidatingWebhookConfiguration
metadata:
  name: kuma-validating-webhook-configuration
  namespace: kuma-system
  labels:
  
    app.kubernetes.io/name: kuma
    app.kubernetes.io/instance: kuma
webhooks:
  - name: validator.kuma-admission.kuma.io
    admissionReviewVersions: ["v1beta1"]
    failurePolicy: Fail
    clientConfig:
      caBundle: XYZ
      service:
        namespace: kuma-system
        name: kuma-control-plane
        path: /validate-kuma-io-v1alpha1
    rules:
      - apiGroups:
          - kuma.io
        apiVersions:
          - v1alpha1
        operations:
          - CREATE
          - UPDATE
          - DELETE
        resources:
          - circuitbreakers
          - dataplanes
          - externalservices
          - faultinjections
          - healthchecks
          - retries
          - meshes
          - proxytemplates
          - ratelimits
          - trafficlogs
          - trafficpermissions
          - trafficroutes
          - traffictraces
          - zones
    
      
    sideEffects: None
  - name: service.validator.kuma-admission.kuma.io
    admissionReviewVersions: ["v1beta1"]
    failurePolicy: Ignore
    clientConfig:
      caBundle: XYZ
      service:
        namespace: kuma-system
        name: kuma-control-plane
        path: /validate-v1-service
    rules:
      - apiGroups:
          - ""
        apiVersions:
          - v1
        operations:
          - CREATE
          - UPDATE
        resources:
          - services
    sideEffects: None
  - name: secret.validator.kuma-admission.kuma.io
    admissionReviewVersions: ["v1beta1"]
    namespaceSelector:
      matchLabels:
        kuma.io/system-namespace: "true"
    failurePolicy: Ignore
    clientConfig:
      caBundle: XYZ
      service:
        namespace: kuma-system
        name: kuma-control-plane
        path: /validate-v1-secret
    rules:
      - apiGroups:
          - ""
        apiVersions:
          - v1
        operations:
          - CREATE
          - UPDATE
          - DELETE
        resources:
          - secrets
    sideEffects: None<|MERGE_RESOLUTION|>--- conflicted
+++ resolved
@@ -771,11 +771,7 @@
     metadata:
       annotations:
         checksum/config: 737d1358e24137cdf1b4c543251d5cf58dcec1cb9b8e796fcbf73aa46e3bc857
-<<<<<<< HEAD
-        checksum/tls-secrets: 405abca2dbbf4871cc12bb466a117c6646fb0ef57115a7b6c2de9087368ad920
-=======
-        checksum/tls-secrets: 044c1b83f7caa353976a6e3e81a069cf3a430b54d2df45bdecd432382b98b6ff
->>>>>>> cf1c6595
+        checksum/tls-secrets: b6128110c0171fabe5ce618b2fc3e8fe8b6cdac7e1a8eb256b7a674c714dd874
       labels:
         app.kubernetes.io/name: kuma
         app.kubernetes.io/instance: kuma
