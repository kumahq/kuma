--- conflicted
+++ resolved
@@ -162,11 +162,8 @@
       - meshgatewayroutes
       - meshgatewayinstances
       - meshaccesslogs
-<<<<<<< HEAD
       - meshhealthchecks
-=======
       - meshcircuitbreakers
->>>>>>> 6d42311d
       - meshratelimits
       - meshtimeouts
       - meshtraces
@@ -361,11 +358,8 @@
     metadata:
       annotations:
         checksum/config: fd9d1d8386f97f2bd49e50f476520816168a1c9f60bbc43dec1347a64d239155
-<<<<<<< HEAD
         checksum/tls-secrets: 67bcc906ed9315f8aa872a5ee25b0b3226a1994e57cddb7170d058c6b6e69be7
-=======
         checksum/tls-secrets: 55f9d265ab0ff82030b42333df4bd4b1673414f93d4d25df744fd13a35abc5dd
->>>>>>> 6d42311d
       labels: 
         app: kuma-control-plane
         app.kubernetes.io/name: kuma
@@ -651,11 +645,8 @@
         resources:
           - meshes
           - meshaccesslogs
-<<<<<<< HEAD
           - meshhealthchecks
-=======
           - meshcircuitbreakers
->>>>>>> 6d42311d
           - meshratelimits
           - meshtimeouts
           - meshtraces
@@ -694,11 +685,8 @@
           - traffictraces
           - virtualoutbounds
           - meshaccesslogs
-<<<<<<< HEAD
           - meshhealthchecks
-=======
           - meshcircuitbreakers
->>>>>>> 6d42311d
           - meshratelimits
           - meshtimeouts
           - meshtraces
@@ -819,11 +807,8 @@
           - zones
           - containerpatches
           - meshaccesslogs
-<<<<<<< HEAD
           - meshhealthchecks
-=======
           - meshcircuitbreakers
->>>>>>> 6d42311d
           - meshratelimits
           - meshtimeouts
           - meshtraces
