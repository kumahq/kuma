--- conflicted
+++ resolved
@@ -191,7 +191,7 @@
 kind: CustomResourceDefinition
 metadata:
   annotations:
-    controller-gen.kubebuilder.io/version: v0.11.1
+    controller-gen.kubebuilder.io/version: v0.10.0
   creationTimestamp: null
   name: meshfaultinjections.kuma.io
 spec:
@@ -374,7 +374,7 @@
 kind: CustomResourceDefinition
 metadata:
   annotations:
-    controller-gen.kubebuilder.io/version: v0.10.0
+    controller-gen.kubebuilder.io/version: v0.11.1
   creationTimestamp: null
   name: meshgatewayconfigs.kuma.io
 spec:
@@ -2180,7 +2180,7 @@
 kind: CustomResourceDefinition
 metadata:
   annotations:
-    controller-gen.kubebuilder.io/version: v0.10.0
+    controller-gen.kubebuilder.io/version: v0.11.1
   creationTimestamp: null
   name: meshretries.kuma.io
 spec:
@@ -2494,54 +2494,6 @@
   annotations:
     controller-gen.kubebuilder.io/version: v0.11.1
   creationTimestamp: null
-<<<<<<< HEAD
-=======
-  name: dataplaneinsights.kuma.io
-spec:
-  group: kuma.io
-  names:
-    categories:
-    - kuma
-    kind: DataplaneInsight
-    listKind: DataplaneInsightList
-    plural: dataplaneinsights
-    singular: dataplaneinsight
-  scope: Namespaced
-  versions:
-  - name: v1alpha1
-    schema:
-      openAPIV3Schema:
-        properties:
-          apiVersion:
-            description: 'APIVersion defines the versioned schema of this representation
-              of an object. Servers should convert recognized schemas to the latest
-              internal value, and may reject unrecognized values. More info: https://git.k8s.io/community/contributors/devel/sig-architecture/api-conventions.md#resources'
-            type: string
-          kind:
-            description: 'Kind is a string value representing the REST resource this
-              object represents. Servers may infer this from the endpoint the client
-              submits requests to. Cannot be updated. In CamelCase. More info: https://git.k8s.io/community/contributors/devel/sig-architecture/api-conventions.md#types-kinds'
-            type: string
-          mesh:
-            description: Mesh is the name of the Kuma mesh this resource belongs to.
-              It may be omitted for cluster-scoped resources.
-            type: string
-          metadata:
-            type: object
-          status:
-            description: Status is the status the Kuma resource.
-            x-kubernetes-preserve-unknown-fields: true
-        type: object
-    served: true
-    storage: true
----
-apiVersion: apiextensions.k8s.io/v1
-kind: CustomResourceDefinition
-metadata:
-  annotations:
-    controller-gen.kubebuilder.io/version: v0.11.1
-  creationTimestamp: null
->>>>>>> d81a5afd
   name: meshtimeouts.kuma.io
 spec:
   group: kuma.io
