--- conflicted
+++ resolved
@@ -328,11 +328,7 @@
     metadata:
       annotations:
         checksum/config: fd9d1d8386f97f2bd49e50f476520816168a1c9f60bbc43dec1347a64d239155
-<<<<<<< HEAD
-        checksum/tls-secrets: 54d94b716076bc3eb4a47f9f67104d6fe9b8baab430f6b01210f771a64d2843b
-=======
-        checksum/tls-secrets: 1f6f4ccb4dd7cc9118b34b2e83cb47be48b23de860a8422c1fb1654ab6520204
->>>>>>> 7beeed98
+        checksum/tls-secrets: b44819fedfad8c7b5cf5320f22aa34f7264803794c752f7b6b4f2109aec31a79
       labels: 
         app: kuma-control-plane
         app.kubernetes.io/name: kuma
