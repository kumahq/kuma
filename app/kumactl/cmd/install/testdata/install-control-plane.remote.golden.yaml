
---
apiVersion: v1
kind: Namespace
metadata:
  name: kuma-system
  labels:
    kuma.io/system-namespace: "true"
---
apiVersion: v1
kind: Secret
type: kubernetes.io/tls
metadata:
  name: kuma-tls-cert
  namespace: kuma-system
  labels:
    app.kubernetes.io/name: kuma
    app.kubernetes.io/instance: kuma
data:
  tls.crt: Q0VSVA==
  tls.key: S0VZ
---
apiVersion: v1
kind: ConfigMap
metadata:
  name: kuma-control-plane-config
  namespace: kuma-system
  labels:
    app.kubernetes.io/name: kuma
    app.kubernetes.io/instance: kuma
data:
  config.yaml: |
    # use this file to override default configuration of `kuma-cp`
    #
    # see conf/kuma-cp.conf.yml for available settings
---
apiVersion: v1
kind: ServiceAccount
metadata:
  name: kuma-control-plane
  namespace: kuma-system
  labels:
    app.kubernetes.io/name: kuma
    app.kubernetes.io/instance: kuma
---
apiVersion: apiextensions.k8s.io/v1beta1
kind: CustomResourceDefinition
metadata:
  creationTimestamp: null
  name: circuitbreakers.kuma.io
spec:
  group: kuma.io
  names:
    kind: CircuitBreaker
    plural: circuitbreakers
  scope: ""
  validation:
    openAPIV3Schema:
      description: CircuitBreaker is the Schema for the circuitbreaker API
      properties:
        apiVersion:
          description: 'APIVersion defines the versioned schema of this representation
            of an object. Servers should convert recognized schemas to the latest
            internal value, and may reject unrecognized values. More info: https://git.k8s.io/community/contributors/devel/api-conventions.md#resources'
          type: string
        kind:
          description: 'Kind is a string value representing the REST resource this
            object represents. Servers may infer this from the endpoint the client
            submits requests to. Cannot be updated. In CamelCase. More info: https://git.k8s.io/community/contributors/devel/api-conventions.md#types-kinds'
          type: string
        metadata:
          properties:
            annotations:
              additionalProperties:
                type: string
              description: 'Annotations is an unstructured key value map stored with
                a resource that may be set by external tools to store and retrieve
                arbitrary metadata. They are not queryable and should be preserved
                when modifying objects. More info: http://kubernetes.io/docs/user-guide/annotations'
              type: object
            clusterName:
              description: The name of the cluster which the object belongs to. This
                is used to distinguish resources with same name and namespace in different
                clusters. This field is not set anywhere right now and apiserver is
                going to ignore it if set in create or update request.
              type: string
            creationTimestamp:
              description: "CreationTimestamp is a timestamp representing the server
                time when this object was created. It is not guaranteed to be set
                in happens-before order across separate operations. Clients may not
                set this value. It is represented in RFC3339 form and is in UTC. \n
                Populated by the system. Read-only. Null for lists. More info: https://git.k8s.io/community/contributors/devel/api-conventions.md#metadata"
              format: date-time
              type: string
            deletionGracePeriodSeconds:
              description: Number of seconds allowed for this object to gracefully
                terminate before it will be removed from the system. Only set when
                deletionTimestamp is also set. May only be shortened. Read-only.
              format: int64
              type: integer
            deletionTimestamp:
              description: "DeletionTimestamp is RFC 3339 date and time at which this
                resource will be deleted. This field is set by the server when a graceful
                deletion is requested by the user, and is not directly settable by
                a client. The resource is expected to be deleted (no longer visible
                from resource lists, and not reachable by name) after the time in
                this field, once the finalizers list is empty. As long as the finalizers
                list contains items, deletion is blocked. Once the deletionTimestamp
                is set, this value may not be unset or be set further into the future,
                although it may be shortened or the resource may be deleted prior
                to this time. For example, a user may request that a pod is deleted
                in 30 seconds. The Kubelet will react by sending a graceful termination
                signal to the containers in the pod. After that 30 seconds, the Kubelet
                will send a hard termination signal (SIGKILL) to the container and
                after cleanup, remove the pod from the API. In the presence of network
                partitions, this object may still exist after this timestamp, until
                an administrator or automated process can determine the resource is
                fully terminated. If not set, graceful deletion of the object has
                not been requested. \n Populated by the system when a graceful deletion
                is requested. Read-only. More info: https://git.k8s.io/community/contributors/devel/api-conventions.md#metadata"
              format: date-time
              type: string
            finalizers:
              description: Must be empty before the object is deleted from the registry.
                Each entry is an identifier for the responsible component that will
                remove the entry from the list. If the deletionTimestamp of the object
                is non-nil, entries in this list can only be removed.
              items:
                type: string
              type: array
            generateName:
              description: "GenerateName is an optional prefix, used by the server,
                to generate a unique name ONLY IF the Name field has not been provided.
                If this field is used, the name returned to the client will be different
                than the name passed. This value will also be combined with a unique
                suffix. The provided value has the same validation rules as the Name
                field, and may be truncated by the length of the suffix required to
                make the value unique on the server. \n If this field is specified
                and the generated name exists, the server will NOT return a 409 -
                instead, it will either return 201 Created or 500 with Reason ServerTimeout
                indicating a unique name could not be found in the time allotted,
                and the client should retry (optionally after the time indicated in
                the Retry-After header). \n Applied only if Name is not specified.
                More info: https://git.k8s.io/community/contributors/devel/api-conventions.md#idempotency"
              type: string
            generation:
              description: A sequence number representing a specific generation of
                the desired state. Populated by the system. Read-only.
              format: int64
              type: integer
            initializers:
              description: "An initializer is a controller which enforces some system
                invariant at object creation time. This field is a list of initializers
                that have not yet acted on this object. If nil or empty, this object
                has been completely initialized. Otherwise, the object is considered
                uninitialized and is hidden (in list/watch and get calls) from clients
                that haven't explicitly asked to observe uninitialized objects. \n
                When an object is created, the system will populate this list with
                the current set of initializers. Only privileged users may set or
                modify this list. Once it is empty, it may not be modified further
                by any user. \n DEPRECATED - initializers are an alpha field and will
                be removed in v1.15."
              properties:
                pending:
                  description: Pending is a list of initializers that must execute
                    in order before this object is visible. When the last pending
                    initializer is removed, and no failing result is set, the initializers
                    struct will be set to nil and the object is considered as initialized
                    and visible to all clients.
                  items:
                    properties:
                      name:
                        description: name of the process that is responsible for initializing
                          this object.
                        type: string
                    required:
                      - name
                    type: object
                  type: array
                result:
                  description: If result is set with the Failure field, the object
                    will be persisted to storage and then deleted, ensuring that other
                    clients can observe the deletion.
                  properties:
                    apiVersion:
                      description: 'APIVersion defines the versioned schema of this
                        representation of an object. Servers should convert recognized
                        schemas to the latest internal value, and may reject unrecognized
                        values. More info: https://git.k8s.io/community/contributors/devel/api-conventions.md#resources'
                      type: string
                    code:
                      description: Suggested HTTP return code for this status, 0 if
                        not set.
                      format: int32
                      type: integer
                    details:
                      description: Extended data associated with the reason.  Each
                        reason may define its own extended details. This field is
                        optional and the data returned is not guaranteed to conform
                        to any schema except that defined by the reason type.
                      properties:
                        causes:
                          description: The Causes array includes more details associated
                            with the StatusReason failure. Not all StatusReasons may
                            provide detailed causes.
                          items:
                            properties:
                              field:
                                description: "The field of the resource that has caused
                                  this error, as named by its JSON serialization.
                                  May include dot and postfix notation for nested
                                  attributes. Arrays are zero-indexed.  Fields may
                                  appear more than once in an array of causes due
                                  to fields having multiple errors. Optional. \n Examples:
                                  \  \"name\" - the field \"name\" on the current
                                  resource   \"items[0].name\" - the field \"name\"
                                  on the first array entry in \"items\""
                                type: string
                              message:
                                description: A human-readable description of the cause
                                  of the error.  This field may be presented as-is
                                  to a reader.
                                type: string
                              reason:
                                description: A machine-readable description of the
                                  cause of the error. If this value is empty there
                                  is no information available.
                                type: string
                            type: object
                          type: array
                        group:
                          description: The group attribute of the resource associated
                            with the status StatusReason.
                          type: string
                        kind:
                          description: 'The kind attribute of the resource associated
                            with the status StatusReason. On some operations may differ
                            from the requested resource Kind. More info: https://git.k8s.io/community/contributors/devel/api-conventions.md#types-kinds'
                          type: string
                        name:
                          description: The name attribute of the resource associated
                            with the status StatusReason (when there is a single name
                            which can be described).
                          type: string
                        retryAfterSeconds:
                          description: If specified, the time in seconds before the
                            operation should be retried. Some errors may indicate
                            the client must take an alternate action - for those errors
                            this field may indicate how long to wait before taking
                            the alternate action.
                          format: int32
                          type: integer
                        uid:
                          description: 'UID of the resource. (when there is a single
                            resource which can be described). More info: http://kubernetes.io/docs/user-guide/identifiers#uids'
                          type: string
                      type: object
                    kind:
                      description: 'Kind is a string value representing the REST resource
                        this object represents. Servers may infer this from the endpoint
                        the client submits requests to. Cannot be updated. In CamelCase.
                        More info: https://git.k8s.io/community/contributors/devel/api-conventions.md#types-kinds'
                      type: string
                    message:
                      description: A human-readable description of the status of this
                        operation.
                      type: string
                    metadata:
                      description: 'Standard list metadata. More info: https://git.k8s.io/community/contributors/devel/api-conventions.md#types-kinds'
                      properties:
                        continue:
                          description: continue may be set if the user set a limit
                            on the number of items returned, and indicates that the
                            server has more data available. The value is opaque and
                            may be used to issue another request to the endpoint that
                            served this list to retrieve the next set of available
                            objects. Continuing a consistent list may not be possible
                            if the server configuration has changed or more than a
                            few minutes have passed. The resourceVersion field returned
                            when using this continue value will be identical to the
                            value in the first response, unless you have received
                            this token from an error message.
                          type: string
                        resourceVersion:
                          description: 'String that identifies the server''s internal
                            version of this object that can be used by clients to
                            determine when objects have changed. Value must be treated
                            as opaque by clients and passed unmodified back to the
                            server. Populated by the system. Read-only. More info:
                            https://git.k8s.io/community/contributors/devel/api-conventions.md#concurrency-control-and-consistency'
                          type: string
                        selfLink:
                          description: selfLink is a URL representing this object.
                            Populated by the system. Read-only.
                          type: string
                      type: object
                    reason:
                      description: A machine-readable description of why this operation
                        is in the "Failure" status. If this value is empty there is
                        no information available. A Reason clarifies an HTTP status
                        code but does not override it.
                      type: string
                    status:
                      description: 'Status of the operation. One of: "Success" or
                        "Failure". More info: https://git.k8s.io/community/contributors/devel/api-conventions.md#spec-and-status'
                      type: string
                  type: object
              required:
                - pending
              type: object
            labels:
              additionalProperties:
                type: string
              description: 'Map of string keys and values that can be used to organize
                and categorize (scope and select) objects. May match selectors of
                replication controllers and services. More info: http://kubernetes.io/docs/user-guide/labels'
              type: object
            managedFields:
              description: "ManagedFields maps workflow-id and version to the set
                of fields that are managed by that workflow. This is mostly for internal
                housekeeping, and users typically shouldn't need to set or understand
                this field. A workflow can be the user's name, a controller's name,
                or the name of a specific apply path like \"ci-cd\". The set of fields
                is always in the version that the workflow used when modifying the
                object. \n This field is alpha and can be changed or removed without
                notice."
              items:
                properties:
                  apiVersion:
                    description: APIVersion defines the version of this resource that
                      this field set applies to. The format is "group/version" just
                      like the top-level APIVersion field. It is necessary to track
                      the version of a field set because it cannot be automatically
                      converted.
                    type: string
                  fields:
                    additionalProperties: true
                    description: Fields identifies a set of fields.
                    type: object
                  manager:
                    description: Manager is an identifier of the workflow managing
                      these fields.
                    type: string
                  operation:
                    description: Operation is the type of operation which lead to
                      this ManagedFieldsEntry being created. The only valid values
                      for this field are 'Apply' and 'Update'.
                    type: string
                  time:
                    description: Time is timestamp of when these fields were set.
                      It should always be empty if Operation is 'Apply'
                    format: date-time
                    type: string
                type: object
              type: array
            name:
              description: 'Name must be unique within a namespace. Is required when
                creating resources, although some resources may allow a client to
                request the generation of an appropriate name automatically. Name
                is primarily intended for creation idempotence and configuration definition.
                Cannot be updated. More info: http://kubernetes.io/docs/user-guide/identifiers#names'
              type: string
            namespace:
              description: "Namespace defines the space within each name must be unique.
                An empty namespace is equivalent to the \"default\" namespace, but
                \"default\" is the canonical representation. Not all objects are required
                to be scoped to a namespace - the value of this field for those objects
                will be empty. \n Must be a DNS_LABEL. Cannot be updated. More info:
                http://kubernetes.io/docs/user-guide/namespaces"
              type: string
            ownerReferences:
              description: List of objects depended by this object. If ALL objects
                in the list have been deleted, this object will be garbage collected.
                If this object is managed by a controller, then an entry in this list
                will point to this controller, with the controller field set to true.
                There cannot be more than one managing controller.
              items:
                properties:
                  apiVersion:
                    description: API version of the referent.
                    type: string
                  blockOwnerDeletion:
                    description: If true, AND if the owner has the "foregroundDeletion"
                      finalizer, then the owner cannot be deleted from the key-value
                      store until this reference is removed. Defaults to false. To
                      set this field, a user needs "delete" permission of the owner,
                      otherwise 422 (Unprocessable Entity) will be returned.
                    type: boolean
                  controller:
                    description: If true, this reference points to the managing controller.
                    type: boolean
                  kind:
                    description: 'Kind of the referent. More info: https://git.k8s.io/community/contributors/devel/api-conventions.md#types-kinds'
                    type: string
                  name:
                    description: 'Name of the referent. More info: http://kubernetes.io/docs/user-guide/identifiers#names'
                    type: string
                  uid:
                    description: 'UID of the referent. More info: http://kubernetes.io/docs/user-guide/identifiers#uids'
                    type: string
                required:
                  - apiVersion
                  - kind
                  - name
                  - uid
                type: object
              type: array
            resourceVersion:
              description: "An opaque value that represents the internal version of
                this object that can be used by clients to determine when objects
                have changed. May be used for optimistic concurrency, change detection,
                and the watch operation on a resource or set of resources. Clients
                must treat these values as opaque and passed unmodified back to the
                server. They may only be valid for a particular resource or set of
                resources. \n Populated by the system. Read-only. Value must be treated
                as opaque by clients and . More info: https://git.k8s.io/community/contributors/devel/api-conventions.md#concurrency-control-and-consistency"
              type: string
            selfLink:
              description: SelfLink is a URL representing this object. Populated by
                the system. Read-only.
              type: string
            uid:
              description: "UID is the unique in time and space value for this object.
                It is typically generated by the server on successful creation of
                a resource and is not allowed to change on PUT operations. \n Populated
                by the system. Read-only. More info: http://kubernetes.io/docs/user-guide/identifiers#uids"
              type: string
          type: object
        mesh:
          type: string
        spec:
          type: object
      type: object
  versions:
    - name: v1alpha1
      served: true
      storage: true
---
apiVersion: apiextensions.k8s.io/v1beta1
kind: CustomResourceDefinition
metadata:
  creationTimestamp: null
  name: dataplanes.kuma.io
spec:
  group: kuma.io
  names:
    kind: Dataplane
    plural: dataplanes
  scope: ""
  validation:
    openAPIV3Schema:
      description: Dataplane is the Schema for the dataplanes API
      properties:
        apiVersion:
          description: 'APIVersion defines the versioned schema of this representation
            of an object. Servers should convert recognized schemas to the latest
            internal value, and may reject unrecognized values. More info: https://git.k8s.io/community/contributors/devel/api-conventions.md#resources'
          type: string
        kind:
          description: 'Kind is a string value representing the REST resource this
            object represents. Servers may infer this from the endpoint the client
            submits requests to. Cannot be updated. In CamelCase. More info: https://git.k8s.io/community/contributors/devel/api-conventions.md#types-kinds'
          type: string
        metadata:
          properties:
            annotations:
              additionalProperties:
                type: string
              description: 'Annotations is an unstructured key value map stored with
                a resource that may be set by external tools to store and retrieve
                arbitrary metadata. They are not queryable and should be preserved
                when modifying objects. More info: http://kubernetes.io/docs/user-guide/annotations'
              type: object
            clusterName:
              description: The name of the cluster which the object belongs to. This
                is used to distinguish resources with same name and namespace in different
                clusters. This field is not set anywhere right now and apiserver is
                going to ignore it if set in create or update request.
              type: string
            creationTimestamp:
              description: "CreationTimestamp is a timestamp representing the server
                time when this object was created. It is not guaranteed to be set
                in happens-before order across separate operations. Clients may not
                set this value. It is represented in RFC3339 form and is in UTC. \n
                Populated by the system. Read-only. Null for lists. More info: https://git.k8s.io/community/contributors/devel/api-conventions.md#metadata"
              format: date-time
              type: string
            deletionGracePeriodSeconds:
              description: Number of seconds allowed for this object to gracefully
                terminate before it will be removed from the system. Only set when
                deletionTimestamp is also set. May only be shortened. Read-only.
              format: int64
              type: integer
            deletionTimestamp:
              description: "DeletionTimestamp is RFC 3339 date and time at which this
                resource will be deleted. This field is set by the server when a graceful
                deletion is requested by the user, and is not directly settable by
                a client. The resource is expected to be deleted (no longer visible
                from resource lists, and not reachable by name) after the time in
                this field, once the finalizers list is empty. As long as the finalizers
                list contains items, deletion is blocked. Once the deletionTimestamp
                is set, this value may not be unset or be set further into the future,
                although it may be shortened or the resource may be deleted prior
                to this time. For example, a user may request that a pod is deleted
                in 30 seconds. The Kubelet will react by sending a graceful termination
                signal to the containers in the pod. After that 30 seconds, the Kubelet
                will send a hard termination signal (SIGKILL) to the container and
                after cleanup, remove the pod from the API. In the presence of network
                partitions, this object may still exist after this timestamp, until
                an administrator or automated process can determine the resource is
                fully terminated. If not set, graceful deletion of the object has
                not been requested. \n Populated by the system when a graceful deletion
                is requested. Read-only. More info: https://git.k8s.io/community/contributors/devel/api-conventions.md#metadata"
              format: date-time
              type: string
            finalizers:
              description: Must be empty before the object is deleted from the registry.
                Each entry is an identifier for the responsible component that will
                remove the entry from the list. If the deletionTimestamp of the object
                is non-nil, entries in this list can only be removed.
              items:
                type: string
              type: array
            generateName:
              description: "GenerateName is an optional prefix, used by the server,
                to generate a unique name ONLY IF the Name field has not been provided.
                If this field is used, the name returned to the client will be different
                than the name passed. This value will also be combined with a unique
                suffix. The provided value has the same validation rules as the Name
                field, and may be truncated by the length of the suffix required to
                make the value unique on the server. \n If this field is specified
                and the generated name exists, the server will NOT return a 409 -
                instead, it will either return 201 Created or 500 with Reason ServerTimeout
                indicating a unique name could not be found in the time allotted,
                and the client should retry (optionally after the time indicated in
                the Retry-After header). \n Applied only if Name is not specified.
                More info: https://git.k8s.io/community/contributors/devel/api-conventions.md#idempotency"
              type: string
            generation:
              description: A sequence number representing a specific generation of
                the desired state. Populated by the system. Read-only.
              format: int64
              type: integer
            initializers:
              description: "An initializer is a controller which enforces some system
                invariant at object creation time. This field is a list of initializers
                that have not yet acted on this object. If nil or empty, this object
                has been completely initialized. Otherwise, the object is considered
                uninitialized and is hidden (in list/watch and get calls) from clients
                that haven't explicitly asked to observe uninitialized objects. \n
                When an object is created, the system will populate this list with
                the current set of initializers. Only privileged users may set or
                modify this list. Once it is empty, it may not be modified further
                by any user. \n DEPRECATED - initializers are an alpha field and will
                be removed in v1.15."
              properties:
                pending:
                  description: Pending is a list of initializers that must execute
                    in order before this object is visible. When the last pending
                    initializer is removed, and no failing result is set, the initializers
                    struct will be set to nil and the object is considered as initialized
                    and visible to all clients.
                  items:
                    properties:
                      name:
                        description: name of the process that is responsible for initializing
                          this object.
                        type: string
                    required:
                      - name
                    type: object
                  type: array
                result:
                  description: If result is set with the Failure field, the object
                    will be persisted to storage and then deleted, ensuring that other
                    clients can observe the deletion.
                  properties:
                    apiVersion:
                      description: 'APIVersion defines the versioned schema of this
                        representation of an object. Servers should convert recognized
                        schemas to the latest internal value, and may reject unrecognized
                        values. More info: https://git.k8s.io/community/contributors/devel/api-conventions.md#resources'
                      type: string
                    code:
                      description: Suggested HTTP return code for this status, 0 if
                        not set.
                      format: int32
                      type: integer
                    details:
                      description: Extended data associated with the reason.  Each
                        reason may define its own extended details. This field is
                        optional and the data returned is not guaranteed to conform
                        to any schema except that defined by the reason type.
                      properties:
                        causes:
                          description: The Causes array includes more details associated
                            with the StatusReason failure. Not all StatusReasons may
                            provide detailed causes.
                          items:
                            properties:
                              field:
                                description: "The field of the resource that has caused
                                  this error, as named by its JSON serialization.
                                  May include dot and postfix notation for nested
                                  attributes. Arrays are zero-indexed.  Fields may
                                  appear more than once in an array of causes due
                                  to fields having multiple errors. Optional. \n Examples:
                                  \  \"name\" - the field \"name\" on the current
                                  resource   \"items[0].name\" - the field \"name\"
                                  on the first array entry in \"items\""
                                type: string
                              message:
                                description: A human-readable description of the cause
                                  of the error.  This field may be presented as-is
                                  to a reader.
                                type: string
                              reason:
                                description: A machine-readable description of the
                                  cause of the error. If this value is empty there
                                  is no information available.
                                type: string
                            type: object
                          type: array
                        group:
                          description: The group attribute of the resource associated
                            with the status StatusReason.
                          type: string
                        kind:
                          description: 'The kind attribute of the resource associated
                            with the status StatusReason. On some operations may differ
                            from the requested resource Kind. More info: https://git.k8s.io/community/contributors/devel/api-conventions.md#types-kinds'
                          type: string
                        name:
                          description: The name attribute of the resource associated
                            with the status StatusReason (when there is a single name
                            which can be described).
                          type: string
                        retryAfterSeconds:
                          description: If specified, the time in seconds before the
                            operation should be retried. Some errors may indicate
                            the client must take an alternate action - for those errors
                            this field may indicate how long to wait before taking
                            the alternate action.
                          format: int32
                          type: integer
                        uid:
                          description: 'UID of the resource. (when there is a single
                            resource which can be described). More info: http://kubernetes.io/docs/user-guide/identifiers#uids'
                          type: string
                      type: object
                    kind:
                      description: 'Kind is a string value representing the REST resource
                        this object represents. Servers may infer this from the endpoint
                        the client submits requests to. Cannot be updated. In CamelCase.
                        More info: https://git.k8s.io/community/contributors/devel/api-conventions.md#types-kinds'
                      type: string
                    message:
                      description: A human-readable description of the status of this
                        operation.
                      type: string
                    metadata:
                      description: 'Standard list metadata. More info: https://git.k8s.io/community/contributors/devel/api-conventions.md#types-kinds'
                      properties:
                        continue:
                          description: continue may be set if the user set a limit
                            on the number of items returned, and indicates that the
                            server has more data available. The value is opaque and
                            may be used to issue another request to the endpoint that
                            served this list to retrieve the next set of available
                            objects. Continuing a consistent list may not be possible
                            if the server configuration has changed or more than a
                            few minutes have passed. The resourceVersion field returned
                            when using this continue value will be identical to the
                            value in the first response, unless you have received
                            this token from an error message.
                          type: string
                        resourceVersion:
                          description: 'String that identifies the server''s internal
                            version of this object that can be used by clients to
                            determine when objects have changed. Value must be treated
                            as opaque by clients and passed unmodified back to the
                            server. Populated by the system. Read-only. More info:
                            https://git.k8s.io/community/contributors/devel/api-conventions.md#concurrency-control-and-consistency'
                          type: string
                        selfLink:
                          description: selfLink is a URL representing this object.
                            Populated by the system. Read-only.
                          type: string
                      type: object
                    reason:
                      description: A machine-readable description of why this operation
                        is in the "Failure" status. If this value is empty there is
                        no information available. A Reason clarifies an HTTP status
                        code but does not override it.
                      type: string
                    status:
                      description: 'Status of the operation. One of: "Success" or
                        "Failure". More info: https://git.k8s.io/community/contributors/devel/api-conventions.md#spec-and-status'
                      type: string
                  type: object
              required:
                - pending
              type: object
            labels:
              additionalProperties:
                type: string
              description: 'Map of string keys and values that can be used to organize
                and categorize (scope and select) objects. May match selectors of
                replication controllers and services. More info: http://kubernetes.io/docs/user-guide/labels'
              type: object
            managedFields:
              description: "ManagedFields maps workflow-id and version to the set
                of fields that are managed by that workflow. This is mostly for internal
                housekeeping, and users typically shouldn't need to set or understand
                this field. A workflow can be the user's name, a controller's name,
                or the name of a specific apply path like \"ci-cd\". The set of fields
                is always in the version that the workflow used when modifying the
                object. \n This field is alpha and can be changed or removed without
                notice."
              items:
                properties:
                  apiVersion:
                    description: APIVersion defines the version of this resource that
                      this field set applies to. The format is "group/version" just
                      like the top-level APIVersion field. It is necessary to track
                      the version of a field set because it cannot be automatically
                      converted.
                    type: string
                  fields:
                    additionalProperties: true
                    description: Fields identifies a set of fields.
                    type: object
                  manager:
                    description: Manager is an identifier of the workflow managing
                      these fields.
                    type: string
                  operation:
                    description: Operation is the type of operation which lead to
                      this ManagedFieldsEntry being created. The only valid values
                      for this field are 'Apply' and 'Update'.
                    type: string
                  time:
                    description: Time is timestamp of when these fields were set.
                      It should always be empty if Operation is 'Apply'
                    format: date-time
                    type: string
                type: object
              type: array
            name:
              description: 'Name must be unique within a namespace. Is required when
                creating resources, although some resources may allow a client to
                request the generation of an appropriate name automatically. Name
                is primarily intended for creation idempotence and configuration definition.
                Cannot be updated. More info: http://kubernetes.io/docs/user-guide/identifiers#names'
              type: string
            namespace:
              description: "Namespace defines the space within each name must be unique.
                An empty namespace is equivalent to the \"default\" namespace, but
                \"default\" is the canonical representation. Not all objects are required
                to be scoped to a namespace - the value of this field for those objects
                will be empty. \n Must be a DNS_LABEL. Cannot be updated. More info:
                http://kubernetes.io/docs/user-guide/namespaces"
              type: string
            ownerReferences:
              description: List of objects depended by this object. If ALL objects
                in the list have been deleted, this object will be garbage collected.
                If this object is managed by a controller, then an entry in this list
                will point to this controller, with the controller field set to true.
                There cannot be more than one managing controller.
              items:
                properties:
                  apiVersion:
                    description: API version of the referent.
                    type: string
                  blockOwnerDeletion:
                    description: If true, AND if the owner has the "foregroundDeletion"
                      finalizer, then the owner cannot be deleted from the key-value
                      store until this reference is removed. Defaults to false. To
                      set this field, a user needs "delete" permission of the owner,
                      otherwise 422 (Unprocessable Entity) will be returned.
                    type: boolean
                  controller:
                    description: If true, this reference points to the managing controller.
                    type: boolean
                  kind:
                    description: 'Kind of the referent. More info: https://git.k8s.io/community/contributors/devel/api-conventions.md#types-kinds'
                    type: string
                  name:
                    description: 'Name of the referent. More info: http://kubernetes.io/docs/user-guide/identifiers#names'
                    type: string
                  uid:
                    description: 'UID of the referent. More info: http://kubernetes.io/docs/user-guide/identifiers#uids'
                    type: string
                required:
                  - apiVersion
                  - kind
                  - name
                  - uid
                type: object
              type: array
            resourceVersion:
              description: "An opaque value that represents the internal version of
                this object that can be used by clients to determine when objects
                have changed. May be used for optimistic concurrency, change detection,
                and the watch operation on a resource or set of resources. Clients
                must treat these values as opaque and passed unmodified back to the
                server. They may only be valid for a particular resource or set of
                resources. \n Populated by the system. Read-only. Value must be treated
                as opaque by clients and . More info: https://git.k8s.io/community/contributors/devel/api-conventions.md#concurrency-control-and-consistency"
              type: string
            selfLink:
              description: SelfLink is a URL representing this object. Populated by
                the system. Read-only.
              type: string
            uid:
              description: "UID is the unique in time and space value for this object.
                It is typically generated by the server on successful creation of
                a resource and is not allowed to change on PUT operations. \n Populated
                by the system. Read-only. More info: http://kubernetes.io/docs/user-guide/identifiers#uids"
              type: string
          type: object
        spec:
          type: object
      type: object
  versions:
    - name: v1alpha1
      served: true
      storage: true
status:
  acceptedNames:
    kind: ""
    plural: ""
  conditions: []
  storedVersions: []
---
apiVersion: apiextensions.k8s.io/v1beta1
kind: CustomResourceDefinition
metadata:
  creationTimestamp: null
  name: trafficroutes.kuma.io
spec:
  group: kuma.io
  names:
    kind: TrafficRoute
    plural: trafficroutes
  scope: ""
  validation:
    openAPIV3Schema:
      description: TrafficRoute is the Schema for the trafficroutes API
      properties:
        apiVersion:
          description: 'APIVersion defines the versioned schema of this representation
            of an object. Servers should convert recognized schemas to the latest
            internal value, and may reject unrecognized values. More info: https://git.k8s.io/community/contributors/devel/api-conventions.md#resources'
          type: string
        kind:
          description: 'Kind is a string value representing the REST resource this
            object represents. Servers may infer this from the endpoint the client
            submits requests to. Cannot be updated. In CamelCase. More info: https://git.k8s.io/community/contributors/devel/api-conventions.md#types-kinds'
          type: string
        metadata:
          properties:
            annotations:
              additionalProperties:
                type: string
              description: 'Annotations is an unstructured key value map stored with
                a resource that may be set by external tools to store and retrieve
                arbitrary metadata. They are not queryable and should be preserved
                when modifying objects. More info: http://kubernetes.io/docs/user-guide/annotations'
              type: object
            clusterName:
              description: The name of the cluster which the object belongs to. This
                is used to distinguish resources with same name and namespace in different
                clusters. This field is not set anywhere right now and apiserver is
                going to ignore it if set in create or update request.
              type: string
            creationTimestamp:
              description: "CreationTimestamp is a timestamp representing the server
                time when this object was created. It is not guaranteed to be set
                in happens-before order across separate operations. Clients may not
                set this value. It is represented in RFC3339 form and is in UTC. \n
                Populated by the system. Read-only. Null for lists. More info: https://git.k8s.io/community/contributors/devel/api-conventions.md#metadata"
              format: date-time
              type: string
            deletionGracePeriodSeconds:
              description: Number of seconds allowed for this object to gracefully
                terminate before it will be removed from the system. Only set when
                deletionTimestamp is also set. May only be shortened. Read-only.
              format: int64
              type: integer
            deletionTimestamp:
              description: "DeletionTimestamp is RFC 3339 date and time at which this
                resource will be deleted. This field is set by the server when a graceful
                deletion is requested by the user, and is not directly settable by
                a client. The resource is expected to be deleted (no longer visible
                from resource lists, and not reachable by name) after the time in
                this field, once the finalizers list is empty. As long as the finalizers
                list contains items, deletion is blocked. Once the deletionTimestamp
                is set, this value may not be unset or be set further into the future,
                although it may be shortened or the resource may be deleted prior
                to this time. For example, a user may request that a pod is deleted
                in 30 seconds. The Kubelet will react by sending a graceful termination
                signal to the containers in the pod. After that 30 seconds, the Kubelet
                will send a hard termination signal (SIGKILL) to the container and
                after cleanup, remove the pod from the API. In the presence of network
                partitions, this object may still exist after this timestamp, until
                an administrator or automated process can determine the resource is
                fully terminated. If not set, graceful deletion of the object has
                not been requested. \n Populated by the system when a graceful deletion
                is requested. Read-only. More info: https://git.k8s.io/community/contributors/devel/api-conventions.md#metadata"
              format: date-time
              type: string
            finalizers:
              description: Must be empty before the object is deleted from the registry.
                Each entry is an identifier for the responsible component that will
                remove the entry from the list. If the deletionTimestamp of the object
                is non-nil, entries in this list can only be removed.
              items:
                type: string
              type: array
            generateName:
              description: "GenerateName is an optional prefix, used by the server,
                to generate a unique name ONLY IF the Name field has not been provided.
                If this field is used, the name returned to the client will be different
                than the name passed. This value will also be combined with a unique
                suffix. The provided value has the same validation rules as the Name
                field, and may be truncated by the length of the suffix required to
                make the value unique on the server. \n If this field is specified
                and the generated name exists, the server will NOT return a 409 -
                instead, it will either return 201 Created or 500 with Reason ServerTimeout
                indicating a unique name could not be found in the time allotted,
                and the client should retry (optionally after the time indicated in
                the Retry-After header). \n Applied only if Name is not specified.
                More info: https://git.k8s.io/community/contributors/devel/api-conventions.md#idempotency"
              type: string
            generation:
              description: A sequence number representing a specific generation of
                the desired state. Populated by the system. Read-only.
              format: int64
              type: integer
            initializers:
              description: "An initializer is a controller which enforces some system
                invariant at object creation time. This field is a list of initializers
                that have not yet acted on this object. If nil or empty, this object
                has been completely initialized. Otherwise, the object is considered
                uninitialized and is hidden (in list/watch and get calls) from clients
                that haven't explicitly asked to observe uninitialized objects. \n
                When an object is created, the system will populate this list with
                the current set of initializers. Only privileged users may set or
                modify this list. Once it is empty, it may not be modified further
                by any user. \n DEPRECATED - initializers are an alpha field and will
                be removed in v1.15."
              properties:
                pending:
                  description: Pending is a list of initializers that must execute
                    in order before this object is visible. When the last pending
                    initializer is removed, and no failing result is set, the initializers
                    struct will be set to nil and the object is considered as initialized
                    and visible to all clients.
                  items:
                    properties:
                      name:
                        description: name of the process that is responsible for initializing
                          this object.
                        type: string
                    required:
                      - name
                    type: object
                  type: array
                result:
                  description: If result is set with the Failure field, the object
                    will be persisted to storage and then deleted, ensuring that other
                    clients can observe the deletion.
                  properties:
                    apiVersion:
                      description: 'APIVersion defines the versioned schema of this
                        representation of an object. Servers should convert recognized
                        schemas to the latest internal value, and may reject unrecognized
                        values. More info: https://git.k8s.io/community/contributors/devel/api-conventions.md#resources'
                      type: string
                    code:
                      description: Suggested HTTP return code for this status, 0 if
                        not set.
                      format: int32
                      type: integer
                    details:
                      description: Extended data associated with the reason.  Each
                        reason may define its own extended details. This field is
                        optional and the data returned is not guaranteed to conform
                        to any schema except that defined by the reason type.
                      properties:
                        causes:
                          description: The Causes array includes more details associated
                            with the StatusReason failure. Not all StatusReasons may
                            provide detailed causes.
                          items:
                            properties:
                              field:
                                description: "The field of the resource that has caused
                                  this error, as named by its JSON serialization.
                                  May include dot and postfix notation for nested
                                  attributes. Arrays are zero-indexed.  Fields may
                                  appear more than once in an array of causes due
                                  to fields having multiple errors. Optional. \n Examples:
                                  \  \"name\" - the field \"name\" on the current
                                  resource   \"items[0].name\" - the field \"name\"
                                  on the first array entry in \"items\""
                                type: string
                              message:
                                description: A human-readable description of the cause
                                  of the error.  This field may be presented as-is
                                  to a reader.
                                type: string
                              reason:
                                description: A machine-readable description of the
                                  cause of the error. If this value is empty there
                                  is no information available.
                                type: string
                            type: object
                          type: array
                        group:
                          description: The group attribute of the resource associated
                            with the status StatusReason.
                          type: string
                        kind:
                          description: 'The kind attribute of the resource associated
                            with the status StatusReason. On some operations may differ
                            from the requested resource Kind. More info: https://git.k8s.io/community/contributors/devel/api-conventions.md#types-kinds'
                          type: string
                        name:
                          description: The name attribute of the resource associated
                            with the status StatusReason (when there is a single name
                            which can be described).
                          type: string
                        retryAfterSeconds:
                          description: If specified, the time in seconds before the
                            operation should be retried. Some errors may indicate
                            the client must take an alternate action - for those errors
                            this field may indicate how long to wait before taking
                            the alternate action.
                          format: int32
                          type: integer
                        uid:
                          description: 'UID of the resource. (when there is a single
                            resource which can be described). More info: http://kubernetes.io/docs/user-guide/identifiers#uids'
                          type: string
                      type: object
                    kind:
                      description: 'Kind is a string value representing the REST resource
                        this object represents. Servers may infer this from the endpoint
                        the client submits requests to. Cannot be updated. In CamelCase.
                        More info: https://git.k8s.io/community/contributors/devel/api-conventions.md#types-kinds'
                      type: string
                    message:
                      description: A human-readable description of the status of this
                        operation.
                      type: string
                    metadata:
                      description: 'Standard list metadata. More info: https://git.k8s.io/community/contributors/devel/api-conventions.md#types-kinds'
                      properties:
                        continue:
                          description: continue may be set if the user set a limit
                            on the number of items returned, and indicates that the
                            server has more data available. The value is opaque and
                            may be used to issue another request to the endpoint that
                            served this list to retrieve the next set of available
                            objects. Continuing a consistent list may not be possible
                            if the server configuration has changed or more than a
                            few minutes have passed. The resourceVersion field returned
                            when using this continue value will be identical to the
                            value in the first response, unless you have received
                            this token from an error message.
                          type: string
                        resourceVersion:
                          description: 'String that identifies the server''s internal
                            version of this object that can be used by clients to
                            determine when objects have changed. Value must be treated
                            as opaque by clients and passed unmodified back to the
                            server. Populated by the system. Read-only. More info:
                            https://git.k8s.io/community/contributors/devel/api-conventions.md#concurrency-control-and-consistency'
                          type: string
                        selfLink:
                          description: selfLink is a URL representing this object.
                            Populated by the system. Read-only.
                          type: string
                      type: object
                    reason:
                      description: A machine-readable description of why this operation
                        is in the "Failure" status. If this value is empty there is
                        no information available. A Reason clarifies an HTTP status
                        code but does not override it.
                      type: string
                    status:
                      description: 'Status of the operation. One of: "Success" or
                        "Failure". More info: https://git.k8s.io/community/contributors/devel/api-conventions.md#spec-and-status'
                      type: string
                  type: object
              required:
                - pending
              type: object
            labels:
              additionalProperties:
                type: string
              description: 'Map of string keys and values that can be used to organize
                and categorize (scope and select) objects. May match selectors of
                replication controllers and services. More info: http://kubernetes.io/docs/user-guide/labels'
              type: object
            managedFields:
              description: "ManagedFields maps workflow-id and version to the set
                of fields that are managed by that workflow. This is mostly for internal
                housekeeping, and users typically shouldn't need to set or understand
                this field. A workflow can be the user's name, a controller's name,
                or the name of a specific apply path like \"ci-cd\". The set of fields
                is always in the version that the workflow used when modifying the
                object. \n This field is alpha and can be changed or removed without
                notice."
              items:
                properties:
                  apiVersion:
                    description: APIVersion defines the version of this resource that
                      this field set applies to. The format is "group/version" just
                      like the top-level APIVersion field. It is necessary to track
                      the version of a field set because it cannot be automatically
                      converted.
                    type: string
                  fields:
                    additionalProperties: true
                    description: Fields identifies a set of fields.
                    type: object
                  manager:
                    description: Manager is an identifier of the workflow managing
                      these fields.
                    type: string
                  operation:
                    description: Operation is the type of operation which lead to
                      this ManagedFieldsEntry being created. The only valid values
                      for this field are 'Apply' and 'Update'.
                    type: string
                  time:
                    description: Time is timestamp of when these fields were set.
                      It should always be empty if Operation is 'Apply'
                    format: date-time
                    type: string
                type: object
              type: array
            name:
              description: 'Name must be unique within a namespace. Is required when
                creating resources, although some resources may allow a client to
                request the generation of an appropriate name automatically. Name
                is primarily intended for creation idempotence and configuration definition.
                Cannot be updated. More info: http://kubernetes.io/docs/user-guide/identifiers#names'
              type: string
            namespace:
              description: "Namespace defines the space within each name must be unique.
                An empty namespace is equivalent to the \"default\" namespace, but
                \"default\" is the canonical representation. Not all objects are required
                to be scoped to a namespace - the value of this field for those objects
                will be empty. \n Must be a DNS_LABEL. Cannot be updated. More info:
                http://kubernetes.io/docs/user-guide/namespaces"
              type: string
            ownerReferences:
              description: List of objects depended by this object. If ALL objects
                in the list have been deleted, this object will be garbage collected.
                If this object is managed by a controller, then an entry in this list
                will point to this controller, with the controller field set to true.
                There cannot be more than one managing controller.
              items:
                properties:
                  apiVersion:
                    description: API version of the referent.
                    type: string
                  blockOwnerDeletion:
                    description: If true, AND if the owner has the "foregroundDeletion"
                      finalizer, then the owner cannot be deleted from the key-value
                      store until this reference is removed. Defaults to false. To
                      set this field, a user needs "delete" permission of the owner,
                      otherwise 422 (Unprocessable Entity) will be returned.
                    type: boolean
                  controller:
                    description: If true, this reference points to the managing controller.
                    type: boolean
                  kind:
                    description: 'Kind of the referent. More info: https://git.k8s.io/community/contributors/devel/api-conventions.md#types-kinds'
                    type: string
                  name:
                    description: 'Name of the referent. More info: http://kubernetes.io/docs/user-guide/identifiers#names'
                    type: string
                  uid:
                    description: 'UID of the referent. More info: http://kubernetes.io/docs/user-guide/identifiers#uids'
                    type: string
                required:
                  - apiVersion
                  - kind
                  - name
                  - uid
                type: object
              type: array
            resourceVersion:
              description: "An opaque value that represents the internal version of
                this object that can be used by clients to determine when objects
                have changed. May be used for optimistic concurrency, change detection,
                and the watch operation on a resource or set of resources. Clients
                must treat these values as opaque and passed unmodified back to the
                server. They may only be valid for a particular resource or set of
                resources. \n Populated by the system. Read-only. Value must be treated
                as opaque by clients and . More info: https://git.k8s.io/community/contributors/devel/api-conventions.md#concurrency-control-and-consistency"
              type: string
            selfLink:
              description: SelfLink is a URL representing this object. Populated by
                the system. Read-only.
              type: string
            uid:
              description: "UID is the unique in time and space value for this object.
                It is typically generated by the server on successful creation of
                a resource and is not allowed to change on PUT operations. \n Populated
                by the system. Read-only. More info: http://kubernetes.io/docs/user-guide/identifiers#uids"
              type: string
          type: object
        mesh:
          type: string
        spec:
          type: object
      type: object
  versions:
    - name: v1alpha1
      served: true
      storage: true
---
apiVersion: apiextensions.k8s.io/v1beta1
kind: CustomResourceDefinition
metadata:
  creationTimestamp: null
  name: traffictraces.kuma.io
spec:
  group: kuma.io
  names:
    kind: TrafficTrace
    plural: traffictraces
  scope: ""
  validation:
    openAPIV3Schema:
      description: TrafficTrace is the Schema for the traffictraces API
      properties:
        apiVersion:
          description: 'APIVersion defines the versioned schema of this representation
            of an object. Servers should convert recognized schemas to the latest
            internal value, and may reject unrecognized values. More info: https://git.k8s.io/community/contributors/devel/api-conventions.md#resources'
          type: string
        kind:
          description: 'Kind is a string value representing the REST resource this
            object represents. Servers may infer this from the endpoint the client
            submits requests to. Cannot be updated. In CamelCase. More info: https://git.k8s.io/community/contributors/devel/api-conventions.md#types-kinds'
          type: string
        metadata:
          properties:
            annotations:
              additionalProperties:
                type: string
              description: 'Annotations is an unstructured key value map stored with
                a resource that may be set by external tools to store and retrieve
                arbitrary metadata. They are not queryable and should be preserved
                when modifying objects. More info: http://kubernetes.io/docs/user-guide/annotations'
              type: object
            clusterName:
              description: The name of the cluster which the object belongs to. This
                is used to distinguish resources with same name and namespace in different
                clusters. This field is not set anywhere right now and apiserver is
                going to ignore it if set in create or update request.
              type: string
            creationTimestamp:
              description: "CreationTimestamp is a timestamp representing the server
                time when this object was created. It is not guaranteed to be set
                in happens-before order across separate operations. Clients may not
                set this value. It is represented in RFC3339 form and is in UTC. \n
                Populated by the system. Read-only. Null for lists. More info: https://git.k8s.io/community/contributors/devel/api-conventions.md#metadata"
              format: date-time
              type: string
            deletionGracePeriodSeconds:
              description: Number of seconds allowed for this object to gracefully
                terminate before it will be removed from the system. Only set when
                deletionTimestamp is also set. May only be shortened. Read-only.
              format: int64
              type: integer
            deletionTimestamp:
              description: "DeletionTimestamp is RFC 3339 date and time at which this
                resource will be deleted. This field is set by the server when a graceful
                deletion is requested by the user, and is not directly settable by
                a client. The resource is expected to be deleted (no longer visible
                from resource lists, and not reachable by name) after the time in
                this field, once the finalizers list is empty. As long as the finalizers
                list contains items, deletion is blocked. Once the deletionTimestamp
                is set, this value may not be unset or be set further into the future,
                although it may be shortened or the resource may be deleted prior
                to this time. For example, a user may request that a pod is deleted
                in 30 seconds. The Kubelet will react by sending a graceful termination
                signal to the containers in the pod. After that 30 seconds, the Kubelet
                will send a hard termination signal (SIGKILL) to the container and
                after cleanup, remove the pod from the API. In the presence of network
                partitions, this object may still exist after this timestamp, until
                an administrator or automated process can determine the resource is
                fully terminated. If not set, graceful deletion of the object has
                not been requested. \n Populated by the system when a graceful deletion
                is requested. Read-only. More info: https://git.k8s.io/community/contributors/devel/api-conventions.md#metadata"
              format: date-time
              type: string
            finalizers:
              description: Must be empty before the object is deleted from the registry.
                Each entry is an identifier for the responsible component that will
                remove the entry from the list. If the deletionTimestamp of the object
                is non-nil, entries in this list can only be removed.
              items:
                type: string
              type: array
            generateName:
              description: "GenerateName is an optional prefix, used by the server,
                to generate a unique name ONLY IF the Name field has not been provided.
                If this field is used, the name returned to the client will be different
                than the name passed. This value will also be combined with a unique
                suffix. The provided value has the same validation rules as the Name
                field, and may be truncated by the length of the suffix required to
                make the value unique on the server. \n If this field is specified
                and the generated name exists, the server will NOT return a 409 -
                instead, it will either return 201 Created or 500 with Reason ServerTimeout
                indicating a unique name could not be found in the time allotted,
                and the client should retry (optionally after the time indicated in
                the Retry-After header). \n Applied only if Name is not specified.
                More info: https://git.k8s.io/community/contributors/devel/api-conventions.md#idempotency"
              type: string
            generation:
              description: A sequence number representing a specific generation of
                the desired state. Populated by the system. Read-only.
              format: int64
              type: integer
            initializers:
              description: "An initializer is a controller which enforces some system
                invariant at object creation time. This field is a list of initializers
                that have not yet acted on this object. If nil or empty, this object
                has been completely initialized. Otherwise, the object is considered
                uninitialized and is hidden (in list/watch and get calls) from clients
                that haven't explicitly asked to observe uninitialized objects. \n
                When an object is created, the system will populate this list with
                the current set of initializers. Only privileged users may set or
                modify this list. Once it is empty, it may not be modified further
                by any user. \n DEPRECATED - initializers are an alpha field and will
                be removed in v1.15."
              properties:
                pending:
                  description: Pending is a list of initializers that must execute
                    in order before this object is visible. When the last pending
                    initializer is removed, and no failing result is set, the initializers
                    struct will be set to nil and the object is considered as initialized
                    and visible to all clients.
                  items:
                    properties:
                      name:
                        description: name of the process that is responsible for initializing
                          this object.
                        type: string
                    required:
                      - name
                    type: object
                  type: array
                result:
                  description: If result is set with the Failure field, the object
                    will be persisted to storage and then deleted, ensuring that other
                    clients can observe the deletion.
                  properties:
                    apiVersion:
                      description: 'APIVersion defines the versioned schema of this
                        representation of an object. Servers should convert recognized
                        schemas to the latest internal value, and may reject unrecognized
                        values. More info: https://git.k8s.io/community/contributors/devel/api-conventions.md#resources'
                      type: string
                    code:
                      description: Suggested HTTP return code for this status, 0 if
                        not set.
                      format: int32
                      type: integer
                    details:
                      description: Extended data associated with the reason.  Each
                        reason may define its own extended details. This field is
                        optional and the data returned is not guaranteed to conform
                        to any schema except that defined by the reason type.
                      properties:
                        causes:
                          description: The Causes array includes more details associated
                            with the StatusReason failure. Not all StatusReasons may
                            provide detailed causes.
                          items:
                            properties:
                              field:
                                description: "The field of the resource that has caused
                                  this error, as named by its JSON serialization.
                                  May include dot and postfix notation for nested
                                  attributes. Arrays are zero-indexed.  Fields may
                                  appear more than once in an array of causes due
                                  to fields having multiple errors. Optional. \n Examples:
                                  \  \"name\" - the field \"name\" on the current
                                  resource   \"items[0].name\" - the field \"name\"
                                  on the first array entry in \"items\""
                                type: string
                              message:
                                description: A human-readable description of the cause
                                  of the error.  This field may be presented as-is
                                  to a reader.
                                type: string
                              reason:
                                description: A machine-readable description of the
                                  cause of the error. If this value is empty there
                                  is no information available.
                                type: string
                            type: object
                          type: array
                        group:
                          description: The group attribute of the resource associated
                            with the status StatusReason.
                          type: string
                        kind:
                          description: 'The kind attribute of the resource associated
                            with the status StatusReason. On some operations may differ
                            from the requested resource Kind. More info: https://git.k8s.io/community/contributors/devel/api-conventions.md#types-kinds'
                          type: string
                        name:
                          description: The name attribute of the resource associated
                            with the status StatusReason (when there is a single name
                            which can be described).
                          type: string
                        retryAfterSeconds:
                          description: If specified, the time in seconds before the
                            operation should be retried. Some errors may indicate
                            the client must take an alternate action - for those errors
                            this field may indicate how long to wait before taking
                            the alternate action.
                          format: int32
                          type: integer
                        uid:
                          description: 'UID of the resource. (when there is a single
                            resource which can be described). More info: http://kubernetes.io/docs/user-guide/identifiers#uids'
                          type: string
                      type: object
                    kind:
                      description: 'Kind is a string value representing the REST resource
                        this object represents. Servers may infer this from the endpoint
                        the client submits requests to. Cannot be updated. In CamelCase.
                        More info: https://git.k8s.io/community/contributors/devel/api-conventions.md#types-kinds'
                      type: string
                    message:
                      description: A human-readable description of the status of this
                        operation.
                      type: string
                    metadata:
                      description: 'Standard list metadata. More info: https://git.k8s.io/community/contributors/devel/api-conventions.md#types-kinds'
                      properties:
                        continue:
                          description: continue may be set if the user set a limit
                            on the number of items returned, and indicates that the
                            server has more data available. The value is opaque and
                            may be used to issue another request to the endpoint that
                            served this list to retrieve the next set of available
                            objects. Continuing a consistent list may not be possible
                            if the server configuration has changed or more than a
                            few minutes have passed. The resourceVersion field returned
                            when using this continue value will be identical to the
                            value in the first response, unless you have received
                            this token from an error message.
                          type: string
                        resourceVersion:
                          description: 'String that identifies the server''s internal
                            version of this object that can be used by clients to
                            determine when objects have changed. Value must be treated
                            as opaque by clients and passed unmodified back to the
                            server. Populated by the system. Read-only. More info:
                            https://git.k8s.io/community/contributors/devel/api-conventions.md#concurrency-control-and-consistency'
                          type: string
                        selfLink:
                          description: selfLink is a URL representing this object.
                            Populated by the system. Read-only.
                          type: string
                      type: object
                    reason:
                      description: A machine-readable description of why this operation
                        is in the "Failure" status. If this value is empty there is
                        no information available. A Reason clarifies an HTTP status
                        code but does not override it.
                      type: string
                  type: object
              required:
                - pending
              type: object
            labels:
              additionalProperties:
                type: string
              description: 'Map of string keys and values that can be used to organize
                and categorize (scope and select) objects. May match selectors of
                replication controllers and services. More info: http://kubernetes.io/docs/user-guide/labels'
              type: object
            managedFields:
              description: "ManagedFields maps workflow-id and version to the set
                of fields that are managed by that workflow. This is mostly for internal
                housekeeping, and users typically shouldn't need to set or understand
                this field. A workflow can be the user's name, a controller's name,
                or the name of a specific apply path like \"ci-cd\". The set of fields
                is always in the version that the workflow used when modifying the
                object. \n This field is alpha and can be changed or removed without
                notice."
              items:
                properties:
                  apiVersion:
                    description: APIVersion defines the version of this resource that
                      this field set applies to. The format is "group/version" just
                      like the top-level APIVersion field. It is necessary to track
                      the version of a field set because it cannot be automatically
                      converted.
                    type: string
                  fields:
                    additionalProperties: true
                    description: Fields identifies a set of fields.
                    type: object
                  manager:
                    description: Manager is an identifier of the workflow managing
                      these fields.
                    type: string
                  operation:
                    description: Operation is the type of operation which lead to
                      this ManagedFieldsEntry being created. The only valid values
                      for this field are 'Apply' and 'Update'.
                    type: string
                  time:
                    description: Time is timestamp of when these fields were set.
                      It should always be empty if Operation is 'Apply'
                    format: date-time
                    type: string
                type: object
              type: array
            name:
              description: 'Name must be unique within a namespace. Is required when
                creating resources, although some resources may allow a client to
                request the generation of an appropriate name automatically. Name
                is primarily intended for creation idempotence and configuration definition.
                Cannot be updated. More info: http://kubernetes.io/docs/user-guide/identifiers#names'
              type: string
            namespace:
              description: "Namespace defines the space within each name must be unique.
                An empty namespace is equivalent to the \"default\" namespace, but
                \"default\" is the canonical representation. Not all objects are required
                to be scoped to a namespace - the value of this field for those objects
                will be empty. \n Must be a DNS_LABEL. Cannot be updated. More info:
                http://kubernetes.io/docs/user-guide/namespaces"
              type: string
            ownerReferences:
              description: List of objects depended by this object. If ALL objects
                in the list have been deleted, this object will be garbage collected.
                If this object is managed by a controller, then an entry in this list
                will point to this controller, with the controller field set to true.
                There cannot be more than one managing controller.
              items:
                properties:
                  apiVersion:
                    description: API version of the referent.
                    type: string
                  blockOwnerDeletion:
                    description: If true, AND if the owner has the "foregroundDeletion"
                      finalizer, then the owner cannot be deleted from the key-value
                      store until this reference is removed. Defaults to false. To
                      set this field, a user needs "delete" permission of the owner,
                      otherwise 422 (Unprocessable Entity) will be returned.
                    type: boolean
                  controller:
                    description: If true, this reference points to the managing controller.
                    type: boolean
                  kind:
                    description: 'Kind of the referent. More info: https://git.k8s.io/community/contributors/devel/api-conventions.md#types-kinds'
                    type: string
                  name:
                    description: 'Name of the referent. More info: http://kubernetes.io/docs/user-guide/identifiers#names'
                    type: string
                  uid:
                    description: 'UID of the referent. More info: http://kubernetes.io/docs/user-guide/identifiers#uids'
                    type: string
                required:
                  - apiVersion
                  - kind
                  - name
                  - uid
                type: object
              type: array
            resourceVersion:
              description: "An opaque value that represents the internal version of
                this object that can be used by clients to determine when objects
                have changed. May be used for optimistic concurrency, change detection,
                and the watch operation on a resource or set of resources. Clients
                must treat these values as opaque and passed unmodified back to the
                server. They may only be valid for a particular resource or set of
                resources. \n Populated by the system. Read-only. Value must be treated
                as opaque by clients and . More info: https://git.k8s.io/community/contributors/devel/api-conventions.md#concurrency-control-and-consistency"
              type: string
            selfLink:
              description: SelfLink is a URL representing this object. Populated by
                the system. Read-only.
              type: string
            uid:
              description: "UID is the unique in time and space value for this object.
                It is typically generated by the server on successful creation of
                a resource and is not allowed to change on PUT operations. \n Populated
                by the system. Read-only. More info: http://kubernetes.io/docs/user-guide/identifiers#uids"
              type: string
          type: object
        mesh:
          type: string
        spec:
          type: object
      type: object
  versions:
    - name: v1alpha1
      served: true
      storage: true
---
apiVersion: apiextensions.k8s.io/v1beta1
kind: CustomResourceDefinition
metadata:
  creationTimestamp: null
  name: zoneinsights.kuma.io
spec:
  group: kuma.io
  names:
    kind: ZoneInsight
    plural: zoneinsights
  scope: Cluster
  validation:
    openAPIV3Schema:
      description: ZoneInsight is the Schema for the zone insight API
      properties:
        apiVersion:
          description: 'APIVersion defines the versioned schema of this representation
            of an object. Servers should convert recognized schemas to the latest
            internal value, and may reject unrecognized values. More info: https://git.k8s.io/community/contributors/devel/api-conventions.md#resources'
          type: string
        kind:
          description: 'Kind is a string value representing the REST resource this
            object represents. Servers may infer this from the endpoint the client
            submits requests to. Cannot be updated. In CamelCase. More info: https://git.k8s.io/community/contributors/devel/api-conventions.md#types-kinds'
          type: string
        metadata:
          properties:
            annotations:
              additionalProperties:
                type: string
              description: 'Annotations is an unstructured key value map stored with
                a resource that may be set by external tools to store and retrieve
                arbitrary metadata. They are not queryable and should be preserved
                when modifying objects. More info: http://kubernetes.io/docs/user-guide/annotations'
              type: object
            clusterName:
              description: The name of the cluster which the object belongs to. This
                is used to distinguish resources with same name and namespace in different
                clusters. This field is not set anywhere right now and apiserver is
                going to ignore it if set in create or update request.
              type: string
            creationTimestamp:
              description: "CreationTimestamp is a timestamp representing the server
                time when this object was created. It is not guaranteed to be set
                in happens-before order across separate operations. Clients may not
                set this value. It is represented in RFC3339 form and is in UTC. \n
                Populated by the system. Read-only. Null for lists. More info: https://git.k8s.io/community/contributors/devel/api-conventions.md#metadata"
              format: date-time
              type: string
            deletionGracePeriodSeconds:
              description: Number of seconds allowed for this object to gracefully
                terminate before it will be removed from the system. Only set when
                deletionTimestamp is also set. May only be shortened. Read-only.
              format: int64
              type: integer
            deletionTimestamp:
              description: "DeletionTimestamp is RFC 3339 date and time at which this
                resource will be deleted. This field is set by the server when a graceful
                deletion is requested by the user, and is not directly settable by
                a client. The resource is expected to be deleted (no longer visible
                from resource lists, and not reachable by name) after the time in
                this field, once the finalizers list is empty. As long as the finalizers
                list contains items, deletion is blocked. Once the deletionTimestamp
                is set, this value may not be unset or be set further into the future,
                although it may be shortened or the resource may be deleted prior
                to this time. For example, a user may request that a pod is deleted
                in 30 seconds. The Kubelet will react by sending a graceful termination
                signal to the containers in the pod. After that 30 seconds, the Kubelet
                will send a hard termination signal (SIGKILL) to the container and
                after cleanup, remove the pod from the API. In the presence of network
                partitions, this object may still exist after this timestamp, until
                an administrator or automated process can determine the resource is
                fully terminated. If not set, graceful deletion of the object has
                not been requested. \n Populated by the system when a graceful deletion
                is requested. Read-only. More info: https://git.k8s.io/community/contributors/devel/api-conventions.md#metadata"
              format: date-time
              type: string
            finalizers:
              description: Must be empty before the object is deleted from the registry.
                Each entry is an identifier for the responsible component that will
                remove the entry from the list. If the deletionTimestamp of the object
                is non-nil, entries in this list can only be removed.
              items:
                type: string
              type: array
            generateName:
              description: "GenerateName is an optional prefix, used by the server,
                to generate a unique name ONLY IF the Name field has not been provided.
                If this field is used, the name returned to the client will be different
                than the name passed. This value will also be combined with a unique
                suffix. The provided value has the same validation rules as the Name
                field, and may be truncated by the length of the suffix required to
                make the value unique on the server. \n If this field is specified
                and the generated name exists, the server will NOT return a 409 -
                instead, it will either return 201 Created or 500 with Reason ServerTimeout
                indicating a unique name could not be found in the time allotted,
                and the client should retry (optionally after the time indicated in
                the Retry-After header). \n Applied only if Name is not specified.
                More info: https://git.k8s.io/community/contributors/devel/api-conventions.md#idempotency"
              type: string
            generation:
              description: A sequence number representing a specific generation of
                the desired state. Populated by the system. Read-only.
              format: int64
              type: integer
            initializers:
              description: "An initializer is a controller which enforces some system
                invariant at object creation time. This field is a list of initializers
                that have not yet acted on this object. If nil or empty, this object
                has been completely initialized. Otherwise, the object is considered
                uninitialized and is hidden (in list/watch and get calls) from clients
                that haven't explicitly asked to observe uninitialized objects. \n
                When an object is created, the system will populate this list with
                the current set of initializers. Only privileged users may set or
                modify this list. Once it is empty, it may not be modified further
                by any user. \n DEPRECATED - initializers are an alpha field and will
                be removed in v1.15."
              properties:
                pending:
                  description: Pending is a list of initializers that must execute
                    in order before this object is visible. When the last pending
                    initializer is removed, and no failing result is set, the initializers
                    struct will be set to nil and the object is considered as initialized
                    and visible to all clients.
                  items:
                    properties:
                      name:
                        description: name of the process that is responsible for initializing
                          this object.
                        type: string
                    required:
                      - name
                    type: object
                  type: array
                result:
                  description: If result is set with the Failure field, the object
                    will be persisted to storage and then deleted, ensuring that other
                    clients can observe the deletion.
                  properties:
                    apiVersion:
                      description: 'APIVersion defines the versioned schema of this
                        representation of an object. Servers should convert recognized
                        schemas to the latest internal value, and may reject unrecognized
                        values. More info: https://git.k8s.io/community/contributors/devel/api-conventions.md#resources'
                      type: string
                    code:
                      description: Suggested HTTP return code for this status, 0 if
                        not set.
                      format: int32
                      type: integer
                    details:
                      description: Extended data associated with the reason.  Each
                        reason may define its own extended details. This field is
                        optional and the data returned is not guaranteed to conform
                        to any schema except that defined by the reason type.
                      properties:
                        causes:
                          description: The Causes array includes more details associated
                            with the StatusReason failure. Not all StatusReasons may
                            provide detailed causes.
                          items:
                            properties:
                              field:
                                description: "The field of the resource that has caused
                                  this error, as named by its JSON serialization.
                                  May include dot and postfix notation for nested
                                  attributes. Arrays are zero-indexed.  Fields may
                                  appear more than once in an array of causes due
                                  to fields having multiple errors. Optional. \n Examples:
                                  \  \"name\" - the field \"name\" on the current
                                  resource   \"items[0].name\" - the field \"name\"
                                  on the first array entry in \"items\""
                                type: string
                              message:
                                description: A human-readable description of the cause
                                  of the error.  This field may be presented as-is
                                  to a reader.
                                type: string
                              reason:
                                description: A machine-readable description of the
                                  cause of the error. If this value is empty there
                                  is no information available.
                                type: string
                            type: object
                          type: array
                        group:
                          description: The group attribute of the resource associated
                            with the status StatusReason.
                          type: string
                        kind:
                          description: 'The kind attribute of the resource associated
                            with the status StatusReason. On some operations may differ
                            from the requested resource Kind. More info: https://git.k8s.io/community/contributors/devel/api-conventions.md#types-kinds'
                          type: string
                        name:
                          description: The name attribute of the resource associated
                            with the status StatusReason (when there is a single name
                            which can be described).
                          type: string
                        retryAfterSeconds:
                          description: If specified, the time in seconds before the
                            operation should be retried. Some errors may indicate
                            the client must take an alternate action - for those errors
                            this field may indicate how long to wait before taking
                            the alternate action.
                          format: int32
                          type: integer
                        uid:
                          description: 'UID of the resource. (when there is a single
                            resource which can be described). More info: http://kubernetes.io/docs/user-guide/identifiers#uids'
                          type: string
                      type: object
                    kind:
                      description: 'Kind is a string value representing the REST resource
                        this object represents. Servers may infer this from the endpoint
                        the client submits requests to. Cannot be updated. In CamelCase.
                        More info: https://git.k8s.io/community/contributors/devel/api-conventions.md#types-kinds'
                      type: string
                    message:
                      description: A human-readable description of the status of this
                        operation.
                      type: string
                    metadata:
                      description: 'Standard list metadata. More info: https://git.k8s.io/community/contributors/devel/api-conventions.md#types-kinds'
                      properties:
                        continue:
                          description: continue may be set if the user set a limit
                            on the number of items returned, and indicates that the
                            server has more data available. The value is opaque and
                            may be used to issue another request to the endpoint that
                            served this list to retrieve the next set of available
                            objects. Continuing a consistent list may not be possible
                            if the server configuration has changed or more than a
                            few minutes have passed. The resourceVersion field returned
                            when using this continue value will be identical to the
                            value in the first response, unless you have received
                            this token from an error message.
                          type: string
                        resourceVersion:
                          description: 'String that identifies the server''s internal
                            version of this object that can be used by clients to
                            determine when objects have changed. Value must be treated
                            as opaque by clients and passed unmodified back to the
                            server. Populated by the system. Read-only. More info:
                            https://git.k8s.io/community/contributors/devel/api-conventions.md#concurrency-control-and-consistency'
                          type: string
                        selfLink:
                          description: selfLink is a URL representing this object.
                            Populated by the system. Read-only.
                          type: string
                      type: object
                    reason:
                      description: A machine-readable description of why this operation
                        is in the "Failure" status. If this value is empty there is
                        no information available. A Reason clarifies an HTTP status
                        code but does not override it.
                      type: string
                    status:
                      description: 'Status of the operation. One of: "Success" or
                        "Failure". More info: https://git.k8s.io/community/contributors/devel/api-conventions.md#spec-and-status'
                      type: string
                  type: object
              required:
                - pending
              type: object
            labels:
              additionalProperties:
                type: string
              description: 'Map of string keys and values that can be used to organize
                and categorize (scope and select) objects. May match selectors of
                replication controllers and services. More info: http://kubernetes.io/docs/user-guide/labels'
              type: object
            managedFields:
              description: "ManagedFields maps workflow-id and version to the set
                of fields that are managed by that workflow. This is mostly for internal
                housekeeping, and users typically shouldn't need to set or understand
                this field. A workflow can be the user's name, a controller's name,
                or the name of a specific apply path like \"ci-cd\". The set of fields
                is always in the version that the workflow used when modifying the
                object. \n This field is alpha and can be changed or removed without
                notice."
              items:
                properties:
                  apiVersion:
                    description: APIVersion defines the version of this resource that
                      this field set applies to. The format is "group/version" just
                      like the top-level APIVersion field. It is necessary to track
                      the version of a field set because it cannot be automatically
                      converted.
                    type: string
                  fields:
                    additionalProperties: true
                    description: Fields identifies a set of fields.
                    type: object
                  manager:
                    description: Manager is an identifier of the workflow managing
                      these fields.
                    type: string
                  operation:
                    description: Operation is the type of operation which lead to
                      this ManagedFieldsEntry being created. The only valid values
                      for this field are 'Apply' and 'Update'.
                    type: string
                  time:
                    description: Time is timestamp of when these fields were set.
                      It should always be empty if Operation is 'Apply'
                    format: date-time
                    type: string
                type: object
              type: array
            name:
              description: 'Name must be unique within a namespace. Is required when
                creating resources, although some resources may allow a client to
                request the generation of an appropriate name automatically. Name
                is primarily intended for creation idempotence and configuration definition.
                Cannot be updated. More info: http://kubernetes.io/docs/user-guide/identifiers#names'
              type: string
            namespace:
              description: "Namespace defines the space within each name must be unique.
                An empty namespace is equivalent to the \"default\" namespace, but
                \"default\" is the canonical representation. Not all objects are required
                to be scoped to a namespace - the value of this field for those objects
                will be empty. \n Must be a DNS_LABEL. Cannot be updated. More info:
                http://kubernetes.io/docs/user-guide/namespaces"
              type: string
            ownerReferences:
              description: List of objects depended by this object. If ALL objects
                in the list have been deleted, this object will be garbage collected.
                If this object is managed by a controller, then an entry in this list
                will point to this controller, with the controller field set to true.
                There cannot be more than one managing controller.
              items:
                properties:
                  apiVersion:
                    description: API version of the referent.
                    type: string
                  blockOwnerDeletion:
                    description: If true, AND if the owner has the "foregroundDeletion"
                      finalizer, then the owner cannot be deleted from the key-value
                      store until this reference is removed. Defaults to false. To
                      set this field, a user needs "delete" permission of the owner,
                      otherwise 422 (Unprocessable Entity) will be returned.
                    type: boolean
                  controller:
                    description: If true, this reference points to the managing controller.
                    type: boolean
                  kind:
                    description: 'Kind of the referent. More info: https://git.k8s.io/community/contributors/devel/api-conventions.md#types-kinds'
                    type: string
                  name:
                    description: 'Name of the referent. More info: http://kubernetes.io/docs/user-guide/identifiers#names'
                    type: string
                  uid:
                    description: 'UID of the referent. More info: http://kubernetes.io/docs/user-guide/identifiers#uids'
                    type: string
                required:
                  - apiVersion
                  - kind
                  - name
                  - uid
                type: object
              type: array
            resourceVersion:
              description: "An opaque value that represents the internal version of
                this object that can be used by clients to determine when objects
                have changed. May be used for optimistic concurrency, change detection,
                and the watch operation on a resource or set of resources. Clients
                must treat these values as opaque and passed unmodified back to the
                server. They may only be valid for a particular resource or set of
                resources. \n Populated by the system. Read-only. Value must be treated
                as opaque by clients and . More info: https://git.k8s.io/community/contributors/devel/api-conventions.md#concurrency-control-and-consistency"
              type: string
            selfLink:
              description: SelfLink is a URL representing this object. Populated by
                the system. Read-only.
              type: string
            uid:
              description: "UID is the unique in time and space value for this object.
                It is typically generated by the server on successful creation of
                a resource and is not allowed to change on PUT operations. \n Populated
                by the system. Read-only. More info: http://kubernetes.io/docs/user-guide/identifiers#uids"
              type: string
          type: object
        mesh:
          type: string
        spec:
          type: object
      type: object
  versions:
    - name: v1alpha1
      served: true
      storage: true
---
apiVersion: apiextensions.k8s.io/v1beta1
kind: CustomResourceDefinition
metadata:
  creationTimestamp: null
  name: zones.kuma.io
spec:
  group: kuma.io
  names:
    kind: Zone
    plural: zones
  scope: Cluster
  validation:
    openAPIV3Schema:
      description: Zone is the Schema for the zone API
      properties:
        apiVersion:
          description: 'APIVersion defines the versioned schema of this representation
            of an object. Servers should convert recognized schemas to the latest
            internal value, and may reject unrecognized values. More info: https://git.k8s.io/community/contributors/devel/api-conventions.md#resources'
          type: string
        kind:
          description: 'Kind is a string value representing the REST resource this
            object represents. Servers may infer this from the endpoint the client
            submits requests to. Cannot be updated. In CamelCase. More info: https://git.k8s.io/community/contributors/devel/api-conventions.md#types-kinds'
          type: string
        metadata:
          properties:
            annotations:
              additionalProperties:
                type: string
              description: 'Annotations is an unstructured key value map stored with
                a resource that may be set by external tools to store and retrieve
                arbitrary metadata. They are not queryable and should be preserved
                when modifying objects. More info: http://kubernetes.io/docs/user-guide/annotations'
              type: object
            clusterName:
              description: The name of the cluster which the object belongs to. This
                is used to distinguish resources with same name and namespace in different
                clusters. This field is not set anywhere right now and apiserver is
                going to ignore it if set in create or update request.
              type: string
            creationTimestamp:
              description: "CreationTimestamp is a timestamp representing the server
                time when this object was created. It is not guaranteed to be set
                in happens-before order across separate operations. Clients may not
                set this value. It is represented in RFC3339 form and is in UTC. \n
                Populated by the system. Read-only. Null for lists. More info: https://git.k8s.io/community/contributors/devel/api-conventions.md#metadata"
              format: date-time
              type: string
            deletionGracePeriodSeconds:
              description: Number of seconds allowed for this object to gracefully
                terminate before it will be removed from the system. Only set when
                deletionTimestamp is also set. May only be shortened. Read-only.
              format: int64
              type: integer
            deletionTimestamp:
              description: "DeletionTimestamp is RFC 3339 date and time at which this
                resource will be deleted. This field is set by the server when a graceful
                deletion is requested by the user, and is not directly settable by
                a client. The resource is expected to be deleted (no longer visible
                from resource lists, and not reachable by name) after the time in
                this field, once the finalizers list is empty. As long as the finalizers
                list contains items, deletion is blocked. Once the deletionTimestamp
                is set, this value may not be unset or be set further into the future,
                although it may be shortened or the resource may be deleted prior
                to this time. For example, a user may request that a pod is deleted
                in 30 seconds. The Kubelet will react by sending a graceful termination
                signal to the containers in the pod. After that 30 seconds, the Kubelet
                will send a hard termination signal (SIGKILL) to the container and
                after cleanup, remove the pod from the API. In the presence of network
                partitions, this object may still exist after this timestamp, until
                an administrator or automated process can determine the resource is
                fully terminated. If not set, graceful deletion of the object has
                not been requested. \n Populated by the system when a graceful deletion
                is requested. Read-only. More info: https://git.k8s.io/community/contributors/devel/api-conventions.md#metadata"
              format: date-time
              type: string
            finalizers:
              description: Must be empty before the object is deleted from the registry.
                Each entry is an identifier for the responsible component that will
                remove the entry from the list. If the deletionTimestamp of the object
                is non-nil, entries in this list can only be removed.
              items:
                type: string
              type: array
            generateName:
              description: "GenerateName is an optional prefix, used by the server,
                to generate a unique name ONLY IF the Name field has not been provided.
                If this field is used, the name returned to the client will be different
                than the name passed. This value will also be combined with a unique
                suffix. The provided value has the same validation rules as the Name
                field, and may be truncated by the length of the suffix required to
                make the value unique on the server. \n If this field is specified
                and the generated name exists, the server will NOT return a 409 -
                instead, it will either return 201 Created or 500 with Reason ServerTimeout
                indicating a unique name could not be found in the time allotted,
                and the client should retry (optionally after the time indicated in
                the Retry-After header). \n Applied only if Name is not specified.
                More info: https://git.k8s.io/community/contributors/devel/api-conventions.md#idempotency"
              type: string
            generation:
              description: A sequence number representing a specific generation of
                the desired state. Populated by the system. Read-only.
              format: int64
              type: integer
            initializers:
              description: "An initializer is a controller which enforces some system
                invariant at object creation time. This field is a list of initializers
                that have not yet acted on this object. If nil or empty, this object
                has been completely initialized. Otherwise, the object is considered
                uninitialized and is hidden (in list/watch and get calls) from clients
                that haven't explicitly asked to observe uninitialized objects. \n
                When an object is created, the system will populate this list with
                the current set of initializers. Only privileged users may set or
                modify this list. Once it is empty, it may not be modified further
                by any user. \n DEPRECATED - initializers are an alpha field and will
                be removed in v1.15."
              properties:
                pending:
                  description: Pending is a list of initializers that must execute
                    in order before this object is visible. When the last pending
                    initializer is removed, and no failing result is set, the initializers
                    struct will be set to nil and the object is considered as initialized
                    and visible to all clients.
                  items:
                    properties:
                      name:
                        description: name of the process that is responsible for initializing
                          this object.
                        type: string
                    required:
                      - name
                    type: object
                  type: array
                result:
                  description: If result is set with the Failure field, the object
                    will be persisted to storage and then deleted, ensuring that other
                    clients can observe the deletion.
                  properties:
                    apiVersion:
                      description: 'APIVersion defines the versioned schema of this
                        representation of an object. Servers should convert recognized
                        schemas to the latest internal value, and may reject unrecognized
                        values. More info: https://git.k8s.io/community/contributors/devel/api-conventions.md#resources'
                      type: string
                    code:
                      description: Suggested HTTP return code for this status, 0 if
                        not set.
                      format: int32
                      type: integer
                    details:
                      description: Extended data associated with the reason.  Each
                        reason may define its own extended details. This field is
                        optional and the data returned is not guaranteed to conform
                        to any schema except that defined by the reason type.
                      properties:
                        causes:
                          description: The Causes array includes more details associated
                            with the StatusReason failure. Not all StatusReasons may
                            provide detailed causes.
                          items:
                            properties:
                              field:
                                description: "The field of the resource that has caused
                                  this error, as named by its JSON serialization.
                                  May include dot and postfix notation for nested
                                  attributes. Arrays are zero-indexed.  Fields may
                                  appear more than once in an array of causes due
                                  to fields having multiple errors. Optional. \n Examples:
                                  \  \"name\" - the field \"name\" on the current
                                  resource   \"items[0].name\" - the field \"name\"
                                  on the first array entry in \"items\""
                                type: string
                              message:
                                description: A human-readable description of the cause
                                  of the error.  This field may be presented as-is
                                  to a reader.
                                type: string
                              reason:
                                description: A machine-readable description of the
                                  cause of the error. If this value is empty there
                                  is no information available.
                                type: string
                            type: object
                          type: array
                        group:
                          description: The group attribute of the resource associated
                            with the status StatusReason.
                          type: string
                        kind:
                          description: 'The kind attribute of the resource associated
                            with the status StatusReason. On some operations may differ
                            from the requested resource Kind. More info: https://git.k8s.io/community/contributors/devel/api-conventions.md#types-kinds'
                          type: string
                        name:
                          description: The name attribute of the resource associated
                            with the status StatusReason (when there is a single name
                            which can be described).
                          type: string
                        retryAfterSeconds:
                          description: If specified, the time in seconds before the
                            operation should be retried. Some errors may indicate
                            the client must take an alternate action - for those errors
                            this field may indicate how long to wait before taking
                            the alternate action.
                          format: int32
                          type: integer
                        uid:
                          description: 'UID of the resource. (when there is a single
                            resource which can be described). More info: http://kubernetes.io/docs/user-guide/identifiers#uids'
                          type: string
                      type: object
                    kind:
                      description: 'Kind is a string value representing the REST resource
                        this object represents. Servers may infer this from the endpoint
                        the client submits requests to. Cannot be updated. In CamelCase.
                        More info: https://git.k8s.io/community/contributors/devel/api-conventions.md#types-kinds'
                      type: string
                    message:
                      description: A human-readable description of the status of this
                        operation.
                      type: string
                    metadata:
                      description: 'Standard list metadata. More info: https://git.k8s.io/community/contributors/devel/api-conventions.md#types-kinds'
                      properties:
                        continue:
                          description: continue may be set if the user set a limit
                            on the number of items returned, and indicates that the
                            server has more data available. The value is opaque and
                            may be used to issue another request to the endpoint that
                            served this list to retrieve the next set of available
                            objects. Continuing a consistent list may not be possible
                            if the server configuration has changed or more than a
                            few minutes have passed. The resourceVersion field returned
                            when using this continue value will be identical to the
                            value in the first response, unless you have received
                            this token from an error message.
                          type: string
                        resourceVersion:
                          description: 'String that identifies the server''s internal
                            version of this object that can be used by clients to
                            determine when objects have changed. Value must be treated
                            as opaque by clients and passed unmodified back to the
                            server. Populated by the system. Read-only. More info:
                            https://git.k8s.io/community/contributors/devel/api-conventions.md#concurrency-control-and-consistency'
                          type: string
                        selfLink:
                          description: selfLink is a URL representing this object.
                            Populated by the system. Read-only.
                          type: string
                      type: object
                    reason:
                      description: A machine-readable description of why this operation
                        is in the "Failure" status. If this value is empty there is
                        no information available. A Reason clarifies an HTTP status
                        code but does not override it.
                      type: string
                    status:
                      description: 'Status of the operation. One of: "Success" or
                        "Failure". More info: https://git.k8s.io/community/contributors/devel/api-conventions.md#spec-and-status'
                      type: string
                  type: object
              required:
                - pending
              type: object
            labels:
              additionalProperties:
                type: string
              description: 'Map of string keys and values that can be used to organize
                and categorize (scope and select) objects. May match selectors of
                replication controllers and services. More info: http://kubernetes.io/docs/user-guide/labels'
              type: object
            managedFields:
              description: "ManagedFields maps workflow-id and version to the set
                of fields that are managed by that workflow. This is mostly for internal
                housekeeping, and users typically shouldn't need to set or understand
                this field. A workflow can be the user's name, a controller's name,
                or the name of a specific apply path like \"ci-cd\". The set of fields
                is always in the version that the workflow used when modifying the
                object. \n This field is alpha and can be changed or removed without
                notice."
              items:
                properties:
                  apiVersion:
                    description: APIVersion defines the version of this resource that
                      this field set applies to. The format is "group/version" just
                      like the top-level APIVersion field. It is necessary to track
                      the version of a field set because it cannot be automatically
                      converted.
                    type: string
                  fields:
                    additionalProperties: true
                    description: Fields identifies a set of fields.
                    type: object
                  manager:
                    description: Manager is an identifier of the workflow managing
                      these fields.
                    type: string
                  operation:
                    description: Operation is the type of operation which lead to
                      this ManagedFieldsEntry being created. The only valid values
                      for this field are 'Apply' and 'Update'.
                    type: string
                  time:
                    description: Time is timestamp of when these fields were set.
                      It should always be empty if Operation is 'Apply'
                    format: date-time
                    type: string
                type: object
              type: array
            name:
              description: 'Name must be unique within a namespace. Is required when
                creating resources, although some resources may allow a client to
                request the generation of an appropriate name automatically. Name
                is primarily intended for creation idempotence and configuration definition.
                Cannot be updated. More info: http://kubernetes.io/docs/user-guide/identifiers#names'
              type: string
            namespace:
              description: "Namespace defines the space within each name must be unique.
                An empty namespace is equivalent to the \"default\" namespace, but
                \"default\" is the canonical representation. Not all objects are required
                to be scoped to a namespace - the value of this field for those objects
                will be empty. \n Must be a DNS_LABEL. Cannot be updated. More info:
                http://kubernetes.io/docs/user-guide/namespaces"
              type: string
            ownerReferences:
              description: List of objects depended by this object. If ALL objects
                in the list have been deleted, this object will be garbage collected.
                If this object is managed by a controller, then an entry in this list
                will point to this controller, with the controller field set to true.
                There cannot be more than one managing controller.
              items:
                properties:
                  apiVersion:
                    description: API version of the referent.
                    type: string
                  blockOwnerDeletion:
                    description: If true, AND if the owner has the "foregroundDeletion"
                      finalizer, then the owner cannot be deleted from the key-value
                      store until this reference is removed. Defaults to false. To
                      set this field, a user needs "delete" permission of the owner,
                      otherwise 422 (Unprocessable Entity) will be returned.
                    type: boolean
                  controller:
                    description: If true, this reference points to the managing controller.
                    type: boolean
                  kind:
                    description: 'Kind of the referent. More info: https://git.k8s.io/community/contributors/devel/api-conventions.md#types-kinds'
                    type: string
                  name:
                    description: 'Name of the referent. More info: http://kubernetes.io/docs/user-guide/identifiers#names'
                    type: string
                  uid:
                    description: 'UID of the referent. More info: http://kubernetes.io/docs/user-guide/identifiers#uids'
                    type: string
                required:
                  - apiVersion
                  - kind
                  - name
                  - uid
                type: object
              type: array
            resourceVersion:
              description: "An opaque value that represents the internal version of
                this object that can be used by clients to determine when objects
                have changed. May be used for optimistic concurrency, change detection,
                and the watch operation on a resource or set of resources. Clients
                must treat these values as opaque and passed unmodified back to the
                server. They may only be valid for a particular resource or set of
                resources. \n Populated by the system. Read-only. Value must be treated
                as opaque by clients and . More info: https://git.k8s.io/community/contributors/devel/api-conventions.md#concurrency-control-and-consistency"
              type: string
            selfLink:
              description: SelfLink is a URL representing this object. Populated by
                the system. Read-only.
              type: string
            uid:
              description: "UID is the unique in time and space value for this object.
                It is typically generated by the server on successful creation of
                a resource and is not allowed to change on PUT operations. \n Populated
                by the system. Read-only. More info: http://kubernetes.io/docs/user-guide/identifiers#uids"
              type: string
          type: object
        mesh:
          type: string
        spec:
          type: object
      type: object
  versions:
    - name: v1alpha1
      served: true
      storage: true
---
apiVersion: apiextensions.k8s.io/v1beta1
kind: CustomResourceDefinition
metadata:
  creationTimestamp: null
  name: dataplaneinsights.kuma.io
spec:
  group: kuma.io
  names:
    kind: DataplaneInsight
    plural: dataplaneinsights
  scope: ""
  validation:
    openAPIV3Schema:
      description: DataplaneInsight is the Schema for the dataplane insights API
      properties:
        apiVersion:
          description: 'APIVersion defines the versioned schema of this representation
            of an object. Servers should convert recognized schemas to the latest
            internal value, and may reject unrecognized values. More info: https://git.k8s.io/community/contributors/devel/api-conventions.md#resources'
          type: string
        kind:
          description: 'Kind is a string value representing the REST resource this
            object represents. Servers may infer this from the endpoint the client
            submits requests to. Cannot be updated. In CamelCase. More info: https://git.k8s.io/community/contributors/devel/api-conventions.md#types-kinds'
          type: string
        metadata:
          properties:
            annotations:
              additionalProperties:
                type: string
              description: 'Annotations is an unstructured key value map stored with
                a resource that may be set by external tools to store and retrieve
                arbitrary metadata. They are not queryable and should be preserved
                when modifying objects. More info: http://kubernetes.io/docs/user-guide/annotations'
              type: object
            clusterName:
              description: The name of the cluster which the object belongs to. This
                is used to distinguish resources with same name and namespace in different
                clusters. This field is not set anywhere right now and apiserver is
                going to ignore it if set in create or update request.
              type: string
            creationTimestamp:
              description: "CreationTimestamp is a timestamp representing the server
                time when this object was created. It is not guaranteed to be set
                in happens-before order across separate operations. Clients may not
                set this value. It is represented in RFC3339 form and is in UTC. \n
                Populated by the system. Read-only. Null for lists. More info: https://git.k8s.io/community/contributors/devel/api-conventions.md#metadata"
              format: date-time
              type: string
            deletionGracePeriodSeconds:
              description: Number of seconds allowed for this object to gracefully
                terminate before it will be removed from the system. Only set when
                deletionTimestamp is also set. May only be shortened. Read-only.
              format: int64
              type: integer
            deletionTimestamp:
              description: "DeletionTimestamp is RFC 3339 date and time at which this
                resource will be deleted. This field is set by the server when a graceful
                deletion is requested by the user, and is not directly settable by
                a client. The resource is expected to be deleted (no longer visible
                from resource lists, and not reachable by name) after the time in
                this field, once the finalizers list is empty. As long as the finalizers
                list contains items, deletion is blocked. Once the deletionTimestamp
                is set, this value may not be unset or be set further into the future,
                although it may be shortened or the resource may be deleted prior
                to this time. For example, a user may request that a pod is deleted
                in 30 seconds. The Kubelet will react by sending a graceful termination
                signal to the containers in the pod. After that 30 seconds, the Kubelet
                will send a hard termination signal (SIGKILL) to the container and
                after cleanup, remove the pod from the API. In the presence of network
                partitions, this object may still exist after this timestamp, until
                an administrator or automated process can determine the resource is
                fully terminated. If not set, graceful deletion of the object has
                not been requested. \n Populated by the system when a graceful deletion
                is requested. Read-only. More info: https://git.k8s.io/community/contributors/devel/api-conventions.md#metadata"
              format: date-time
              type: string
            finalizers:
              description: Must be empty before the object is deleted from the registry.
                Each entry is an identifier for the responsible component that will
                remove the entry from the list. If the deletionTimestamp of the object
                is non-nil, entries in this list can only be removed.
              items:
                type: string
              type: array
            generateName:
              description: "GenerateName is an optional prefix, used by the server,
                to generate a unique name ONLY IF the Name field has not been provided.
                If this field is used, the name returned to the client will be different
                than the name passed. This value will also be combined with a unique
                suffix. The provided value has the same validation rules as the Name
                field, and may be truncated by the length of the suffix required to
                make the value unique on the server. \n If this field is specified
                and the generated name exists, the server will NOT return a 409 -
                instead, it will either return 201 Created or 500 with Reason ServerTimeout
                indicating a unique name could not be found in the time allotted,
                and the client should retry (optionally after the time indicated in
                the Retry-After header). \n Applied only if Name is not specified.
                More info: https://git.k8s.io/community/contributors/devel/api-conventions.md#idempotency"
              type: string
            generation:
              description: A sequence number representing a specific generation of
                the desired state. Populated by the system. Read-only.
              format: int64
              type: integer
            initializers:
              description: "An initializer is a controller which enforces some system
                invariant at object creation time. This field is a list of initializers
                that have not yet acted on this object. If nil or empty, this object
                has been completely initialized. Otherwise, the object is considered
                uninitialized and is hidden (in list/watch and get calls) from clients
                that haven't explicitly asked to observe uninitialized objects. \n
                When an object is created, the system will populate this list with
                the current set of initializers. Only privileged users may set or
                modify this list. Once it is empty, it may not be modified further
                by any user. \n DEPRECATED - initializers are an alpha field and will
                be removed in v1.15."
              properties:
                pending:
                  description: Pending is a list of initializers that must execute
                    in order before this object is visible. When the last pending
                    initializer is removed, and no failing result is set, the initializers
                    struct will be set to nil and the object is considered as initialized
                    and visible to all clients.
                  items:
                    properties:
                      name:
                        description: name of the process that is responsible for initializing
                          this object.
                        type: string
                    required:
                      - name
                    type: object
                  type: array
                result:
                  description: If result is set with the Failure field, the object
                    will be persisted to storage and then deleted, ensuring that other
                    clients can observe the deletion.
                  properties:
                    apiVersion:
                      description: 'APIVersion defines the versioned schema of this
                        representation of an object. Servers should convert recognized
                        schemas to the latest internal value, and may reject unrecognized
                        values. More info: https://git.k8s.io/community/contributors/devel/api-conventions.md#resources'
                      type: string
                    code:
                      description: Suggested HTTP return code for this status, 0 if
                        not set.
                      format: int32
                      type: integer
                    details:
                      description: Extended data associated with the reason.  Each
                        reason may define its own extended details. This field is
                        optional and the data returned is not guaranteed to conform
                        to any schema except that defined by the reason type.
                      properties:
                        causes:
                          description: The Causes array includes more details associated
                            with the StatusReason failure. Not all StatusReasons may
                            provide detailed causes.
                          items:
                            properties:
                              field:
                                description: "The field of the resource that has caused
                                  this error, as named by its JSON serialization.
                                  May include dot and postfix notation for nested
                                  attributes. Arrays are zero-indexed.  Fields may
                                  appear more than once in an array of causes due
                                  to fields having multiple errors. Optional. \n Examples:
                                  \  \"name\" - the field \"name\" on the current
                                  resource   \"items[0].name\" - the field \"name\"
                                  on the first array entry in \"items\""
                                type: string
                              message:
                                description: A human-readable description of the cause
                                  of the error.  This field may be presented as-is
                                  to a reader.
                                type: string
                              reason:
                                description: A machine-readable description of the
                                  cause of the error. If this value is empty there
                                  is no information available.
                                type: string
                            type: object
                          type: array
                        group:
                          description: The group attribute of the resource associated
                            with the status StatusReason.
                          type: string
                        kind:
                          description: 'The kind attribute of the resource associated
                            with the status StatusReason. On some operations may differ
                            from the requested resource Kind. More info: https://git.k8s.io/community/contributors/devel/api-conventions.md#types-kinds'
                          type: string
                        name:
                          description: The name attribute of the resource associated
                            with the status StatusReason (when there is a single name
                            which can be described).
                          type: string
                        retryAfterSeconds:
                          description: If specified, the time in seconds before the
                            operation should be retried. Some errors may indicate
                            the client must take an alternate action - for those errors
                            this field may indicate how long to wait before taking
                            the alternate action.
                          format: int32
                          type: integer
                        uid:
                          description: 'UID of the resource. (when there is a single
                            resource which can be described). More info: http://kubernetes.io/docs/user-guide/identifiers#uids'
                          type: string
                      type: object
                    kind:
                      description: 'Kind is a string value representing the REST resource
                        this object represents. Servers may infer this from the endpoint
                        the client submits requests to. Cannot be updated. In CamelCase.
                        More info: https://git.k8s.io/community/contributors/devel/api-conventions.md#types-kinds'
                      type: string
                    message:
                      description: A human-readable description of the status of this
                        operation.
                      type: string
                    metadata:
                      description: 'Standard list metadata. More info: https://git.k8s.io/community/contributors/devel/api-conventions.md#types-kinds'
                      properties:
                        continue:
                          description: continue may be set if the user set a limit
                            on the number of items returned, and indicates that the
                            server has more data available. The value is opaque and
                            may be used to issue another request to the endpoint that
                            served this list to retrieve the next set of available
                            objects. Continuing a consistent list may not be possible
                            if the server configuration has changed or more than a
                            few minutes have passed. The resourceVersion field returned
                            when using this continue value will be identical to the
                            value in the first response, unless you have received
                            this token from an error message.
                          type: string
                        resourceVersion:
                          description: 'String that identifies the server''s internal
                            version of this object that can be used by clients to
                            determine when objects have changed. Value must be treated
                            as opaque by clients and passed unmodified back to the
                            server. Populated by the system. Read-only. More info:
                            https://git.k8s.io/community/contributors/devel/api-conventions.md#concurrency-control-and-consistency'
                          type: string
                        selfLink:
                          description: selfLink is a URL representing this object.
                            Populated by the system. Read-only.
                          type: string
                      type: object
                    reason:
                      description: A machine-readable description of why this operation
                        is in the "Failure" status. If this value is empty there is
                        no information available. A Reason clarifies an HTTP status
                        code but does not override it.
                      type: string
                    status:
                      description: 'Status of the operation. One of: "Success" or
                        "Failure". More info: https://git.k8s.io/community/contributors/devel/api-conventions.md#spec-and-status'
                      type: string
                  type: object
              required:
                - pending
              type: object
            labels:
              additionalProperties:
                type: string
              description: 'Map of string keys and values that can be used to organize
                and categorize (scope and select) objects. May match selectors of
                replication controllers and services. More info: http://kubernetes.io/docs/user-guide/labels'
              type: object
            managedFields:
              description: "ManagedFields maps workflow-id and version to the set
                of fields that are managed by that workflow. This is mostly for internal
                housekeeping, and users typically shouldn't need to set or understand
                this field. A workflow can be the user's name, a controller's name,
                or the name of a specific apply path like \"ci-cd\". The set of fields
                is always in the version that the workflow used when modifying the
                object. \n This field is alpha and can be changed or removed without
                notice."
              items:
                properties:
                  apiVersion:
                    description: APIVersion defines the version of this resource that
                      this field set applies to. The format is "group/version" just
                      like the top-level APIVersion field. It is necessary to track
                      the version of a field set because it cannot be automatically
                      converted.
                    type: string
                  fields:
                    additionalProperties: true
                    description: Fields identifies a set of fields.
                    type: object
                  manager:
                    description: Manager is an identifier of the workflow managing
                      these fields.
                    type: string
                  operation:
                    description: Operation is the type of operation which lead to
                      this ManagedFieldsEntry being created. The only valid values
                      for this field are 'Apply' and 'Update'.
                    type: string
                  time:
                    description: Time is timestamp of when these fields were set.
                      It should always be empty if Operation is 'Apply'
                    format: date-time
                    type: string
                type: object
              type: array
            name:
              description: 'Name must be unique within a namespace. Is required when
                creating resources, although some resources may allow a client to
                request the generation of an appropriate name automatically. Name
                is primarily intended for creation idempotence and configuration definition.
                Cannot be updated. More info: http://kubernetes.io/docs/user-guide/identifiers#names'
              type: string
            namespace:
              description: "Namespace defines the space within each name must be unique.
                An empty namespace is equivalent to the \"default\" namespace, but
                \"default\" is the canonical representation. Not all objects are required
                to be scoped to a namespace - the value of this field for those objects
                will be empty. \n Must be a DNS_LABEL. Cannot be updated. More info:
                http://kubernetes.io/docs/user-guide/namespaces"
              type: string
            ownerReferences:
              description: List of objects depended by this object. If ALL objects
                in the list have been deleted, this object will be garbage collected.
                If this object is managed by a controller, then an entry in this list
                will point to this controller, with the controller field set to true.
                There cannot be more than one managing controller.
              items:
                properties:
                  apiVersion:
                    description: API version of the referent.
                    type: string
                  blockOwnerDeletion:
                    description: If true, AND if the owner has the "foregroundDeletion"
                      finalizer, then the owner cannot be deleted from the key-value
                      store until this reference is removed. Defaults to false. To
                      set this field, a user needs "delete" permission of the owner,
                      otherwise 422 (Unprocessable Entity) will be returned.
                    type: boolean
                  controller:
                    description: If true, this reference points to the managing controller.
                    type: boolean
                  kind:
                    description: 'Kind of the referent. More info: https://git.k8s.io/community/contributors/devel/api-conventions.md#types-kinds'
                    type: string
                  name:
                    description: 'Name of the referent. More info: http://kubernetes.io/docs/user-guide/identifiers#names'
                    type: string
                  uid:
                    description: 'UID of the referent. More info: http://kubernetes.io/docs/user-guide/identifiers#uids'
                    type: string
                required:
                  - apiVersion
                  - kind
                  - name
                  - uid
                type: object
              type: array
            resourceVersion:
              description: "An opaque value that represents the internal version of
                this object that can be used by clients to determine when objects
                have changed. May be used for optimistic concurrency, change detection,
                and the watch operation on a resource or set of resources. Clients
                must treat these values as opaque and passed unmodified back to the
                server. They may only be valid for a particular resource or set of
                resources. \n Populated by the system. Read-only. Value must be treated
                as opaque by clients and . More info: https://git.k8s.io/community/contributors/devel/api-conventions.md#concurrency-control-and-consistency"
              type: string
            selfLink:
              description: SelfLink is a URL representing this object. Populated by
                the system. Read-only.
              type: string
            uid:
              description: "UID is the unique in time and space value for this object.
                It is typically generated by the server on successful creation of
                a resource and is not allowed to change on PUT operations. \n Populated
                by the system. Read-only. More info: http://kubernetes.io/docs/user-guide/identifiers#uids"
              type: string
          type: object
        status:
          type: object
      type: object
  versions:
    - name: v1alpha1
      served: true
      storage: true
status:
  acceptedNames:
    kind: ""
    plural: ""
  conditions: []
  storedVersions: []
---
apiVersion: apiextensions.k8s.io/v1beta1
kind: CustomResourceDefinition
metadata:
  creationTimestamp: null
  name: externalservices.kuma.io
spec:
  group: kuma.io
  names:
    kind: ExternalService
    plural: externalservices
  scope: ""
  validation:
    openAPIV3Schema:
      description: ExternalService is the Schema for the externalservices API
      properties:
        apiVersion:
          description: 'APIVersion defines the versioned schema of this representation
            of an object. Servers should convert recognized schemas to the latest
            internal value, and may reject unrecognized values. More info: https://git.k8s.io/community/contributors/devel/api-conventions.md#resources'
          type: string
        kind:
          description: 'Kind is a string value representing the REST resource this
            object represents. Servers may infer this from the endpoint the client
            submits requests to. Cannot be updated. In CamelCase. More info: https://git.k8s.io/community/contributors/devel/api-conventions.md#types-kinds'
          type: string
        metadata:
          properties:
            annotations:
              additionalProperties:
                type: string
              description: 'Annotations is an unstructured key value map stored with
                a resource that may be set by external tools to store and retrieve
                arbitrary metadata. They are not queryable and should be preserved
                when modifying objects. More info: http://kubernetes.io/docs/user-guide/annotations'
              type: object
            clusterName:
              description: The name of the cluster which the object belongs to. This
                is used to distinguish resources with same name and namespace in different
                clusters. This field is not set anywhere right now and apiserver is
                going to ignore it if set in create or update request.
              type: string
            creationTimestamp:
              description: "CreationTimestamp is a timestamp representing the server
                time when this object was created. It is not guaranteed to be set
                in happens-before order across separate operations. Clients may not
                set this value. It is represented in RFC3339 form and is in UTC. \n
                Populated by the system. Read-only. Null for lists. More info: https://git.k8s.io/community/contributors/devel/api-conventions.md#metadata"
              format: date-time
              type: string
            deletionGracePeriodSeconds:
              description: Number of seconds allowed for this object to gracefully
                terminate before it will be removed from the system. Only set when
                deletionTimestamp is also set. May only be shortened. Read-only.
              format: int64
              type: integer
            deletionTimestamp:
              description: "DeletionTimestamp is RFC 3339 date and time at which this
                resource will be deleted. This field is set by the server when a graceful
                deletion is requested by the user, and is not directly settable by
                a client. The resource is expected to be deleted (no longer visible
                from resource lists, and not reachable by name) after the time in
                this field, once the finalizers list is empty. As long as the finalizers
                list contains items, deletion is blocked. Once the deletionTimestamp
                is set, this value may not be unset or be set further into the future,
                although it may be shortened or the resource may be deleted prior
                to this time. For example, a user may request that a pod is deleted
                in 30 seconds. The Kubelet will react by sending a graceful termination
                signal to the containers in the pod. After that 30 seconds, the Kubelet
                will send a hard termination signal (SIGKILL) to the container and
                after cleanup, remove the pod from the API. In the presence of network
                partitions, this object may still exist after this timestamp, until
                an administrator or automated process can determine the resource is
                fully terminated. If not set, graceful deletion of the object has
                not been requested. \n Populated by the system when a graceful deletion
                is requested. Read-only. More info: https://git.k8s.io/community/contributors/devel/api-conventions.md#metadata"
              format: date-time
              type: string
            finalizers:
              description: Must be empty before the object is deleted from the registry.
                Each entry is an identifier for the responsible component that will
                remove the entry from the list. If the deletionTimestamp of the object
                is non-nil, entries in this list can only be removed.
              items:
                type: string
              type: array
            generateName:
              description: "GenerateName is an optional prefix, used by the server,
                to generate a unique name ONLY IF the Name field has not been provided.
                If this field is used, the name returned to the client will be different
                than the name passed. This value will also be combined with a unique
                suffix. The provided value has the same validation rules as the Name
                field, and may be truncated by the length of the suffix required to
                make the value unique on the server. \n If this field is specified
                and the generated name exists, the server will NOT return a 409 -
                instead, it will either return 201 Created or 500 with Reason ServerTimeout
                indicating a unique name could not be found in the time allotted,
                and the client should retry (optionally after the time indicated in
                the Retry-After header). \n Applied only if Name is not specified.
                More info: https://git.k8s.io/community/contributors/devel/api-conventions.md#idempotency"
              type: string
            generation:
              description: A sequence number representing a specific generation of
                the desired state. Populated by the system. Read-only.
              format: int64
              type: integer
            initializers:
              description: "An initializer is a controller which enforces some system
                invariant at object creation time. This field is a list of initializers
                that have not yet acted on this object. If nil or empty, this object
                has been completely initialized. Otherwise, the object is considered
                uninitialized and is hidden (in list/watch and get calls) from clients
                that haven't explicitly asked to observe uninitialized objects. \n
                When an object is created, the system will populate this list with
                the current set of initializers. Only privileged users may set or
                modify this list. Once it is empty, it may not be modified further
                by any user. \n DEPRECATED - initializers are an alpha field and will
                be removed in v1.15."
              properties:
                pending:
                  description: Pending is a list of initializers that must execute
                    in order before this object is visible. When the last pending
                    initializer is removed, and no failing result is set, the initializers
                    struct will be set to nil and the object is considered as initialized
                    and visible to all clients.
                  items:
                    properties:
                      name:
                        description: name of the process that is responsible for initializing
                          this object.
                        type: string
                    required:
                      - name
                    type: object
                  type: array
                result:
                  description: If result is set with the Failure field, the object
                    will be persisted to storage and then deleted, ensuring that other
                    clients can observe the deletion.
                  properties:
                    apiVersion:
                      description: 'APIVersion defines the versioned schema of this
                        representation of an object. Servers should convert recognized
                        schemas to the latest internal value, and may reject unrecognized
                        values. More info: https://git.k8s.io/community/contributors/devel/api-conventions.md#resources'
                      type: string
                    code:
                      description: Suggested HTTP return code for this status, 0 if
                        not set.
                      format: int32
                      type: integer
                    details:
                      description: Extended data associated with the reason.  Each
                        reason may define its own extended details. This field is
                        optional and the data returned is not guaranteed to conform
                        to any schema except that defined by the reason type.
                      properties:
                        causes:
                          description: The Causes array includes more details associated
                            with the StatusReason failure. Not all StatusReasons may
                            provide detailed causes.
                          items:
                            properties:
                              field:
                                description: "The field of the resource that has caused
                                  this error, as named by its JSON serialization.
                                  May include dot and postfix notation for nested
                                  attributes. Arrays are zero-indexed.  Fields may
                                  appear more than once in an array of causes due
                                  to fields having multiple errors. Optional. \n Examples:
                                  \  \"name\" - the field \"name\" on the current
                                  resource   \"items[0].name\" - the field \"name\"
                                  on the first array entry in \"items\""
                                type: string
                              message:
                                description: A human-readable description of the cause
                                  of the error.  This field may be presented as-is
                                  to a reader.
                                type: string
                              reason:
                                description: A machine-readable description of the
                                  cause of the error. If this value is empty there
                                  is no information available.
                                type: string
                            type: object
                          type: array
                        group:
                          description: The group attribute of the resource associated
                            with the status StatusReason.
                          type: string
                        kind:
                          description: 'The kind attribute of the resource associated
                            with the status StatusReason. On some operations may differ
                            from the requested resource Kind. More info: https://git.k8s.io/community/contributors/devel/api-conventions.md#types-kinds'
                          type: string
                        name:
                          description: The name attribute of the resource associated
                            with the status StatusReason (when there is a single name
                            which can be described).
                          type: string
                        retryAfterSeconds:
                          description: If specified, the time in seconds before the
                            operation should be retried. Some errors may indicate
                            the client must take an alternate action - for those errors
                            this field may indicate how long to wait before taking
                            the alternate action.
                          format: int32
                          type: integer
                        uid:
                          description: 'UID of the resource. (when there is a single
                            resource which can be described). More info: http://kubernetes.io/docs/user-guide/identifiers#uids'
                          type: string
                      type: object
                    kind:
                      description: 'Kind is a string value representing the REST resource
                        this object represents. Servers may infer this from the endpoint
                        the client submits requests to. Cannot be updated. In CamelCase.
                        More info: https://git.k8s.io/community/contributors/devel/api-conventions.md#types-kinds'
                      type: string
                    message:
                      description: A human-readable description of the status of this
                        operation.
                      type: string
                    metadata:
                      description: 'Standard list metadata. More info: https://git.k8s.io/community/contributors/devel/api-conventions.md#types-kinds'
                      properties:
                        continue:
                          description: continue may be set if the user set a limit
                            on the number of items returned, and indicates that the
                            server has more data available. The value is opaque and
                            may be used to issue another request to the endpoint that
                            served this list to retrieve the next set of available
                            objects. Continuing a consistent list may not be possible
                            if the server configuration has changed or more than a
                            few minutes have passed. The resourceVersion field returned
                            when using this continue value will be identical to the
                            value in the first response, unless you have received
                            this token from an error message.
                          type: string
                        resourceVersion:
                          description: 'String that identifies the server''s internal
                            version of this object that can be used by clients to
                            determine when objects have changed. Value must be treated
                            as opaque by clients and passed unmodified back to the
                            server. Populated by the system. Read-only. More info:
                            https://git.k8s.io/community/contributors/devel/api-conventions.md#concurrency-control-and-consistency'
                          type: string
                        selfLink:
                          description: selfLink is a URL representing this object.
                            Populated by the system. Read-only.
                          type: string
                      type: object
                    reason:
                      description: A machine-readable description of why this operation
                        is in the "Failure" status. If this value is empty there is
                        no information available. A Reason clarifies an HTTP status
                        code but does not override it.
                      type: string
                    status:
                      description: 'Status of the operation. One of: "Success" or
                        "Failure". More info: https://git.k8s.io/community/contributors/devel/api-conventions.md#spec-and-status'
                      type: string
                  type: object
              required:
                - pending
              type: object
            labels:
              additionalProperties:
                type: string
              description: 'Map of string keys and values that can be used to organize
                and categorize (scope and select) objects. May match selectors of
                replication controllers and services. More info: http://kubernetes.io/docs/user-guide/labels'
              type: object
            managedFields:
              description: "ManagedFields maps workflow-id and version to the set
                of fields that are managed by that workflow. This is mostly for internal
                housekeeping, and users typically shouldn't need to set or understand
                this field. A workflow can be the user's name, a controller's name,
                or the name of a specific apply path like \"ci-cd\". The set of fields
                is always in the version that the workflow used when modifying the
                object. \n This field is alpha and can be changed or removed without
                notice."
              items:
                properties:
                  apiVersion:
                    description: APIVersion defines the version of this resource that
                      this field set applies to. The format is "group/version" just
                      like the top-level APIVersion field. It is necessary to track
                      the version of a field set because it cannot be automatically
                      converted.
                    type: string
                  fields:
                    additionalProperties: true
                    description: Fields identifies a set of fields.
                    type: object
                  manager:
                    description: Manager is an identifier of the workflow managing
                      these fields.
                    type: string
                  operation:
                    description: Operation is the type of operation which lead to
                      this ManagedFieldsEntry being created. The only valid values
                      for this field are 'Apply' and 'Update'.
                    type: string
                  time:
                    description: Time is timestamp of when these fields were set.
                      It should always be empty if Operation is 'Apply'
                    format: date-time
                    type: string
                type: object
              type: array
            name:
              description: 'Name must be unique within a namespace. Is required when
                creating resources, although some resources may allow a client to
                request the generation of an appropriate name automatically. Name
                is primarily intended for creation idempotence and configuration definition.
                Cannot be updated. More info: http://kubernetes.io/docs/user-guide/identifiers#names'
              type: string
            namespace:
              description: "Namespace defines the space within each name must be unique.
                An empty namespace is equivalent to the \"default\" namespace, but
                \"default\" is the canonical representation. Not all objects are required
                to be scoped to a namespace - the value of this field for those objects
                will be empty. \n Must be a DNS_LABEL. Cannot be updated. More info:
                http://kubernetes.io/docs/user-guide/namespaces"
              type: string
            ownerReferences:
              description: List of objects depended by this object. If ALL objects
                in the list have been deleted, this object will be garbage collected.
                If this object is managed by a controller, then an entry in this list
                will point to this controller, with the controller field set to true.
                There cannot be more than one managing controller.
              items:
                properties:
                  apiVersion:
                    description: API version of the referent.
                    type: string
                  blockOwnerDeletion:
                    description: If true, AND if the owner has the "foregroundDeletion"
                      finalizer, then the owner cannot be deleted from the key-value
                      store until this reference is removed. Defaults to false. To
                      set this field, a user needs "delete" permission of the owner,
                      otherwise 422 (Unprocessable Entity) will be returned.
                    type: boolean
                  controller:
                    description: If true, this reference points to the managing controller.
                    type: boolean
                  kind:
                    description: 'Kind of the referent. More info: https://git.k8s.io/community/contributors/devel/api-conventions.md#types-kinds'
                    type: string
                  name:
                    description: 'Name of the referent. More info: http://kubernetes.io/docs/user-guide/identifiers#names'
                    type: string
                  uid:
                    description: 'UID of the referent. More info: http://kubernetes.io/docs/user-guide/identifiers#uids'
                    type: string
                required:
                  - apiVersion
                  - kind
                  - name
                  - uid
                type: object
              type: array
            resourceVersion:
              description: "An opaque value that represents the internal version of
                this object that can be used by clients to determine when objects
                have changed. May be used for optimistic concurrency, change detection,
                and the watch operation on a resource or set of resources. Clients
                must treat these values as opaque and passed unmodified back to the
                server. They may only be valid for a particular resource or set of
                resources. \n Populated by the system. Read-only. Value must be treated
                as opaque by clients and . More info: https://git.k8s.io/community/contributors/devel/api-conventions.md#concurrency-control-and-consistency"
              type: string
            selfLink:
              description: SelfLink is a URL representing this object. Populated by
                the system. Read-only.
              type: string
            uid:
              description: "UID is the unique in time and space value for this object.
                It is typically generated by the server on successful creation of
                a resource and is not allowed to change on PUT operations. \n Populated
                by the system. Read-only. More info: http://kubernetes.io/docs/user-guide/identifiers#uids"
              type: string
          type: object
        mesh:
          type: string
        spec:
          type: object
      type: object
  versions:
    - name: v1alpha1
      served: true
      storage: true
---
apiVersion: apiextensions.k8s.io/v1beta1
kind: CustomResourceDefinition
metadata:
  creationTimestamp: null
  name: faultinjections.kuma.io
spec:
  group: kuma.io
  names:
    kind: FaultInjection
    plural: faultinjections
  scope: ""
  validation:
    openAPIV3Schema:
      description: FaultInjection is the Schema for the faultinjections API
      properties:
        apiVersion:
          description: 'APIVersion defines the versioned schema of this representation
            of an object. Servers should convert recognized schemas to the latest
            internal value, and may reject unrecognized values. More info: https://git.k8s.io/community/contributors/devel/api-conventions.md#resources'
          type: string
        kind:
          description: 'Kind is a string value representing the REST resource this
            object represents. Servers may infer this from the endpoint the client
            submits requests to. Cannot be updated. In CamelCase. More info: https://git.k8s.io/community/contributors/devel/api-conventions.md#types-kinds'
          type: string
        metadata:
          properties:
            annotations:
              additionalProperties:
                type: string
              description: 'Annotations is an unstructured key value map stored with
                a resource that may be set by external tools to store and retrieve
                arbitrary metadata. They are not queryable and should be preserved
                when modifying objects. More info: http://kubernetes.io/docs/user-guide/annotations'
              type: object
            clusterName:
              description: The name of the cluster which the object belongs to. This
                is used to distinguish resources with same name and namespace in different
                clusters. This field is not set anywhere right now and apiserver is
                going to ignore it if set in create or update request.
              type: string
            creationTimestamp:
              description: "CreationTimestamp is a timestamp representing the server
                time when this object was created. It is not guaranteed to be set
                in happens-before order across separate operations. Clients may not
                set this value. It is represented in RFC3339 form and is in UTC. \n
                Populated by the system. Read-only. Null for lists. More info: https://git.k8s.io/community/contributors/devel/api-conventions.md#metadata"
              format: date-time
              type: string
            deletionGracePeriodSeconds:
              description: Number of seconds allowed for this object to gracefully
                terminate before it will be removed from the system. Only set when
                deletionTimestamp is also set. May only be shortened. Read-only.
              format: int64
              type: integer
            deletionTimestamp:
              description: "DeletionTimestamp is RFC 3339 date and time at which this
                resource will be deleted. This field is set by the server when a graceful
                deletion is requested by the user, and is not directly settable by
                a client. The resource is expected to be deleted (no longer visible
                from resource lists, and not reachable by name) after the time in
                this field, once the finalizers list is empty. As long as the finalizers
                list contains items, deletion is blocked. Once the deletionTimestamp
                is set, this value may not be unset or be set further into the future,
                although it may be shortened or the resource may be deleted prior
                to this time. For example, a user may request that a pod is deleted
                in 30 seconds. The Kubelet will react by sending a graceful termination
                signal to the containers in the pod. After that 30 seconds, the Kubelet
                will send a hard termination signal (SIGKILL) to the container and
                after cleanup, remove the pod from the API. In the presence of network
                partitions, this object may still exist after this timestamp, until
                an administrator or automated process can determine the resource is
                fully terminated. If not set, graceful deletion of the object has
                not been requested. \n Populated by the system when a graceful deletion
                is requested. Read-only. More info: https://git.k8s.io/community/contributors/devel/api-conventions.md#metadata"
              format: date-time
              type: string
            finalizers:
              description: Must be empty before the object is deleted from the registry.
                Each entry is an identifier for the responsible component that will
                remove the entry from the list. If the deletionTimestamp of the object
                is non-nil, entries in this list can only be removed.
              items:
                type: string
              type: array
            generateName:
              description: "GenerateName is an optional prefix, used by the server,
                to generate a unique name ONLY IF the Name field has not been provided.
                If this field is used, the name returned to the client will be different
                than the name passed. This value will also be combined with a unique
                suffix. The provided value has the same validation rules as the Name
                field, and may be truncated by the length of the suffix required to
                make the value unique on the server. \n If this field is specified
                and the generated name exists, the server will NOT return a 409 -
                instead, it will either return 201 Created or 500 with Reason ServerTimeout
                indicating a unique name could not be found in the time allotted,
                and the client should retry (optionally after the time indicated in
                the Retry-After header). \n Applied only if Name is not specified.
                More info: https://git.k8s.io/community/contributors/devel/api-conventions.md#idempotency"
              type: string
            generation:
              description: A sequence number representing a specific generation of
                the desired state. Populated by the system. Read-only.
              format: int64
              type: integer
            initializers:
              description: "An initializer is a controller which enforces some system
                invariant at object creation time. This field is a list of initializers
                that have not yet acted on this object. If nil or empty, this object
                has been completely initialized. Otherwise, the object is considered
                uninitialized and is hidden (in list/watch and get calls) from clients
                that haven't explicitly asked to observe uninitialized objects. \n
                When an object is created, the system will populate this list with
                the current set of initializers. Only privileged users may set or
                modify this list. Once it is empty, it may not be modified further
                by any user. \n DEPRECATED - initializers are an alpha field and will
                be removed in v1.15."
              properties:
                pending:
                  description: Pending is a list of initializers that must execute
                    in order before this object is visible. When the last pending
                    initializer is removed, and no failing result is set, the initializers
                    struct will be set to nil and the object is considered as initialized
                    and visible to all clients.
                  items:
                    properties:
                      name:
                        description: name of the process that is responsible for initializing
                          this object.
                        type: string
                    required:
                      - name
                    type: object
                  type: array
                result:
                  description: If result is set with the Failure field, the object
                    will be persisted to storage and then deleted, ensuring that other
                    clients can observe the deletion.
                  properties:
                    apiVersion:
                      description: 'APIVersion defines the versioned schema of this
                        representation of an object. Servers should convert recognized
                        schemas to the latest internal value, and may reject unrecognized
                        values. More info: https://git.k8s.io/community/contributors/devel/api-conventions.md#resources'
                      type: string
                    code:
                      description: Suggested HTTP return code for this status, 0 if
                        not set.
                      format: int32
                      type: integer
                    details:
                      description: Extended data associated with the reason.  Each
                        reason may define its own extended details. This field is
                        optional and the data returned is not guaranteed to conform
                        to any schema except that defined by the reason type.
                      properties:
                        causes:
                          description: The Causes array includes more details associated
                            with the StatusReason failure. Not all StatusReasons may
                            provide detailed causes.
                          items:
                            properties:
                              field:
                                description: "The field of the resource that has caused
                                  this error, as named by its JSON serialization.
                                  May include dot and postfix notation for nested
                                  attributes. Arrays are zero-indexed.  Fields may
                                  appear more than once in an array of causes due
                                  to fields having multiple errors. Optional. \n Examples:
                                  \  \"name\" - the field \"name\" on the current
                                  resource   \"items[0].name\" - the field \"name\"
                                  on the first array entry in \"items\""
                                type: string
                              message:
                                description: A human-readable description of the cause
                                  of the error.  This field may be presented as-is
                                  to a reader.
                                type: string
                              reason:
                                description: A machine-readable description of the
                                  cause of the error. If this value is empty there
                                  is no information available.
                                type: string
                            type: object
                          type: array
                        group:
                          description: The group attribute of the resource associated
                            with the status StatusReason.
                          type: string
                        kind:
                          description: 'The kind attribute of the resource associated
                            with the status StatusReason. On some operations may differ
                            from the requested resource Kind. More info: https://git.k8s.io/community/contributors/devel/api-conventions.md#types-kinds'
                          type: string
                        name:
                          description: The name attribute of the resource associated
                            with the status StatusReason (when there is a single name
                            which can be described).
                          type: string
                        retryAfterSeconds:
                          description: If specified, the time in seconds before the
                            operation should be retried. Some errors may indicate
                            the client must take an alternate action - for those errors
                            this field may indicate how long to wait before taking
                            the alternate action.
                          format: int32
                          type: integer
                        uid:
                          description: 'UID of the resource. (when there is a single
                            resource which can be described). More info: http://kubernetes.io/docs/user-guide/identifiers#uids'
                          type: string
                      type: object
                    kind:
                      description: 'Kind is a string value representing the REST resource
                        this object represents. Servers may infer this from the endpoint
                        the client submits requests to. Cannot be updated. In CamelCase.
                        More info: https://git.k8s.io/community/contributors/devel/api-conventions.md#types-kinds'
                      type: string
                    message:
                      description: A human-readable description of the status of this
                        operation.
                      type: string
                    metadata:
                      description: 'Standard list metadata. More info: https://git.k8s.io/community/contributors/devel/api-conventions.md#types-kinds'
                      properties:
                        continue:
                          description: continue may be set if the user set a limit
                            on the number of items returned, and indicates that the
                            server has more data available. The value is opaque and
                            may be used to issue another request to the endpoint that
                            served this list to retrieve the next set of available
                            objects. Continuing a consistent list may not be possible
                            if the server configuration has changed or more than a
                            few minutes have passed. The resourceVersion field returned
                            when using this continue value will be identical to the
                            value in the first response, unless you have received
                            this token from an error message.
                          type: string
                        resourceVersion:
                          description: 'String that identifies the server''s internal
                            version of this object that can be used by clients to
                            determine when objects have changed. Value must be treated
                            as opaque by clients and passed unmodified back to the
                            server. Populated by the system. Read-only. More info:
                            https://git.k8s.io/community/contributors/devel/api-conventions.md#concurrency-control-and-consistency'
                          type: string
                        selfLink:
                          description: selfLink is a URL representing this object.
                            Populated by the system. Read-only.
                          type: string
                      type: object
                    reason:
                      description: A machine-readable description of why this operation
                        is in the "Failure" status. If this value is empty there is
                        no information available. A Reason clarifies an HTTP status
                        code but does not override it.
                      type: string
                    status:
                      description: 'Status of the operation. One of: "Success" or
                        "Failure". More info: https://git.k8s.io/community/contributors/devel/api-conventions.md#spec-and-status'
                      type: string
                  type: object
              required:
                - pending
              type: object
            labels:
              additionalProperties:
                type: string
              description: 'Map of string keys and values that can be used to organize
                and categorize (scope and select) objects. May match selectors of
                replication controllers and services. More info: http://kubernetes.io/docs/user-guide/labels'
              type: object
            managedFields:
              description: "ManagedFields maps workflow-id and version to the set
                of fields that are managed by that workflow. This is mostly for internal
                housekeeping, and users typically shouldn't need to set or understand
                this field. A workflow can be the user's name, a controller's name,
                or the name of a specific apply path like \"ci-cd\". The set of fields
                is always in the version that the workflow used when modifying the
                object. \n This field is alpha and can be changed or removed without
                notice."
              items:
                properties:
                  apiVersion:
                    description: APIVersion defines the version of this resource that
                      this field set applies to. The format is "group/version" just
                      like the top-level APIVersion field. It is necessary to track
                      the version of a field set because it cannot be automatically
                      converted.
                    type: string
                  fields:
                    additionalProperties: true
                    description: Fields identifies a set of fields.
                    type: object
                  manager:
                    description: Manager is an identifier of the workflow managing
                      these fields.
                    type: string
                  operation:
                    description: Operation is the type of operation which lead to
                      this ManagedFieldsEntry being created. The only valid values
                      for this field are 'Apply' and 'Update'.
                    type: string
                  time:
                    description: Time is timestamp of when these fields were set.
                      It should always be empty if Operation is 'Apply'
                    format: date-time
                    type: string
                type: object
              type: array
            name:
              description: 'Name must be unique within a namespace. Is required when
                creating resources, although some resources may allow a client to
                request the generation of an appropriate name automatically. Name
                is primarily intended for creation idempotence and configuration definition.
                Cannot be updated. More info: http://kubernetes.io/docs/user-guide/identifiers#names'
              type: string
            namespace:
              description: "Namespace defines the space within each name must be unique.
                An empty namespace is equivalent to the \"default\" namespace, but
                \"default\" is the canonical representation. Not all objects are required
                to be scoped to a namespace - the value of this field for those objects
                will be empty. \n Must be a DNS_LABEL. Cannot be updated. More info:
                http://kubernetes.io/docs/user-guide/namespaces"
              type: string
            ownerReferences:
              description: List of objects depended by this object. If ALL objects
                in the list have been deleted, this object will be garbage collected.
                If this object is managed by a controller, then an entry in this list
                will point to this controller, with the controller field set to true.
                There cannot be more than one managing controller.
              items:
                properties:
                  apiVersion:
                    description: API version of the referent.
                    type: string
                  blockOwnerDeletion:
                    description: If true, AND if the owner has the "foregroundDeletion"
                      finalizer, then the owner cannot be deleted from the key-value
                      store until this reference is removed. Defaults to false. To
                      set this field, a user needs "delete" permission of the owner,
                      otherwise 422 (Unprocessable Entity) will be returned.
                    type: boolean
                  controller:
                    description: If true, this reference points to the managing controller.
                    type: boolean
                  kind:
                    description: 'Kind of the referent. More info: https://git.k8s.io/community/contributors/devel/api-conventions.md#types-kinds'
                    type: string
                  name:
                    description: 'Name of the referent. More info: http://kubernetes.io/docs/user-guide/identifiers#names'
                    type: string
                  uid:
                    description: 'UID of the referent. More info: http://kubernetes.io/docs/user-guide/identifiers#uids'
                    type: string
                required:
                  - apiVersion
                  - kind
                  - name
                  - uid
                type: object
              type: array
            resourceVersion:
              description: "An opaque value that represents the internal version of
                this object that can be used by clients to determine when objects
                have changed. May be used for optimistic concurrency, change detection,
                and the watch operation on a resource or set of resources. Clients
                must treat these values as opaque and passed unmodified back to the
                server. They may only be valid for a particular resource or set of
                resources. \n Populated by the system. Read-only. Value must be treated
                as opaque by clients and . More info: https://git.k8s.io/community/contributors/devel/api-conventions.md#concurrency-control-and-consistency"
              type: string
            selfLink:
              description: SelfLink is a URL representing this object. Populated by
                the system. Read-only.
              type: string
            uid:
              description: "UID is the unique in time and space value for this object.
                It is typically generated by the server on successful creation of
                a resource and is not allowed to change on PUT operations. \n Populated
                by the system. Read-only. More info: http://kubernetes.io/docs/user-guide/identifiers#uids"
              type: string
          type: object
        mesh:
          type: string
        spec:
          type: object
      type: object
  versions:
    - name: v1alpha1
      served: true
      storage: true
---
apiVersion: apiextensions.k8s.io/v1beta1
kind: CustomResourceDefinition
metadata:
  creationTimestamp: null
  name: healthchecks.kuma.io
spec:
  group: kuma.io
  names:
    kind: HealthCheck
    plural: healthchecks
  scope: ""
  validation:
    openAPIV3Schema:
      description: HealthCheck is the Schema for the healthchecks API
      properties:
        apiVersion:
          description: 'APIVersion defines the versioned schema of this representation
            of an object. Servers should convert recognized schemas to the latest
            internal value, and may reject unrecognized values. More info: https://git.k8s.io/community/contributors/devel/api-conventions.md#resources'
          type: string
        kind:
          description: 'Kind is a string value representing the REST resource this
            object represents. Servers may infer this from the endpoint the client
            submits requests to. Cannot be updated. In CamelCase. More info: https://git.k8s.io/community/contributors/devel/api-conventions.md#types-kinds'
          type: string
        metadata:
          properties:
            annotations:
              additionalProperties:
                type: string
              description: 'Annotations is an unstructured key value map stored with
                a resource that may be set by external tools to store and retrieve
                arbitrary metadata. They are not queryable and should be preserved
                when modifying objects. More info: http://kubernetes.io/docs/user-guide/annotations'
              type: object
            clusterName:
              description: The name of the cluster which the object belongs to. This
                is used to distinguish resources with same name and namespace in different
                clusters. This field is not set anywhere right now and apiserver is
                going to ignore it if set in create or update request.
              type: string
            creationTimestamp:
              description: "CreationTimestamp is a timestamp representing the server
                time when this object was created. It is not guaranteed to be set
                in happens-before order across separate operations. Clients may not
                set this value. It is represented in RFC3339 form and is in UTC. \n
                Populated by the system. Read-only. Null for lists. More info: https://git.k8s.io/community/contributors/devel/api-conventions.md#metadata"
              format: date-time
              type: string
            deletionGracePeriodSeconds:
              description: Number of seconds allowed for this object to gracefully
                terminate before it will be removed from the system. Only set when
                deletionTimestamp is also set. May only be shortened. Read-only.
              format: int64
              type: integer
            deletionTimestamp:
              description: "DeletionTimestamp is RFC 3339 date and time at which this
                resource will be deleted. This field is set by the server when a graceful
                deletion is requested by the user, and is not directly settable by
                a client. The resource is expected to be deleted (no longer visible
                from resource lists, and not reachable by name) after the time in
                this field, once the finalizers list is empty. As long as the finalizers
                list contains items, deletion is blocked. Once the deletionTimestamp
                is set, this value may not be unset or be set further into the future,
                although it may be shortened or the resource may be deleted prior
                to this time. For example, a user may request that a pod is deleted
                in 30 seconds. The Kubelet will react by sending a graceful termination
                signal to the containers in the pod. After that 30 seconds, the Kubelet
                will send a hard termination signal (SIGKILL) to the container and
                after cleanup, remove the pod from the API. In the presence of network
                partitions, this object may still exist after this timestamp, until
                an administrator or automated process can determine the resource is
                fully terminated. If not set, graceful deletion of the object has
                not been requested. \n Populated by the system when a graceful deletion
                is requested. Read-only. More info: https://git.k8s.io/community/contributors/devel/api-conventions.md#metadata"
              format: date-time
              type: string
            finalizers:
              description: Must be empty before the object is deleted from the registry.
                Each entry is an identifier for the responsible component that will
                remove the entry from the list. If the deletionTimestamp of the object
                is non-nil, entries in this list can only be removed.
              items:
                type: string
              type: array
            generateName:
              description: "GenerateName is an optional prefix, used by the server,
                to generate a unique name ONLY IF the Name field has not been provided.
                If this field is used, the name returned to the client will be different
                than the name passed. This value will also be combined with a unique
                suffix. The provided value has the same validation rules as the Name
                field, and may be truncated by the length of the suffix required to
                make the value unique on the server. \n If this field is specified
                and the generated name exists, the server will NOT return a 409 -
                instead, it will either return 201 Created or 500 with Reason ServerTimeout
                indicating a unique name could not be found in the time allotted,
                and the client should retry (optionally after the time indicated in
                the Retry-After header). \n Applied only if Name is not specified.
                More info: https://git.k8s.io/community/contributors/devel/api-conventions.md#idempotency"
              type: string
            generation:
              description: A sequence number representing a specific generation of
                the desired state. Populated by the system. Read-only.
              format: int64
              type: integer
            initializers:
              description: "An initializer is a controller which enforces some system
                invariant at object creation time. This field is a list of initializers
                that have not yet acted on this object. If nil or empty, this object
                has been completely initialized. Otherwise, the object is considered
                uninitialized and is hidden (in list/watch and get calls) from clients
                that haven't explicitly asked to observe uninitialized objects. \n
                When an object is created, the system will populate this list with
                the current set of initializers. Only privileged users may set or
                modify this list. Once it is empty, it may not be modified further
                by any user. \n DEPRECATED - initializers are an alpha field and will
                be removed in v1.15."
              properties:
                pending:
                  description: Pending is a list of initializers that must execute
                    in order before this object is visible. When the last pending
                    initializer is removed, and no failing result is set, the initializers
                    struct will be set to nil and the object is considered as initialized
                    and visible to all clients.
                  items:
                    properties:
                      name:
                        description: name of the process that is responsible for initializing
                          this object.
                        type: string
                    required:
                      - name
                    type: object
                  type: array
                result:
                  description: If result is set with the Failure field, the object
                    will be persisted to storage and then deleted, ensuring that other
                    clients can observe the deletion.
                  properties:
                    apiVersion:
                      description: 'APIVersion defines the versioned schema of this
                        representation of an object. Servers should convert recognized
                        schemas to the latest internal value, and may reject unrecognized
                        values. More info: https://git.k8s.io/community/contributors/devel/api-conventions.md#resources'
                      type: string
                    code:
                      description: Suggested HTTP return code for this status, 0 if
                        not set.
                      format: int32
                      type: integer
                    details:
                      description: Extended data associated with the reason.  Each
                        reason may define its own extended details. This field is
                        optional and the data returned is not guaranteed to conform
                        to any schema except that defined by the reason type.
                      properties:
                        causes:
                          description: The Causes array includes more details associated
                            with the StatusReason failure. Not all StatusReasons may
                            provide detailed causes.
                          items:
                            properties:
                              field:
                                description: "The field of the resource that has caused
                                  this error, as named by its JSON serialization.
                                  May include dot and postfix notation for nested
                                  attributes. Arrays are zero-indexed.  Fields may
                                  appear more than once in an array of causes due
                                  to fields having multiple errors. Optional. \n Examples:
                                  \  \"name\" - the field \"name\" on the current
                                  resource   \"items[0].name\" - the field \"name\"
                                  on the first array entry in \"items\""
                                type: string
                              message:
                                description: A human-readable description of the cause
                                  of the error.  This field may be presented as-is
                                  to a reader.
                                type: string
                              reason:
                                description: A machine-readable description of the
                                  cause of the error. If this value is empty there
                                  is no information available.
                                type: string
                            type: object
                          type: array
                        group:
                          description: The group attribute of the resource associated
                            with the status StatusReason.
                          type: string
                        kind:
                          description: 'The kind attribute of the resource associated
                            with the status StatusReason. On some operations may differ
                            from the requested resource Kind. More info: https://git.k8s.io/community/contributors/devel/api-conventions.md#types-kinds'
                          type: string
                        name:
                          description: The name attribute of the resource associated
                            with the status StatusReason (when there is a single name
                            which can be described).
                          type: string
                        retryAfterSeconds:
                          description: If specified, the time in seconds before the
                            operation should be retried. Some errors may indicate
                            the client must take an alternate action - for those errors
                            this field may indicate how long to wait before taking
                            the alternate action.
                          format: int32
                          type: integer
                        uid:
                          description: 'UID of the resource. (when there is a single
                            resource which can be described). More info: http://kubernetes.io/docs/user-guide/identifiers#uids'
                          type: string
                      type: object
                    kind:
                      description: 'Kind is a string value representing the REST resource
                        this object represents. Servers may infer this from the endpoint
                        the client submits requests to. Cannot be updated. In CamelCase.
                        More info: https://git.k8s.io/community/contributors/devel/api-conventions.md#types-kinds'
                      type: string
                    message:
                      description: A human-readable description of the status of this
                        operation.
                      type: string
                    metadata:
                      description: 'Standard list metadata. More info: https://git.k8s.io/community/contributors/devel/api-conventions.md#types-kinds'
                      properties:
                        continue:
                          description: continue may be set if the user set a limit
                            on the number of items returned, and indicates that the
                            server has more data available. The value is opaque and
                            may be used to issue another request to the endpoint that
                            served this list to retrieve the next set of available
                            objects. Continuing a consistent list may not be possible
                            if the server configuration has changed or more than a
                            few minutes have passed. The resourceVersion field returned
                            when using this continue value will be identical to the
                            value in the first response, unless you have received
                            this token from an error message.
                          type: string
                        resourceVersion:
                          description: 'String that identifies the server''s internal
                            version of this object that can be used by clients to
                            determine when objects have changed. Value must be treated
                            as opaque by clients and passed unmodified back to the
                            server. Populated by the system. Read-only. More info:
                            https://git.k8s.io/community/contributors/devel/api-conventions.md#concurrency-control-and-consistency'
                          type: string
                        selfLink:
                          description: selfLink is a URL representing this object.
                            Populated by the system. Read-only.
                          type: string
                      type: object
                    reason:
                      description: A machine-readable description of why this operation
                        is in the "Failure" status. If this value is empty there is
                        no information available. A Reason clarifies an HTTP status
                        code but does not override it.
                      type: string
                    status:
                      description: 'Status of the operation. One of: "Success" or
                        "Failure". More info: https://git.k8s.io/community/contributors/devel/api-conventions.md#spec-and-status'
                      type: string
                  type: object
              required:
                - pending
              type: object
            labels:
              additionalProperties:
                type: string
              description: 'Map of string keys and values that can be used to organize
                and categorize (scope and select) objects. May match selectors of
                replication controllers and services. More info: http://kubernetes.io/docs/user-guide/labels'
              type: object
            managedFields:
              description: "ManagedFields maps workflow-id and version to the set
                of fields that are managed by that workflow. This is mostly for internal
                housekeeping, and users typically shouldn't need to set or understand
                this field. A workflow can be the user's name, a controller's name,
                or the name of a specific apply path like \"ci-cd\". The set of fields
                is always in the version that the workflow used when modifying the
                object. \n This field is alpha and can be changed or removed without
                notice."
              items:
                properties:
                  apiVersion:
                    description: APIVersion defines the version of this resource that
                      this field set applies to. The format is "group/version" just
                      like the top-level APIVersion field. It is necessary to track
                      the version of a field set because it cannot be automatically
                      converted.
                    type: string
                  fields:
                    additionalProperties: true
                    description: Fields identifies a set of fields.
                    type: object
                  manager:
                    description: Manager is an identifier of the workflow managing
                      these fields.
                    type: string
                  operation:
                    description: Operation is the type of operation which lead to
                      this ManagedFieldsEntry being created. The only valid values
                      for this field are 'Apply' and 'Update'.
                    type: string
                  time:
                    description: Time is timestamp of when these fields were set.
                      It should always be empty if Operation is 'Apply'
                    format: date-time
                    type: string
                type: object
              type: array
            name:
              description: 'Name must be unique within a namespace. Is required when
                creating resources, although some resources may allow a client to
                request the generation of an appropriate name automatically. Name
                is primarily intended for creation idempotence and configuration definition.
                Cannot be updated. More info: http://kubernetes.io/docs/user-guide/identifiers#names'
              type: string
            namespace:
              description: "Namespace defines the space within each name must be unique.
                An empty namespace is equivalent to the \"default\" namespace, but
                \"default\" is the canonical representation. Not all objects are required
                to be scoped to a namespace - the value of this field for those objects
                will be empty. \n Must be a DNS_LABEL. Cannot be updated. More info:
                http://kubernetes.io/docs/user-guide/namespaces"
              type: string
            ownerReferences:
              description: List of objects depended by this object. If ALL objects
                in the list have been deleted, this object will be garbage collected.
                If this object is managed by a controller, then an entry in this list
                will point to this controller, with the controller field set to true.
                There cannot be more than one managing controller.
              items:
                properties:
                  apiVersion:
                    description: API version of the referent.
                    type: string
                  blockOwnerDeletion:
                    description: If true, AND if the owner has the "foregroundDeletion"
                      finalizer, then the owner cannot be deleted from the key-value
                      store until this reference is removed. Defaults to false. To
                      set this field, a user needs "delete" permission of the owner,
                      otherwise 422 (Unprocessable Entity) will be returned.
                    type: boolean
                  controller:
                    description: If true, this reference points to the managing controller.
                    type: boolean
                  kind:
                    description: 'Kind of the referent. More info: https://git.k8s.io/community/contributors/devel/api-conventions.md#types-kinds'
                    type: string
                  name:
                    description: 'Name of the referent. More info: http://kubernetes.io/docs/user-guide/identifiers#names'
                    type: string
                  uid:
                    description: 'UID of the referent. More info: http://kubernetes.io/docs/user-guide/identifiers#uids'
                    type: string
                required:
                  - apiVersion
                  - kind
                  - name
                  - uid
                type: object
              type: array
            resourceVersion:
              description: "An opaque value that represents the internal version of
                this object that can be used by clients to determine when objects
                have changed. May be used for optimistic concurrency, change detection,
                and the watch operation on a resource or set of resources. Clients
                must treat these values as opaque and passed unmodified back to the
                server. They may only be valid for a particular resource or set of
                resources. \n Populated by the system. Read-only. Value must be treated
                as opaque by clients and . More info: https://git.k8s.io/community/contributors/devel/api-conventions.md#concurrency-control-and-consistency"
              type: string
            selfLink:
              description: SelfLink is a URL representing this object. Populated by
                the system. Read-only.
              type: string
            uid:
              description: "UID is the unique in time and space value for this object.
                It is typically generated by the server on successful creation of
                a resource and is not allowed to change on PUT operations. \n Populated
                by the system. Read-only. More info: http://kubernetes.io/docs/user-guide/identifiers#uids"
              type: string
          type: object
        mesh:
          type: string
        spec:
          type: object
      type: object
  versions:
    - name: v1alpha1
      served: true
      storage: true
---
apiVersion: apiextensions.k8s.io/v1beta1
kind: CustomResourceDefinition
metadata:
  creationTimestamp: null
  name: meshes.kuma.io
spec:
  group: kuma.io
  names:
    kind: Mesh
    plural: meshes
  scope: Cluster
  validation:
    openAPIV3Schema:
      description: Mesh is the Schema for the meshes API
      properties:
        apiVersion:
          description: 'APIVersion defines the versioned schema of this representation
            of an object. Servers should convert recognized schemas to the latest
            internal value, and may reject unrecognized values. More info: https://git.k8s.io/community/contributors/devel/api-conventions.md#resources'
          type: string
        kind:
          description: 'Kind is a string value representing the REST resource this
            object represents. Servers may infer this from the endpoint the client
            submits requests to. Cannot be updated. In CamelCase. More info: https://git.k8s.io/community/contributors/devel/api-conventions.md#types-kinds'
          type: string
        metadata:
          properties:
            annotations:
              additionalProperties:
                type: string
              description: 'Annotations is an unstructured key value map stored with
                a resource that may be set by external tools to store and retrieve
                arbitrary metadata. They are not queryable and should be preserved
                when modifying objects. More info: http://kubernetes.io/docs/user-guide/annotations'
              type: object
            clusterName:
              description: The name of the cluster which the object belongs to. This
                is used to distinguish resources with same name and namespace in different
                clusters. This field is not set anywhere right now and apiserver is
                going to ignore it if set in create or update request.
              type: string
            creationTimestamp:
              description: "CreationTimestamp is a timestamp representing the server
                time when this object was created. It is not guaranteed to be set
                in happens-before order across separate operations. Clients may not
                set this value. It is represented in RFC3339 form and is in UTC. \n
                Populated by the system. Read-only. Null for lists. More info: https://git.k8s.io/community/contributors/devel/api-conventions.md#metadata"
              format: date-time
              type: string
            deletionGracePeriodSeconds:
              description: Number of seconds allowed for this object to gracefully
                terminate before it will be removed from the system. Only set when
                deletionTimestamp is also set. May only be shortened. Read-only.
              format: int64
              type: integer
            deletionTimestamp:
              description: "DeletionTimestamp is RFC 3339 date and time at which this
                resource will be deleted. This field is set by the server when a graceful
                deletion is requested by the user, and is not directly settable by
                a client. The resource is expected to be deleted (no longer visible
                from resource lists, and not reachable by name) after the time in
                this field, once the finalizers list is empty. As long as the finalizers
                list contains items, deletion is blocked. Once the deletionTimestamp
                is set, this value may not be unset or be set further into the future,
                although it may be shortened or the resource may be deleted prior
                to this time. For example, a user may request that a pod is deleted
                in 30 seconds. The Kubelet will react by sending a graceful termination
                signal to the containers in the pod. After that 30 seconds, the Kubelet
                will send a hard termination signal (SIGKILL) to the container and
                after cleanup, remove the pod from the API. In the presence of network
                partitions, this object may still exist after this timestamp, until
                an administrator or automated process can determine the resource is
                fully terminated. If not set, graceful deletion of the object has
                not been requested. \n Populated by the system when a graceful deletion
                is requested. Read-only. More info: https://git.k8s.io/community/contributors/devel/api-conventions.md#metadata"
              format: date-time
              type: string
            finalizers:
              description: Must be empty before the object is deleted from the registry.
                Each entry is an identifier for the responsible component that will
                remove the entry from the list. If the deletionTimestamp of the object
                is non-nil, entries in this list can only be removed.
              items:
                type: string
              type: array
            generateName:
              description: "GenerateName is an optional prefix, used by the server,
                to generate a unique name ONLY IF the Name field has not been provided.
                If this field is used, the name returned to the client will be different
                than the name passed. This value will also be combined with a unique
                suffix. The provided value has the same validation rules as the Name
                field, and may be truncated by the length of the suffix required to
                make the value unique on the server. \n If this field is specified
                and the generated name exists, the server will NOT return a 409 -
                instead, it will either return 201 Created or 500 with Reason ServerTimeout
                indicating a unique name could not be found in the time allotted,
                and the client should retry (optionally after the time indicated in
                the Retry-After header). \n Applied only if Name is not specified.
                More info: https://git.k8s.io/community/contributors/devel/api-conventions.md#idempotency"
              type: string
            generation:
              description: A sequence number representing a specific generation of
                the desired state. Populated by the system. Read-only.
              format: int64
              type: integer
            initializers:
              description: "An initializer is a controller which enforces some system
                invariant at object creation time. This field is a list of initializers
                that have not yet acted on this object. If nil or empty, this object
                has been completely initialized. Otherwise, the object is considered
                uninitialized and is hidden (in list/watch and get calls) from clients
                that haven't explicitly asked to observe uninitialized objects. \n
                When an object is created, the system will populate this list with
                the current set of initializers. Only privileged users may set or
                modify this list. Once it is empty, it may not be modified further
                by any user. \n DEPRECATED - initializers are an alpha field and will
                be removed in v1.15."
              properties:
                pending:
                  description: Pending is a list of initializers that must execute
                    in order before this object is visible. When the last pending
                    initializer is removed, and no failing result is set, the initializers
                    struct will be set to nil and the object is considered as initialized
                    and visible to all clients.
                  items:
                    properties:
                      name:
                        description: name of the process that is responsible for initializing
                          this object.
                        type: string
                    required:
                      - name
                    type: object
                  type: array
                result:
                  description: If result is set with the Failure field, the object
                    will be persisted to storage and then deleted, ensuring that other
                    clients can observe the deletion.
                  properties:
                    apiVersion:
                      description: 'APIVersion defines the versioned schema of this
                        representation of an object. Servers should convert recognized
                        schemas to the latest internal value, and may reject unrecognized
                        values. More info: https://git.k8s.io/community/contributors/devel/api-conventions.md#resources'
                      type: string
                    code:
                      description: Suggested HTTP return code for this status, 0 if
                        not set.
                      format: int32
                      type: integer
                    details:
                      description: Extended data associated with the reason.  Each
                        reason may define its own extended details. This field is
                        optional and the data returned is not guaranteed to conform
                        to any schema except that defined by the reason type.
                      properties:
                        causes:
                          description: The Causes array includes more details associated
                            with the StatusReason failure. Not all StatusReasons may
                            provide detailed causes.
                          items:
                            properties:
                              field:
                                description: "The field of the resource that has caused
                                  this error, as named by its JSON serialization.
                                  May include dot and postfix notation for nested
                                  attributes. Arrays are zero-indexed.  Fields may
                                  appear more than once in an array of causes due
                                  to fields having multiple errors. Optional. \n Examples:
                                  \  \"name\" - the field \"name\" on the current
                                  resource   \"items[0].name\" - the field \"name\"
                                  on the first array entry in \"items\""
                                type: string
                              message:
                                description: A human-readable description of the cause
                                  of the error.  This field may be presented as-is
                                  to a reader.
                                type: string
                              reason:
                                description: A machine-readable description of the
                                  cause of the error. If this value is empty there
                                  is no information available.
                                type: string
                            type: object
                          type: array
                        group:
                          description: The group attribute of the resource associated
                            with the status StatusReason.
                          type: string
                        kind:
                          description: 'The kind attribute of the resource associated
                            with the status StatusReason. On some operations may differ
                            from the requested resource Kind. More info: https://git.k8s.io/community/contributors/devel/api-conventions.md#types-kinds'
                          type: string
                        name:
                          description: The name attribute of the resource associated
                            with the status StatusReason (when there is a single name
                            which can be described).
                          type: string
                        retryAfterSeconds:
                          description: If specified, the time in seconds before the
                            operation should be retried. Some errors may indicate
                            the client must take an alternate action - for those errors
                            this field may indicate how long to wait before taking
                            the alternate action.
                          format: int32
                          type: integer
                        uid:
                          description: 'UID of the resource. (when there is a single
                            resource which can be described). More info: http://kubernetes.io/docs/user-guide/identifiers#uids'
                          type: string
                      type: object
                    kind:
                      description: 'Kind is a string value representing the REST resource
                        this object represents. Servers may infer this from the endpoint
                        the client submits requests to. Cannot be updated. In CamelCase.
                        More info: https://git.k8s.io/community/contributors/devel/api-conventions.md#types-kinds'
                      type: string
                    message:
                      description: A human-readable description of the status of this
                        operation.
                      type: string
                    metadata:
                      description: 'Standard list metadata. More info: https://git.k8s.io/community/contributors/devel/api-conventions.md#types-kinds'
                      properties:
                        continue:
                          description: continue may be set if the user set a limit
                            on the number of items returned, and indicates that the
                            server has more data available. The value is opaque and
                            may be used to issue another request to the endpoint that
                            served this list to retrieve the next set of available
                            objects. Continuing a consistent list may not be possible
                            if the server configuration has changed or more than a
                            few minutes have passed. The resourceVersion field returned
                            when using this continue value will be identical to the
                            value in the first response, unless you have received
                            this token from an error message.
                          type: string
                        resourceVersion:
                          description: 'String that identifies the server''s internal
                            version of this object that can be used by clients to
                            determine when objects have changed. Value must be treated
                            as opaque by clients and passed unmodified back to the
                            server. Populated by the system. Read-only. More info:
                            https://git.k8s.io/community/contributors/devel/api-conventions.md#concurrency-control-and-consistency'
                          type: string
                        selfLink:
                          description: selfLink is a URL representing this object.
                            Populated by the system. Read-only.
                          type: string
                      type: object
                    reason:
                      description: A machine-readable description of why this operation
                        is in the "Failure" status. If this value is empty there is
                        no information available. A Reason clarifies an HTTP status
                        code but does not override it.
                      type: string
                    status:
                      description: 'Status of the operation. One of: "Success" or
                        "Failure". More info: https://git.k8s.io/community/contributors/devel/api-conventions.md#spec-and-status'
                      type: string
                  type: object
              required:
                - pending
              type: object
            labels:
              additionalProperties:
                type: string
              description: 'Map of string keys and values that can be used to organize
                and categorize (scope and select) objects. May match selectors of
                replication controllers and services. More info: http://kubernetes.io/docs/user-guide/labels'
              type: object
            managedFields:
              description: "ManagedFields maps workflow-id and version to the set
                of fields that are managed by that workflow. This is mostly for internal
                housekeeping, and users typically shouldn't need to set or understand
                this field. A workflow can be the user's name, a controller's name,
                or the name of a specific apply path like \"ci-cd\". The set of fields
                is always in the version that the workflow used when modifying the
                object. \n This field is alpha and can be changed or removed without
                notice."
              items:
                properties:
                  apiVersion:
                    description: APIVersion defines the version of this resource that
                      this field set applies to. The format is "group/version" just
                      like the top-level APIVersion field. It is necessary to track
                      the version of a field set because it cannot be automatically
                      converted.
                    type: string
                  fields:
                    additionalProperties: true
                    description: Fields identifies a set of fields.
                    type: object
                  manager:
                    description: Manager is an identifier of the workflow managing
                      these fields.
                    type: string
                  operation:
                    description: Operation is the type of operation which lead to
                      this ManagedFieldsEntry being created. The only valid values
                      for this field are 'Apply' and 'Update'.
                    type: string
                  time:
                    description: Time is timestamp of when these fields were set.
                      It should always be empty if Operation is 'Apply'
                    format: date-time
                    type: string
                type: object
              type: array
            name:
              description: 'Name must be unique within a namespace. Is required when
                creating resources, although some resources may allow a client to
                request the generation of an appropriate name automatically. Name
                is primarily intended for creation idempotence and configuration definition.
                Cannot be updated. More info: http://kubernetes.io/docs/user-guide/identifiers#names'
              type: string
            namespace:
              description: "Namespace defines the space within each name must be unique.
                An empty namespace is equivalent to the \"default\" namespace, but
                \"default\" is the canonical representation. Not all objects are required
                to be scoped to a namespace - the value of this field for those objects
                will be empty. \n Must be a DNS_LABEL. Cannot be updated. More info:
                http://kubernetes.io/docs/user-guide/namespaces"
              type: string
            ownerReferences:
              description: List of objects depended by this object. If ALL objects
                in the list have been deleted, this object will be garbage collected.
                If this object is managed by a controller, then an entry in this list
                will point to this controller, with the controller field set to true.
                There cannot be more than one managing controller.
              items:
                properties:
                  apiVersion:
                    description: API version of the referent.
                    type: string
                  blockOwnerDeletion:
                    description: If true, AND if the owner has the "foregroundDeletion"
                      finalizer, then the owner cannot be deleted from the key-value
                      store until this reference is removed. Defaults to false. To
                      set this field, a user needs "delete" permission of the owner,
                      otherwise 422 (Unprocessable Entity) will be returned.
                    type: boolean
                  controller:
                    description: If true, this reference points to the managing controller.
                    type: boolean
                  kind:
                    description: 'Kind of the referent. More info: https://git.k8s.io/community/contributors/devel/api-conventions.md#types-kinds'
                    type: string
                  name:
                    description: 'Name of the referent. More info: http://kubernetes.io/docs/user-guide/identifiers#names'
                    type: string
                  uid:
                    description: 'UID of the referent. More info: http://kubernetes.io/docs/user-guide/identifiers#uids'
                    type: string
                required:
                  - apiVersion
                  - kind
                  - name
                  - uid
                type: object
              type: array
            resourceVersion:
              description: "An opaque value that represents the internal version of
                this object that can be used by clients to determine when objects
                have changed. May be used for optimistic concurrency, change detection,
                and the watch operation on a resource or set of resources. Clients
                must treat these values as opaque and passed unmodified back to the
                server. They may only be valid for a particular resource or set of
                resources. \n Populated by the system. Read-only. Value must be treated
                as opaque by clients and . More info: https://git.k8s.io/community/contributors/devel/api-conventions.md#concurrency-control-and-consistency"
              type: string
            selfLink:
              description: SelfLink is a URL representing this object. Populated by
                the system. Read-only.
              type: string
            uid:
              description: "UID is the unique in time and space value for this object.
                It is typically generated by the server on successful creation of
                a resource and is not allowed to change on PUT operations. \n Populated
                by the system. Read-only. More info: http://kubernetes.io/docs/user-guide/identifiers#uids"
              type: string
          type: object
        spec:
          type: object
        status:
          type: object
      type: object
  versions:
    - name: v1alpha1
      served: true
      storage: true
status:
  acceptedNames:
    kind: ""
    plural: ""
  conditions: []
  storedVersions: []
---
apiVersion: apiextensions.k8s.io/v1beta1
kind: CustomResourceDefinition
metadata:
  creationTimestamp: null
  name: proxytemplates.kuma.io
spec:
  group: kuma.io
  names:
    kind: ProxyTemplate
    plural: proxytemplates
  scope: ""
  validation:
    openAPIV3Schema:
      description: ProxyTemplate is the Schema for the proxytemplates API
      properties:
        apiVersion:
          description: 'APIVersion defines the versioned schema of this representation
            of an object. Servers should convert recognized schemas to the latest
            internal value, and may reject unrecognized values. More info: https://git.k8s.io/community/contributors/devel/api-conventions.md#resources'
          type: string
        kind:
          description: 'Kind is a string value representing the REST resource this
            object represents. Servers may infer this from the endpoint the client
            submits requests to. Cannot be updated. In CamelCase. More info: https://git.k8s.io/community/contributors/devel/api-conventions.md#types-kinds'
          type: string
        metadata:
          properties:
            annotations:
              additionalProperties:
                type: string
              description: 'Annotations is an unstructured key value map stored with
                a resource that may be set by external tools to store and retrieve
                arbitrary metadata. They are not queryable and should be preserved
                when modifying objects. More info: http://kubernetes.io/docs/user-guide/annotations'
              type: object
            clusterName:
              description: The name of the cluster which the object belongs to. This
                is used to distinguish resources with same name and namespace in different
                clusters. This field is not set anywhere right now and apiserver is
                going to ignore it if set in create or update request.
              type: string
            creationTimestamp:
              description: "CreationTimestamp is a timestamp representing the server
                time when this object was created. It is not guaranteed to be set
                in happens-before order across separate operations. Clients may not
                set this value. It is represented in RFC3339 form and is in UTC. \n
                Populated by the system. Read-only. Null for lists. More info: https://git.k8s.io/community/contributors/devel/api-conventions.md#metadata"
              format: date-time
              type: string
            deletionGracePeriodSeconds:
              description: Number of seconds allowed for this object to gracefully
                terminate before it will be removed from the system. Only set when
                deletionTimestamp is also set. May only be shortened. Read-only.
              format: int64
              type: integer
            deletionTimestamp:
              description: "DeletionTimestamp is RFC 3339 date and time at which this
                resource will be deleted. This field is set by the server when a graceful
                deletion is requested by the user, and is not directly settable by
                a client. The resource is expected to be deleted (no longer visible
                from resource lists, and not reachable by name) after the time in
                this field, once the finalizers list is empty. As long as the finalizers
                list contains items, deletion is blocked. Once the deletionTimestamp
                is set, this value may not be unset or be set further into the future,
                although it may be shortened or the resource may be deleted prior
                to this time. For example, a user may request that a pod is deleted
                in 30 seconds. The Kubelet will react by sending a graceful termination
                signal to the containers in the pod. After that 30 seconds, the Kubelet
                will send a hard termination signal (SIGKILL) to the container and
                after cleanup, remove the pod from the API. In the presence of network
                partitions, this object may still exist after this timestamp, until
                an administrator or automated process can determine the resource is
                fully terminated. If not set, graceful deletion of the object has
                not been requested. \n Populated by the system when a graceful deletion
                is requested. Read-only. More info: https://git.k8s.io/community/contributors/devel/api-conventions.md#metadata"
              format: date-time
              type: string
            finalizers:
              description: Must be empty before the object is deleted from the registry.
                Each entry is an identifier for the responsible component that will
                remove the entry from the list. If the deletionTimestamp of the object
                is non-nil, entries in this list can only be removed.
              items:
                type: string
              type: array
            generateName:
              description: "GenerateName is an optional prefix, used by the server,
                to generate a unique name ONLY IF the Name field has not been provided.
                If this field is used, the name returned to the client will be different
                than the name passed. This value will also be combined with a unique
                suffix. The provided value has the same validation rules as the Name
                field, and may be truncated by the length of the suffix required to
                make the value unique on the server. \n If this field is specified
                and the generated name exists, the server will NOT return a 409 -
                instead, it will either return 201 Created or 500 with Reason ServerTimeout
                indicating a unique name could not be found in the time allotted,
                and the client should retry (optionally after the time indicated in
                the Retry-After header). \n Applied only if Name is not specified.
                More info: https://git.k8s.io/community/contributors/devel/api-conventions.md#idempotency"
              type: string
            generation:
              description: A sequence number representing a specific generation of
                the desired state. Populated by the system. Read-only.
              format: int64
              type: integer
            initializers:
              description: "An initializer is a controller which enforces some system
                invariant at object creation time. This field is a list of initializers
                that have not yet acted on this object. If nil or empty, this object
                has been completely initialized. Otherwise, the object is considered
                uninitialized and is hidden (in list/watch and get calls) from clients
                that haven't explicitly asked to observe uninitialized objects. \n
                When an object is created, the system will populate this list with
                the current set of initializers. Only privileged users may set or
                modify this list. Once it is empty, it may not be modified further
                by any user. \n DEPRECATED - initializers are an alpha field and will
                be removed in v1.15."
              properties:
                pending:
                  description: Pending is a list of initializers that must execute
                    in order before this object is visible. When the last pending
                    initializer is removed, and no failing result is set, the initializers
                    struct will be set to nil and the object is considered as initialized
                    and visible to all clients.
                  items:
                    properties:
                      name:
                        description: name of the process that is responsible for initializing
                          this object.
                        type: string
                    required:
                      - name
                    type: object
                  type: array
                result:
                  description: If result is set with the Failure field, the object
                    will be persisted to storage and then deleted, ensuring that other
                    clients can observe the deletion.
                  properties:
                    apiVersion:
                      description: 'APIVersion defines the versioned schema of this
                        representation of an object. Servers should convert recognized
                        schemas to the latest internal value, and may reject unrecognized
                        values. More info: https://git.k8s.io/community/contributors/devel/api-conventions.md#resources'
                      type: string
                    code:
                      description: Suggested HTTP return code for this status, 0 if
                        not set.
                      format: int32
                      type: integer
                    details:
                      description: Extended data associated with the reason.  Each
                        reason may define its own extended details. This field is
                        optional and the data returned is not guaranteed to conform
                        to any schema except that defined by the reason type.
                      properties:
                        causes:
                          description: The Causes array includes more details associated
                            with the StatusReason failure. Not all StatusReasons may
                            provide detailed causes.
                          items:
                            properties:
                              field:
                                description: "The field of the resource that has caused
                                  this error, as named by its JSON serialization.
                                  May include dot and postfix notation for nested
                                  attributes. Arrays are zero-indexed.  Fields may
                                  appear more than once in an array of causes due
                                  to fields having multiple errors. Optional. \n Examples:
                                  \  \"name\" - the field \"name\" on the current
                                  resource   \"items[0].name\" - the field \"name\"
                                  on the first array entry in \"items\""
                                type: string
                              message:
                                description: A human-readable description of the cause
                                  of the error.  This field may be presented as-is
                                  to a reader.
                                type: string
                              reason:
                                description: A machine-readable description of the
                                  cause of the error. If this value is empty there
                                  is no information available.
                                type: string
                            type: object
                          type: array
                        group:
                          description: The group attribute of the resource associated
                            with the status StatusReason.
                          type: string
                        kind:
                          description: 'The kind attribute of the resource associated
                            with the status StatusReason. On some operations may differ
                            from the requested resource Kind. More info: https://git.k8s.io/community/contributors/devel/api-conventions.md#types-kinds'
                          type: string
                        name:
                          description: The name attribute of the resource associated
                            with the status StatusReason (when there is a single name
                            which can be described).
                          type: string
                        retryAfterSeconds:
                          description: If specified, the time in seconds before the
                            operation should be retried. Some errors may indicate
                            the client must take an alternate action - for those errors
                            this field may indicate how long to wait before taking
                            the alternate action.
                          format: int32
                          type: integer
                        uid:
                          description: 'UID of the resource. (when there is a single
                            resource which can be described). More info: http://kubernetes.io/docs/user-guide/identifiers#uids'
                          type: string
                      type: object
                    kind:
                      description: 'Kind is a string value representing the REST resource
                        this object represents. Servers may infer this from the endpoint
                        the client submits requests to. Cannot be updated. In CamelCase.
                        More info: https://git.k8s.io/community/contributors/devel/api-conventions.md#types-kinds'
                      type: string
                    message:
                      description: A human-readable description of the status of this
                        operation.
                      type: string
                    metadata:
                      description: 'Standard list metadata. More info: https://git.k8s.io/community/contributors/devel/api-conventions.md#types-kinds'
                      properties:
                        continue:
                          description: continue may be set if the user set a limit
                            on the number of items returned, and indicates that the
                            server has more data available. The value is opaque and
                            may be used to issue another request to the endpoint that
                            served this list to retrieve the next set of available
                            objects. Continuing a consistent list may not be possible
                            if the server configuration has changed or more than a
                            few minutes have passed. The resourceVersion field returned
                            when using this continue value will be identical to the
                            value in the first response, unless you have received
                            this token from an error message.
                          type: string
                        resourceVersion:
                          description: 'String that identifies the server''s internal
                            version of this object that can be used by clients to
                            determine when objects have changed. Value must be treated
                            as opaque by clients and passed unmodified back to the
                            server. Populated by the system. Read-only. More info:
                            https://git.k8s.io/community/contributors/devel/api-conventions.md#concurrency-control-and-consistency'
                          type: string
                        selfLink:
                          description: selfLink is a URL representing this object.
                            Populated by the system. Read-only.
                          type: string
                      type: object
                    reason:
                      description: A machine-readable description of why this operation
                        is in the "Failure" status. If this value is empty there is
                        no information available. A Reason clarifies an HTTP status
                        code but does not override it.
                      type: string
                    status:
                      description: 'Status of the operation. One of: "Success" or
                        "Failure". More info: https://git.k8s.io/community/contributors/devel/api-conventions.md#spec-and-status'
                      type: string
                  type: object
              required:
                - pending
              type: object
            labels:
              additionalProperties:
                type: string
              description: 'Map of string keys and values that can be used to organize
                and categorize (scope and select) objects. May match selectors of
                replication controllers and services. More info: http://kubernetes.io/docs/user-guide/labels'
              type: object
            managedFields:
              description: "ManagedFields maps workflow-id and version to the set
                of fields that are managed by that workflow. This is mostly for internal
                housekeeping, and users typically shouldn't need to set or understand
                this field. A workflow can be the user's name, a controller's name,
                or the name of a specific apply path like \"ci-cd\". The set of fields
                is always in the version that the workflow used when modifying the
                object. \n This field is alpha and can be changed or removed without
                notice."
              items:
                properties:
                  apiVersion:
                    description: APIVersion defines the version of this resource that
                      this field set applies to. The format is "group/version" just
                      like the top-level APIVersion field. It is necessary to track
                      the version of a field set because it cannot be automatically
                      converted.
                    type: string
                  fields:
                    additionalProperties: true
                    description: Fields identifies a set of fields.
                    type: object
                  manager:
                    description: Manager is an identifier of the workflow managing
                      these fields.
                    type: string
                  operation:
                    description: Operation is the type of operation which lead to
                      this ManagedFieldsEntry being created. The only valid values
                      for this field are 'Apply' and 'Update'.
                    type: string
                  time:
                    description: Time is timestamp of when these fields were set.
                      It should always be empty if Operation is 'Apply'
                    format: date-time
                    type: string
                type: object
              type: array
            name:
              description: 'Name must be unique within a namespace. Is required when
                creating resources, although some resources may allow a client to
                request the generation of an appropriate name automatically. Name
                is primarily intended for creation idempotence and configuration definition.
                Cannot be updated. More info: http://kubernetes.io/docs/user-guide/identifiers#names'
              type: string
            namespace:
              description: "Namespace defines the space within each name must be unique.
                An empty namespace is equivalent to the \"default\" namespace, but
                \"default\" is the canonical representation. Not all objects are required
                to be scoped to a namespace - the value of this field for those objects
                will be empty. \n Must be a DNS_LABEL. Cannot be updated. More info:
                http://kubernetes.io/docs/user-guide/namespaces"
              type: string
            ownerReferences:
              description: List of objects depended by this object. If ALL objects
                in the list have been deleted, this object will be garbage collected.
                If this object is managed by a controller, then an entry in this list
                will point to this controller, with the controller field set to true.
                There cannot be more than one managing controller.
              items:
                properties:
                  apiVersion:
                    description: API version of the referent.
                    type: string
                  blockOwnerDeletion:
                    description: If true, AND if the owner has the "foregroundDeletion"
                      finalizer, then the owner cannot be deleted from the key-value
                      store until this reference is removed. Defaults to false. To
                      set this field, a user needs "delete" permission of the owner,
                      otherwise 422 (Unprocessable Entity) will be returned.
                    type: boolean
                  controller:
                    description: If true, this reference points to the managing controller.
                    type: boolean
                  kind:
                    description: 'Kind of the referent. More info: https://git.k8s.io/community/contributors/devel/api-conventions.md#types-kinds'
                    type: string
                  name:
                    description: 'Name of the referent. More info: http://kubernetes.io/docs/user-guide/identifiers#names'
                    type: string
                  uid:
                    description: 'UID of the referent. More info: http://kubernetes.io/docs/user-guide/identifiers#uids'
                    type: string
                required:
                  - apiVersion
                  - kind
                  - name
                  - uid
                type: object
              type: array
            resourceVersion:
              description: "An opaque value that represents the internal version of
                this object that can be used by clients to determine when objects
                have changed. May be used for optimistic concurrency, change detection,
                and the watch operation on a resource or set of resources. Clients
                must treat these values as opaque and passed unmodified back to the
                server. They may only be valid for a particular resource or set of
                resources. \n Populated by the system. Read-only. Value must be treated
                as opaque by clients and . More info: https://git.k8s.io/community/contributors/devel/api-conventions.md#concurrency-control-and-consistency"
              type: string
            selfLink:
              description: SelfLink is a URL representing this object. Populated by
                the system. Read-only.
              type: string
            uid:
              description: "UID is the unique in time and space value for this object.
                It is typically generated by the server on successful creation of
                a resource and is not allowed to change on PUT operations. \n Populated
                by the system. Read-only. More info: http://kubernetes.io/docs/user-guide/identifiers#uids"
              type: string
          type: object
        mesh:
          type: string
        spec:
          type: object
        status:
          type: object
      type: object
  versions:
    - name: v1alpha1
      served: true
      storage: true
status:
  acceptedNames:
    kind: ""
    plural: ""
  conditions: []
  storedVersions: []
---
apiVersion: apiextensions.k8s.io/v1beta1
kind: CustomResourceDefinition
metadata:
  creationTimestamp: null
  name: trafficlogs.kuma.io
spec:
  group: kuma.io
  names:
    kind: TrafficLog
    plural: trafficlogs
  scope: ""
  validation:
    openAPIV3Schema:
      description: TrafficLog is the Schema for the trafficlogs API
      properties:
        apiVersion:
          description: 'APIVersion defines the versioned schema of this representation
            of an object. Servers should convert recognized schemas to the latest
            internal value, and may reject unrecognized values. More info: https://git.k8s.io/community/contributors/devel/api-conventions.md#resources'
          type: string
        kind:
          description: 'Kind is a string value representing the REST resource this
            object represents. Servers may infer this from the endpoint the client
            submits requests to. Cannot be updated. In CamelCase. More info: https://git.k8s.io/community/contributors/devel/api-conventions.md#types-kinds'
          type: string
        metadata:
          properties:
            annotations:
              additionalProperties:
                type: string
              description: 'Annotations is an unstructured key value map stored with
                a resource that may be set by external tools to store and retrieve
                arbitrary metadata. They are not queryable and should be preserved
                when modifying objects. More info: http://kubernetes.io/docs/user-guide/annotations'
              type: object
            clusterName:
              description: The name of the cluster which the object belongs to. This
                is used to distinguish resources with same name and namespace in different
                clusters. This field is not set anywhere right now and apiserver is
                going to ignore it if set in create or update request.
              type: string
            creationTimestamp:
              description: "CreationTimestamp is a timestamp representing the server
                time when this object was created. It is not guaranteed to be set
                in happens-before order across separate operations. Clients may not
                set this value. It is represented in RFC3339 form and is in UTC. \n
                Populated by the system. Read-only. Null for lists. More info: https://git.k8s.io/community/contributors/devel/api-conventions.md#metadata"
              format: date-time
              type: string
            deletionGracePeriodSeconds:
              description: Number of seconds allowed for this object to gracefully
                terminate before it will be removed from the system. Only set when
                deletionTimestamp is also set. May only be shortened. Read-only.
              format: int64
              type: integer
            deletionTimestamp:
              description: "DeletionTimestamp is RFC 3339 date and time at which this
                resource will be deleted. This field is set by the server when a graceful
                deletion is requested by the user, and is not directly settable by
                a client. The resource is expected to be deleted (no longer visible
                from resource lists, and not reachable by name) after the time in
                this field, once the finalizers list is empty. As long as the finalizers
                list contains items, deletion is blocked. Once the deletionTimestamp
                is set, this value may not be unset or be set further into the future,
                although it may be shortened or the resource may be deleted prior
                to this time. For example, a user may request that a pod is deleted
                in 30 seconds. The Kubelet will react by sending a graceful termination
                signal to the containers in the pod. After that 30 seconds, the Kubelet
                will send a hard termination signal (SIGKILL) to the container and
                after cleanup, remove the pod from the API. In the presence of network
                partitions, this object may still exist after this timestamp, until
                an administrator or automated process can determine the resource is
                fully terminated. If not set, graceful deletion of the object has
                not been requested. \n Populated by the system when a graceful deletion
                is requested. Read-only. More info: https://git.k8s.io/community/contributors/devel/api-conventions.md#metadata"
              format: date-time
              type: string
            finalizers:
              description: Must be empty before the object is deleted from the registry.
                Each entry is an identifier for the responsible component that will
                remove the entry from the list. If the deletionTimestamp of the object
                is non-nil, entries in this list can only be removed.
              items:
                type: string
              type: array
            generateName:
              description: "GenerateName is an optional prefix, used by the server,
                to generate a unique name ONLY IF the Name field has not been provided.
                If this field is used, the name returned to the client will be different
                than the name passed. This value will also be combined with a unique
                suffix. The provided value has the same validation rules as the Name
                field, and may be truncated by the length of the suffix required to
                make the value unique on the server. \n If this field is specified
                and the generated name exists, the server will NOT return a 409 -
                instead, it will either return 201 Created or 500 with Reason ServerTimeout
                indicating a unique name could not be found in the time allotted,
                and the client should retry (optionally after the time indicated in
                the Retry-After header). \n Applied only if Name is not specified.
                More info: https://git.k8s.io/community/contributors/devel/api-conventions.md#idempotency"
              type: string
            generation:
              description: A sequence number representing a specific generation of
                the desired state. Populated by the system. Read-only.
              format: int64
              type: integer
            initializers:
              description: "An initializer is a controller which enforces some system
                invariant at object creation time. This field is a list of initializers
                that have not yet acted on this object. If nil or empty, this object
                has been completely initialized. Otherwise, the object is considered
                uninitialized and is hidden (in list/watch and get calls) from clients
                that haven't explicitly asked to observe uninitialized objects. \n
                When an object is created, the system will populate this list with
                the current set of initializers. Only privileged users may set or
                modify this list. Once it is empty, it may not be modified further
                by any user. \n DEPRECATED - initializers are an alpha field and will
                be removed in v1.15."
              properties:
                pending:
                  description: Pending is a list of initializers that must execute
                    in order before this object is visible. When the last pending
                    initializer is removed, and no failing result is set, the initializers
                    struct will be set to nil and the object is considered as initialized
                    and visible to all clients.
                  items:
                    properties:
                      name:
                        description: name of the process that is responsible for initializing
                          this object.
                        type: string
                    required:
                      - name
                    type: object
                  type: array
                result:
                  description: If result is set with the Failure field, the object
                    will be persisted to storage and then deleted, ensuring that other
                    clients can observe the deletion.
                  properties:
                    apiVersion:
                      description: 'APIVersion defines the versioned schema of this
                        representation of an object. Servers should convert recognized
                        schemas to the latest internal value, and may reject unrecognized
                        values. More info: https://git.k8s.io/community/contributors/devel/api-conventions.md#resources'
                      type: string
                    code:
                      description: Suggested HTTP return code for this status, 0 if
                        not set.
                      format: int32
                      type: integer
                    details:
                      description: Extended data associated with the reason.  Each
                        reason may define its own extended details. This field is
                        optional and the data returned is not guaranteed to conform
                        to any schema except that defined by the reason type.
                      properties:
                        causes:
                          description: The Causes array includes more details associated
                            with the StatusReason failure. Not all StatusReasons may
                            provide detailed causes.
                          items:
                            properties:
                              field:
                                description: "The field of the resource that has caused
                                  this error, as named by its JSON serialization.
                                  May include dot and postfix notation for nested
                                  attributes. Arrays are zero-indexed.  Fields may
                                  appear more than once in an array of causes due
                                  to fields having multiple errors. Optional. \n Examples:
                                  \  \"name\" - the field \"name\" on the current
                                  resource   \"items[0].name\" - the field \"name\"
                                  on the first array entry in \"items\""
                                type: string
                              message:
                                description: A human-readable description of the cause
                                  of the error.  This field may be presented as-is
                                  to a reader.
                                type: string
                              reason:
                                description: A machine-readable description of the
                                  cause of the error. If this value is empty there
                                  is no information available.
                                type: string
                            type: object
                          type: array
                        group:
                          description: The group attribute of the resource associated
                            with the status StatusReason.
                          type: string
                        kind:
                          description: 'The kind attribute of the resource associated
                            with the status StatusReason. On some operations may differ
                            from the requested resource Kind. More info: https://git.k8s.io/community/contributors/devel/api-conventions.md#types-kinds'
                          type: string
                        name:
                          description: The name attribute of the resource associated
                            with the status StatusReason (when there is a single name
                            which can be described).
                          type: string
                        retryAfterSeconds:
                          description: If specified, the time in seconds before the
                            operation should be retried. Some errors may indicate
                            the client must take an alternate action - for those errors
                            this field may indicate how long to wait before taking
                            the alternate action.
                          format: int32
                          type: integer
                        uid:
                          description: 'UID of the resource. (when there is a single
                            resource which can be described). More info: http://kubernetes.io/docs/user-guide/identifiers#uids'
                          type: string
                      type: object
                    kind:
                      description: 'Kind is a string value representing the REST resource
                        this object represents. Servers may infer this from the endpoint
                        the client submits requests to. Cannot be updated. In CamelCase.
                        More info: https://git.k8s.io/community/contributors/devel/api-conventions.md#types-kinds'
                      type: string
                    message:
                      description: A human-readable description of the status of this
                        operation.
                      type: string
                    metadata:
                      description: 'Standard list metadata. More info: https://git.k8s.io/community/contributors/devel/api-conventions.md#types-kinds'
                      properties:
                        continue:
                          description: continue may be set if the user set a limit
                            on the number of items returned, and indicates that the
                            server has more data available. The value is opaque and
                            may be used to issue another request to the endpoint that
                            served this list to retrieve the next set of available
                            objects. Continuing a consistent list may not be possible
                            if the server configuration has changed or more than a
                            few minutes have passed. The resourceVersion field returned
                            when using this continue value will be identical to the
                            value in the first response, unless you have received
                            this token from an error message.
                          type: string
                        resourceVersion:
                          description: 'String that identifies the server''s internal
                            version of this object that can be used by clients to
                            determine when objects have changed. Value must be treated
                            as opaque by clients and passed unmodified back to the
                            server. Populated by the system. Read-only. More info:
                            https://git.k8s.io/community/contributors/devel/api-conventions.md#concurrency-control-and-consistency'
                          type: string
                        selfLink:
                          description: selfLink is a URL representing this object.
                            Populated by the system. Read-only.
                          type: string
                      type: object
                    reason:
                      description: A machine-readable description of why this operation
                        is in the "Failure" status. If this value is empty there is
                        no information available. A Reason clarifies an HTTP status
                        code but does not override it.
                      type: string
                  type: object
              required:
                - pending
              type: object
            labels:
              additionalProperties:
                type: string
              description: 'Map of string keys and values that can be used to organize
                and categorize (scope and select) objects. May match selectors of
                replication controllers and services. More info: http://kubernetes.io/docs/user-guide/labels'
              type: object
            managedFields:
              description: "ManagedFields maps workflow-id and version to the set
                of fields that are managed by that workflow. This is mostly for internal
                housekeeping, and users typically shouldn't need to set or understand
                this field. A workflow can be the user's name, a controller's name,
                or the name of a specific apply path like \"ci-cd\". The set of fields
                is always in the version that the workflow used when modifying the
                object. \n This field is alpha and can be changed or removed without
                notice."
              items:
                properties:
                  apiVersion:
                    description: APIVersion defines the version of this resource that
                      this field set applies to. The format is "group/version" just
                      like the top-level APIVersion field. It is necessary to track
                      the version of a field set because it cannot be automatically
                      converted.
                    type: string
                  fields:
                    additionalProperties: true
                    description: Fields identifies a set of fields.
                    type: object
                  manager:
                    description: Manager is an identifier of the workflow managing
                      these fields.
                    type: string
                  operation:
                    description: Operation is the type of operation which lead to
                      this ManagedFieldsEntry being created. The only valid values
                      for this field are 'Apply' and 'Update'.
                    type: string
                  time:
                    description: Time is timestamp of when these fields were set.
                      It should always be empty if Operation is 'Apply'
                    format: date-time
                    type: string
                type: object
              type: array
            name:
              description: 'Name must be unique within a namespace. Is required when
                creating resources, although some resources may allow a client to
                request the generation of an appropriate name automatically. Name
                is primarily intended for creation idempotence and configuration definition.
                Cannot be updated. More info: http://kubernetes.io/docs/user-guide/identifiers#names'
              type: string
            namespace:
              description: "Namespace defines the space within each name must be unique.
                An empty namespace is equivalent to the \"default\" namespace, but
                \"default\" is the canonical representation. Not all objects are required
                to be scoped to a namespace - the value of this field for those objects
                will be empty. \n Must be a DNS_LABEL. Cannot be updated. More info:
                http://kubernetes.io/docs/user-guide/namespaces"
              type: string
            ownerReferences:
              description: List of objects depended by this object. If ALL objects
                in the list have been deleted, this object will be garbage collected.
                If this object is managed by a controller, then an entry in this list
                will point to this controller, with the controller field set to true.
                There cannot be more than one managing controller.
              items:
                properties:
                  apiVersion:
                    description: API version of the referent.
                    type: string
                  blockOwnerDeletion:
                    description: If true, AND if the owner has the "foregroundDeletion"
                      finalizer, then the owner cannot be deleted from the key-value
                      store until this reference is removed. Defaults to false. To
                      set this field, a user needs "delete" permission of the owner,
                      otherwise 422 (Unprocessable Entity) will be returned.
                    type: boolean
                  controller:
                    description: If true, this reference points to the managing controller.
                    type: boolean
                  kind:
                    description: 'Kind of the referent. More info: https://git.k8s.io/community/contributors/devel/api-conventions.md#types-kinds'
                    type: string
                  name:
                    description: 'Name of the referent. More info: http://kubernetes.io/docs/user-guide/identifiers#names'
                    type: string
                  uid:
                    description: 'UID of the referent. More info: http://kubernetes.io/docs/user-guide/identifiers#uids'
                    type: string
                required:
                  - apiVersion
                  - kind
                  - name
                  - uid
                type: object
              type: array
            resourceVersion:
              description: "An opaque value that represents the internal version of
                this object that can be used by clients to determine when objects
                have changed. May be used for optimistic concurrency, change detection,
                and the watch operation on a resource or set of resources. Clients
                must treat these values as opaque and passed unmodified back to the
                server. They may only be valid for a particular resource or set of
                resources. \n Populated by the system. Read-only. Value must be treated
                as opaque by clients and . More info: https://git.k8s.io/community/contributors/devel/api-conventions.md#concurrency-control-and-consistency"
              type: string
            selfLink:
              description: SelfLink is a URL representing this object. Populated by
                the system. Read-only.
              type: string
            uid:
              description: "UID is the unique in time and space value for this object.
                It is typically generated by the server on successful creation of
                a resource and is not allowed to change on PUT operations. \n Populated
                by the system. Read-only. More info: http://kubernetes.io/docs/user-guide/identifiers#uids"
              type: string
          type: object
        mesh:
          type: string
        spec:
          type: object
      type: object
  versions:
    - name: v1alpha1
      served: true
      storage: true
---
apiVersion: apiextensions.k8s.io/v1beta1
kind: CustomResourceDefinition
metadata:
  creationTimestamp: null
  name: trafficpermissions.kuma.io
spec:
  group: kuma.io
  names:
    kind: TrafficPermission
    plural: trafficpermissions
  scope: ""
  validation:
    openAPIV3Schema:
      description: TrafficPermission is the Schema for the trafficpermissions API
      properties:
        apiVersion:
          description: 'APIVersion defines the versioned schema of this representation
            of an object. Servers should convert recognized schemas to the latest
            internal value, and may reject unrecognized values. More info: https://git.k8s.io/community/contributors/devel/api-conventions.md#resources'
          type: string
        kind:
          description: 'Kind is a string value representing the REST resource this
            object represents. Servers may infer this from the endpoint the client
            submits requests to. Cannot be updated. In CamelCase. More info: https://git.k8s.io/community/contributors/devel/api-conventions.md#types-kinds'
          type: string
        metadata:
          properties:
            annotations:
              additionalProperties:
                type: string
              description: 'Annotations is an unstructured key value map stored with
                a resource that may be set by external tools to store and retrieve
                arbitrary metadata. They are not queryable and should be preserved
                when modifying objects. More info: http://kubernetes.io/docs/user-guide/annotations'
              type: object
            clusterName:
              description: The name of the cluster which the object belongs to. This
                is used to distinguish resources with same name and namespace in different
                clusters. This field is not set anywhere right now and apiserver is
                going to ignore it if set in create or update request.
              type: string
            creationTimestamp:
              description: "CreationTimestamp is a timestamp representing the server
                time when this object was created. It is not guaranteed to be set
                in happens-before order across separate operations. Clients may not
                set this value. It is represented in RFC3339 form and is in UTC. \n
                Populated by the system. Read-only. Null for lists. More info: https://git.k8s.io/community/contributors/devel/api-conventions.md#metadata"
              format: date-time
              type: string
            deletionGracePeriodSeconds:
              description: Number of seconds allowed for this object to gracefully
                terminate before it will be removed from the system. Only set when
                deletionTimestamp is also set. May only be shortened. Read-only.
              format: int64
              type: integer
            deletionTimestamp:
              description: "DeletionTimestamp is RFC 3339 date and time at which this
                resource will be deleted. This field is set by the server when a graceful
                deletion is requested by the user, and is not directly settable by
                a client. The resource is expected to be deleted (no longer visible
                from resource lists, and not reachable by name) after the time in
                this field, once the finalizers list is empty. As long as the finalizers
                list contains items, deletion is blocked. Once the deletionTimestamp
                is set, this value may not be unset or be set further into the future,
                although it may be shortened or the resource may be deleted prior
                to this time. For example, a user may request that a pod is deleted
                in 30 seconds. The Kubelet will react by sending a graceful termination
                signal to the containers in the pod. After that 30 seconds, the Kubelet
                will send a hard termination signal (SIGKILL) to the container and
                after cleanup, remove the pod from the API. In the presence of network
                partitions, this object may still exist after this timestamp, until
                an administrator or automated process can determine the resource is
                fully terminated. If not set, graceful deletion of the object has
                not been requested. \n Populated by the system when a graceful deletion
                is requested. Read-only. More info: https://git.k8s.io/community/contributors/devel/api-conventions.md#metadata"
              format: date-time
              type: string
            finalizers:
              description: Must be empty before the object is deleted from the registry.
                Each entry is an identifier for the responsible component that will
                remove the entry from the list. If the deletionTimestamp of the object
                is non-nil, entries in this list can only be removed.
              items:
                type: string
              type: array
            generateName:
              description: "GenerateName is an optional prefix, used by the server,
                to generate a unique name ONLY IF the Name field has not been provided.
                If this field is used, the name returned to the client will be different
                than the name passed. This value will also be combined with a unique
                suffix. The provided value has the same validation rules as the Name
                field, and may be truncated by the length of the suffix required to
                make the value unique on the server. \n If this field is specified
                and the generated name exists, the server will NOT return a 409 -
                instead, it will either return 201 Created or 500 with Reason ServerTimeout
                indicating a unique name could not be found in the time allotted,
                and the client should retry (optionally after the time indicated in
                the Retry-After header). \n Applied only if Name is not specified.
                More info: https://git.k8s.io/community/contributors/devel/api-conventions.md#idempotency"
              type: string
            generation:
              description: A sequence number representing a specific generation of
                the desired state. Populated by the system. Read-only.
              format: int64
              type: integer
            initializers:
              description: "An initializer is a controller which enforces some system
                invariant at object creation time. This field is a list of initializers
                that have not yet acted on this object. If nil or empty, this object
                has been completely initialized. Otherwise, the object is considered
                uninitialized and is hidden (in list/watch and get calls) from clients
                that haven't explicitly asked to observe uninitialized objects. \n
                When an object is created, the system will populate this list with
                the current set of initializers. Only privileged users may set or
                modify this list. Once it is empty, it may not be modified further
                by any user. \n DEPRECATED - initializers are an alpha field and will
                be removed in v1.15."
              properties:
                pending:
                  description: Pending is a list of initializers that must execute
                    in order before this object is visible. When the last pending
                    initializer is removed, and no failing result is set, the initializers
                    struct will be set to nil and the object is considered as initialized
                    and visible to all clients.
                  items:
                    properties:
                      name:
                        description: name of the process that is responsible for initializing
                          this object.
                        type: string
                    required:
                      - name
                    type: object
                  type: array
                result:
                  description: If result is set with the Failure field, the object
                    will be persisted to storage and then deleted, ensuring that other
                    clients can observe the deletion.
                  properties:
                    apiVersion:
                      description: 'APIVersion defines the versioned schema of this
                        representation of an object. Servers should convert recognized
                        schemas to the latest internal value, and may reject unrecognized
                        values. More info: https://git.k8s.io/community/contributors/devel/api-conventions.md#resources'
                      type: string
                    code:
                      description: Suggested HTTP return code for this status, 0 if
                        not set.
                      format: int32
                      type: integer
                    details:
                      description: Extended data associated with the reason.  Each
                        reason may define its own extended details. This field is
                        optional and the data returned is not guaranteed to conform
                        to any schema except that defined by the reason type.
                      properties:
                        causes:
                          description: The Causes array includes more details associated
                            with the StatusReason failure. Not all StatusReasons may
                            provide detailed causes.
                          items:
                            properties:
                              field:
                                description: "The field of the resource that has caused
                                  this error, as named by its JSON serialization.
                                  May include dot and postfix notation for nested
                                  attributes. Arrays are zero-indexed.  Fields may
                                  appear more than once in an array of causes due
                                  to fields having multiple errors. Optional. \n Examples:
                                  \  \"name\" - the field \"name\" on the current
                                  resource   \"items[0].name\" - the field \"name\"
                                  on the first array entry in \"items\""
                                type: string
                              message:
                                description: A human-readable description of the cause
                                  of the error.  This field may be presented as-is
                                  to a reader.
                                type: string
                              reason:
                                description: A machine-readable description of the
                                  cause of the error. If this value is empty there
                                  is no information available.
                                type: string
                            type: object
                          type: array
                        group:
                          description: The group attribute of the resource associated
                            with the status StatusReason.
                          type: string
                        kind:
                          description: 'The kind attribute of the resource associated
                            with the status StatusReason. On some operations may differ
                            from the requested resource Kind. More info: https://git.k8s.io/community/contributors/devel/api-conventions.md#types-kinds'
                          type: string
                        name:
                          description: The name attribute of the resource associated
                            with the status StatusReason (when there is a single name
                            which can be described).
                          type: string
                        retryAfterSeconds:
                          description: If specified, the time in seconds before the
                            operation should be retried. Some errors may indicate
                            the client must take an alternate action - for those errors
                            this field may indicate how long to wait before taking
                            the alternate action.
                          format: int32
                          type: integer
                        uid:
                          description: 'UID of the resource. (when there is a single
                            resource which can be described). More info: http://kubernetes.io/docs/user-guide/identifiers#uids'
                          type: string
                      type: object
                    kind:
                      description: 'Kind is a string value representing the REST resource
                        this object represents. Servers may infer this from the endpoint
                        the client submits requests to. Cannot be updated. In CamelCase.
                        More info: https://git.k8s.io/community/contributors/devel/api-conventions.md#types-kinds'
                      type: string
                    message:
                      description: A human-readable description of the status of this
                        operation.
                      type: string
                    metadata:
                      description: 'Standard list metadata. More info: https://git.k8s.io/community/contributors/devel/api-conventions.md#types-kinds'
                      properties:
                        continue:
                          description: continue may be set if the user set a limit
                            on the number of items returned, and indicates that the
                            server has more data available. The value is opaque and
                            may be used to issue another request to the endpoint that
                            served this list to retrieve the next set of available
                            objects. Continuing a consistent list may not be possible
                            if the server configuration has changed or more than a
                            few minutes have passed. The resourceVersion field returned
                            when using this continue value will be identical to the
                            value in the first response, unless you have received
                            this token from an error message.
                          type: string
                        resourceVersion:
                          description: 'String that identifies the server''s internal
                            version of this object that can be used by clients to
                            determine when objects have changed. Value must be treated
                            as opaque by clients and passed unmodified back to the
                            server. Populated by the system. Read-only. More info:
                            https://git.k8s.io/community/contributors/devel/api-conventions.md#concurrency-control-and-consistency'
                          type: string
                        selfLink:
                          description: selfLink is a URL representing this object.
                            Populated by the system. Read-only.
                          type: string
                      type: object
                    reason:
                      description: A machine-readable description of why this operation
                        is in the "Failure" status. If this value is empty there is
                        no information available. A Reason clarifies an HTTP status
                        code but does not override it.
                      type: string
                  type: object
              required:
                - pending
              type: object
            labels:
              additionalProperties:
                type: string
              description: 'Map of string keys and values that can be used to organize
                and categorize (scope and select) objects. May match selectors of
                replication controllers and services. More info: http://kubernetes.io/docs/user-guide/labels'
              type: object
            managedFields:
              description: "ManagedFields maps workflow-id and version to the set
                of fields that are managed by that workflow. This is mostly for internal
                housekeeping, and users typically shouldn't need to set or understand
                this field. A workflow can be the user's name, a controller's name,
                or the name of a specific apply path like \"ci-cd\". The set of fields
                is always in the version that the workflow used when modifying the
                object. \n This field is alpha and can be changed or removed without
                notice."
              items:
                properties:
                  apiVersion:
                    description: APIVersion defines the version of this resource that
                      this field set applies to. The format is "group/version" just
                      like the top-level APIVersion field. It is necessary to track
                      the version of a field set because it cannot be automatically
                      converted.
                    type: string
                  fields:
                    additionalProperties: true
                    description: Fields identifies a set of fields.
                    type: object
                  manager:
                    description: Manager is an identifier of the workflow managing
                      these fields.
                    type: string
                  operation:
                    description: Operation is the type of operation which lead to
                      this ManagedFieldsEntry being created. The only valid values
                      for this field are 'Apply' and 'Update'.
                    type: string
                  time:
                    description: Time is timestamp of when these fields were set.
                      It should always be empty if Operation is 'Apply'
                    format: date-time
                    type: string
                type: object
              type: array
            name:
              description: 'Name must be unique within a namespace. Is required when
                creating resources, although some resources may allow a client to
                request the generation of an appropriate name automatically. Name
                is primarily intended for creation idempotence and configuration definition.
                Cannot be updated. More info: http://kubernetes.io/docs/user-guide/identifiers#names'
              type: string
            namespace:
              description: "Namespace defines the space within each name must be unique.
                An empty namespace is equivalent to the \"default\" namespace, but
                \"default\" is the canonical representation. Not all objects are required
                to be scoped to a namespace - the value of this field for those objects
                will be empty. \n Must be a DNS_LABEL. Cannot be updated. More info:
                http://kubernetes.io/docs/user-guide/namespaces"
              type: string
            ownerReferences:
              description: List of objects depended by this object. If ALL objects
                in the list have been deleted, this object will be garbage collected.
                If this object is managed by a controller, then an entry in this list
                will point to this controller, with the controller field set to true.
                There cannot be more than one managing controller.
              items:
                properties:
                  apiVersion:
                    description: API version of the referent.
                    type: string
                  blockOwnerDeletion:
                    description: If true, AND if the owner has the "foregroundDeletion"
                      finalizer, then the owner cannot be deleted from the key-value
                      store until this reference is removed. Defaults to false. To
                      set this field, a user needs "delete" permission of the owner,
                      otherwise 422 (Unprocessable Entity) will be returned.
                    type: boolean
                  controller:
                    description: If true, this reference points to the managing controller.
                    type: boolean
                  kind:
                    description: 'Kind of the referent. More info: https://git.k8s.io/community/contributors/devel/api-conventions.md#types-kinds'
                    type: string
                  name:
                    description: 'Name of the referent. More info: http://kubernetes.io/docs/user-guide/identifiers#names'
                    type: string
                  uid:
                    description: 'UID of the referent. More info: http://kubernetes.io/docs/user-guide/identifiers#uids'
                    type: string
                required:
                  - apiVersion
                  - kind
                  - name
                  - uid
                type: object
              type: array
            resourceVersion:
              description: "An opaque value that represents the internal version of
                this object that can be used by clients to determine when objects
                have changed. May be used for optimistic concurrency, change detection,
                and the watch operation on a resource or set of resources. Clients
                must treat these values as opaque and passed unmodified back to the
                server. They may only be valid for a particular resource or set of
                resources. \n Populated by the system. Read-only. Value must be treated
                as opaque by clients and . More info: https://git.k8s.io/community/contributors/devel/api-conventions.md#concurrency-control-and-consistency"
              type: string
            selfLink:
              description: SelfLink is a URL representing this object. Populated by
                the system. Read-only.
              type: string
            uid:
              description: "UID is the unique in time and space value for this object.
                It is typically generated by the server on successful creation of
                a resource and is not allowed to change on PUT operations. \n Populated
                by the system. Read-only. More info: http://kubernetes.io/docs/user-guide/identifiers#uids"
              type: string
          type: object
        mesh:
          type: string
        spec:
          type: object
      type: object
  versions:
    - name: v1alpha1
      served: true
      storage: true
---
apiVersion: rbac.authorization.k8s.io/v1
kind: ClusterRole
metadata:
  name: kuma:control-plane
  labels:
    app.kubernetes.io/name: kuma
    app.kubernetes.io/instance: kuma
rules:
  - apiGroups:
      - ""
    resources:
      - namespaces
      - pods
      - services
    verbs:
      - get
      - list
      - watch
  - apiGroups:
      - ""
    resources:
      - events
    verbs:
      - create
      - patch
  - apiGroups:
      - kuma.io
    resources:
      - dataplanes
      - dataplaneinsights
      - meshes
      - zones
      - zoneinsights
    verbs:
      - get
      - list
      - watch
      - create
      - update
      - patch
      - delete
  - apiGroups:
      - kuma.io
    resources:
      - proxytemplates
    verbs:
      - get
      - list
      - watch
      - create
      - update
      - patch
      - delete
  - apiGroups:
      - kuma.io
    resources:
      - proxytemplates/status
    verbs:
      - get
      - update
      - patch
  - apiGroups:
      - kuma.io
    resources:
      - circuitbreakers
      - externalservices
      - faultinjections
      - healthchecks
      - trafficpermissions
      - trafficlogs
      - trafficroutes
      - traffictraces
    verbs:
      - get
      - list
      - watch
      - create
      - update
      - patch
      - delete
  - apiGroups:
      - ""
    resources:
      - pods/finalizers
    verbs:
      - "*"
  - apiGroups:
      - kuma.io
    resources:
      - meshes/finalizers
    verbs:
      - "*"
  - apiGroups:
      - kuma.io
    resources:
      - dataplanes/finalizers
    verbs:
      - "*"
  # validate k8s token before issueing mTLS cert
  - apiGroups:
      - authentication.k8s.io
    resources:
      - tokenreviews
    verbs:
      - create
---
apiVersion: rbac.authorization.k8s.io/v1
kind: ClusterRoleBinding
metadata:
  name: kuma:control-plane
  labels:
    app.kubernetes.io/name: kuma
    app.kubernetes.io/instance: kuma
roleRef:
  apiGroup: rbac.authorization.k8s.io
  kind: ClusterRole
  name: kuma:control-plane
subjects:
  - kind: ServiceAccount
    name: kuma-control-plane
    namespace: kuma-system
---
apiVersion: rbac.authorization.k8s.io/v1
kind: Role
metadata:
  name: kuma:control-plane
  namespace: kuma-system
  labels:
    app.kubernetes.io/name: kuma
    app.kubernetes.io/instance: kuma
rules:
  - apiGroups:
      - ""
    resources:
      - secrets
    verbs:
      - get
      - list
      - watch
      - create
      - update
      - patch
      - delete
  - apiGroups:
      - ""
    resources:
      - configmaps
    verbs:
      - get
      - list
      - watch
      - create
      - update
      - patch
      - delete
---
apiVersion: rbac.authorization.k8s.io/v1
kind: RoleBinding
metadata:
  name: kuma:control-plane
  namespace: kuma-system
roleRef:
  apiGroup: rbac.authorization.k8s.io
  kind: Role
  name: kuma:control-plane
subjects:
  - kind: ServiceAccount
    name: kuma-control-plane
    namespace: kuma-system
---
apiVersion: v1
kind: Service
metadata:
  annotations:
    prometheus.io/port: "5680"
    prometheus.io/scrape: "true"
  name: kuma-control-plane
  namespace: kuma-system
  labels:
    app.kubernetes.io/name: kuma
    app.kubernetes.io/instance: kuma
  annotations:
    prometheus.io/port: "5680"
    prometheus.io/scrape: "true"
spec:
  type: ClusterIP
  ports:
    - port: 5681
      name: http-api-server
    - port: 443
      name: https-admission-server
      targetPort: 5443
    - port: 5676
      name: mads-server
    - port: 5677
      name: grpc-sds
    - port: 5678
      name: grpc-xds
    - port: 5679
      name: http-xds
    - port: 5682
      name: http-bootstrap-server
    - port: 5653
      name: dns-server
      protocol: UDP
  selector:
    app: kuma-control-plane
    app.kubernetes.io/name: kuma
    app.kubernetes.io/instance: kuma
---
apiVersion: apps/v1
kind: Deployment
metadata:
  name: kuma-control-plane
  namespace: kuma-system
  labels:
    app.kubernetes.io/name: kuma
    app.kubernetes.io/instance: kuma
    app: kuma-control-plane
spec:
  strategy:
    rollingUpdate:
      maxSurge: 1
      maxUnavailable: 0
  selector:
    matchLabels:
      app.kubernetes.io/name: kuma
      app.kubernetes.io/instance: kuma
      app: kuma-control-plane
  template:
    metadata:
      annotations:
        checksum/config: 9b06e94bbdac2b3a2a0051eefea9752d25e5bf84e01c6ed14fb7189493b28acd
<<<<<<< HEAD
        checksum/tls-secrets: 04d911f14ba78681ce6c13d05577c22e9829b2a7dd24d9d3378a19e6188178ca
=======
        checksum/tls-secrets: 4d577e5dea880f16fb071157b25f82cceaaa8fbbeba0355cc287dd10354c74a6
>>>>>>> 6e727efa
      labels:
        app.kubernetes.io/name: kuma
        app.kubernetes.io/instance: kuma
        app: kuma-control-plane
    spec:
      serviceAccountName: kuma-control-plane
      nodeSelector:

        kubernetes.io/arch: amd64
        kubernetes.io/os: linux
      containers:
        - name: control-plane
          image: "kong-docker-kuma-docker.bintray.io/kuma-cp:0.0.1"
          imagePullPolicy: IfNotPresent
          env:
            - name: KUMA_ENVIRONMENT
              value: "kubernetes"
            - name: KUMA_STORE_TYPE
              value: "kubernetes"
            - name: KUMA_STORE_KUBERNETES_SYSTEM_NAMESPACE
              value: "kuma-system"
            - name: KUMA_GENERAL_ADVERTISED_HOSTNAME
              value: kuma-control-plane.kuma-system
            - name: KUMA_GENERAL_TLS_CERT_FILE
              value: /var/run/secrets/kuma.io/tls-cert/tls.crt
            - name: KUMA_GENERAL_TLS_KEY_FILE
              value: /var/run/secrets/kuma.io/tls-cert/tls.key
            - name: KUMA_MULTICLUSTER_REMOTE_GLOBAL_ADDRESS
              value: grpcs://192.168.0.1:5685
            - name: KUMA_API_SERVER_READ_ONLY
              value: "true"
            - name: KUMA_RUNTIME_KUBERNETES_ADMISSION_SERVER_PORT
              value: "5443"
            - name: KUMA_RUNTIME_KUBERNETES_ADMISSION_SERVER_CERT_DIR
              value: /var/run/secrets/kuma.io/tls-cert
            - name: KUMA_RUNTIME_KUBERNETES_INJECTOR_CNI_ENABLED
              value: "false"
            - name: KUMA_RUNTIME_KUBERNETES_INJECTOR_SIDECAR_CONTAINER_IMAGE
              value: "kong-docker-kuma-docker.bintray.io/kuma-dp:0.0.1"
            - name: KUMA_INJECTOR_INIT_CONTAINER_IMAGE
              value: "kong-docker-kuma-docker.bintray.io/kuma-init:0.0.1"
            - name: KUMA_DEFAULTS_SKIP_MESH_CREATION
              value: "false"
            - name: KUMA_MODE
              value: "remote"
            - name: KUMA_MULTICLUSTER_REMOTE_ZONE
              value: "zone-1"
          args:
            - run
            - --log-level=info
            - --config-file=/etc/kuma.io/kuma-control-plane/config.yaml
          ports:
            - containerPort: 5681
            - containerPort: 5443
            - containerPort: 5677
            - containerPort: 5678
            - containerPort: 5679
            - containerPort: 5682
            - containerPort: 5653
              protocol: UDP
          livenessProbe:
            httpGet:
              path: /healthy
              port: 5680
          readinessProbe:
            httpGet:
              path: /ready
              port: 5680
          resources:
            requests:
              cpu: 100m
              memory: 256Mi
          volumeMounts:
            - name: kuma-tls-cert
              mountPath: /var/run/secrets/kuma.io/tls-cert
              readOnly: true
            - name: kuma-control-plane-config
              mountPath: /etc/kuma.io/kuma-control-plane
              readOnly: true
      volumes:
        - name: kuma-tls-cert
          secret:
            secretName: kuma-tls-cert
        - name: kuma-control-plane-config
          configMap:
            name: kuma-control-plane-config
---
apiVersion: admissionregistration.k8s.io/v1beta1
kind: MutatingWebhookConfiguration
metadata:
  name: kuma-admission-mutating-webhook-configuration
  namespace: kuma-system
  labels:
    app.kubernetes.io/name: kuma
    app.kubernetes.io/instance: kuma
webhooks:
  - name: mesh.defaulter.kuma-admission.kuma.io
    failurePolicy: Fail
    clientConfig:
      caBundle: Q0VSVA==
      service:
        namespace: kuma-system
        name: kuma-control-plane
        path: /default-kuma-io-v1alpha1-mesh
    rules:
      - apiGroups:
          - kuma.io
        apiVersions:
          - v1alpha1
        operations:
          - CREATE
          - UPDATE
        resources:
          - meshes
    sideEffects: None
  - name: owner-reference.kuma-admission.kuma.io
    failurePolicy: Fail
    clientConfig:
      caBundle: Q0VSVA==
      service:
        namespace: kuma-system
        name: kuma-control-plane
        path: /owner-reference-kuma-io-v1alpha1
    rules:
      - apiGroups:
          - kuma.io
        apiVersions:
          - v1alpha1
        operations:
          - CREATE
        resources:
          - circuitbreakers
          - externalservices
          - faultinjections
          - healthchecks
          - proxytemplates
          - trafficlogs
          - trafficpermissions
          - trafficroutes
          - traffictraces
    sideEffects: None
  - name: kuma-injector.kuma.io
    failurePolicy: Ignore
    clientConfig:
      caBundle: Q0VSVA==
      service:
        namespace: kuma-system
        name: kuma-control-plane
        path: /inject-sidecar
    rules:
      - apiGroups:
          - ""
        apiVersions:
          - v1
        operations:
          - CREATE
        resources:
          - pods
    sideEffects: None
---
apiVersion: admissionregistration.k8s.io/v1beta1
kind: ValidatingWebhookConfiguration
metadata:
  name: kuma-validating-webhook-configuration
  namespace: kuma-system
  labels:
    app.kubernetes.io/name: kuma
    app.kubernetes.io/instance: kuma
webhooks:
  - name: validator.kuma-admission.kuma.io
    failurePolicy: Fail
    clientConfig:
      caBundle: Q0VSVA==
      service:
        namespace: kuma-system
        name: kuma-control-plane
        path: /validate-kuma-io-v1alpha1
    rules:
      - apiGroups:
          - kuma.io
        apiVersions:
          - v1alpha1
        operations:
          - CREATE
          - UPDATE
          - DELETE
        resources:
          - circuitbreakers
          - dataplanes
          - externalservices
          - faultinjections
          - healthchecks
          - meshes
          - proxytemplates
          - trafficlogs
          - trafficpermissions
          - trafficroutes
          - traffictraces
          - zones
    sideEffects: None
  - name: service.validator.kuma-admission.kuma.io
    failurePolicy: Ignore
    clientConfig:
      caBundle: Q0VSVA==
      service:
        namespace: kuma-system
        name: kuma-control-plane
        path: /validate-v1-service
    rules:
      - apiGroups:
          - ""
        apiVersions:
          - v1
        operations:
          - CREATE
          - UPDATE
        resources:
          - services
    sideEffects: None
  - name: secret.validator.kuma-admission.kuma.io
    namespaceSelector:
      matchLabels:
        kuma.io/system-namespace: "true"
    failurePolicy: Ignore
    clientConfig:
      caBundle: Q0VSVA==
      service:
        namespace: kuma-system
        name: kuma-control-plane
        path: /validate-v1-secret
    rules:
      - apiGroups:
          - ""
        apiVersions:
          - v1
        operations:
          - CREATE
          - UPDATE
          - DELETE
        resources:
          - secrets
    sideEffects: None<|MERGE_RESOLUTION|>--- conflicted
+++ resolved
@@ -5788,11 +5788,7 @@
     metadata:
       annotations:
         checksum/config: 9b06e94bbdac2b3a2a0051eefea9752d25e5bf84e01c6ed14fb7189493b28acd
-<<<<<<< HEAD
-        checksum/tls-secrets: 04d911f14ba78681ce6c13d05577c22e9829b2a7dd24d9d3378a19e6188178ca
-=======
-        checksum/tls-secrets: 4d577e5dea880f16fb071157b25f82cceaaa8fbbeba0355cc287dd10354c74a6
->>>>>>> 6e727efa
+        checksum/tls-secrets: 3b63a54adcad589723e3fd5fe2bbf8f4adb04e763fc6d28e95219b73cbc06518
       labels:
         app.kubernetes.io/name: kuma
         app.kubernetes.io/instance: kuma
