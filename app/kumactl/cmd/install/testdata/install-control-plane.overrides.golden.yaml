--- conflicted
+++ resolved
@@ -330,11 +330,7 @@
     metadata:
       annotations:
         checksum/config: 154c47a95fc93687dd1e825cea7f843d0fe8c450f82014d27cd7eb1a49f3bd35
-<<<<<<< HEAD
-        checksum/tls-secrets: 997de4e68ddb061296d6811385eaff791d4538bb05e68a2705ec39f597f302de
-=======
-        checksum/tls-secrets: 3723000b6e427d8150ef623a08b699700b736c9d0b1f55447a21363e2717e5db
->>>>>>> 7beeed98
+        checksum/tls-secrets: 4ceef7ad8e06bef3a07edaa8edb3021e8f419f21b537d4ac469fabfa2eeb433c
       labels: 
         app: kuma-control-plane
         app.kubernetes.io/name: kuma
