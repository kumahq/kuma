--- conflicted
+++ resolved
@@ -5787,13 +5787,8 @@
   template:
     metadata:
       annotations:
-<<<<<<< HEAD
-        checksum/config: 2de279fbb62e16d56a7b67468706fc1c2eb41e16c46b969a8645a6bf037be042
-        checksum/tls-secrets: d31bc440a71dab6a83896d1360355818c51781cfa03961517fdd4cf674b91af3
-=======
         checksum/config: 79c6abf3975b192e1eb85e3a8fe81594c498b635e153e75001f67b70cbec21a5
-        checksum/tls-secrets: 9df69163ab8169a8874f2f0c624285dce072eeb2b87a761b55513180b8addfcd
->>>>>>> 7b06dc2e
+        checksum/tls-secrets: 7dfa9c7e97b82c668cc4638628d8b4883c68aa650506ce265bf83f3f9980b17c
       labels:
         app.kubernetes.io/name: kuma
         app.kubernetes.io/instance: kuma
