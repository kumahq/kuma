
---
apiVersion: v1
kind: Namespace
metadata:
  name: kuma
  labels:
    kuma.io/system-namespace: "true"
---
apiVersion: v1
kind: ServiceAccount
metadata:
  name: kuma-control-plane
  namespace: kuma
  labels: 
    app: kuma-control-plane
    app.kubernetes.io/name: kuma
    app.kubernetes.io/instance: kuma
---
apiVersion: v1
kind: ConfigMap
metadata:
  name: kuma-control-plane-config
  namespace: kuma
  labels: 
    app: kuma-control-plane
    app.kubernetes.io/name: kuma
    app.kubernetes.io/instance: kuma
data:
  config.yaml: |
    # use this file to override default configuration of `kuma-cp`
    #
    # see conf/kuma-cp.conf.yml for available settings
---
apiVersion: rbac.authorization.k8s.io/v1
kind: ClusterRole
metadata:
  name: kuma-control-plane
  labels: 
    app: kuma-control-plane
    app.kubernetes.io/name: kuma
    app.kubernetes.io/instance: kuma
rules:
  - apiGroups:
      - ""
    resources:
      - namespaces
      - pods
      - configmaps
      - nodes
      - secrets
    verbs:
      - get
      - list
      - watch
  - apiGroups:
      - "apps"
    resources:
      - deployments
      - replicasets
    verbs:
      - create
      - delete
      - get
      - list
      - patch
      - update
      - watch
  - apiGroups:
      - "batch"
    resources:
      - jobs
    verbs:
      - get
      - list
      - watch
  - apiGroups:
      - gateway.networking.k8s.io
    resources:
      - gatewayclasses
      - gateways
      - referencegrants
      - httproutes
    verbs:
      - create
      - delete
      - get
      - list
      - patch
      - update
      - watch
  - apiGroups:
      - gateway.networking.k8s.io
    resources:
      - gatewayclasses/status
      - gateways/status
      - httproutes/status
    verbs:
      - get
      - patch
      - update
  - apiGroups:
      - coordination.k8s.io
    resources:
      - leases
    verbs:
      - get
      - list
      - watch
      - create
      - update
      - patch
      - delete
  - apiGroups:
      - ""
    resources:
      - events
    verbs:
      - create
      - patch
  - apiGroups:
      - ""
    resources:
      - services
    verbs:
      - get
      - delete
      - list
      - watch
      - create
      - update
      - patch
  - apiGroups:
      - kuma.io
    resources:
      - dataplanes
      - dataplaneinsights
      - meshes
      - zones
      - zoneinsights
      - zoneingresses
      - zoneingressinsights
      - zoneegresses
      - zoneegressinsights
      - meshinsights
      - serviceinsights
      - proxytemplates
      - ratelimits
      - trafficpermissions
      - trafficroutes
      - timeouts
      - retries
      - circuitbreakers
      - virtualoutbounds
      - containerpatches
      - externalservices
      - faultinjections
      - healthchecks
      - trafficlogs
      - traffictraces
      - meshgateways
      - meshgatewayroutes
      - meshgatewayinstances
      - meshgatewayconfigs
      - meshaccesslogs
      - meshcircuitbreakers
      - meshfaultinjections
      - meshhealthchecks
      - meshhttproutes
      - meshloadbalancings
      - meshproxypatches
      - meshratelimits
      - meshretries
      - meshtimeouts
      - meshtraces
      - meshtrafficpermissions
    verbs:
      - get
      - list
      - watch
      - create
      - update
      - patch
      - delete
  - apiGroups:
      - kuma.io
    resources:
      - meshgatewayinstances/status
      - meshgatewayinstances/finalizers
      - meshes/finalizers
      - dataplanes/finalizers
    verbs:
      - get
      - patch
      - update
  - apiGroups:
      - ""
    resources:
      - pods/finalizers
    verbs:
      - get
      - patch
      - update
  # validate k8s token before issuing mTLS cert
  - apiGroups:
      - authentication.k8s.io
    resources:
      - tokenreviews
    verbs:
      - create
---
apiVersion: rbac.authorization.k8s.io/v1
kind: ClusterRoleBinding
metadata:
  name: kuma-control-plane
  labels: 
    app: kuma-control-plane
    app.kubernetes.io/name: kuma
    app.kubernetes.io/instance: kuma
roleRef:
  apiGroup: rbac.authorization.k8s.io
  kind: ClusterRole
  name: kuma-control-plane
subjects:
  - kind: ServiceAccount
    name: kuma-control-plane
    namespace: kuma
---
apiVersion: rbac.authorization.k8s.io/v1
kind: Role
metadata:
  name: kuma-control-plane
  namespace: kuma
  labels: 
    app: kuma-control-plane
    app.kubernetes.io/name: kuma
    app.kubernetes.io/instance: kuma
rules:
  - apiGroups:
      - ""
    resources:
      - secrets
    verbs:
      - get
      - list
      - watch
      - create
      - update
      - patch
      - delete
  - apiGroups:
      - ""
    resources:
      - configmaps
    verbs:
      - get
      - list
      - watch
      - create
      - update
      - patch
      - delete
  # leader-for-life election deletes Pods in some circumstances
  - apiGroups:
      - ""
    resources:
      - pods
    verbs:
      - delete
---
apiVersion: rbac.authorization.k8s.io/v1
kind: RoleBinding
metadata:
  name: kuma-control-plane
  namespace: kuma
  labels: 
    app: kuma-control-plane
    app.kubernetes.io/name: kuma
    app.kubernetes.io/instance: kuma
roleRef:
  apiGroup: rbac.authorization.k8s.io
  kind: Role
  name: kuma-control-plane
subjects:
  - kind: ServiceAccount
    name: kuma-control-plane
    namespace: kuma
---
apiVersion: v1
kind: Service
metadata:
  name: kuma-ctrl-plane
  namespace: kuma
  labels: 
    app: kuma-control-plane
    app.kubernetes.io/name: kuma
    app.kubernetes.io/instance: kuma
  annotations:
    prometheus.io/scrape: "true"
    prometheus.io/port: "5680"
spec:
  type: ClusterIP
  ports:
    - port: 5680
      name: diagnostics
      appProtocol: http
    - port: 5681
      name: http-api-server
      appProtocol: http
    - port: 5682
      name: https-api-server
      appProtocol: http
    - port: 443
      name: https-admission-server
      targetPort: 5443
      appProtocol: http
    - port: 5676
      name: mads-server
      appProtocol: http
    - port: 5678
      name: dp-server
      appProtocol: http
  selector:
    app: kuma-control-plane
    app.kubernetes.io/name: kuma
    app.kubernetes.io/instance: kuma
---
apiVersion: apps/v1
kind: Deployment
metadata:
  name: kuma-control-plane
  namespace: kuma
  labels: 
    app: kuma-control-plane
    app.kubernetes.io/name: kuma
    app.kubernetes.io/instance: kuma
spec:
  replicas: 1
  strategy:
    rollingUpdate:
      maxSurge: 1
      maxUnavailable: 0
  selector:
    matchLabels:
      app.kubernetes.io/name: kuma
      app.kubernetes.io/instance: kuma
      app: kuma-control-plane
  template:
    metadata:
      annotations:
        checksum/config: 154c47a95fc93687dd1e825cea7f843d0fe8c450f82014d27cd7eb1a49f3bd35
<<<<<<< HEAD
        checksum/tls-secrets: 7fef599b44fd811e68fccebc2b3d89c6d2b7700b75d36ec9af5b2a38f169652e
=======
        checksum/tls-secrets: 1cbb376e84f2135fb4ecb2ca398ad32f9a9a41d5cda0801647643aee6114ec69
>>>>>>> f5e02515
      labels: 
        app: kuma-control-plane
        app.kubernetes.io/name: kuma
        app.kubernetes.io/instance: kuma
    spec:
      affinity: 
        podAntiAffinity:
          preferredDuringSchedulingIgnoredDuringExecution:
          - podAffinityTerm:
              labelSelector:
                matchExpressions:
                - key: app.kubernetes.io/name
                  operator: In
                  values:
                  - 'kuma'
                - key: app.kubernetes.io/instance
                  operator: In
                  values:
                  - 'kuma'
                - key: app
                  operator: In
                  values:
                  - 'kuma-control-plane'
              topologyKey: kubernetes.io/hostname
            weight: 100
      securityContext:
        runAsNonRoot: true
      serviceAccountName: kuma-control-plane
      automountServiceAccountToken: true
      nodeSelector:
        
        kubernetes.io/os: linux
      hostNetwork: false
      terminationGracePeriodSeconds: 30
      containers:
        - name: control-plane
          image: "kuma-ci/kuma-cp:greatest"
          imagePullPolicy: Never
          securityContext:
            readOnlyRootFilesystem: true
          env:
            - name: KUMA_API_SERVER_AUTHN_LOCALHOST_IS_ADMIN
              value: "false"
            - name: KUMA_API_SERVER_AUTH_CLIENT_CERTS_DIR
              value: "/var/run/secrets/kuma.io/api-server-client-certs/"
            - name: KUMA_API_SERVER_HTTPS_TLS_CERT_FILE
              value: "/var/run/secrets/kuma.io/api-server-tls-cert/tls.crt"
            - name: KUMA_API_SERVER_HTTPS_TLS_KEY_FILE
              value: "/var/run/secrets/kuma.io/api-server-tls-cert/tls.key"
            - name: KUMA_API_SERVER_READ_ONLY
              value: "true"
            - name: KUMA_DEFAULTS_SKIP_MESH_CREATION
              value: "false"
            - name: KUMA_DP_SERVER_HDS_ENABLED
              value: "false"
            - name: KUMA_ENVIRONMENT
              value: "kubernetes"
            - name: KUMA_EXPERIMENTAL_GATEWAY_API
              value: "true"
            - name: KUMA_GENERAL_TLS_CERT_FILE
              value: "/var/run/secrets/kuma.io/tls-cert/tls.crt"
            - name: KUMA_GENERAL_TLS_KEY_FILE
              value: "/var/run/secrets/kuma.io/tls-cert/tls.key"
            - name: KUMA_INJECTOR_INIT_CONTAINER_IMAGE
              value: "kuma-ci/kuma-init:greatest"
            - name: KUMA_MODE
              value: "zone"
            - name: KUMA_MULTIZONE_ZONE_GLOBAL_ADDRESS
              value: "grpc://192.168.0.1:5685"
            - name: KUMA_MULTIZONE_ZONE_KDS_ROOT_CA_FILE
              value: "/var/run/secrets/kuma.io/kds-client-tls-cert/ca.crt"
            - name: KUMA_MULTIZONE_ZONE_NAME
              value: "zone-1"
            - name: KUMA_RUNTIME_KUBERNETES_ADMISSION_SERVER_CERT_DIR
              value: "/var/run/secrets/kuma.io/tls-cert"
            - name: KUMA_RUNTIME_KUBERNETES_ADMISSION_SERVER_PORT
              value: "5443"
            - name: KUMA_RUNTIME_KUBERNETES_CONTROL_PLANE_SERVICE_NAME
              value: "kuma-ctrl-plane"
            - name: KUMA_RUNTIME_KUBERNETES_INJECTOR_CA_CERT_FILE
              value: "/var/run/secrets/kuma.io/tls-cert/ca.crt"
            - name: KUMA_RUNTIME_KUBERNETES_INJECTOR_CNI_ENABLED
              value: "false"
            - name: KUMA_RUNTIME_KUBERNETES_INJECTOR_SIDECAR_CONTAINER_IMAGE
              value: "kuma-ci/kuma-dp:greatest"
            - name: KUMA_RUNTIME_KUBERNETES_SERVICE_ACCOUNT_NAME
              value: "system:serviceaccount:kuma:kuma-control-plane"
            - name: KUMA_STORE_KUBERNETES_SYSTEM_NAMESPACE
              value: "kuma"
            - name: KUMA_STORE_TYPE
              value: "kubernetes"
            - name: KUMA_INTER_CP_CATALOG_INSTANCE_ADDRESS
              valueFrom:
                fieldRef:
                  fieldPath: status.podIP
          args:
            - run
            - --log-level=info
            - --config-file=/etc/kuma.io/kuma-control-plane/config.yaml
          ports:
            - containerPort: 5680
              name: diagnostics
              protocol: TCP
            - containerPort: 5681
            - containerPort: 5682
            - containerPort: 5443
            - containerPort: 5678
          livenessProbe:
            timeoutSeconds: 10
            httpGet:
              path: /healthy
              port: 5680
          readinessProbe:
            timeoutSeconds: 10
            httpGet:
              path: /ready
              port: 5680
          resources:
            requests:
              cpu: 100m
              memory: 256Mi
          
          volumeMounts:
            - name: general-tls-cert
              mountPath: /var/run/secrets/kuma.io/tls-cert/tls.crt
              subPath: tls.crt
              readOnly: true
            - name: general-tls-cert
              mountPath: /var/run/secrets/kuma.io/tls-cert/tls.key
              subPath: tls.key
              readOnly: true
            - name: general-tls-cert-ca
              mountPath: /var/run/secrets/kuma.io/tls-cert/ca.crt
              subPath: ca.crt
              readOnly: true
            - name: kuma-control-plane-config
              mountPath: /etc/kuma.io/kuma-control-plane
              readOnly: true
            - name: api-server-tls-cert
              mountPath: /var/run/secrets/kuma.io/api-server-tls-cert
              readOnly: true
            - name: api-server-client-certs
              mountPath: /var/run/secrets/kuma.io/api-server-client-certs
              readOnly: true
            - name: kds-client-tls-cert
              mountPath: /var/run/secrets/kuma.io/kds-client-tls-cert
              readOnly: true
            - name: tmp
              mountPath: /tmp
      volumes:
        - name: general-tls-cert
          secret:
            secretName: general-tls-secret
        - name: general-tls-cert-ca
          secret:
            secretName: general-tls-secret-ca
        - name: api-server-tls-cert
          secret:
            secretName: api-server-secret
        - name: api-server-client-certs
          secret:
            secretName: api-server-client-secret
        - name: kds-client-tls-cert
          secret:
            secretName: kds-ca-secret
        - name: kuma-control-plane-config
          configMap:
            name: kuma-control-plane-config
        - name: tmp
          emptyDir: {}
---
apiVersion: admissionregistration.k8s.io/v1
kind: MutatingWebhookConfiguration
metadata:
  name: kuma-admission-mutating-webhook-configuration
  namespace: kuma
  labels: 
    app: kuma-control-plane
    app.kubernetes.io/name: kuma
    app.kubernetes.io/instance: kuma
webhooks:
  - name: mesh.defaulter.kuma-admission.kuma.io
    admissionReviewVersions: ["v1"]
    failurePolicy: Fail
    clientConfig:
      caBundle: XYZ
      service:
        namespace: kuma
        name: kuma-ctrl-plane
        path: /default-kuma-io-v1alpha1-mesh
    rules:
      - apiGroups:
          - kuma.io
        apiVersions:
          - v1alpha1
        operations:
          - CREATE
          - UPDATE
        resources:
          - meshes
          - meshaccesslogs
          - meshcircuitbreakers
          - meshfaultinjections
          - meshhealthchecks
          - meshhttproutes
          - meshloadbalancings
          - meshproxypatches
          - meshratelimits
          - meshretries
          - meshtimeouts
          - meshtraces
          - meshtrafficpermissions
    sideEffects: None
  - name: owner-reference.kuma-admission.kuma.io
    admissionReviewVersions: ["v1"]
    failurePolicy: Fail
    clientConfig:
      caBundle: XYZ
      service:
        namespace: kuma
        name: kuma-ctrl-plane
        path: /owner-reference-kuma-io-v1alpha1
    rules:
      - apiGroups:
          - kuma.io
        apiVersions:
          - v1alpha1
        operations:
          - CREATE
        resources:
          - circuitbreakers
          - externalservices
          - faultinjections
          - healthchecks
          - meshgateways
          - meshgatewayroutes
          - proxytemplates
          - ratelimits
          - retries
          - timeouts
          - trafficlogs
          - trafficpermissions
          - trafficroutes
          - traffictraces
          - virtualoutbounds
          - meshaccesslogs
          - meshcircuitbreakers
          - meshfaultinjections
          - meshhealthchecks
          - meshhttproutes
          - meshloadbalancings
          - meshproxypatches
          - meshratelimits
          - meshretries
          - meshtimeouts
          - meshtraces
          - meshtrafficpermissions
  
      
    sideEffects: None
  - name: namespace-kuma-injector.kuma.io
    admissionReviewVersions: ["v1"]
    failurePolicy: Crash
    namespaceSelector:
      matchLabels:
        kuma.io/sidecar-injection: enabled
    clientConfig:
      caBundle: XYZ
      service:
        namespace: kuma
        name: kuma-ctrl-plane
        path: /inject-sidecar
    rules:
      - apiGroups:
          - ""
        apiVersions:
          - v1
        operations:
          - CREATE
        resources:
          - pods
    sideEffects: None
  - name: pods-kuma-injector.kuma.io
    admissionReviewVersions: ["v1"]
    failurePolicy: Crash
    objectSelector:
      matchLabels:
        kuma.io/sidecar-injection: enabled
    clientConfig:
      caBundle: XYZ
      service:
        namespace: kuma
        name: kuma-ctrl-plane
        path: /inject-sidecar
    rules:
      - apiGroups:
          - ""
        apiVersions:
          - v1
        operations:
          - CREATE
        resources:
          - pods
    sideEffects: None
  - name: kuma-injector.kuma.io
    admissionReviewVersions: ["v1"]
    failurePolicy: Ignore 
    clientConfig:
      caBundle: XYZ
      service:
        namespace: kuma
        name: kuma-ctrl-plane
        path: /inject-sidecar
    rules:
      - apiGroups:
          - ""
        apiVersions:
          - v1
        operations:
          - CREATE
        resources:
          - pods
    sideEffects: None
---
apiVersion: admissionregistration.k8s.io/v1
kind: ValidatingWebhookConfiguration
metadata:
  name: kuma-validating-webhook-configuration
  namespace: kuma
  labels: 
    app: kuma-control-plane
    app.kubernetes.io/name: kuma
    app.kubernetes.io/instance: kuma
webhooks:
  - name: validator.kuma-admission.kuma.io
    admissionReviewVersions: ["v1"]
    failurePolicy: Fail
    clientConfig:
      caBundle: XYZ
      service:
        namespace: kuma
        name: kuma-ctrl-plane
        path: /validate-kuma-io-v1alpha1
    rules:
      - apiGroups:
          - kuma.io
        apiVersions:
          - v1alpha1
        operations:
          - CREATE
          - UPDATE
          - DELETE
        resources:
          - circuitbreakers
          - dataplanes
          - externalservices
          - faultinjections
          - gatewayinstances
          - healthchecks
          - meshes
          - meshgateways
          - meshgatewayroutes
          - proxytemplates
          - ratelimits
          - retries
          - trafficlogs
          - trafficpermissions
          - trafficroutes
          - traffictraces
          - virtualoutbounds
          - zones
          - containerpatches
          - meshaccesslogs
          - meshcircuitbreakers
          - meshfaultinjections
          - meshhealthchecks
          - meshhttproutes
          - meshloadbalancings
          - meshproxypatches
          - meshratelimits
          - meshretries
          - meshtimeouts
          - meshtraces
          - meshtrafficpermissions
    
      
    sideEffects: None
  - name: service.validator.kuma-admission.kuma.io
    admissionReviewVersions: ["v1"]
    failurePolicy: Ignore
    clientConfig:
      caBundle: XYZ
      service:
        namespace: kuma
        name: kuma-ctrl-plane
        path: /validate-v1-service
    rules:
      - apiGroups:
          - ""
        apiVersions:
          - v1
        operations:
          - CREATE
          - UPDATE
        resources:
          - services
    sideEffects: None
  - name: secret.validator.kuma-admission.kuma.io
    admissionReviewVersions: ["v1"]
    namespaceSelector:
      matchLabels:
        kuma.io/system-namespace: "true"
    failurePolicy: Ignore
    clientConfig:
      caBundle: XYZ
      service:
        namespace: kuma
        name: kuma-ctrl-plane
        path: /validate-v1-secret
    rules:
      - apiGroups:
          - ""
        apiVersions:
          - v1
        operations:
          - CREATE
          - UPDATE
          - DELETE
        resources:
          - secrets
    sideEffects: None
  - name: gateway.validator.kuma-admission.kuma.io
    admissionReviewVersions: ["v1"]
    failurePolicy: Ignore
    clientConfig:
      caBundle: XYZ
      service:
        namespace: kuma
        name: kuma-ctrl-plane
        path: /validate-gatewayclass
    rules:
      - apiGroups:
          - "gateway.networking.k8s.io"
        apiVersions:
          - v1beta1
        operations:
          - CREATE
        resources:
          - gatewayclasses
    sideEffects: None<|MERGE_RESOLUTION|>--- conflicted
+++ resolved
@@ -167,7 +167,6 @@
       - meshfaultinjections
       - meshhealthchecks
       - meshhttproutes
-      - meshloadbalancings
       - meshproxypatches
       - meshratelimits
       - meshretries
@@ -349,11 +348,7 @@
     metadata:
       annotations:
         checksum/config: 154c47a95fc93687dd1e825cea7f843d0fe8c450f82014d27cd7eb1a49f3bd35
-<<<<<<< HEAD
-        checksum/tls-secrets: 7fef599b44fd811e68fccebc2b3d89c6d2b7700b75d36ec9af5b2a38f169652e
-=======
         checksum/tls-secrets: 1cbb376e84f2135fb4ecb2ca398ad32f9a9a41d5cda0801647643aee6114ec69
->>>>>>> f5e02515
       labels: 
         app: kuma-control-plane
         app.kubernetes.io/name: kuma
@@ -559,7 +554,6 @@
           - meshfaultinjections
           - meshhealthchecks
           - meshhttproutes
-          - meshloadbalancings
           - meshproxypatches
           - meshratelimits
           - meshretries
@@ -604,7 +598,6 @@
           - meshfaultinjections
           - meshhealthchecks
           - meshhttproutes
-          - meshloadbalancings
           - meshproxypatches
           - meshratelimits
           - meshretries
@@ -731,7 +724,6 @@
           - meshfaultinjections
           - meshhealthchecks
           - meshhttproutes
-          - meshloadbalancings
           - meshproxypatches
           - meshratelimits
           - meshretries
