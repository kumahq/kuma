
---
apiVersion: v1
kind: Namespace
metadata:
  name: kuma
  labels:
    kuma.io/system-namespace: "true"
---
apiVersion: v1
kind: ServiceAccount
metadata:
  name: kuma-control-plane
  namespace: kuma
  labels: 
    app: kuma-control-plane
    app.kubernetes.io/name: kuma
    app.kubernetes.io/instance: kuma
---
apiVersion: v1
kind: ConfigMap
metadata:
  name: kuma-control-plane-config
  namespace: kuma
  labels: 
    app: kuma-control-plane
    app.kubernetes.io/name: kuma
    app.kubernetes.io/instance: kuma
data:
  config.yaml: |
    # use this file to override default configuration of `kuma-cp`
    #
    # see conf/kuma-cp.conf.yml for available settings
---
apiVersion: rbac.authorization.k8s.io/v1
kind: ClusterRole
metadata:
  name: kuma-control-plane
  labels: 
    app: kuma-control-plane
    app.kubernetes.io/name: kuma
    app.kubernetes.io/instance: kuma
rules:
  - apiGroups:
      - ""
    resources:
      - namespaces
      - pods
      - configmaps
      - nodes
    verbs:
      - get
      - list
      - watch
  - apiGroups:
    - ""
    resources:
      - secrets
    verbs:
    - list
    - watch
  - apiGroups:
      - "apps"
    resources:
      - deployments
      - replicasets
    verbs:
      - create
      - delete
      - get
      - list
      - patch
      - update
      - watch
  - apiGroups:
      - "batch"
    resources:
      - jobs
    verbs:
      - get
      - list
      - watch
  - apiGroups:
      - gateway.networking.k8s.io
    resources:
      - gatewayclasses
      - gateways
      - referencegrants
      - httproutes
    verbs:
      - create
      - delete
      - get
      - list
      - patch
      - update
      - watch
  - apiGroups:
      - gateway.networking.k8s.io
    resources:
      - gatewayclasses/status
      - gateways/status
      - httproutes/status
    verbs:
      - get
      - patch
      - update
  - apiGroups:
      - coordination.k8s.io
    resources:
      - leases
    verbs:
      - get
      - list
      - watch
      - create
      - update
      - patch
      - delete
  - apiGroups:
      - ""
    resources:
      - events
    verbs:
      - create
      - patch
  - apiGroups:
      - ""
    resources:
      - services
    verbs:
      - get
      - delete
      - list
      - watch
      - create
      - update
      - patch
  - apiGroups:
    - "discovery.k8s.io"
    resources:
    - endpointslices
    verbs:
    - get
    - list
    - watch
  - apiGroups:
      - kuma.io
    resources:
      - dataplanes
      - dataplaneinsights
      - meshes
      - zones
      - zoneinsights
      - zoneingresses
      - zoneingressinsights
      - zoneegresses
      - zoneegressinsights
      - meshinsights
      - serviceinsights
      - proxytemplates
      - ratelimits
      - trafficpermissions
      - trafficroutes
      - timeouts
      - retries
      - circuitbreakers
      - virtualoutbounds
      - containerpatches
      - externalservices
      - faultinjections
      - healthchecks
      - trafficlogs
      - traffictraces
      - meshgateways
      - meshgatewayroutes
      - meshgatewayinstances
      - meshgatewayconfigs
      - meshaccesslogs
      - meshcircuitbreakers
      - meshfaultinjections
      - meshhealthchecks
      - meshhttproutes
      - meshloadbalancingstrategies
      - meshmetrics
      - meshpassthroughs
      - meshproxypatches
      - meshratelimits
      - meshretries
      - meshtcproutes
      - meshtimeouts
      - meshtraces
      - meshtrafficpermissions
      - hostnamegenerators
      - meshexternalservices
      - meshservices
    verbs:
      - get
      - list
      - watch
      - create
      - update
      - patch
      - delete
  - apiGroups:
      - kuma.io
    resources:
      - meshgatewayinstances/status
      - meshgatewayinstances/finalizers
      - meshes/finalizers
      - dataplanes/finalizers
    verbs:
      - get
      - patch
      - update
  - apiGroups:
      - ""
    resources:
      - pods/finalizers
    verbs:
      - get
      - patch
      - update
  # validate k8s token before issuing mTLS cert
  - apiGroups:
      - authentication.k8s.io
    resources:
      - tokenreviews
    verbs:
      - create
---
apiVersion: rbac.authorization.k8s.io/v1
kind: ClusterRoleBinding
metadata:
  name: kuma-control-plane
  labels: 
    app: kuma-control-plane
    app.kubernetes.io/name: kuma
    app.kubernetes.io/instance: kuma
roleRef:
  apiGroup: rbac.authorization.k8s.io
  kind: ClusterRole
  name: kuma-control-plane
subjects:
  - kind: ServiceAccount
    name: kuma-control-plane
    namespace: kuma
---
apiVersion: rbac.authorization.k8s.io/v1
kind: Role
metadata:
  name: kuma-control-plane
  namespace: kuma
  labels: 
    app: kuma-control-plane
    app.kubernetes.io/name: kuma
    app.kubernetes.io/instance: kuma
rules:
  - apiGroups:
      - ""
    resources:
      - secrets
    verbs:
      - get
      - list
      - watch
      - create
      - update
      - patch
      - delete
  - apiGroups:
      - ""
    resources:
      - configmaps
    verbs:
      - get
      - list
      - watch
      - create
      - update
      - patch
      - delete
  # leader-for-life election deletes Pods in some circumstances
  - apiGroups:
      - ""
    resources:
      - pods
    verbs:
      - delete
---
apiVersion: rbac.authorization.k8s.io/v1
kind: RoleBinding
metadata:
  name: kuma-control-plane
  namespace: kuma
  labels: 
    app: kuma-control-plane
    app.kubernetes.io/name: kuma
    app.kubernetes.io/instance: kuma
roleRef:
  apiGroup: rbac.authorization.k8s.io
  kind: Role
  name: kuma-control-plane
subjects:
  - kind: ServiceAccount
    name: kuma-control-plane
    namespace: kuma
---
apiVersion: v1
kind: Service
metadata:
  name: kuma-ctrl-plane
  namespace: kuma
  labels: 
    app: kuma-control-plane
    app.kubernetes.io/name: kuma
    app.kubernetes.io/instance: kuma
  annotations:
    prometheus.io/port: "5680"
    prometheus.io/scrape: "true"
spec:
  type: ClusterIP
  ports:
    - port: 5680
      name: diagnostics
      appProtocol: http
    - port: 5681
      name: http-api-server
      appProtocol: http
    - port: 5682
      name: https-api-server
      appProtocol: https
    - port: 443
      name: https-admission-server
      targetPort: 5443
      appProtocol: https
    - port: 5676
      name: mads-server
      appProtocol: https
    - port: 5678
      name: dp-server
      appProtocol: https
  selector:
    app: kuma-control-plane
    app.kubernetes.io/name: kuma
    app.kubernetes.io/instance: kuma
---
apiVersion: apps/v1
kind: Deployment
metadata:
  name: kuma-control-plane
  namespace: kuma
  labels: 
    app: kuma-control-plane
    app.kubernetes.io/name: kuma
    app.kubernetes.io/instance: kuma
  annotations: 
    
spec:
  replicas: 1
  minReadySeconds: 0
  strategy:
    rollingUpdate:
      maxSurge: 1
      maxUnavailable: 0
  selector:
    matchLabels:
      app.kubernetes.io/name: kuma
      app.kubernetes.io/instance: kuma
      app: kuma-control-plane
  template:
    metadata:
      annotations:
        checksum/config: 154c47a95fc93687dd1e825cea7f843d0fe8c450f82014d27cd7eb1a49f3bd35
<<<<<<< HEAD
        checksum/tls-secrets: 1134dc30e4521d42f81ba2548dcbe756ff395bd9e78f9b2d0351c346f5e2fd93
=======
        checksum/tls-secrets: babdea10228235a13b64bd3cd97916bed4d86c4fd44176fdcf0a73e005ce68a1
>>>>>>> 0f33dbfb
      labels: 
        app: kuma-control-plane
        app.kubernetes.io/name: kuma
        app.kubernetes.io/instance: kuma
    spec:
      affinity: 
        podAntiAffinity:
          preferredDuringSchedulingIgnoredDuringExecution:
          - podAffinityTerm:
              labelSelector:
                matchExpressions:
                - key: app.kubernetes.io/name
                  operator: In
                  values:
                  - 'kuma'
                - key: app.kubernetes.io/instance
                  operator: In
                  values:
                  - 'kuma'
                - key: app
                  operator: In
                  values:
                  - 'kuma-control-plane'
              topologyKey: kubernetes.io/hostname
            weight: 100
      securityContext:
        runAsNonRoot: true
      serviceAccountName: kuma-control-plane
      automountServiceAccountToken: true
      nodeSelector:
        
        kubernetes.io/os: linux
      hostNetwork: false
      terminationGracePeriodSeconds: 30
      containers:
        - name: control-plane
          image: "kuma-ci/kuma-cp:greatest"
          imagePullPolicy: Never
          securityContext:
            readOnlyRootFilesystem: true
          env:
            - name: KUMA_API_SERVER_AUTHN_LOCALHOST_IS_ADMIN
              value: "false"
            - name: KUMA_API_SERVER_AUTH_CLIENT_CERTS_DIR
              value: "/var/run/secrets/kuma.io/api-server-client-certs/"
            - name: KUMA_API_SERVER_HTTPS_TLS_CERT_FILE
              value: "/var/run/secrets/kuma.io/api-server-tls-cert/tls.crt"
            - name: KUMA_API_SERVER_HTTPS_TLS_KEY_FILE
              value: "/var/run/secrets/kuma.io/api-server-tls-cert/tls.key"
            - name: KUMA_API_SERVER_READ_ONLY
              value: "true"
            - name: KUMA_DEFAULTS_SKIP_MESH_CREATION
              value: "false"
            - name: KUMA_DP_SERVER_HDS_ENABLED
              value: "false"
            - name: KUMA_ENVIRONMENT
              value: "kubernetes"
            - name: KUMA_GENERAL_TLS_CERT_FILE
              value: "/var/run/secrets/kuma.io/tls-cert/tls.crt"
            - name: KUMA_GENERAL_TLS_KEY_FILE
              value: "/var/run/secrets/kuma.io/tls-cert/tls.key"
            - name: KUMA_INJECTOR_INIT_CONTAINER_IMAGE
              value: "kuma-ci/kuma-init:greatest"
            - name: KUMA_MODE
              value: "zone"
            - name: KUMA_MULTIZONE_ZONE_GLOBAL_ADDRESS
              value: "grpc://192.168.0.1:5685"
            - name: KUMA_MULTIZONE_ZONE_KDS_ROOT_CA_FILE
              value: "/var/run/secrets/kuma.io/kds-client-tls-cert/ca.crt"
            - name: KUMA_MULTIZONE_ZONE_NAME
              value: "zone-1"
            - name: KUMA_PLUGIN_POLICIES_ENABLED
              value: "meshaccesslogs,meshcircuitbreakers,meshfaultinjections,meshhealthchecks,meshhttproutes,meshloadbalancingstrategies,meshmetrics,meshpassthroughs,meshproxypatches,meshratelimits,meshretries,meshtcproutes,meshtimeouts,meshtraces,meshtrafficpermissions"
            - name: KUMA_RUNTIME_KUBERNETES_ADMISSION_SERVER_CERT_DIR
              value: "/var/run/secrets/kuma.io/tls-cert"
            - name: KUMA_RUNTIME_KUBERNETES_ADMISSION_SERVER_PORT
              value: "5443"
            - name: KUMA_RUNTIME_KUBERNETES_CONTROL_PLANE_SERVICE_NAME
              value: "kuma-ctrl-plane"
            - name: KUMA_RUNTIME_KUBERNETES_INJECTOR_CA_CERT_FILE
              value: "/var/run/secrets/kuma.io/tls-cert/ca.crt"
            - name: KUMA_RUNTIME_KUBERNETES_INJECTOR_CNI_ENABLED
              value: "false"
            - name: KUMA_RUNTIME_KUBERNETES_INJECTOR_SIDECAR_CONTAINER_IMAGE
              value: "kuma-ci/kuma-dp:greatest"
            - name: KUMA_RUNTIME_KUBERNETES_SERVICE_ACCOUNT_NAME
              value: "system:serviceaccount:kuma:kuma-control-plane"
            - name: KUMA_STORE_KUBERNETES_SYSTEM_NAMESPACE
              value: "kuma"
            - name: KUMA_STORE_TYPE
              value: "kubernetes"
            - name: KUMA_INTER_CP_CATALOG_INSTANCE_ADDRESS
              valueFrom:
                fieldRef:
                  fieldPath: status.podIP
          args:
            - run
            - --log-level=info
            - --log-output-path=
            - --config-file=/etc/kuma.io/kuma-control-plane/config.yaml
          ports:
            - containerPort: 5680
              name: diagnostics
              protocol: TCP
            - containerPort: 5681
            - containerPort: 5682
            - containerPort: 5443
            - containerPort: 5678
          livenessProbe:
            timeoutSeconds: 10
            httpGet:
              path: /healthy
              port: 5680
          readinessProbe:
            timeoutSeconds: 10
            httpGet:
              path: /ready
              port: 5680
          resources:
            limits:
              memory: 256Mi
            requests:
              cpu: 500m
              memory: 256Mi
          
          volumeMounts:
            - name: general-tls-cert
              mountPath: /var/run/secrets/kuma.io/tls-cert/tls.crt
              subPath: tls.crt
              readOnly: true
            - name: general-tls-cert
              mountPath: /var/run/secrets/kuma.io/tls-cert/tls.key
              subPath: tls.key
              readOnly: true
            - name: general-tls-cert-ca
              mountPath: /var/run/secrets/kuma.io/tls-cert/ca.crt
              subPath: ca.crt
              readOnly: true
            - name: kuma-control-plane-config
              mountPath: /etc/kuma.io/kuma-control-plane
              readOnly: true
            - name: api-server-tls-cert
              mountPath: /var/run/secrets/kuma.io/api-server-tls-cert
              readOnly: true
            - name: api-server-client-certs
              mountPath: /var/run/secrets/kuma.io/api-server-client-certs
              readOnly: true
            - name: kds-client-tls-cert
              mountPath: /var/run/secrets/kuma.io/kds-client-tls-cert
              readOnly: true
            - name: tmp
              mountPath: /tmp
      volumes:
        - name: general-tls-cert
          secret:
            secretName: general-tls-secret
        - name: general-tls-cert-ca
          secret:
            secretName: general-tls-secret-ca
        - name: api-server-tls-cert
          secret:
            secretName: api-server-secret
        - name: api-server-client-certs
          secret:
            secretName: api-server-client-secret
        - name: kds-client-tls-cert
          secret:
            secretName: kds-ca-secret
        - name: kuma-control-plane-config
          configMap:
            name: kuma-control-plane-config
        - name: tmp
          emptyDir: {}
---
apiVersion: admissionregistration.k8s.io/v1
kind: MutatingWebhookConfiguration
metadata:
  name: kuma-admission-mutating-webhook-configuration
  namespace: kuma
  labels: 
    app: kuma-control-plane
    app.kubernetes.io/name: kuma
    app.kubernetes.io/instance: kuma
webhooks:
  - name: mesh.defaulter.kuma-admission.kuma.io
    admissionReviewVersions: ["v1"]
    failurePolicy: Fail
    namespaceSelector:
      matchExpressions:
        - key: kubernetes.io/metadata.name
          operator: NotIn
          values: ["kube-system"]
    clientConfig:
      caBundle: XYZ
      service:
        namespace: kuma
        name: kuma-ctrl-plane
        path: /default-kuma-io-v1alpha1-mesh
    rules:
      - apiGroups:
          - kuma.io
        apiVersions:
          - v1alpha1
        operations:
          - CREATE
          - UPDATE
        resources:
          - meshes
          - meshgateways
          - meshaccesslogs
          - meshcircuitbreakers
          - meshfaultinjections
          - meshhealthchecks
          - meshhttproutes
          - meshloadbalancingstrategies
          - meshmetrics
          - meshpassthroughs
          - meshproxypatches
          - meshratelimits
          - meshretries
          - meshtcproutes
          - meshtimeouts
          - meshtraces
          - meshtrafficpermissions
          - hostnamegenerators
          - meshexternalservices
          - meshservices
    sideEffects: None
  - name: owner-reference.kuma-admission.kuma.io
    admissionReviewVersions: ["v1"]
    failurePolicy: Fail
    namespaceSelector:
      matchExpressions:
        - key: kubernetes.io/metadata.name
          operator: NotIn
          values: ["kube-system"]
    clientConfig:
      caBundle: XYZ
      service:
        namespace: kuma
        name: kuma-ctrl-plane
        path: /owner-reference-kuma-io-v1alpha1
    rules:
      - apiGroups:
          - kuma.io
        apiVersions:
          - v1alpha1
        operations:
          - CREATE
        resources:
          - circuitbreakers
          - externalservices
          - faultinjections
          - healthchecks
          - meshgateways
          - meshgatewayroutes
          - proxytemplates
          - ratelimits
          - retries
          - timeouts
          - trafficlogs
          - trafficpermissions
          - trafficroutes
          - traffictraces
          - virtualoutbounds
          - meshaccesslogs
          - meshcircuitbreakers
          - meshfaultinjections
          - meshhealthchecks
          - meshhttproutes
          - meshloadbalancingstrategies
          - meshmetrics
          - meshpassthroughs
          - meshproxypatches
          - meshratelimits
          - meshretries
          - meshtcproutes
          - meshtimeouts
          - meshtraces
          - meshtrafficpermissions
          - hostnamegenerators
          - meshexternalservices
          - meshservices
  
      
    sideEffects: None
  - name: namespace-kuma-injector.kuma.io
    admissionReviewVersions: ["v1"]
    failurePolicy: Crash
    namespaceSelector:
      matchExpressions:
        - key: kubernetes.io/metadata.name
          operator: NotIn
          values: ["kube-system"]
        - key: kuma.io/sidecar-injection
          operator: In
          values: ["enabled", "true"]
    clientConfig:
      caBundle: XYZ
      service:
        namespace: kuma
        name: kuma-ctrl-plane
        path: /inject-sidecar
    rules:
      - apiGroups:
          - ""
        apiVersions:
          - v1
        operations:
          - CREATE
        resources:
          - pods
    sideEffects: None
  - name: pods-kuma-injector.kuma.io
    admissionReviewVersions: ["v1"]
    failurePolicy: Crash
    namespaceSelector:
      matchExpressions:
        - key: kubernetes.io/metadata.name
          operator: NotIn
          values: ["kube-system"]
    objectSelector:
      matchLabels:
        kuma.io/sidecar-injection: enabled
    clientConfig:
      caBundle: XYZ
      service:
        namespace: kuma
        name: kuma-ctrl-plane
        path: /inject-sidecar
    rules:
      - apiGroups:
          - ""
        apiVersions:
          - v1
        operations:
          - CREATE
        resources:
          - pods
    sideEffects: None
---
apiVersion: admissionregistration.k8s.io/v1
kind: ValidatingWebhookConfiguration
metadata:
  name: kuma-validating-webhook-configuration
  namespace: kuma
  labels: 
    app: kuma-control-plane
    app.kubernetes.io/name: kuma
    app.kubernetes.io/instance: kuma
webhooks:
  - name: validator.kuma-admission.kuma.io
    admissionReviewVersions: ["v1"]
    failurePolicy: Fail
    namespaceSelector:
      matchExpressions:
        - key: kubernetes.io/metadata.name
          operator: NotIn
          values: ["kube-system"]
    clientConfig:
      caBundle: XYZ
      service:
        namespace: kuma
        name: kuma-ctrl-plane
        path: /validate-kuma-io-v1alpha1
    rules:
      - apiGroups:
          - kuma.io
        apiVersions:
          - v1alpha1
        operations:
          - CREATE
          - UPDATE
          - DELETE
        resources:
          - circuitbreakers
          - dataplanes
          - externalservices
          - faultinjections
          - meshgatewayinstances
          - healthchecks
          - meshes
          - meshgateways
          - meshgatewayroutes
          - proxytemplates
          - ratelimits
          - retries
          - trafficlogs
          - trafficpermissions
          - trafficroutes
          - traffictraces
          - virtualoutbounds
          - zones
          - containerpatches
          - meshaccesslogs
          - meshcircuitbreakers
          - meshfaultinjections
          - meshhealthchecks
          - meshhttproutes
          - meshloadbalancingstrategies
          - meshmetrics
          - meshpassthroughs
          - meshproxypatches
          - meshratelimits
          - meshretries
          - meshtcproutes
          - meshtimeouts
          - meshtraces
          - meshtrafficpermissions
          - hostnamegenerators
          - meshexternalservices
          - meshservices
    
      
    sideEffects: None
  - name: service.validator.kuma-admission.kuma.io
    admissionReviewVersions: ["v1"]
    failurePolicy: Ignore
    namespaceSelector:
      matchExpressions:
        - key: kubernetes.io/metadata.name
          operator: NotIn
          values: ["kube-system"]
    clientConfig:
      caBundle: XYZ
      service:
        namespace: kuma
        name: kuma-ctrl-plane
        path: /validate-v1-service
    rules:
      - apiGroups:
          - ""
        apiVersions:
          - v1
        operations:
          - CREATE
          - UPDATE
        resources:
          - services
    sideEffects: None
  - name: secret.validator.kuma-admission.kuma.io
    admissionReviewVersions: ["v1"]
    namespaceSelector:
      matchLabels:
        kuma.io/system-namespace: "true"
    failurePolicy: Ignore
    clientConfig:
      caBundle: XYZ
      service:
        namespace: kuma
        name: kuma-ctrl-plane
        path: /validate-v1-secret
    rules:
      - apiGroups:
          - ""
        apiVersions:
          - v1
        operations:
          - CREATE
          - UPDATE
          - DELETE
        resources:
          - secrets
    sideEffects: None
  - name: gateway.validator.kuma-admission.kuma.io
    admissionReviewVersions: ["v1"]
    failurePolicy: Ignore
    namespaceSelector:
      matchExpressions:
        - key: kubernetes.io/metadata.name
          operator: NotIn
          values: ["kube-system"]
    clientConfig:
      caBundle: XYZ
      service:
        namespace: kuma
        name: kuma-ctrl-plane
        path: /validate-gatewayclass
    rules:
      - apiGroups:
          - "gateway.networking.k8s.io"
        apiVersions:
          - v1beta1
        operations:
          - CREATE
        resources:
          - gatewayclasses
    sideEffects: None<|MERGE_RESOLUTION|>--- conflicted
+++ resolved
@@ -372,11 +372,7 @@
     metadata:
       annotations:
         checksum/config: 154c47a95fc93687dd1e825cea7f843d0fe8c450f82014d27cd7eb1a49f3bd35
-<<<<<<< HEAD
-        checksum/tls-secrets: 1134dc30e4521d42f81ba2548dcbe756ff395bd9e78f9b2d0351c346f5e2fd93
-=======
-        checksum/tls-secrets: babdea10228235a13b64bd3cd97916bed4d86c4fd44176fdcf0a73e005ce68a1
->>>>>>> 0f33dbfb
+        checksum/tls-secrets: e34142b1733c18f9055c82ad6f9a159712146b466faa38931d19e3844a7fcc98
       labels: 
         app: kuma-control-plane
         app.kubernetes.io/name: kuma
