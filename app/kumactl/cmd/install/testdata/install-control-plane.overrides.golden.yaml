--- conflicted
+++ resolved
@@ -342,11 +342,7 @@
     metadata:
       annotations:
         checksum/config: 154c47a95fc93687dd1e825cea7f843d0fe8c450f82014d27cd7eb1a49f3bd35
-<<<<<<< HEAD
-        checksum/tls-secrets: 0c7e8852f8b5998784887f14f6ca86fa0a0bebbc10016f7a9773475f5255aa8c
-=======
-        checksum/tls-secrets: 650b002d447e286a4ed4e10b856bbab22292bfde3e8fe4443d8458c90afcba9b
->>>>>>> 59d2ffed
+        checksum/tls-secrets: 5d2e5c960fb74f8c761d1ee6872f3d2191471346dae3dfe6acb70ea9b73f1231
       labels: 
         app: kuma-control-plane
         app.kubernetes.io/name: kuma
