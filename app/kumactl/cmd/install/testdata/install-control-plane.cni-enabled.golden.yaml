
---
apiVersion: v1
kind: Namespace
metadata:
  name: kuma-system
  labels:
    kuma.io/system-namespace: "true"
---
apiVersion: v1
kind: ServiceAccount
metadata:
  name: kuma-cni
  namespace: kube-system
  labels:
  
    app: kuma-cni
    app.kubernetes.io/name: kuma
    app.kubernetes.io/instance: kuma
---
apiVersion: v1
kind: ServiceAccount
metadata:
  name: kuma-control-plane
  namespace: kuma-system
  labels:
    app.kubernetes.io/name: kuma
    app.kubernetes.io/instance: kuma
---
kind: ConfigMap
apiVersion: v1
metadata:
  name: kuma-cni-config
  namespace: kube-system
  labels:
  
    app: kuma-cni
    app.kubernetes.io/name: kuma
    app.kubernetes.io/instance: kuma
data:
  # The CNI network configuration to add to the plugin chain on each node.  The special
  # values in this config will be automatically populated.
  cni_network_config: |-
    {
      "cniVersion": "0.3.1",
      "name": "kuma-cni",
      "type": "kuma-cni",
      "log_level": "info",
      "kubernetes": {
          "kubeconfig": "__KUBECONFIG_FILEPATH__",
          "cni_bin_dir": "/var/lib/cni/bin",
          "exclude_namespaces": [ "kube-system" ]
      }
    }
---
apiVersion: v1
kind: ConfigMap
metadata:
  name: kuma-control-plane-config
  namespace: kuma-system
  labels:
    app.kubernetes.io/name: kuma
    app.kubernetes.io/instance: kuma
data:
  config.yaml: |
    # use this file to override default configuration of `kuma-cp`
    #
    # see conf/kuma-cp.conf.yml for available settings
---
apiVersion: apiextensions.k8s.io/v1
kind: CustomResourceDefinition
metadata:
  creationTimestamp: null
  name: circuitbreakers.kuma.io
spec:
  group: kuma.io
  names:
    kind: CircuitBreaker
    plural: circuitbreakers
  scope: Cluster
  versions:
    - name: v1alpha1
      served: true
      storage: true
      schema:
        openAPIV3Schema:
          description: CircuitBreaker is the Schema for the circuitbreaker API
          properties:
            mesh:
              type: string
            spec:
              x-kubernetes-preserve-unknown-fields: true
              type: object
          type: object
---
apiVersion: apiextensions.k8s.io/v1
kind: CustomResourceDefinition
metadata:
  creationTimestamp: null
  name: dataplanes.kuma.io
spec:
  group: kuma.io
  names:
    kind: Dataplane
    plural: dataplanes
  scope: Namespaced
  versions:
    - name: v1alpha1
      served: true
      storage: true
      schema:
        openAPIV3Schema:
          description: Dataplane is the Schema for the dataplanes API
          properties:
            mesh:
              type: string
            spec:
              x-kubernetes-preserve-unknown-fields: true
              type: object
          type: object
---
apiVersion: apiextensions.k8s.io/v1
kind: CustomResourceDefinition
metadata:
  creationTimestamp: null
  name: retries.kuma.io
spec:
  group: kuma.io
  names:
    kind: Retry
    plural: retries
  scope: Cluster
  versions:
    - name: v1alpha1
      served: true
      storage: true
      schema:
        openAPIV3Schema:
          description: Retry is the Schema for the retries API
          properties:
            mesh:
              type: string
            spec:
              x-kubernetes-preserve-unknown-fields: true
              type: object
          type: object
---
apiVersion: apiextensions.k8s.io/v1
kind: CustomResourceDefinition
metadata:
  creationTimestamp: null
  name: serviceinsights.kuma.io
spec:
  group: kuma.io
  names:
    kind: ServiceInsight
    plural: serviceinsights
  scope: Cluster
  versions:
    - name: v1alpha1
      served: true
      storage: true
      schema:
        openAPIV3Schema:
          description: ServiceInsight is the Schema for the services insights API
          properties:
            mesh:
              type: string
            spec:
              x-kubernetes-preserve-unknown-fields: true
              type: object
          type: object
---
apiVersion: apiextensions.k8s.io/v1
kind: CustomResourceDefinition
metadata:
  creationTimestamp: null
  name: timeouts.kuma.io
spec:
  group: kuma.io
  names:
    kind: Timeout
    plural: timeouts
  scope: Cluster
  versions:
    - name: v1alpha1
      served: true
      storage: true
      schema:
        openAPIV3Schema:
          description: Timeout is the Schema for the timeout API
          properties:
            mesh:
              type: string
            spec:
              x-kubernetes-preserve-unknown-fields: true
              type: object
          type: object
---
apiVersion: apiextensions.k8s.io/v1
kind: CustomResourceDefinition
metadata:
  creationTimestamp: null
  name: trafficlogs.kuma.io
spec:
  group: kuma.io
  names:
    kind: TrafficLog
    plural: trafficlogs
  scope: Cluster
  versions:
    - name: v1alpha1
      served: true
      storage: true
      schema:
        openAPIV3Schema:
          description: TrafficLog is the Schema for the trafficlogs API
          properties:
            mesh:
              type: string
            spec:
              x-kubernetes-preserve-unknown-fields: true
              type: object
          type: object
---
apiVersion: apiextensions.k8s.io/v1
kind: CustomResourceDefinition
metadata:
  creationTimestamp: null
  name: trafficpermissions.kuma.io
spec:
  group: kuma.io
  names:
    kind: TrafficPermission
    plural: trafficpermissions
  scope: Cluster
  versions:
    - name: v1alpha1
      served: true
      storage: true
      schema:
        openAPIV3Schema:
          description: TrafficPermission is the Schema for the trafficpermissions API
          properties:
            mesh:
              type: string
            spec:
              x-kubernetes-preserve-unknown-fields: true
              type: object
          type: object
---
apiVersion: apiextensions.k8s.io/v1
kind: CustomResourceDefinition
metadata:
  creationTimestamp: null
  name: trafficroutes.kuma.io
spec:
  group: kuma.io
  names:
    kind: TrafficRoute
    plural: trafficroutes
  scope: Cluster
  versions:
    - name: v1alpha1
      served: true
      storage: true
      schema:
        openAPIV3Schema:
          description: TrafficRoute is the Schema for the trafficroutes API
          properties:
            mesh:
              type: string
            spec:
              x-kubernetes-preserve-unknown-fields: true
              type: object
          type: object
---
apiVersion: apiextensions.k8s.io/v1
kind: CustomResourceDefinition
metadata:
  creationTimestamp: null
  name: traffictraces.kuma.io
spec:
  group: kuma.io
  names:
    kind: TrafficTrace
    plural: traffictraces
  scope: Cluster
  versions:
    - name: v1alpha1
      served: true
      storage: true
      schema:
        openAPIV3Schema:
          description: TrafficTrace is the Schema for the traffictraces API
          properties:
            mesh:
              type: string
            spec:
              x-kubernetes-preserve-unknown-fields: true
              type: object
          type: object
---
apiVersion: apiextensions.k8s.io/v1
kind: CustomResourceDefinition
metadata:
  creationTimestamp: null
  name: zoneingressinsights.kuma.io
spec:
  group: kuma.io
  names:
    kind: ZoneIngressInsight
    plural: zoneingressinsights
  scope: Namespaced
  versions:
    - name: v1alpha1
      served: true
      storage: true
      schema:
        openAPIV3Schema:
          description: ZoneIngressInsight is the Schema for the zone ingress insight API
          properties:
            mesh:
              type: string
            spec:
              x-kubernetes-preserve-unknown-fields: true
              type: object
          type: object
---
apiVersion: apiextensions.k8s.io/v1
kind: CustomResourceDefinition
metadata:
  creationTimestamp: null
  name: zoneinsights.kuma.io
spec:
  group: kuma.io
  names:
    kind: ZoneInsight
    plural: zoneinsights
  scope: Cluster
  versions:
    - name: v1alpha1
      served: true
      storage: true
      schema:
        openAPIV3Schema:
          description: ZoneInsight is the Schema for the zone insight API
          properties:
            mesh:
              type: string
            spec:
              x-kubernetes-preserve-unknown-fields: true
              type: object
          type: object
---
apiVersion: apiextensions.k8s.io/v1
kind: CustomResourceDefinition
metadata:
  creationTimestamp: null
  name: zones.kuma.io
spec:
  group: kuma.io
  names:
    kind: Zone
    plural: zones
  scope: Cluster
  versions:
    - name: v1alpha1
      served: true
      storage: true
      schema:
        openAPIV3Schema:
          description: Zone is the Schema for the zone API
          properties:
            mesh:
              type: string
            spec:
              x-kubernetes-preserve-unknown-fields: true
              type: object
          type: object
---
apiVersion: apiextensions.k8s.io/v1
kind: CustomResourceDefinition
metadata:
  creationTimestamp: null
  name: dataplaneinsights.kuma.io
spec:
  group: kuma.io
  names:
    kind: DataplaneInsight
    plural: dataplaneinsights
  scope: Namespaced
  versions:
    - name: v1alpha1
      served: true
      storage: true
      schema:
        openAPIV3Schema:
          description: DataplaneInsight is the Schema for the dataplane insights API
          properties:
            mesh:
              type: string
            status:
              x-kubernetes-preserve-unknown-fields: true
              type: object
          type: object
---
apiVersion: apiextensions.k8s.io/v1
kind: CustomResourceDefinition
metadata:
  creationTimestamp: null
  name: zoneingresses.kuma.io
spec:
  group: kuma.io
  names:
    kind: ZoneIngress
    plural: zoneingresses
  scope: Namespaced
  versions:
    - name: v1alpha1
      served: true
      storage: true
      schema:
        openAPIV3Schema:
          description: ZoneIngress is the Schema for the zone ingress API
          properties:
            mesh:
              type: string
            spec:
              x-kubernetes-preserve-unknown-fields: true
              type: object
          type: object
---
apiVersion: apiextensions.k8s.io/v1
kind: CustomResourceDefinition
metadata:
  creationTimestamp: null
  name: externalservices.kuma.io
spec:
  group: kuma.io
  names:
    kind: ExternalService
    plural: externalservices
  scope: Cluster
  versions:
    - name: v1alpha1
      served: true
      storage: true
      schema:
        openAPIV3Schema:
          properties:
            mesh:
              type: string
            spec:
              x-kubernetes-preserve-unknown-fields: true
              type: object
          type: object
---
apiVersion: apiextensions.k8s.io/v1
kind: CustomResourceDefinition
metadata:
  creationTimestamp: null
  name: faultinjections.kuma.io
spec:
  group: kuma.io
  names:
    kind: FaultInjection
    plural: faultinjections
  scope: Cluster
  versions:
    - name: v1alpha1
      served: true
      storage: true
      schema:
        openAPIV3Schema:
          description: FaultInjection is the Schema for the faultinjections API
          properties:
            mesh:
              type: string
            spec:
              x-kubernetes-preserve-unknown-fields: true
              type: object
          type: object
---
apiVersion: apiextensions.k8s.io/v1
kind: CustomResourceDefinition
metadata:
  creationTimestamp: null
  name: healthchecks.kuma.io
spec:
  group: kuma.io
  names:
    kind: HealthCheck
    plural: healthchecks
  scope: Cluster
  versions:
    - name: v1alpha1
      served: true
      storage: true
      schema:
        openAPIV3Schema:
          description: HealthCheck is the Schema for the healthchecks API
          properties:
            mesh:
              type: string
            spec:
              x-kubernetes-preserve-unknown-fields: true
              type: object
          type: object
---
apiVersion: apiextensions.k8s.io/v1
kind: CustomResourceDefinition
metadata:
  creationTimestamp: null
  name: meshinsights.kuma.io
spec:
  group: kuma.io
  names:
    kind: MeshInsight
    plural: meshinsights
  scope: Cluster
  versions:
    - name: v1alpha1
      served: true
      storage: true
      schema:
        openAPIV3Schema:
          description: MeshInsight is the Schema for the meshes insights API
          properties:
            mesh:
              type: string
            spec:
              x-kubernetes-preserve-unknown-fields: true
              type: object
          type: object
---
apiVersion: apiextensions.k8s.io/v1
kind: CustomResourceDefinition
metadata:
  creationTimestamp: null
  name: meshes.kuma.io
spec:
  group: kuma.io
  names:
    kind: Mesh
    plural: meshes
  scope: Cluster
  versions:
    - name: v1alpha1
      served: true
      storage: true
      schema:
        openAPIV3Schema:
          description: Mesh is the Schema for the meshes API
          properties:
            spec:
              x-kubernetes-preserve-unknown-fields: true
              type: object
          type: object
---
apiVersion: apiextensions.k8s.io/v1
kind: CustomResourceDefinition
metadata:
  creationTimestamp: null
  name: proxytemplates.kuma.io
spec:
  group: kuma.io
  names:
    kind: ProxyTemplate
    plural: proxytemplates
  scope: Cluster
  versions:
    - name: v1alpha1
      served: true
      storage: true
      schema:
        openAPIV3Schema:
          description: ProxyTemplate is the Schema for the proxytemplates API
          properties:
            mesh:
              type: string
            spec:
              x-kubernetes-preserve-unknown-fields: true
              type: object
          type: object
---
apiVersion: apiextensions.k8s.io/v1
kind: CustomResourceDefinition
metadata:
  creationTimestamp: null
  name: ratelimits.kuma.io
spec:
  group: kuma.io
  names:
    kind: RateLimit
    plural: ratelimits
  scope: Cluster
  versions:
    - name: v1alpha1
      served: true
      storage: true
      schema:
        openAPIV3Schema:
          description: RateLimit is the Schema for the ratelimits API
          properties:
            mesh:
              type: string
            spec:
              x-kubernetes-preserve-unknown-fields: true
              type: object
          type: object
---
apiVersion: rbac.authorization.k8s.io/v1
kind: ClusterRole
metadata:
  name: kuma-cni
  labels:
  
    app: kuma-cni
    app.kubernetes.io/name: kuma
    app.kubernetes.io/instance: kuma
rules:
  - apiGroups: [""]
    resources:
      - pods
      - nodes
    verbs:
      - get
---
apiVersion: rbac.authorization.k8s.io/v1
kind: ClusterRole
metadata:
  name: kuma-control-plane
  labels:
    app.kubernetes.io/name: kuma
    app.kubernetes.io/instance: kuma
rules:
  - apiGroups:
      - ""
    resources:
      - namespaces
      - pods
      - configmaps
      - nodes
    verbs:
      - get
      - list
      - watch
  - apiGroups:
      - ""
    resources:
      - services
    verbs:
      - get
      - list
      - watch
      - create
      - update
      - patch
  - apiGroups:
      - ""
    resources:
      - events
    verbs:
      - create
      - patch
  - apiGroups:
      - kuma.io
    resources:
      - dataplanes
      - dataplaneinsights
      - meshes
      - zones
      - zoneinsights
      - zoneingresses
      - zoneingressinsights
      - meshinsights
      - serviceinsights
      - proxytemplates
      - ratelimits
      - trafficpermissions
      - trafficroutes
      - timeouts
      - retries
      - circuitbreakers
    verbs:
      - get
      - list
      - watch
      - create
      - update
      - patch
      - delete
  - apiGroups:
      - kuma.io
    resources:
      - externalservices
      - faultinjections
      - healthchecks
      - trafficlogs
      - traffictraces
    verbs:
      - get
      - list
      - watch
  - apiGroups:
      - k8s.cni.cncf.io
    resources:
      - network-attachment-definitions
    verbs:
      - get
      - list
      - watch
      - create
      - delete
  - apiGroups:
      - apiextensions.k8s.io
    resources:
      - customresourcedefinitions
    verbs:
      - get
      - list
      - watch
  - apiGroups:
      - ""
    resources:
      - pods/finalizers
    verbs:
      - "*"
  - apiGroups:
      - kuma.io
    resources:
      - meshes/finalizers
    verbs:
      - "*"
  - apiGroups:
      - kuma.io
    resources:
      - dataplanes/finalizers
    verbs:
      - "*"
  # validate k8s token before issuing mTLS cert
  - apiGroups:
      - authentication.k8s.io
    resources:
      - tokenreviews
    verbs:
      - create
---
apiVersion: rbac.authorization.k8s.io/v1
kind: ClusterRoleBinding
metadata:
  name: kuma-cni
  labels:
  
    app: kuma-cni
    app.kubernetes.io/name: kuma
    app.kubernetes.io/instance: kuma
roleRef:
  apiGroup: rbac.authorization.k8s.io
  kind: ClusterRole
  name: kuma-cni
subjects:
  - kind: ServiceAccount
    name: kuma-cni
    namespace: kube-system
---
apiVersion: rbac.authorization.k8s.io/v1
kind: ClusterRoleBinding
metadata:
  name: kuma-control-plane
  labels:
    app.kubernetes.io/name: kuma
    app.kubernetes.io/instance: kuma
roleRef:
  apiGroup: rbac.authorization.k8s.io
  kind: ClusterRole
  name: kuma-control-plane
subjects:
  - kind: ServiceAccount
    name: kuma-control-plane
    namespace: kuma-system
---
apiVersion: rbac.authorization.k8s.io/v1
kind: Role
metadata:
  name: kuma-control-plane
  namespace: kuma-system
  labels:
    app.kubernetes.io/name: kuma
    app.kubernetes.io/instance: kuma
rules:
  - apiGroups:
      - ""
    resources:
      - secrets
    verbs:
      - get
      - list
      - watch
      - create
      - update
      - patch
      - delete
  - apiGroups:
      - ""
    resources:
      - configmaps
    verbs:
      - get
      - list
      - watch
      - create
      - update
      - patch
      - delete
---
apiVersion: rbac.authorization.k8s.io/v1
kind: RoleBinding
metadata:
  name: kuma-control-plane
  namespace: kuma-system
roleRef:
  apiGroup: rbac.authorization.k8s.io
  kind: Role
  name: kuma-control-plane
subjects:
  - kind: ServiceAccount
    name: kuma-control-plane
    namespace: kuma-system
---
apiVersion: v1
kind: Service
metadata:
  name: kuma-control-plane
  namespace: kuma-system
  labels:
    app.kubernetes.io/name: kuma
    app.kubernetes.io/instance: kuma
  annotations:
    prometheus.io/scrape: "true"
    prometheus.io/port: "5680"
spec:
  type: ClusterIP
  ports:
    - port: 5681
      name: http-api-server
    - port: 5682
      name: https-api-server
    - port: 443
      name: https-admission-server
      targetPort: 5443
    - port: 5676
      name: mads-server
    - port: 5678
      name: dp-server
    - port: 5653
      name: dns-server
      protocol: UDP
  selector:
    app: kuma-control-plane
    app.kubernetes.io/name: kuma
    app.kubernetes.io/instance: kuma
---
# This manifest installs the Kuma install-cni container, as well
# as the Kuma CNI plugin and config on
# each master and worker node in a Kubernetes cluster.
kind: DaemonSet
apiVersion: apps/v1
metadata:
  name: kuma-cni-node
  namespace: kube-system
  labels:
    app: kuma-cni
    app.kubernetes.io/name: kuma
    app.kubernetes.io/instance: kuma
spec:
  selector:
    matchLabels:
      app: kuma-cni
      app.kubernetes.io/name: kuma
      app.kubernetes.io/instance: kuma
  updateStrategy:
    type: RollingUpdate
    rollingUpdate:
      maxUnavailable: 1
  template:
    metadata:
      labels:
        app: kuma-cni
        app.kubernetes.io/name: kuma
        app.kubernetes.io/instance: kuma
      annotations:
        # This, along with the CriticalAddonsOnly toleration below,
        # marks the pod as a critical add-on, ensuring it gets
        # priority scheduling and that its resources are reserved
        # if it ever gets evicted.
        scheduler.alpha.kubernetes.io/critical-pod: ''
<<<<<<< HEAD
        checksum/config: 69f64e04ec661638797abbef98a11ed2dd0d63afbc52fcff5e4ce056ca76a00d
=======
        checksum/config: 7d77632d948332725a3682bb8c14a4afb1be4923613eebff5819fa346b113e3c
>>>>>>> 2e3ace03
    spec:
      nodeSelector:
      
        kubernetes.io/arch: amd64
        kubernetes.io/os: linux
      hostNetwork: true
      tolerations:
        # Make sure kuma-cni-node gets scheduled on all nodes.
        - effect: NoSchedule
          operator: Exists
        # Mark the pod as a critical add-on for rescheduling.
        - key: CriticalAddonsOnly
          operator: Exists
        - effect: NoExecute
          operator: Exists
      priorityClassName: system-node-critical
      serviceAccountName: kuma-cni
      # Minimize downtime during a rolling upgrade or deletion; tell Kubernetes to do a "force
      # deletion": https://kubernetes.io/docs/concepts/workloads/pods/pod/#termination-of-pods.
      terminationGracePeriodSeconds: 5
      containers:
        # This container installs the Kuma CNI binaries
        # and CNI network config file on each node.
        - name: install-cni
          image: "docker.io/kumahq/kuma-cni:v0.0.1"
          livenessProbe:
            httpGet:
              path: /healthz
              port: 8000
            initialDelaySeconds: 5
          readinessProbe:
            httpGet:
              path: /readyz
              port: 8000
          command: ["kuma-cni-install"]
          env:
            # Name of the CNI config file to create.
            - name: CNI_CONF_NAME
              value: "kuma-cni.conf"
            # The CNI network config to install on each node.
            - name: CNI_NETWORK_CONFIG
              valueFrom:
                configMapKeyRef:
                  name: kuma-cni-config
                  key: cni_network_config
            - name: CNI_NET_DIR
              value: /etc/cni/multus/net.d
            # Deploy as a standalone CNI plugin or as chained?
            - name: CHAINED_CNI_PLUGIN
              value: "false"
          volumeMounts:
            - mountPath: /host/opt/cni/bin
              name: cni-bin-dir
            - mountPath: /host/etc/cni/net.d
              name: cni-net-dir
      volumes:
        # Used to install CNI.
        - name: cni-bin-dir
          hostPath:
            path: /var/lib/cni/bin
        - name: cni-net-dir
          hostPath:
            path: /etc/cni/multus/net.d
---
apiVersion: apps/v1
kind: Deployment
metadata:
  name: kuma-control-plane
  namespace: kuma-system
  labels:
    app.kubernetes.io/name: kuma
    app.kubernetes.io/instance: kuma
    app: kuma-control-plane
spec:
  replicas: 1
  strategy:
    rollingUpdate:
      maxSurge: 1
      maxUnavailable: 0
  selector:
    matchLabels:
      app.kubernetes.io/name: kuma
      app.kubernetes.io/instance: kuma
      app: kuma-control-plane
  template:
    metadata:
      annotations:
        checksum/config: d197fa140fb2f04173c9f38a84787055696f859d2051b121a29b1fb6f20f5202
        checksum/tls-secrets: 0cedd0c754dbb6188a9503d686ead9571f507a61797e31d8083c94c5e975e8a2
      labels:
        app.kubernetes.io/name: kuma
        app.kubernetes.io/instance: kuma
        app: kuma-control-plane
    spec:
      serviceAccountName: kuma-control-plane
      nodeSelector:
        
        kubernetes.io/arch: amd64
        kubernetes.io/os: linux
      containers:
        - name: control-plane
          image: "docker.io/kumahq/kuma-cp:0.0.1"
          imagePullPolicy: IfNotPresent
          env:
            - name: KUMA_API_SERVER_READ_ONLY
              value: "true"
            - name: KUMA_DEFAULTS_SKIP_MESH_CREATION
              value: "false"
            - name: KUMA_DP_SERVER_HDS_ENABLED
              value: "false"
            - name: KUMA_ENVIRONMENT
              value: "kubernetes"
            - name: KUMA_GENERAL_TLS_CERT_FILE
              value: "/var/run/secrets/kuma.io/tls-cert/tls.crt"
            - name: KUMA_GENERAL_TLS_KEY_FILE
              value: "/var/run/secrets/kuma.io/tls-cert/tls.key"
            - name: KUMA_INJECTOR_INIT_CONTAINER_IMAGE
              value: "docker.io/kumahq/kuma-init:0.0.1"
            - name: KUMA_MODE
              value: "standalone"
            - name: KUMA_RUNTIME_KUBERNETES_ADMISSION_SERVER_CERT_DIR
              value: "/var/run/secrets/kuma.io/tls-cert"
            - name: KUMA_RUNTIME_KUBERNETES_ADMISSION_SERVER_PORT
              value: "5443"
            - name: KUMA_RUNTIME_KUBERNETES_CONTROL_PLANE_SERVICE_NAME
              value: "kuma-control-plane"
            - name: KUMA_RUNTIME_KUBERNETES_INJECTOR_CA_CERT_FILE
              value: "/var/run/secrets/kuma.io/tls-cert/ca.crt"
            - name: KUMA_RUNTIME_KUBERNETES_INJECTOR_CNI_ENABLED
              value: "true"
            - name: KUMA_RUNTIME_KUBERNETES_INJECTOR_SIDECAR_CONTAINER_IMAGE
              value: "docker.io/kumahq/kuma-dp:0.0.1"
            - name: KUMA_STORE_KUBERNETES_SYSTEM_NAMESPACE
              value: "kuma-system"
            - name: KUMA_STORE_TYPE
              value: "kubernetes"
          args:
            - run
            - --log-level=info
            - --config-file=/etc/kuma.io/kuma-control-plane/config.yaml
          ports:
            - containerPort: 5681
            - containerPort: 5682
            - containerPort: 5443
            - containerPort: 5678
            - containerPort: 5653
              protocol: UDP
          livenessProbe:
            httpGet:
              path: /healthy
              port: 5680
          readinessProbe:
            httpGet:
              path: /ready
              port: 5680
          resources:
            requests:
              cpu: 100m
              memory: 256Mi
          volumeMounts:
            - name: general-tls-cert
              mountPath: /var/run/secrets/kuma.io/tls-cert
              readOnly: true
            - name: kuma-control-plane-config
              mountPath: /etc/kuma.io/kuma-control-plane
              readOnly: true
      volumes:
        - name: general-tls-cert
          secret:
            secretName: general-tls-secret
        - name: kuma-control-plane-config
          configMap:
            name: kuma-control-plane-config
---
apiVersion: admissionregistration.k8s.io/v1

kind: MutatingWebhookConfiguration
metadata:
  name: kuma-admission-mutating-webhook-configuration
  namespace: kuma-system
  labels:
  
    app.kubernetes.io/name: kuma
    app.kubernetes.io/instance: kuma
webhooks:
  - name: mesh.defaulter.kuma-admission.kuma.io
    admissionReviewVersions: ["v1beta1"]
    failurePolicy: Fail
    clientConfig:
      caBundle: XYZ
      service:
        namespace: kuma-system
        name: kuma-control-plane
        path: /default-kuma-io-v1alpha1-mesh
    rules:
      - apiGroups:
          - kuma.io
        apiVersions:
          - v1alpha1
        operations:
          - CREATE
          - UPDATE
        resources:
          - meshes
    sideEffects: None
  - name: owner-reference.kuma-admission.kuma.io
    admissionReviewVersions: ["v1beta1"]
    failurePolicy: Fail
    clientConfig:
      caBundle: XYZ
      service:
        namespace: kuma-system
        name: kuma-control-plane
        path: /owner-reference-kuma-io-v1alpha1
    rules:
      - apiGroups:
          - kuma.io
        apiVersions:
          - v1alpha1
        operations:
          - CREATE
        resources:
          - circuitbreakers
          - externalservices
          - faultinjections
          - healthchecks
          - retries
          - proxytemplates
          - ratelimits
          - trafficlogs
          - trafficpermissions
          - trafficroutes
          - traffictraces
    
      
    sideEffects: None
  - name: kuma-injector.kuma.io
    admissionReviewVersions: ["v1beta1"]
    failurePolicy: Ignore
    clientConfig:
      caBundle: XYZ
      service:
        namespace: kuma-system
        name: kuma-control-plane
        path: /inject-sidecar
    rules:
      - apiGroups:
          - ""
        apiVersions:
          - v1
        operations:
          - CREATE
        resources:
          - pods
    sideEffects: None
---
apiVersion: admissionregistration.k8s.io/v1

kind: ValidatingWebhookConfiguration
metadata:
  name: kuma-validating-webhook-configuration
  namespace: kuma-system
  labels:
  
    app.kubernetes.io/name: kuma
    app.kubernetes.io/instance: kuma
webhooks:
  - name: validator.kuma-admission.kuma.io
    admissionReviewVersions: ["v1beta1"]
    failurePolicy: Fail
    clientConfig:
      caBundle: XYZ
      service:
        namespace: kuma-system
        name: kuma-control-plane
        path: /validate-kuma-io-v1alpha1
    rules:
      - apiGroups:
          - kuma.io
        apiVersions:
          - v1alpha1
        operations:
          - CREATE
          - UPDATE
          - DELETE
        resources:
          - circuitbreakers
          - dataplanes
          - externalservices
          - faultinjections
          - healthchecks
          - retries
          - meshes
          - proxytemplates
          - ratelimits
          - trafficlogs
          - trafficpermissions
          - trafficroutes
          - traffictraces
          - zones
    
      
    sideEffects: None
  - name: service.validator.kuma-admission.kuma.io
    admissionReviewVersions: ["v1beta1"]
    failurePolicy: Ignore
    clientConfig:
      caBundle: XYZ
      service:
        namespace: kuma-system
        name: kuma-control-plane
        path: /validate-v1-service
    rules:
      - apiGroups:
          - ""
        apiVersions:
          - v1
        operations:
          - CREATE
          - UPDATE
        resources:
          - services
    sideEffects: None
  - name: secret.validator.kuma-admission.kuma.io
    admissionReviewVersions: ["v1beta1"]
    namespaceSelector:
      matchLabels:
        kuma.io/system-namespace: "true"
    failurePolicy: Ignore
    clientConfig:
      caBundle: XYZ
      service:
        namespace: kuma-system
        name: kuma-control-plane
        path: /validate-v1-secret
    rules:
      - apiGroups:
          - ""
        apiVersions:
          - v1
        operations:
          - CREATE
          - UPDATE
          - DELETE
        resources:
          - secrets
    sideEffects: None<|MERGE_RESOLUTION|>--- conflicted
+++ resolved
@@ -896,11 +896,7 @@
         # priority scheduling and that its resources are reserved
         # if it ever gets evicted.
         scheduler.alpha.kubernetes.io/critical-pod: ''
-<<<<<<< HEAD
-        checksum/config: 69f64e04ec661638797abbef98a11ed2dd0d63afbc52fcff5e4ce056ca76a00d
-=======
         checksum/config: 7d77632d948332725a3682bb8c14a4afb1be4923613eebff5819fa346b113e3c
->>>>>>> 2e3ace03
     spec:
       nodeSelector:
       
