--- conflicted
+++ resolved
@@ -488,11 +488,7 @@
     metadata:
       annotations:
         checksum/config: 3a137bbfcbbe6ba5a3997b30b1b047b2b080a9f912520a5fa683f11c4c6b6f3c
-<<<<<<< HEAD
-        checksum/tls-secrets: e923b2ff03930b90a229266a6394e27624b93c983299b21769a43410f36f0a27
-=======
-        checksum/tls-secrets: 3ad4511cd5b052701bb28e9d261ca6906c2b38f747923bdd75e6dcd37f71bed2
->>>>>>> 3169a401
+        checksum/tls-secrets: 45dc55d597ebd828845b5d0b513e92710cd4cf9899a5eeb35d0b3755815e9ed9
       labels: 
         app: kuma-control-plane
         "foo": "baz"
