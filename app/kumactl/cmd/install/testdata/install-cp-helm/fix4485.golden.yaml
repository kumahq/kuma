--- conflicted
+++ resolved
@@ -182,7 +182,6 @@
       - meshfaultinjections
       - meshhealthchecks
       - meshhttproutes
-      - meshloadbalancings
       - meshproxypatches
       - meshratelimits
       - meshretries
@@ -369,11 +368,7 @@
     metadata:
       annotations:
         checksum/config: 3a137bbfcbbe6ba5a3997b30b1b047b2b080a9f912520a5fa683f11c4c6b6f3c
-<<<<<<< HEAD
-        checksum/tls-secrets: 155e2741d2beb6e9863398438463a1165c52559cb5ba0a74a513bea5a868904e
-=======
         checksum/tls-secrets: 21a5bace63b1c95d7e656d0bc795976c19be030f3b5adeb65af66938586014cb
->>>>>>> f5e02515
       labels: 
         app: kuma-control-plane
         "foo": "baz"
@@ -552,7 +547,6 @@
           - meshfaultinjections
           - meshhealthchecks
           - meshhttproutes
-          - meshloadbalancings
           - meshproxypatches
           - meshratelimits
           - meshretries
@@ -597,7 +591,6 @@
           - meshfaultinjections
           - meshhealthchecks
           - meshhttproutes
-          - meshloadbalancings
           - meshproxypatches
           - meshratelimits
           - meshretries
@@ -725,7 +718,6 @@
           - meshfaultinjections
           - meshhealthchecks
           - meshhttproutes
-          - meshloadbalancings
           - meshproxypatches
           - meshratelimits
           - meshretries
