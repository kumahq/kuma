
---
apiVersion: v1
kind: Namespace
metadata:
  name: kuma-system
  labels:
    kuma.io/system-namespace: "true"
---
apiVersion: v1
kind: ServiceAccount
metadata:
  name: kuma-control-plane
  namespace: kuma-system
  labels: 
    app: kuma-control-plane
    "foo": "baz"
    app.kubernetes.io/name: kuma
    app.kubernetes.io/instance: kuma
---
apiVersion: v1
kind: ConfigMap
metadata:
  name: kuma-control-plane-config
  namespace: kuma-system
  labels: 
    app: kuma-control-plane
    "foo": "baz"
    app.kubernetes.io/name: kuma
    app.kubernetes.io/instance: kuma
data:
  config.yaml: |
    # use this file to override default configuration of `kuma-cp`
    #
    # see conf/kuma-cp.conf.yml for available settings
---
apiVersion: v1
kind: ConfigMap
metadata:
  name: extra-config
  namespace: kuma-system
  labels: 
    app: kuma-control-plane
    "foo": "baz"
    app.kubernetes.io/name: kuma
    app.kubernetes.io/instance: kuma
data:
  extra-config-key: |
    extra-config-value
---
apiVersion: apiextensions.k8s.io/v1
kind: CustomResourceDefinition
metadata:
  annotations:
    controller-gen.kubebuilder.io/version: v0.10.0
  creationTimestamp: null
  name: circuitbreakers.kuma.io
spec:
  group: kuma.io
  names:
    categories:
    - kuma
    kind: CircuitBreaker
    listKind: CircuitBreakerList
    plural: circuitbreakers
    singular: circuitbreaker
  scope: Cluster
  versions:
  - name: v1alpha1
    schema:
      openAPIV3Schema:
        properties:
          apiVersion:
            description: 'APIVersion defines the versioned schema of this representation
              of an object. Servers should convert recognized schemas to the latest
              internal value, and may reject unrecognized values. More info: https://git.k8s.io/community/contributors/devel/sig-architecture/api-conventions.md#resources'
            type: string
          kind:
            description: 'Kind is a string value representing the REST resource this
              object represents. Servers may infer this from the endpoint the client
              submits requests to. Cannot be updated. In CamelCase. More info: https://git.k8s.io/community/contributors/devel/sig-architecture/api-conventions.md#types-kinds'
            type: string
          mesh:
            description: Mesh is the name of the Kuma mesh this resource belongs to.
              It may be omitted for cluster-scoped resources.
            type: string
          metadata:
            type: object
          spec:
            description: Spec is the specification of the Kuma CircuitBreaker resource.
            x-kubernetes-preserve-unknown-fields: true
        type: object
    served: true
    storage: true
---
apiVersion: apiextensions.k8s.io/v1
kind: CustomResourceDefinition
metadata:
  annotations:
    controller-gen.kubebuilder.io/version: v0.10.0
  creationTimestamp: null
  name: containerpatches.kuma.io
spec:
  group: kuma.io
  names:
    categories:
    - kuma
    kind: ContainerPatch
    listKind: ContainerPatchList
    plural: containerpatches
    singular: containerpatch
  scope: Namespaced
  versions:
  - name: v1alpha1
    schema:
      openAPIV3Schema:
        description: ContainerPatch stores a list of patches to apply to init and
          sidecar containers.
        properties:
          apiVersion:
            description: 'APIVersion defines the versioned schema of this representation
              of an object. Servers should convert recognized schemas to the latest
              internal value, and may reject unrecognized values. More info: https://git.k8s.io/community/contributors/devel/sig-architecture/api-conventions.md#resources'
            type: string
          kind:
            description: 'Kind is a string value representing the REST resource this
              object represents. Servers may infer this from the endpoint the client
              submits requests to. Cannot be updated. In CamelCase. More info: https://git.k8s.io/community/contributors/devel/sig-architecture/api-conventions.md#types-kinds'
            type: string
          mesh:
            type: string
          metadata:
            type: object
          spec:
            description: ContainerPatchSpec specifies the options available for a
              ContainerPatch
            properties:
              initPatch:
                description: InitPatch specifies jsonpatch to apply to an init container.
                items:
                  description: JsonPatchBlock is one json patch operation block.
                  properties:
                    from:
                      description: From is a jsonpatch from string, used by move and
                        copy operations.
                      type: string
                    op:
                      description: Op is a jsonpatch operation string.
                      enum:
                      - add
                      - remove
                      - replace
                      - move
                      - copy
                      type: string
                    path:
                      description: Path is a jsonpatch path string.
                      type: string
                    value:
                      description: Value must be a string representing a valid json
                        object used by replace and add operations. String has to be
                        escaped with " to be valid a json object.
                      type: string
                  required:
                  - op
                  - path
                  type: object
                type: array
              sidecarPatch:
                description: SidecarPatch specifies jsonpatch to apply to a sidecar
                  container.
                items:
                  description: JsonPatchBlock is one json patch operation block.
                  properties:
                    from:
                      description: From is a jsonpatch from string, used by move and
                        copy operations.
                      type: string
                    op:
                      description: Op is a jsonpatch operation string.
                      enum:
                      - add
                      - remove
                      - replace
                      - move
                      - copy
                      type: string
                    path:
                      description: Path is a jsonpatch path string.
                      type: string
                    value:
                      description: Value must be a string representing a valid json
                        object used by replace and add operations. String has to be
                        escaped with " to be valid a json object.
                      type: string
                  required:
                  - op
                  - path
                  type: object
                type: array
            type: object
        type: object
    served: true
    storage: true
---
apiVersion: apiextensions.k8s.io/v1
kind: CustomResourceDefinition
metadata:
  annotations:
    controller-gen.kubebuilder.io/version: v0.10.0
  creationTimestamp: null
  name: meshgatewayroutes.kuma.io
spec:
  group: kuma.io
  names:
    categories:
    - kuma
    kind: MeshGatewayRoute
    listKind: MeshGatewayRouteList
    plural: meshgatewayroutes
    singular: meshgatewayroute
  scope: Cluster
  versions:
  - name: v1alpha1
    schema:
      openAPIV3Schema:
        properties:
          apiVersion:
            description: 'APIVersion defines the versioned schema of this representation
              of an object. Servers should convert recognized schemas to the latest
              internal value, and may reject unrecognized values. More info: https://git.k8s.io/community/contributors/devel/sig-architecture/api-conventions.md#resources'
            type: string
          kind:
            description: 'Kind is a string value representing the REST resource this
              object represents. Servers may infer this from the endpoint the client
              submits requests to. Cannot be updated. In CamelCase. More info: https://git.k8s.io/community/contributors/devel/sig-architecture/api-conventions.md#types-kinds'
            type: string
          mesh:
            description: Mesh is the name of the Kuma mesh this resource belongs to.
              It may be omitted for cluster-scoped resources.
            type: string
          metadata:
            type: object
          spec:
            description: Spec is the specification of the Kuma MeshGatewayRoute resource.
            x-kubernetes-preserve-unknown-fields: true
        type: object
    served: true
    storage: true
---
apiVersion: apiextensions.k8s.io/v1
kind: CustomResourceDefinition
metadata:
  annotations:
    controller-gen.kubebuilder.io/version: v0.10.0
  creationTimestamp: null
  name: meshgateways.kuma.io
spec:
  group: kuma.io
  names:
    categories:
    - kuma
    kind: MeshGateway
    listKind: MeshGatewayList
    plural: meshgateways
    singular: meshgateway
  scope: Cluster
  versions:
  - name: v1alpha1
    schema:
      openAPIV3Schema:
        properties:
          apiVersion:
            description: 'APIVersion defines the versioned schema of this representation
              of an object. Servers should convert recognized schemas to the latest
              internal value, and may reject unrecognized values. More info: https://git.k8s.io/community/contributors/devel/sig-architecture/api-conventions.md#resources'
            type: string
          kind:
            description: 'Kind is a string value representing the REST resource this
              object represents. Servers may infer this from the endpoint the client
              submits requests to. Cannot be updated. In CamelCase. More info: https://git.k8s.io/community/contributors/devel/sig-architecture/api-conventions.md#types-kinds'
            type: string
          mesh:
            description: Mesh is the name of the Kuma mesh this resource belongs to.
              It may be omitted for cluster-scoped resources.
            type: string
          metadata:
            type: object
          spec:
            description: Spec is the specification of the Kuma MeshGateway resource.
            x-kubernetes-preserve-unknown-fields: true
        type: object
    served: true
    storage: true
---
apiVersion: apiextensions.k8s.io/v1
kind: CustomResourceDefinition
metadata:
  annotations:
    controller-gen.kubebuilder.io/version: v0.10.0
  creationTimestamp: null
  name: meshinsights.kuma.io
spec:
  group: kuma.io
  names:
    categories:
    - kuma
    kind: MeshInsight
    listKind: MeshInsightList
    plural: meshinsights
    singular: meshinsight
  scope: Cluster
  versions:
  - name: v1alpha1
    schema:
      openAPIV3Schema:
        properties:
          apiVersion:
            description: 'APIVersion defines the versioned schema of this representation
              of an object. Servers should convert recognized schemas to the latest
              internal value, and may reject unrecognized values. More info: https://git.k8s.io/community/contributors/devel/sig-architecture/api-conventions.md#resources'
            type: string
          kind:
            description: 'Kind is a string value representing the REST resource this
              object represents. Servers may infer this from the endpoint the client
              submits requests to. Cannot be updated. In CamelCase. More info: https://git.k8s.io/community/contributors/devel/sig-architecture/api-conventions.md#types-kinds'
            type: string
          mesh:
            description: Mesh is the name of the Kuma mesh this resource belongs to.
              It may be omitted for cluster-scoped resources.
            type: string
          metadata:
            type: object
          spec:
            description: Spec is the specification of the Kuma MeshInsight resource.
            x-kubernetes-preserve-unknown-fields: true
        type: object
    served: true
    storage: true
---
apiVersion: apiextensions.k8s.io/v1
kind: CustomResourceDefinition
metadata:
  annotations:
    controller-gen.kubebuilder.io/version: v0.10.0
  creationTimestamp: null
  name: meshtraces.kuma.io
spec:
  group: kuma.io
  names:
    categories:
    - kuma
    kind: MeshTrace
    listKind: MeshTraceList
    plural: meshtraces
    singular: meshtrace
  scope: Namespaced
  versions:
  - name: v1alpha1
    schema:
      openAPIV3Schema:
        properties:
          apiVersion:
            description: 'APIVersion defines the versioned schema of this representation
              of an object. Servers should convert recognized schemas to the latest
              internal value, and may reject unrecognized values. More info: https://git.k8s.io/community/contributors/devel/sig-architecture/api-conventions.md#resources'
            type: string
          kind:
            description: 'Kind is a string value representing the REST resource this
              object represents. Servers may infer this from the endpoint the client
              submits requests to. Cannot be updated. In CamelCase. More info: https://git.k8s.io/community/contributors/devel/sig-architecture/api-conventions.md#types-kinds'
            type: string
          metadata:
            type: object
          spec:
            description: Spec is the specification of the Kuma MeshTrace resource.
            properties:
              default:
                description: MeshTrace configuration.
                properties:
                  backends:
                    description: A one element array of backend definition. Envoy
                      allows configuring only 1 backend, so the natural way of representing
                      that would be just one object. Unfortunately due to the reasons
                      explained in MADR 009-tracing-policy this has to be a one element
                      array for now.
                    items:
                      description: Only one of zipkin or datadog can be used.
                      properties:
                        datadog:
                          description: Datadog backend configuration.
                          properties:
                            splitService:
                              description: 'Determines if datadog service name should
                                be split based on traffic direction and destination.
                                For example, with `splitService: true` and a `backend`
                                service that communicates with a couple of databases,
                                you would get service names like `backend_INBOUND`,
                                `backend_OUTBOUND_db1`, and `backend_OUTBOUND_db2`
                                in Datadog. Default: false'
                              type: boolean
                            url:
                              description: Address of Datadog collector, only host
                                and port are allowed (no paths, fragments etc.)
                              type: string
<<<<<<< HEAD
                            port:
                              description: Port of datadog collector
                              format: int32
                              type: integer
                          required:
                          - address
                          - port
=======
>>>>>>> 2983e792
                          type: object
                        zipkin:
                          description: Zipkin backend configuration.
                          properties:
                            apiVersion:
                              description: 'Version of the API. values: httpJson,
                                httpProto. Default: httpJson see https://github.com/envoyproxy/envoy/blob/v1.22.0/api/envoy/config/trace/v3/zipkin.proto#L66'
                              type: string
                            sharedSpanContext:
                              description: 'Determines whether client and server spans
                                will share the same span context. Default: true. https://github.com/envoyproxy/envoy/blob/v1.22.0/api/envoy/config/trace/v3/zipkin.proto#L63'
                              properties:
                                value:
                                  description: The bool value.
                                  type: boolean
                              type: object
                            traceId128bit:
                              description: 'Generate 128bit traces. Default: false'
                              type: boolean
                            url:
                              description: Address of Zipkin collector.
                              type: string
                          required:
                          - apiVersion
                          - sharedSpanContext
                          - traceId128bit
                          - url
                          type: object
                      required:
                      - datadog
                      - zipkin
                      type: object
                    type: array
                  sampling:
                    description: Sampling configuration. Sampling is the process by
                      which a decision is made on whether to process/export a span
                      or not.
                    properties:
                      client:
                        description: 'Target percentage of requests that will be force
                          traced if the ''x-client-trace-id'' header is set. Default:
                          100% Mirror of client_sampling in Envoy https://github.com/envoyproxy/envoy/blob/v1.22.0/api/envoy/config/filter/network/http_connection_manager/v2/http_connection_manager.proto#L127-L133'
                        properties:
                          value:
                            description: The uint32 value.
                            format: int32
                            type: integer
                        type: object
                      overall:
                        description: 'Target percentage of requests will be traced
                          after all other sampling checks have been applied (client,
                          force tracing, random sampling). This field functions as
                          an upper limit on the total configured sampling rate. For
                          instance, setting client_sampling to 100% but overall_sampling
                          to 1% will result in only 1% of client requests with the
                          appropriate headers to be force traced. Default: 100% Mirror
                          of overall_sampling in Envoy https://github.com/envoyproxy/envoy/blob/v1.22.0/api/envoy/config/filter/network/http_connection_manager/v2/http_connection_manager.proto#L142-L150'
                        properties:
                          value:
                            description: The uint32 value.
                            format: int32
                            type: integer
                        type: object
                      random:
                        description: 'Target percentage of requests that will be randomly
                          selected for trace generation, if not requested by the client
                          or not forced. Default: 100% Mirror of random_sampling in
                          Envoy https://github.com/envoyproxy/envoy/blob/v1.22.0/api/envoy/config/filter/network/http_connection_manager/v2/http_connection_manager.proto#L135-L140'
<<<<<<< HEAD
                        format: int32
                        type: integer
                    required:
                    - client
                    - overall
                    - random
=======
                        properties:
                          value:
                            description: The uint32 value.
                            format: int32
                            type: integer
                        type: object
>>>>>>> 2983e792
                    type: object
                  tags:
                    description: Custom tags configuration. You can add custom tags
                      to traces based on headers or literal values.
                    items:
                      description: Custom tags configuration. Only one of literal
                        or header can be used.
                      properties:
                        header:
                          description: Tag taken from a header.
                          properties:
                            default:
                              description: Default value to use if header is missing.
                                If the default is missing and there is no value the
                                tag will not be included.
                              type: string
                            name:
                              description: Name of the header.
                              type: string
                          required:
                          - default
                          - name
                          type: object
                        literal:
                          description: Tag taken from literal value.
                          type: string
                        name:
                          description: Name of the tag.
                          type: string
                      required:
                      - header
                      - literal
                      - name
                      type: object
                    type: array
                required:
                - backends
                - sampling
                - tags
                type: object
              targetRef:
                description: TargetRef is a reference to the resource the policy takes
                  an effect on. The resource could be either a real store object or
                  virtual resource defined inplace.
                properties:
                  kind:
                    description: Kind of the referenced resource
                    enum:
                    - Mesh
                    - MeshSubset
                    - MeshService
                    - MeshServiceSubset
                    - MeshGatewayRoute
                    - MeshHTTPRoute
                    type: string
                  mesh:
                    description: Mesh is used with MeshService and MeshServiceSubset
                      to identify the service from another mesh. Could be useful when
                      implementing policies with cross-mesh support.
                    type: string
                  name:
                    description: Name of the referenced resource
                    type: string
                  tags:
                    additionalProperties:
                      type: string
                    description: Tags are used with MeshSubset and MeshServiceSubset
                      to define a subset of proxies
                    type: object
                type: object
            required:
            - default
            - targetRef
            type: object
        type: object
    served: true
    storage: true
---
apiVersion: apiextensions.k8s.io/v1
kind: CustomResourceDefinition
metadata:
  annotations:
    controller-gen.kubebuilder.io/version: v0.10.0
  creationTimestamp: null
  name: meshtrafficpermissions.kuma.io
spec:
  group: kuma.io
  names:
    categories:
    - kuma
    kind: MeshTrafficPermission
    listKind: MeshTrafficPermissionList
    plural: meshtrafficpermissions
    singular: meshtrafficpermission
  scope: Namespaced
  versions:
  - name: v1alpha1
    schema:
      openAPIV3Schema:
        properties:
          apiVersion:
            description: 'APIVersion defines the versioned schema of this representation
              of an object. Servers should convert recognized schemas to the latest
              internal value, and may reject unrecognized values. More info: https://git.k8s.io/community/contributors/devel/sig-architecture/api-conventions.md#resources'
            type: string
          kind:
            description: 'Kind is a string value representing the REST resource this
              object represents. Servers may infer this from the endpoint the client
              submits requests to. Cannot be updated. In CamelCase. More info: https://git.k8s.io/community/contributors/devel/sig-architecture/api-conventions.md#types-kinds'
            type: string
          metadata:
            type: object
          spec:
            description: Spec is the specification of the Kuma MeshTrafficPermission
              resource.
            properties:
              from:
                description: From is a list of pairs – a group of clients and action
                  applied for it
                items:
                  properties:
                    default:
                      description: Default is a configuration specific to the group
                        of clients referenced in 'targetRef'
                      properties:
                        action:
                          description: 'Action defines a behaviour for the specified
                            group of clients: * ALLOW - lets the requests pass * DENY
                            - blocks the requests * ALLOW_WITH_SHADOW_DENY - lets
                            the requests pass but emits logs as if requests are denied
                            * DENY_WITH_SHADOW_ALLOW - blocks the requests but emits
                            logs as if requests are allowed'
                          enum:
                          - ALLOW
                          - DENY
                          - ALLOW_WITH_SHADOW_DENY
                          - DENY_WITH_SHADOW_ALLOW
                          type: string
                      required:
                      - action
                      type: object
                    targetRef:
                      description: TargetRef is a reference to the resource that represents
                        a group of clients.
                      properties:
                        kind:
                          description: Kind of the referenced resource
                          enum:
                          - Mesh
                          - MeshSubset
                          - MeshService
                          - MeshServiceSubset
                          - MeshGatewayRoute
                          - MeshHTTPRoute
                          type: string
                        mesh:
                          description: Mesh is used with MeshService and MeshServiceSubset
                            to identify the service from another mesh. Could be useful
                            when implementing policies with cross-mesh support.
                          type: string
                        name:
                          description: Name of the referenced resource
                          type: string
                        tags:
                          additionalProperties:
                            type: string
                          description: Tags are used with MeshSubset and MeshServiceSubset
                            to define a subset of proxies
                          type: object
                      type: object
                  required:
                  - default
                  - targetRef
                  type: object
                type: array
              targetRef:
                description: TargetRef is a reference to the resource the policy takes
                  an effect on. The resource could be either a real store object or
                  virtual resource defined inplace.
                properties:
                  kind:
                    description: Kind of the referenced resource
                    enum:
                    - Mesh
                    - MeshSubset
                    - MeshService
                    - MeshServiceSubset
                    - MeshGatewayRoute
                    - MeshHTTPRoute
                    type: string
                  mesh:
                    description: Mesh is used with MeshService and MeshServiceSubset
                      to identify the service from another mesh. Could be useful when
                      implementing policies with cross-mesh support.
                    type: string
                  name:
                    description: Name of the referenced resource
                    type: string
                  tags:
                    additionalProperties:
                      type: string
                    description: Tags are used with MeshSubset and MeshServiceSubset
                      to define a subset of proxies
                    type: object
                type: object
            required:
            - from
            - targetRef
            type: object
        type: object
    served: true
    storage: true
---
apiVersion: apiextensions.k8s.io/v1
kind: CustomResourceDefinition
metadata:
  annotations:
    controller-gen.kubebuilder.io/version: v0.10.0
  creationTimestamp: null
  name: proxytemplates.kuma.io
spec:
  group: kuma.io
  names:
    categories:
    - kuma
    kind: ProxyTemplate
    listKind: ProxyTemplateList
    plural: proxytemplates
    singular: proxytemplate
  scope: Cluster
  versions:
  - name: v1alpha1
    schema:
      openAPIV3Schema:
        properties:
          apiVersion:
            description: 'APIVersion defines the versioned schema of this representation
              of an object. Servers should convert recognized schemas to the latest
              internal value, and may reject unrecognized values. More info: https://git.k8s.io/community/contributors/devel/sig-architecture/api-conventions.md#resources'
            type: string
          kind:
            description: 'Kind is a string value representing the REST resource this
              object represents. Servers may infer this from the endpoint the client
              submits requests to. Cannot be updated. In CamelCase. More info: https://git.k8s.io/community/contributors/devel/sig-architecture/api-conventions.md#types-kinds'
            type: string
          mesh:
            description: Mesh is the name of the Kuma mesh this resource belongs to.
              It may be omitted for cluster-scoped resources.
            type: string
          metadata:
            type: object
          spec:
            description: Spec is the specification of the Kuma ProxyTemplate resource.
            x-kubernetes-preserve-unknown-fields: true
        type: object
    served: true
    storage: true
---
apiVersion: apiextensions.k8s.io/v1
kind: CustomResourceDefinition
metadata:
  annotations:
    controller-gen.kubebuilder.io/version: v0.10.0
  creationTimestamp: null
  name: ratelimits.kuma.io
spec:
  group: kuma.io
  names:
    categories:
    - kuma
    kind: RateLimit
    listKind: RateLimitList
    plural: ratelimits
    singular: ratelimit
  scope: Cluster
  versions:
  - name: v1alpha1
    schema:
      openAPIV3Schema:
        properties:
          apiVersion:
            description: 'APIVersion defines the versioned schema of this representation
              of an object. Servers should convert recognized schemas to the latest
              internal value, and may reject unrecognized values. More info: https://git.k8s.io/community/contributors/devel/sig-architecture/api-conventions.md#resources'
            type: string
          kind:
            description: 'Kind is a string value representing the REST resource this
              object represents. Servers may infer this from the endpoint the client
              submits requests to. Cannot be updated. In CamelCase. More info: https://git.k8s.io/community/contributors/devel/sig-architecture/api-conventions.md#types-kinds'
            type: string
          mesh:
            description: Mesh is the name of the Kuma mesh this resource belongs to.
              It may be omitted for cluster-scoped resources.
            type: string
          metadata:
            type: object
          spec:
            description: Spec is the specification of the Kuma RateLimit resource.
            x-kubernetes-preserve-unknown-fields: true
        type: object
    served: true
    storage: true
---
apiVersion: apiextensions.k8s.io/v1
kind: CustomResourceDefinition
metadata:
  annotations:
    controller-gen.kubebuilder.io/version: v0.10.0
  creationTimestamp: null
  name: retries.kuma.io
spec:
  group: kuma.io
  names:
    categories:
    - kuma
    kind: Retry
    listKind: RetryList
    plural: retries
    singular: retry
  scope: Cluster
  versions:
  - name: v1alpha1
    schema:
      openAPIV3Schema:
        properties:
          apiVersion:
            description: 'APIVersion defines the versioned schema of this representation
              of an object. Servers should convert recognized schemas to the latest
              internal value, and may reject unrecognized values. More info: https://git.k8s.io/community/contributors/devel/sig-architecture/api-conventions.md#resources'
            type: string
          kind:
            description: 'Kind is a string value representing the REST resource this
              object represents. Servers may infer this from the endpoint the client
              submits requests to. Cannot be updated. In CamelCase. More info: https://git.k8s.io/community/contributors/devel/sig-architecture/api-conventions.md#types-kinds'
            type: string
          mesh:
            description: Mesh is the name of the Kuma mesh this resource belongs to.
              It may be omitted for cluster-scoped resources.
            type: string
          metadata:
            type: object
          spec:
            description: Spec is the specification of the Kuma Retry resource.
            x-kubernetes-preserve-unknown-fields: true
        type: object
    served: true
    storage: true
---
apiVersion: apiextensions.k8s.io/v1
kind: CustomResourceDefinition
metadata:
  annotations:
    controller-gen.kubebuilder.io/version: v0.10.0
  creationTimestamp: null
  name: serviceinsights.kuma.io
spec:
  group: kuma.io
  names:
    categories:
    - kuma
    kind: ServiceInsight
    listKind: ServiceInsightList
    plural: serviceinsights
    singular: serviceinsight
  scope: Cluster
  versions:
  - name: v1alpha1
    schema:
      openAPIV3Schema:
        properties:
          apiVersion:
            description: 'APIVersion defines the versioned schema of this representation
              of an object. Servers should convert recognized schemas to the latest
              internal value, and may reject unrecognized values. More info: https://git.k8s.io/community/contributors/devel/sig-architecture/api-conventions.md#resources'
            type: string
          kind:
            description: 'Kind is a string value representing the REST resource this
              object represents. Servers may infer this from the endpoint the client
              submits requests to. Cannot be updated. In CamelCase. More info: https://git.k8s.io/community/contributors/devel/sig-architecture/api-conventions.md#types-kinds'
            type: string
          mesh:
            description: Mesh is the name of the Kuma mesh this resource belongs to.
              It may be omitted for cluster-scoped resources.
            type: string
          metadata:
            type: object
          spec:
            description: Spec is the specification of the Kuma ServiceInsight resource.
            x-kubernetes-preserve-unknown-fields: true
        type: object
    served: true
    storage: true
---
apiVersion: apiextensions.k8s.io/v1
kind: CustomResourceDefinition
metadata:
  annotations:
    controller-gen.kubebuilder.io/version: v0.10.0
  creationTimestamp: null
  name: timeouts.kuma.io
spec:
  group: kuma.io
  names:
    categories:
    - kuma
    kind: Timeout
    listKind: TimeoutList
    plural: timeouts
    singular: timeout
  scope: Cluster
  versions:
  - name: v1alpha1
    schema:
      openAPIV3Schema:
        properties:
          apiVersion:
            description: 'APIVersion defines the versioned schema of this representation
              of an object. Servers should convert recognized schemas to the latest
              internal value, and may reject unrecognized values. More info: https://git.k8s.io/community/contributors/devel/sig-architecture/api-conventions.md#resources'
            type: string
          kind:
            description: 'Kind is a string value representing the REST resource this
              object represents. Servers may infer this from the endpoint the client
              submits requests to. Cannot be updated. In CamelCase. More info: https://git.k8s.io/community/contributors/devel/sig-architecture/api-conventions.md#types-kinds'
            type: string
          mesh:
            description: Mesh is the name of the Kuma mesh this resource belongs to.
              It may be omitted for cluster-scoped resources.
            type: string
          metadata:
            type: object
          spec:
            description: Spec is the specification of the Kuma Timeout resource.
            x-kubernetes-preserve-unknown-fields: true
        type: object
    served: true
    storage: true
---
apiVersion: apiextensions.k8s.io/v1
kind: CustomResourceDefinition
metadata:
  annotations:
    controller-gen.kubebuilder.io/version: v0.10.0
  creationTimestamp: null
  name: dataplaneinsights.kuma.io
spec:
  group: kuma.io
  names:
    categories:
    - kuma
    kind: DataplaneInsight
    listKind: DataplaneInsightList
    plural: dataplaneinsights
    singular: dataplaneinsight
  scope: Namespaced
  versions:
  - name: v1alpha1
    schema:
      openAPIV3Schema:
        properties:
          apiVersion:
            description: 'APIVersion defines the versioned schema of this representation
              of an object. Servers should convert recognized schemas to the latest
              internal value, and may reject unrecognized values. More info: https://git.k8s.io/community/contributors/devel/sig-architecture/api-conventions.md#resources'
            type: string
          kind:
            description: 'Kind is a string value representing the REST resource this
              object represents. Servers may infer this from the endpoint the client
              submits requests to. Cannot be updated. In CamelCase. More info: https://git.k8s.io/community/contributors/devel/sig-architecture/api-conventions.md#types-kinds'
            type: string
          mesh:
            description: Mesh is the name of the Kuma mesh this resource belongs to.
              It may be omitted for cluster-scoped resources.
            type: string
          metadata:
            type: object
          status:
            description: Status is the status the Kuma resource.
            x-kubernetes-preserve-unknown-fields: true
        type: object
    served: true
    storage: true
---
apiVersion: apiextensions.k8s.io/v1
kind: CustomResourceDefinition
metadata:
  annotations:
    controller-gen.kubebuilder.io/version: v0.10.0
  creationTimestamp: null
  name: trafficlogs.kuma.io
spec:
  group: kuma.io
  names:
    categories:
    - kuma
    kind: TrafficLog
    listKind: TrafficLogList
    plural: trafficlogs
    singular: trafficlog
  scope: Cluster
  versions:
  - name: v1alpha1
    schema:
      openAPIV3Schema:
        properties:
          apiVersion:
            description: 'APIVersion defines the versioned schema of this representation
              of an object. Servers should convert recognized schemas to the latest
              internal value, and may reject unrecognized values. More info: https://git.k8s.io/community/contributors/devel/sig-architecture/api-conventions.md#resources'
            type: string
          kind:
            description: 'Kind is a string value representing the REST resource this
              object represents. Servers may infer this from the endpoint the client
              submits requests to. Cannot be updated. In CamelCase. More info: https://git.k8s.io/community/contributors/devel/sig-architecture/api-conventions.md#types-kinds'
            type: string
          mesh:
            description: Mesh is the name of the Kuma mesh this resource belongs to.
              It may be omitted for cluster-scoped resources.
            type: string
          metadata:
            type: object
          spec:
            description: Spec is the specification of the Kuma TrafficLog resource.
            x-kubernetes-preserve-unknown-fields: true
        type: object
    served: true
    storage: true
---
apiVersion: apiextensions.k8s.io/v1
kind: CustomResourceDefinition
metadata:
  annotations:
    controller-gen.kubebuilder.io/version: v0.10.0
  creationTimestamp: null
  name: trafficpermissions.kuma.io
spec:
  group: kuma.io
  names:
    categories:
    - kuma
    kind: TrafficPermission
    listKind: TrafficPermissionList
    plural: trafficpermissions
    singular: trafficpermission
  scope: Cluster
  versions:
  - name: v1alpha1
    schema:
      openAPIV3Schema:
        properties:
          apiVersion:
            description: 'APIVersion defines the versioned schema of this representation
              of an object. Servers should convert recognized schemas to the latest
              internal value, and may reject unrecognized values. More info: https://git.k8s.io/community/contributors/devel/sig-architecture/api-conventions.md#resources'
            type: string
          kind:
            description: 'Kind is a string value representing the REST resource this
              object represents. Servers may infer this from the endpoint the client
              submits requests to. Cannot be updated. In CamelCase. More info: https://git.k8s.io/community/contributors/devel/sig-architecture/api-conventions.md#types-kinds'
            type: string
          mesh:
            description: Mesh is the name of the Kuma mesh this resource belongs to.
              It may be omitted for cluster-scoped resources.
            type: string
          metadata:
            type: object
          spec:
            description: Spec is the specification of the Kuma TrafficPermission resource.
            x-kubernetes-preserve-unknown-fields: true
        type: object
    served: true
    storage: true
---
apiVersion: apiextensions.k8s.io/v1
kind: CustomResourceDefinition
metadata:
  annotations:
    controller-gen.kubebuilder.io/version: v0.10.0
  creationTimestamp: null
  name: trafficroutes.kuma.io
spec:
  group: kuma.io
  names:
    categories:
    - kuma
    kind: TrafficRoute
    listKind: TrafficRouteList
    plural: trafficroutes
    singular: trafficroute
  scope: Cluster
  versions:
  - name: v1alpha1
    schema:
      openAPIV3Schema:
        properties:
          apiVersion:
            description: 'APIVersion defines the versioned schema of this representation
              of an object. Servers should convert recognized schemas to the latest
              internal value, and may reject unrecognized values. More info: https://git.k8s.io/community/contributors/devel/sig-architecture/api-conventions.md#resources'
            type: string
          kind:
            description: 'Kind is a string value representing the REST resource this
              object represents. Servers may infer this from the endpoint the client
              submits requests to. Cannot be updated. In CamelCase. More info: https://git.k8s.io/community/contributors/devel/sig-architecture/api-conventions.md#types-kinds'
            type: string
          mesh:
            description: Mesh is the name of the Kuma mesh this resource belongs to.
              It may be omitted for cluster-scoped resources.
            type: string
          metadata:
            type: object
          spec:
            description: Spec is the specification of the Kuma TrafficRoute resource.
            x-kubernetes-preserve-unknown-fields: true
        type: object
    served: true
    storage: true
---
apiVersion: apiextensions.k8s.io/v1
kind: CustomResourceDefinition
metadata:
  annotations:
    controller-gen.kubebuilder.io/version: v0.10.0
  creationTimestamp: null
  name: traffictraces.kuma.io
spec:
  group: kuma.io
  names:
    categories:
    - kuma
    kind: TrafficTrace
    listKind: TrafficTraceList
    plural: traffictraces
    singular: traffictrace
  scope: Cluster
  versions:
  - name: v1alpha1
    schema:
      openAPIV3Schema:
        properties:
          apiVersion:
            description: 'APIVersion defines the versioned schema of this representation
              of an object. Servers should convert recognized schemas to the latest
              internal value, and may reject unrecognized values. More info: https://git.k8s.io/community/contributors/devel/sig-architecture/api-conventions.md#resources'
            type: string
          kind:
            description: 'Kind is a string value representing the REST resource this
              object represents. Servers may infer this from the endpoint the client
              submits requests to. Cannot be updated. In CamelCase. More info: https://git.k8s.io/community/contributors/devel/sig-architecture/api-conventions.md#types-kinds'
            type: string
          mesh:
            description: Mesh is the name of the Kuma mesh this resource belongs to.
              It may be omitted for cluster-scoped resources.
            type: string
          metadata:
            type: object
          spec:
            description: Spec is the specification of the Kuma TrafficTrace resource.
            x-kubernetes-preserve-unknown-fields: true
        type: object
    served: true
    storage: true
---
apiVersion: apiextensions.k8s.io/v1
kind: CustomResourceDefinition
metadata:
  annotations:
    controller-gen.kubebuilder.io/version: v0.10.0
  creationTimestamp: null
  name: virtualoutbounds.kuma.io
spec:
  group: kuma.io
  names:
    categories:
    - kuma
    kind: VirtualOutbound
    listKind: VirtualOutboundList
    plural: virtualoutbounds
    singular: virtualoutbound
  scope: Cluster
  versions:
  - name: v1alpha1
    schema:
      openAPIV3Schema:
        properties:
          apiVersion:
            description: 'APIVersion defines the versioned schema of this representation
              of an object. Servers should convert recognized schemas to the latest
              internal value, and may reject unrecognized values. More info: https://git.k8s.io/community/contributors/devel/sig-architecture/api-conventions.md#resources'
            type: string
          kind:
            description: 'Kind is a string value representing the REST resource this
              object represents. Servers may infer this from the endpoint the client
              submits requests to. Cannot be updated. In CamelCase. More info: https://git.k8s.io/community/contributors/devel/sig-architecture/api-conventions.md#types-kinds'
            type: string
          mesh:
            description: Mesh is the name of the Kuma mesh this resource belongs to.
              It may be omitted for cluster-scoped resources.
            type: string
          metadata:
            type: object
          spec:
            description: Spec is the specification of the Kuma VirtualOutbound resource.
            x-kubernetes-preserve-unknown-fields: true
        type: object
    served: true
    storage: true
---
apiVersion: apiextensions.k8s.io/v1
kind: CustomResourceDefinition
metadata:
  annotations:
    controller-gen.kubebuilder.io/version: v0.10.0
  creationTimestamp: null
  name: zoneegresses.kuma.io
spec:
  group: kuma.io
  names:
    categories:
    - kuma
    kind: ZoneEgress
    listKind: ZoneEgressList
    plural: zoneegresses
    singular: zoneegress
  scope: Namespaced
  versions:
  - name: v1alpha1
    schema:
      openAPIV3Schema:
        properties:
          apiVersion:
            description: 'APIVersion defines the versioned schema of this representation
              of an object. Servers should convert recognized schemas to the latest
              internal value, and may reject unrecognized values. More info: https://git.k8s.io/community/contributors/devel/sig-architecture/api-conventions.md#resources'
            type: string
          kind:
            description: 'Kind is a string value representing the REST resource this
              object represents. Servers may infer this from the endpoint the client
              submits requests to. Cannot be updated. In CamelCase. More info: https://git.k8s.io/community/contributors/devel/sig-architecture/api-conventions.md#types-kinds'
            type: string
          mesh:
            description: Mesh is the name of the Kuma mesh this resource belongs to.
              It may be omitted for cluster-scoped resources.
            type: string
          metadata:
            type: object
          spec:
            description: Spec is the specification of the Kuma ZoneEgress resource.
            x-kubernetes-preserve-unknown-fields: true
        type: object
    served: true
    storage: true
---
apiVersion: apiextensions.k8s.io/v1
kind: CustomResourceDefinition
metadata:
  annotations:
    controller-gen.kubebuilder.io/version: v0.10.0
  creationTimestamp: null
  name: zoneegressinsights.kuma.io
spec:
  group: kuma.io
  names:
    categories:
    - kuma
    kind: ZoneEgressInsight
    listKind: ZoneEgressInsightList
    plural: zoneegressinsights
    singular: zoneegressinsight
  scope: Namespaced
  versions:
  - name: v1alpha1
    schema:
      openAPIV3Schema:
        properties:
          apiVersion:
            description: 'APIVersion defines the versioned schema of this representation
              of an object. Servers should convert recognized schemas to the latest
              internal value, and may reject unrecognized values. More info: https://git.k8s.io/community/contributors/devel/sig-architecture/api-conventions.md#resources'
            type: string
          kind:
            description: 'Kind is a string value representing the REST resource this
              object represents. Servers may infer this from the endpoint the client
              submits requests to. Cannot be updated. In CamelCase. More info: https://git.k8s.io/community/contributors/devel/sig-architecture/api-conventions.md#types-kinds'
            type: string
          mesh:
            description: Mesh is the name of the Kuma mesh this resource belongs to.
              It may be omitted for cluster-scoped resources.
            type: string
          metadata:
            type: object
          spec:
            description: Spec is the specification of the Kuma ZoneEgressInsight resource.
            x-kubernetes-preserve-unknown-fields: true
        type: object
    served: true
    storage: true
---
apiVersion: apiextensions.k8s.io/v1
kind: CustomResourceDefinition
metadata:
  annotations:
    controller-gen.kubebuilder.io/version: v0.10.0
  creationTimestamp: null
  name: zoneingresses.kuma.io
spec:
  group: kuma.io
  names:
    categories:
    - kuma
    kind: ZoneIngress
    listKind: ZoneIngressList
    plural: zoneingresses
    singular: zoneingress
  scope: Namespaced
  versions:
  - name: v1alpha1
    schema:
      openAPIV3Schema:
        properties:
          apiVersion:
            description: 'APIVersion defines the versioned schema of this representation
              of an object. Servers should convert recognized schemas to the latest
              internal value, and may reject unrecognized values. More info: https://git.k8s.io/community/contributors/devel/sig-architecture/api-conventions.md#resources'
            type: string
          kind:
            description: 'Kind is a string value representing the REST resource this
              object represents. Servers may infer this from the endpoint the client
              submits requests to. Cannot be updated. In CamelCase. More info: https://git.k8s.io/community/contributors/devel/sig-architecture/api-conventions.md#types-kinds'
            type: string
          mesh:
            description: Mesh is the name of the Kuma mesh this resource belongs to.
              It may be omitted for cluster-scoped resources.
            type: string
          metadata:
            type: object
          spec:
            description: Spec is the specification of the Kuma ZoneIngress resource.
            x-kubernetes-preserve-unknown-fields: true
        type: object
    served: true
    storage: true
---
apiVersion: apiextensions.k8s.io/v1
kind: CustomResourceDefinition
metadata:
  annotations:
    controller-gen.kubebuilder.io/version: v0.10.0
  creationTimestamp: null
  name: zoneingressinsights.kuma.io
spec:
  group: kuma.io
  names:
    categories:
    - kuma
    kind: ZoneIngressInsight
    listKind: ZoneIngressInsightList
    plural: zoneingressinsights
    singular: zoneingressinsight
  scope: Namespaced
  versions:
  - name: v1alpha1
    schema:
      openAPIV3Schema:
        properties:
          apiVersion:
            description: 'APIVersion defines the versioned schema of this representation
              of an object. Servers should convert recognized schemas to the latest
              internal value, and may reject unrecognized values. More info: https://git.k8s.io/community/contributors/devel/sig-architecture/api-conventions.md#resources'
            type: string
          kind:
            description: 'Kind is a string value representing the REST resource this
              object represents. Servers may infer this from the endpoint the client
              submits requests to. Cannot be updated. In CamelCase. More info: https://git.k8s.io/community/contributors/devel/sig-architecture/api-conventions.md#types-kinds'
            type: string
          mesh:
            description: Mesh is the name of the Kuma mesh this resource belongs to.
              It may be omitted for cluster-scoped resources.
            type: string
          metadata:
            type: object
          spec:
            description: Spec is the specification of the Kuma ZoneIngressInsight
              resource.
            x-kubernetes-preserve-unknown-fields: true
        type: object
    served: true
    storage: true
---
apiVersion: apiextensions.k8s.io/v1
kind: CustomResourceDefinition
metadata:
  annotations:
    controller-gen.kubebuilder.io/version: v0.10.0
  creationTimestamp: null
  name: zoneinsights.kuma.io
spec:
  group: kuma.io
  names:
    categories:
    - kuma
    kind: ZoneInsight
    listKind: ZoneInsightList
    plural: zoneinsights
    singular: zoneinsight
  scope: Cluster
  versions:
  - name: v1alpha1
    schema:
      openAPIV3Schema:
        properties:
          apiVersion:
            description: 'APIVersion defines the versioned schema of this representation
              of an object. Servers should convert recognized schemas to the latest
              internal value, and may reject unrecognized values. More info: https://git.k8s.io/community/contributors/devel/sig-architecture/api-conventions.md#resources'
            type: string
          kind:
            description: 'Kind is a string value representing the REST resource this
              object represents. Servers may infer this from the endpoint the client
              submits requests to. Cannot be updated. In CamelCase. More info: https://git.k8s.io/community/contributors/devel/sig-architecture/api-conventions.md#types-kinds'
            type: string
          mesh:
            description: Mesh is the name of the Kuma mesh this resource belongs to.
              It may be omitted for cluster-scoped resources.
            type: string
          metadata:
            type: object
          spec:
            description: Spec is the specification of the Kuma ZoneInsight resource.
            x-kubernetes-preserve-unknown-fields: true
        type: object
    served: true
    storage: true
---
apiVersion: apiextensions.k8s.io/v1
kind: CustomResourceDefinition
metadata:
  annotations:
    controller-gen.kubebuilder.io/version: v0.10.0
  creationTimestamp: null
  name: dataplanes.kuma.io
spec:
  group: kuma.io
  names:
    categories:
    - kuma
    kind: Dataplane
    listKind: DataplaneList
    plural: dataplanes
    singular: dataplane
  scope: Namespaced
  versions:
  - name: v1alpha1
    schema:
      openAPIV3Schema:
        properties:
          apiVersion:
            description: 'APIVersion defines the versioned schema of this representation
              of an object. Servers should convert recognized schemas to the latest
              internal value, and may reject unrecognized values. More info: https://git.k8s.io/community/contributors/devel/sig-architecture/api-conventions.md#resources'
            type: string
          kind:
            description: 'Kind is a string value representing the REST resource this
              object represents. Servers may infer this from the endpoint the client
              submits requests to. Cannot be updated. In CamelCase. More info: https://git.k8s.io/community/contributors/devel/sig-architecture/api-conventions.md#types-kinds'
            type: string
          mesh:
            description: Mesh is the name of the Kuma mesh this resource belongs to.
              It may be omitted for cluster-scoped resources.
            type: string
          metadata:
            type: object
          spec:
            description: Spec is the specification of the Kuma Dataplane resource.
            x-kubernetes-preserve-unknown-fields: true
        type: object
    served: true
    storage: true
---
apiVersion: apiextensions.k8s.io/v1
kind: CustomResourceDefinition
metadata:
  annotations:
    controller-gen.kubebuilder.io/version: v0.10.0
  creationTimestamp: null
  name: zones.kuma.io
spec:
  group: kuma.io
  names:
    categories:
    - kuma
    kind: Zone
    listKind: ZoneList
    plural: zones
    singular: zone
  scope: Cluster
  versions:
  - name: v1alpha1
    schema:
      openAPIV3Schema:
        properties:
          apiVersion:
            description: 'APIVersion defines the versioned schema of this representation
              of an object. Servers should convert recognized schemas to the latest
              internal value, and may reject unrecognized values. More info: https://git.k8s.io/community/contributors/devel/sig-architecture/api-conventions.md#resources'
            type: string
          kind:
            description: 'Kind is a string value representing the REST resource this
              object represents. Servers may infer this from the endpoint the client
              submits requests to. Cannot be updated. In CamelCase. More info: https://git.k8s.io/community/contributors/devel/sig-architecture/api-conventions.md#types-kinds'
            type: string
          mesh:
            description: Mesh is the name of the Kuma mesh this resource belongs to.
              It may be omitted for cluster-scoped resources.
            type: string
          metadata:
            type: object
          spec:
            description: Spec is the specification of the Kuma Zone resource.
            x-kubernetes-preserve-unknown-fields: true
        type: object
    served: true
    storage: true
---
apiVersion: apiextensions.k8s.io/v1
kind: CustomResourceDefinition
metadata:
  annotations:
    controller-gen.kubebuilder.io/version: v0.10.0
  creationTimestamp: null
  name: externalservices.kuma.io
spec:
  group: kuma.io
  names:
    categories:
    - kuma
    kind: ExternalService
    listKind: ExternalServiceList
    plural: externalservices
    singular: externalservice
  scope: Cluster
  versions:
  - name: v1alpha1
    schema:
      openAPIV3Schema:
        properties:
          apiVersion:
            description: 'APIVersion defines the versioned schema of this representation
              of an object. Servers should convert recognized schemas to the latest
              internal value, and may reject unrecognized values. More info: https://git.k8s.io/community/contributors/devel/sig-architecture/api-conventions.md#resources'
            type: string
          kind:
            description: 'Kind is a string value representing the REST resource this
              object represents. Servers may infer this from the endpoint the client
              submits requests to. Cannot be updated. In CamelCase. More info: https://git.k8s.io/community/contributors/devel/sig-architecture/api-conventions.md#types-kinds'
            type: string
          mesh:
            description: Mesh is the name of the Kuma mesh this resource belongs to.
              It may be omitted for cluster-scoped resources.
            type: string
          metadata:
            type: object
          spec:
            description: Spec is the specification of the Kuma ExternalService resource.
            x-kubernetes-preserve-unknown-fields: true
        type: object
    served: true
    storage: true
---
apiVersion: apiextensions.k8s.io/v1
kind: CustomResourceDefinition
metadata:
  annotations:
    controller-gen.kubebuilder.io/version: v0.10.0
  creationTimestamp: null
  name: faultinjections.kuma.io
spec:
  group: kuma.io
  names:
    categories:
    - kuma
    kind: FaultInjection
    listKind: FaultInjectionList
    plural: faultinjections
    singular: faultinjection
  scope: Cluster
  versions:
  - name: v1alpha1
    schema:
      openAPIV3Schema:
        properties:
          apiVersion:
            description: 'APIVersion defines the versioned schema of this representation
              of an object. Servers should convert recognized schemas to the latest
              internal value, and may reject unrecognized values. More info: https://git.k8s.io/community/contributors/devel/sig-architecture/api-conventions.md#resources'
            type: string
          kind:
            description: 'Kind is a string value representing the REST resource this
              object represents. Servers may infer this from the endpoint the client
              submits requests to. Cannot be updated. In CamelCase. More info: https://git.k8s.io/community/contributors/devel/sig-architecture/api-conventions.md#types-kinds'
            type: string
          mesh:
            description: Mesh is the name of the Kuma mesh this resource belongs to.
              It may be omitted for cluster-scoped resources.
            type: string
          metadata:
            type: object
          spec:
            description: Spec is the specification of the Kuma FaultInjection resource.
            x-kubernetes-preserve-unknown-fields: true
        type: object
    served: true
    storage: true
---
apiVersion: apiextensions.k8s.io/v1
kind: CustomResourceDefinition
metadata:
  annotations:
    controller-gen.kubebuilder.io/version: v0.10.0
  creationTimestamp: null
  name: healthchecks.kuma.io
spec:
  group: kuma.io
  names:
    categories:
    - kuma
    kind: HealthCheck
    listKind: HealthCheckList
    plural: healthchecks
    singular: healthcheck
  scope: Cluster
  versions:
  - name: v1alpha1
    schema:
      openAPIV3Schema:
        properties:
          apiVersion:
            description: 'APIVersion defines the versioned schema of this representation
              of an object. Servers should convert recognized schemas to the latest
              internal value, and may reject unrecognized values. More info: https://git.k8s.io/community/contributors/devel/sig-architecture/api-conventions.md#resources'
            type: string
          kind:
            description: 'Kind is a string value representing the REST resource this
              object represents. Servers may infer this from the endpoint the client
              submits requests to. Cannot be updated. In CamelCase. More info: https://git.k8s.io/community/contributors/devel/sig-architecture/api-conventions.md#types-kinds'
            type: string
          mesh:
            description: Mesh is the name of the Kuma mesh this resource belongs to.
              It may be omitted for cluster-scoped resources.
            type: string
          metadata:
            type: object
          spec:
            description: Spec is the specification of the Kuma HealthCheck resource.
            x-kubernetes-preserve-unknown-fields: true
        type: object
    served: true
    storage: true
---
apiVersion: apiextensions.k8s.io/v1
kind: CustomResourceDefinition
metadata:
  annotations:
    controller-gen.kubebuilder.io/version: v0.10.0
  creationTimestamp: null
  name: meshaccesslogs.kuma.io
spec:
  group: kuma.io
  names:
    categories:
    - kuma
    kind: MeshAccessLog
    listKind: MeshAccessLogList
    plural: meshaccesslogs
    singular: meshaccesslog
  scope: Namespaced
  versions:
  - name: v1alpha1
    schema:
      openAPIV3Schema:
        properties:
          apiVersion:
            description: 'APIVersion defines the versioned schema of this representation
              of an object. Servers should convert recognized schemas to the latest
              internal value, and may reject unrecognized values. More info: https://git.k8s.io/community/contributors/devel/sig-architecture/api-conventions.md#resources'
            type: string
          kind:
            description: 'Kind is a string value representing the REST resource this
              object represents. Servers may infer this from the endpoint the client
              submits requests to. Cannot be updated. In CamelCase. More info: https://git.k8s.io/community/contributors/devel/sig-architecture/api-conventions.md#types-kinds'
            type: string
          metadata:
            type: object
          spec:
            description: Spec is the specification of the Kuma MeshAccessLog resource.
            properties:
              from:
                description: From is a list of pairs – a group of clients and action
                  applied for it
                items:
                  properties:
                    default:
                      description: Default is a configuration specific to the group
                        of clients referenced in 'targetRef'
                      properties:
                        backends:
                          items:
                            properties:
                              file:
                                description: FileBackend defines configuration for
                                  file based access logs
                                properties:
                                  format:
                                    description: Format of access logs. Placeholders
                                      available on https://www.envoyproxy.io/docs/envoy/latest/configuration/observability/access_log
                                    properties:
                                      json:
                                        items:
                                          properties:
                                            key:
                                              type: string
                                            value:
                                              type: string
                                          required:
                                          - key
                                          - value
                                          type: object
                                        type: array
                                      plain:
                                        type: string
                                    required:
                                    - json
                                    - plain
                                    type: object
                                  path:
                                    description: Path to a file that logs will be
                                      written to
                                    type: string
                                required:
                                - format
                                - path
                                type: object
                              tcp:
                                description: Backend defines logging backend.
                                properties:
                                  address:
                                    description: Type of the backend (Kuma ships with
                                      'tcp' and 'file')
                                    type: string
                                  format:
                                    description: Format of access logs. Placeholders
                                      available on https://www.envoyproxy.io/docs/envoy/latest/configuration/observability/access_log
                                    properties:
                                      json:
                                        items:
                                          properties:
                                            key:
                                              type: string
                                            value:
                                              type: string
                                          required:
                                          - key
                                          - value
                                          type: object
                                        type: array
                                      plain:
                                        type: string
                                    required:
                                    - json
                                    - plain
                                    type: object
                                required:
                                - address
                                - format
                                type: object
                            required:
                            - file
                            - tcp
                            type: object
                          type: array
                      required:
                      - backends
                      type: object
                    targetRef:
                      description: TargetRef is a reference to the resource that represents
                        a group of clients.
                      properties:
                        kind:
                          description: Kind of the referenced resource
                          enum:
                          - Mesh
                          - MeshSubset
                          - MeshService
                          - MeshServiceSubset
                          - MeshGatewayRoute
                          - MeshHTTPRoute
                          type: string
                        mesh:
                          description: Mesh is used with MeshService and MeshServiceSubset
                            to identify the service from another mesh. Could be useful
                            when implementing policies with cross-mesh support.
                          type: string
                        name:
                          description: Name of the referenced resource
                          type: string
                        tags:
                          additionalProperties:
                            type: string
                          description: Tags are used with MeshSubset and MeshServiceSubset
                            to define a subset of proxies
                          type: object
                      type: object
                  required:
                  - default
                  - targetRef
                  type: object
                type: array
              targetRef:
                description: TargetRef is a reference to the resource the policy takes
                  an effect on. The resource could be either a real store object or
                  virtual resource defined inplace.
                properties:
                  kind:
                    description: Kind of the referenced resource
                    enum:
                    - Mesh
                    - MeshSubset
                    - MeshService
                    - MeshServiceSubset
                    - MeshGatewayRoute
                    - MeshHTTPRoute
                    type: string
                  mesh:
                    description: Mesh is used with MeshService and MeshServiceSubset
                      to identify the service from another mesh. Could be useful when
                      implementing policies with cross-mesh support.
                    type: string
                  name:
                    description: Name of the referenced resource
                    type: string
                  tags:
                    additionalProperties:
                      type: string
                    description: Tags are used with MeshSubset and MeshServiceSubset
                      to define a subset of proxies
                    type: object
                type: object
              to:
                items:
                  properties:
                    default:
                      description: Default is a configuration specific to the group
                        of clients referenced in 'targetRef'
                      properties:
                        backends:
                          items:
                            properties:
                              file:
                                description: FileBackend defines configuration for
                                  file based access logs
                                properties:
                                  format:
                                    description: Format of access logs. Placeholders
                                      available on https://www.envoyproxy.io/docs/envoy/latest/configuration/observability/access_log
                                    properties:
                                      json:
                                        items:
                                          properties:
                                            key:
                                              type: string
                                            value:
                                              type: string
                                          required:
                                          - key
                                          - value
                                          type: object
                                        type: array
                                      plain:
                                        type: string
                                    required:
                                    - json
                                    - plain
                                    type: object
                                  path:
                                    description: Path to a file that logs will be
                                      written to
                                    type: string
                                required:
                                - format
                                - path
                                type: object
                              tcp:
                                description: Backend defines logging backend.
                                properties:
                                  address:
                                    description: Type of the backend (Kuma ships with
                                      'tcp' and 'file')
                                    type: string
                                  format:
                                    description: Format of access logs. Placeholders
                                      available on https://www.envoyproxy.io/docs/envoy/latest/configuration/observability/access_log
                                    properties:
                                      json:
                                        items:
                                          properties:
                                            key:
                                              type: string
                                            value:
                                              type: string
                                          required:
                                          - key
                                          - value
                                          type: object
                                        type: array
                                      plain:
                                        type: string
                                    required:
                                    - json
                                    - plain
                                    type: object
                                required:
                                - address
                                - format
                                type: object
                            required:
                            - file
                            - tcp
                            type: object
                          type: array
                      required:
                      - backends
                      type: object
                    targetRef:
                      description: TargetRef is a reference to the resource that represents
                        a group of clients.
                      properties:
                        kind:
                          description: Kind of the referenced resource
                          enum:
                          - Mesh
                          - MeshSubset
                          - MeshService
                          - MeshServiceSubset
                          - MeshGatewayRoute
                          - MeshHTTPRoute
                          type: string
                        mesh:
                          description: Mesh is used with MeshService and MeshServiceSubset
                            to identify the service from another mesh. Could be useful
                            when implementing policies with cross-mesh support.
                          type: string
                        name:
                          description: Name of the referenced resource
                          type: string
                        tags:
                          additionalProperties:
                            type: string
                          description: Tags are used with MeshSubset and MeshServiceSubset
                            to define a subset of proxies
                          type: object
                      type: object
                  required:
                  - default
                  - targetRef
                  type: object
                type: array
            required:
            - from
            - targetRef
            - to
            type: object
        type: object
    served: true
    storage: true
---
apiVersion: apiextensions.k8s.io/v1
kind: CustomResourceDefinition
metadata:
  annotations:
    controller-gen.kubebuilder.io/version: v0.10.0
  creationTimestamp: null
  name: meshes.kuma.io
spec:
  group: kuma.io
  names:
    categories:
    - kuma
    kind: Mesh
    listKind: MeshList
    plural: meshes
    singular: mesh
  scope: Cluster
  versions:
  - name: v1alpha1
    schema:
      openAPIV3Schema:
        properties:
          apiVersion:
            description: 'APIVersion defines the versioned schema of this representation
              of an object. Servers should convert recognized schemas to the latest
              internal value, and may reject unrecognized values. More info: https://git.k8s.io/community/contributors/devel/sig-architecture/api-conventions.md#resources'
            type: string
          kind:
            description: 'Kind is a string value representing the REST resource this
              object represents. Servers may infer this from the endpoint the client
              submits requests to. Cannot be updated. In CamelCase. More info: https://git.k8s.io/community/contributors/devel/sig-architecture/api-conventions.md#types-kinds'
            type: string
          mesh:
            description: Mesh is the name of the Kuma mesh this resource belongs to.
              It may be omitted for cluster-scoped resources.
            type: string
          metadata:
            type: object
          spec:
            description: Spec is the specification of the Kuma Mesh resource.
            x-kubernetes-preserve-unknown-fields: true
        type: object
    served: true
    storage: true
---
apiVersion: apiextensions.k8s.io/v1
kind: CustomResourceDefinition
metadata:
  annotations:
    controller-gen.kubebuilder.io/version: v0.10.0
  creationTimestamp: null
  name: meshgatewayinstances.kuma.io
spec:
  group: kuma.io
  names:
    categories:
    - kuma
    kind: MeshGatewayInstance
    listKind: MeshGatewayInstanceList
    plural: meshgatewayinstances
    singular: meshgatewayinstance
  scope: Namespaced
  versions:
  - name: v1alpha1
    schema:
      openAPIV3Schema:
        description: MeshGatewayInstance represents a managed instance of a dataplane
          proxy for a Kuma Gateway.
        properties:
          apiVersion:
            description: 'APIVersion defines the versioned schema of this representation
              of an object. Servers should convert recognized schemas to the latest
              internal value, and may reject unrecognized values. More info: https://git.k8s.io/community/contributors/devel/sig-architecture/api-conventions.md#resources'
            type: string
          kind:
            description: 'Kind is a string value representing the REST resource this
              object represents. Servers may infer this from the endpoint the client
              submits requests to. Cannot be updated. In CamelCase. More info: https://git.k8s.io/community/contributors/devel/sig-architecture/api-conventions.md#types-kinds'
            type: string
          metadata:
            type: object
          spec:
            description: MeshGatewayInstanceSpec specifies the options available for
              a GatewayDataplane.
            properties:
              replicas:
                default: 1
                description: Replicas is the number of dataplane proxy replicas to
                  create. For now this is a fixed number, but in the future it could
                  be automatically scaled based on metrics.
                format: int32
                minimum: 1
                type: integer
              resources:
                description: Resources specifies the compute resources for the proxy
                  container. The default can be set in the control plane config.
                properties:
                  limits:
                    additionalProperties:
                      anyOf:
                      - type: integer
                      - type: string
                      pattern: ^(\+|-)?(([0-9]+(\.[0-9]*)?)|(\.[0-9]+))(([KMGTPE]i)|[numkMGTPE]|([eE](\+|-)?(([0-9]+(\.[0-9]*)?)|(\.[0-9]+))))?$
                      x-kubernetes-int-or-string: true
                    description: 'Limits describes the maximum amount of compute resources
                      allowed. More info: https://kubernetes.io/docs/concepts/configuration/manage-resources-containers/'
                    type: object
                  requests:
                    additionalProperties:
                      anyOf:
                      - type: integer
                      - type: string
                      pattern: ^(\+|-)?(([0-9]+(\.[0-9]*)?)|(\.[0-9]+))(([KMGTPE]i)|[numkMGTPE]|([eE](\+|-)?(([0-9]+(\.[0-9]*)?)|(\.[0-9]+))))?$
                      x-kubernetes-int-or-string: true
                    description: 'Requests describes the minimum amount of compute
                      resources required. If Requests is omitted for a container,
                      it defaults to Limits if that is explicitly specified, otherwise
                      to an implementation-defined value. More info: https://kubernetes.io/docs/concepts/configuration/manage-resources-containers/'
                    type: object
                type: object
              serviceTemplate:
                description: ServiceTemplate configures the Service owned by this
                  config.
                properties:
                  metadata:
                    description: Metadata holds metadata configuration for a Service.
                    properties:
                      annotations:
                        additionalProperties:
                          type: string
                        description: Annotations holds annotations to be set on a
                          Service.
                        type: object
                    type: object
                  spec:
                    description: Spec holds some customizable fields of a Service.
                    properties:
                      loadBalancerIP:
                        description: LoadBalancerIP corresponds to ServiceSpec.LoadBalancerIP.
                        type: string
                    type: object
                type: object
              serviceType:
                default: LoadBalancer
                description: ServiceType specifies the type of managed Service that
                  will be created to expose the dataplane proxies to traffic from
                  outside the cluster. The ports to expose will be taken from the
                  matching Gateway resource. If there is no matching Gateway, the
                  managed Service will be deleted.
                enum:
                - LoadBalancer
                - ClusterIP
                - NodePort
                type: string
              tags:
                additionalProperties:
                  type: string
                description: Tags specifies the Kuma tags that are propagated to the
                  managed dataplane proxies. These tags should include exactly one
                  `kuma.io/service` tag, and should match exactly one Gateway resource.
                type: object
            type: object
          status:
            description: MeshGatewayInstanceStatus holds information about the status
              of the gateway instance.
            properties:
              conditions:
                description: Conditions is an array of gateway instance conditions.
                items:
                  description: "Condition contains details for one aspect of the current
                    state of this API Resource. --- This struct is intended for direct
                    use as an array at the field path .status.conditions.  For example,
                    \n type FooStatus struct{ // Represents the observations of a
                    foo's current state. // Known .status.conditions.type are: \"Available\",
                    \"Progressing\", and \"Degraded\" // +patchMergeKey=type // +patchStrategy=merge
                    // +listType=map // +listMapKey=type Conditions []metav1.Condition
                    `json:\"conditions,omitempty\" patchStrategy:\"merge\" patchMergeKey:\"type\"
                    protobuf:\"bytes,1,rep,name=conditions\"` \n // other fields }"
                  properties:
                    lastTransitionTime:
                      description: lastTransitionTime is the last time the condition
                        transitioned from one status to another. This should be when
                        the underlying condition changed.  If that is not known, then
                        using the time when the API field changed is acceptable.
                      format: date-time
                      type: string
                    message:
                      description: message is a human readable message indicating
                        details about the transition. This may be an empty string.
                      maxLength: 32768
                      type: string
                    observedGeneration:
                      description: observedGeneration represents the .metadata.generation
                        that the condition was set based upon. For instance, if .metadata.generation
                        is currently 12, but the .status.conditions[x].observedGeneration
                        is 9, the condition is out of date with respect to the current
                        state of the instance.
                      format: int64
                      minimum: 0
                      type: integer
                    reason:
                      description: reason contains a programmatic identifier indicating
                        the reason for the condition's last transition. Producers
                        of specific condition types may define expected values and
                        meanings for this field, and whether the values are considered
                        a guaranteed API. The value should be a CamelCase string.
                        This field may not be empty.
                      maxLength: 1024
                      minLength: 1
                      pattern: ^[A-Za-z]([A-Za-z0-9_,:]*[A-Za-z0-9_])?$
                      type: string
                    status:
                      description: status of the condition, one of True, False, Unknown.
                      enum:
                      - "True"
                      - "False"
                      - Unknown
                      type: string
                    type:
                      description: type of condition in CamelCase or in foo.example.com/CamelCase.
                        --- Many .condition.type values are consistent across resources
                        like Available, but because arbitrary conditions can be useful
                        (see .node.status.conditions), the ability to deconflict is
                        important. The regex it matches is (dns1123SubdomainFmt/)?(qualifiedNameFmt)
                      maxLength: 316
                      pattern: ^([a-z0-9]([-a-z0-9]*[a-z0-9])?(\.[a-z0-9]([-a-z0-9]*[a-z0-9])?)*/)?(([A-Za-z0-9][-A-Za-z0-9_.]*)?[A-Za-z0-9])$
                      type: string
                  required:
                  - lastTransitionTime
                  - message
                  - reason
                  - status
                  - type
                  type: object
                type: array
                x-kubernetes-list-map-keys:
                - type
                x-kubernetes-list-type: map
              loadBalancer:
                description: LoadBalancer contains the current status of the load-balancer,
                  if one is present.
                properties:
                  ingress:
                    description: Ingress is a list containing ingress points for the
                      load-balancer. Traffic intended for the service should be sent
                      to these ingress points.
                    items:
                      description: 'LoadBalancerIngress represents the status of a
                        load-balancer ingress point: traffic intended for the service
                        should be sent to an ingress point.'
                      properties:
                        hostname:
                          description: Hostname is set for load-balancer ingress points
                            that are DNS based (typically AWS load-balancers)
                          type: string
                        ip:
                          description: IP is set for load-balancer ingress points
                            that are IP based (typically GCE or OpenStack load-balancers)
                          type: string
                        ports:
                          description: Ports is a list of records of service ports
                            If used, every port defined in the service should have
                            an entry in it
                          items:
                            properties:
                              error:
                                description: 'Error is to record the problem with
                                  the service port The format of the error shall comply
                                  with the following rules: - built-in error values
                                  shall be specified in this file and those shall
                                  use CamelCase names - cloud provider specific error
                                  values must have names that comply with the format
                                  foo.example.com/CamelCase. --- The regex it matches
                                  is (dns1123SubdomainFmt/)?(qualifiedNameFmt)'
                                maxLength: 316
                                pattern: ^([a-z0-9]([-a-z0-9]*[a-z0-9])?(\.[a-z0-9]([-a-z0-9]*[a-z0-9])?)*/)?(([A-Za-z0-9][-A-Za-z0-9_.]*)?[A-Za-z0-9])$
                                type: string
                              port:
                                description: Port is the port number of the service
                                  port of which status is recorded here
                                format: int32
                                type: integer
                              protocol:
                                default: TCP
                                description: 'Protocol is the protocol of the service
                                  port of which status is recorded here The supported
                                  values are: "TCP", "UDP", "SCTP"'
                                type: string
                            required:
                            - port
                            - protocol
                            type: object
                          type: array
                          x-kubernetes-list-type: atomic
                      type: object
                    type: array
                type: object
            type: object
        type: object
    served: true
    storage: true
    subresources:
      status: {}
---
apiVersion: rbac.authorization.k8s.io/v1
kind: ClusterRole
metadata:
  name: kuma-control-plane
  labels: 
    app: kuma-control-plane
    "foo": "baz"
    app.kubernetes.io/name: kuma
    app.kubernetes.io/instance: kuma
rules:
  - apiGroups:
      - ""
    resources:
      - namespaces
      - pods
      - configmaps
      - nodes
    verbs:
      - get
      - list
      - watch
  - apiGroups:
      - "apps"
    resources:
      - deployments
    verbs:
      - create
      - delete
      - get
      - list
      - patch
      - update
      - watch
  - apiGroups:
      - gateway.networking.k8s.io
    resources:
      - gatewayclasses
      - gateways
      - referencegrants
      - httproutes
    verbs:
      - create
      - delete
      - get
      - list
      - patch
      - update
      - watch
  - apiGroups:
      - gateway.networking.k8s.io
    resources:
      - gatewayclasses/status
      - gateways/status
      - httproutes/status
    verbs:
      - get
      - patch
      - update
  - apiGroups:
      - coordination.k8s.io
    resources:
      - leases
    verbs:
      - get
      - list
      - watch
      - create
      - update
      - patch
      - delete
  - apiGroups:
      - ""
    resources:
      - events
    verbs:
      - create
      - patch
  - apiGroups:
      - ""
    resources:
      - services
    verbs:
      - get
      - delete
      - list
      - watch
      - create
      - update
      - patch
  - apiGroups:
      - kuma.io
    resources:
      - dataplanes
      - dataplaneinsights
      - meshes
      - zones
      - zoneinsights
      - zoneingresses
      - zoneingressinsights
      - zoneegresses
      - zoneegressinsights
      - meshinsights
      - serviceinsights
      - proxytemplates
      - ratelimits
      - trafficpermissions
      - trafficroutes
      - timeouts
      - retries
      - circuitbreakers
      - virtualoutbounds
      - containerpatches
      - externalservices
      - faultinjections
      - healthchecks
      - trafficlogs
      - traffictraces
      - meshgateways
      - meshgatewayroutes
      - meshgatewayinstances
      - meshaccesslogs
      - meshtraces
      - meshtrafficpermissions
    verbs:
      - get
      - list
      - watch
      - create
      - update
      - patch
      - delete
  - apiGroups:
      - kuma.io
    resources:
      - meshgatewayinstances/status
      - meshgatewayinstances/finalizers
      - meshes/finalizers
      - dataplanes/finalizers
    verbs:
      - get
      - patch
      - update
  - apiGroups:
      - ""
    resources:
      - pods/finalizers
    verbs:
      - get
      - patch
      - update
  # validate k8s token before issuing mTLS cert
  - apiGroups:
      - authentication.k8s.io
    resources:
      - tokenreviews
    verbs:
      - create
---
apiVersion: rbac.authorization.k8s.io/v1
kind: ClusterRoleBinding
metadata:
  name: kuma-control-plane
  labels: 
    app: kuma-control-plane
    "foo": "baz"
    app.kubernetes.io/name: kuma
    app.kubernetes.io/instance: kuma
roleRef:
  apiGroup: rbac.authorization.k8s.io
  kind: ClusterRole
  name: kuma-control-plane
subjects:
  - kind: ServiceAccount
    name: kuma-control-plane
    namespace: kuma-system
---
apiVersion: rbac.authorization.k8s.io/v1
kind: Role
metadata:
  name: kuma-control-plane
  namespace: kuma-system
  labels: 
    app: kuma-control-plane
    "foo": "baz"
    app.kubernetes.io/name: kuma
    app.kubernetes.io/instance: kuma
rules:
  - apiGroups:
      - ""
    resources:
      - secrets
    verbs:
      - get
      - list
      - watch
      - create
      - update
      - patch
      - delete
  - apiGroups:
      - ""
    resources:
      - configmaps
    verbs:
      - get
      - list
      - watch
      - create
      - update
      - patch
      - delete
  # leader-for-life election deletes Pods in some circumstances
  - apiGroups:
      - ""
    resources:
      - pods
    verbs:
      - delete
---
apiVersion: rbac.authorization.k8s.io/v1
kind: RoleBinding
metadata:
  name: kuma-control-plane
  namespace: kuma-system
  labels: 
    app: kuma-control-plane
    "foo": "baz"
    app.kubernetes.io/name: kuma
    app.kubernetes.io/instance: kuma
roleRef:
  apiGroup: rbac.authorization.k8s.io
  kind: Role
  name: kuma-control-plane
subjects:
  - kind: ServiceAccount
    name: kuma-control-plane
    namespace: kuma-system
---
apiVersion: v1
kind: Service
metadata:
  name: kuma-control-plane
  namespace: kuma-system
  labels: 
    app: kuma-control-plane
    "foo": "baz"
    app.kubernetes.io/name: kuma
    app.kubernetes.io/instance: kuma
  annotations:
    prometheus.io/scrape: "true"
    prometheus.io/port: "5680"
spec:
  type: ClusterIP
  ports:
    - port: 5680
      name: diagnostics
    - port: 5681
      name: http-api-server
    - port: 5682
      name: https-api-server
    - port: 443
      name: https-admission-server
      targetPort: 5443
    - port: 5676
      name: mads-server
    - port: 5678
      name: dp-server
  selector:
    app: kuma-control-plane
    app.kubernetes.io/name: kuma
    app.kubernetes.io/instance: kuma
---
apiVersion: apps/v1
kind: Deployment
metadata:
  name: kuma-control-plane
  namespace: kuma-system
  labels: 
    app: kuma-control-plane
    "foo": "baz"
    app.kubernetes.io/name: kuma
    app.kubernetes.io/instance: kuma
spec:
  replicas: 1
  strategy:
    rollingUpdate:
      maxSurge: 1
      maxUnavailable: 0
  selector:
    matchLabels:
      app.kubernetes.io/name: kuma
      app.kubernetes.io/instance: kuma
      app: kuma-control-plane
  template:
    metadata:
      annotations:
        checksum/config: a339f834847039f79aed19d73fd8903aeb736f152c512a641f4fb907dbad1429
        checksum/tls-secrets: 298b97970dca5718dbe446ed12dda1afb0236ce6740ec9dfef67fa636da41dc2
      labels: 
        app: kuma-control-plane
        "foo": "baz"
        app.kubernetes.io/name: kuma
        app.kubernetes.io/instance: kuma
    spec:
      affinity: 
        podAntiAffinity:
          preferredDuringSchedulingIgnoredDuringExecution:
          - podAffinityTerm:
              labelSelector:
                matchExpressions:
                - key: app.kubernetes.io/name
                  operator: In
                  values:
                  - 'kuma'
                - key: app.kubernetes.io/instance
                  operator: In
                  values:
                  - 'kuma'
                - key: app
                  operator: In
                  values:
                  - 'kuma-control-plane'
              topologyKey: kubernetes.io/hostname
            weight: 100
      serviceAccountName: kuma-control-plane
      automountServiceAccountToken: true
      nodeSelector:
        
        kubernetes.io/os: linux
      hostNetwork: false
      terminationGracePeriodSeconds: 30
      containers:
        - name: control-plane
          image: "docker.io/kumahq/kuma-cp:0.0.1"
          imagePullPolicy: IfNotPresent
          env:
            - name: KUMA_API_SERVER_AUTHN_LOCALHOST_IS_ADMIN
              value: "false"
            - name: KUMA_API_SERVER_READ_ONLY
              value: "true"
            - name: KUMA_DEFAULTS_SKIP_MESH_CREATION
              value: "false"
            - name: KUMA_DP_SERVER_HDS_ENABLED
              value: "false"
            - name: KUMA_ENVIRONMENT
              value: "kubernetes"
            - name: KUMA_GENERAL_TLS_CERT_FILE
              value: "/var/run/secrets/kuma.io/tls-cert/tls.crt"
            - name: KUMA_GENERAL_TLS_KEY_FILE
              value: "/var/run/secrets/kuma.io/tls-cert/tls.key"
            - name: KUMA_INJECTOR_INIT_CONTAINER_IMAGE
              value: "docker.io/kumahq/kuma-init:0.0.1"
            - name: KUMA_MODE
              value: "standalone"
            - name: KUMA_RUNTIME_KUBERNETES_ADMISSION_SERVER_CERT_DIR
              value: "/var/run/secrets/kuma.io/tls-cert"
            - name: KUMA_RUNTIME_KUBERNETES_ADMISSION_SERVER_PORT
              value: "5443"
            - name: KUMA_RUNTIME_KUBERNETES_CONTROL_PLANE_SERVICE_NAME
              value: "kuma-control-plane"
            - name: KUMA_RUNTIME_KUBERNETES_INJECTOR_CA_CERT_FILE
              value: "/var/run/secrets/kuma.io/tls-cert/ca.crt"
            - name: KUMA_RUNTIME_KUBERNETES_INJECTOR_CNI_ENABLED
              value: "false"
            - name: KUMA_RUNTIME_KUBERNETES_INJECTOR_SIDECAR_CONTAINER_IMAGE
              value: "docker.io/kumahq/kuma-dp:0.0.1"
            - name: KUMA_RUNTIME_KUBERNETES_SERVICE_ACCOUNT_NAME
              value: "system:serviceaccount:kuma-system:kuma-control-plane"
            - name: KUMA_STORE_KUBERNETES_SYSTEM_NAMESPACE
              value: "kuma-system"
            - name: KUMA_STORE_TYPE
              value: "kubernetes"
            - name: POD_NAME
              valueFrom:
                fieldRef:
                  fieldPath: metadata.name
          args:
            - run
            - --log-level=info
            - --config-file=/etc/kuma.io/kuma-control-plane/config.yaml
          ports:
            - containerPort: 5680
              name: diagnostics
              protocol: TCP
            - containerPort: 5681
            - containerPort: 5682
            - containerPort: 5443
            - containerPort: 5678
          livenessProbe:
            timeoutSeconds: 10
            httpGet:
              path: /healthy
              port: 5680
          readinessProbe:
            timeoutSeconds: 10
            httpGet:
              path: /ready
              port: 5680
          resources:
            requests:
              cpu: 100m
              memory: 256Mi
          
          volumeMounts:
            - name: general-tls-cert
              mountPath: /var/run/secrets/kuma.io/tls-cert/tls.crt
              subPath: tls.crt
              readOnly: true
            - name: general-tls-cert
              mountPath: /var/run/secrets/kuma.io/tls-cert/tls.key
              subPath: tls.key
              readOnly: true
            - name: general-tls-cert
              mountPath: /var/run/secrets/kuma.io/tls-cert/ca.crt
              subPath: ca.crt
              readOnly: true
            - name: kuma-control-plane-config
              mountPath: /etc/kuma.io/kuma-control-plane
              readOnly: true
            - name: extra-config
              mountPath: /etc/extra-config
              readOnly: true
      volumes:
        - name: general-tls-cert
          secret:
            secretName: general-tls-secret
        - name: kuma-control-plane-config
          configMap:
            name: kuma-control-plane-config
        - name: extra-config
          configMap:
            name: extra-config
---
apiVersion: admissionregistration.k8s.io/v1
kind: MutatingWebhookConfiguration
metadata:
  name: kuma-admission-mutating-webhook-configuration
  namespace: kuma-system
  labels: 
    app: kuma-control-plane
    "foo": "baz"
    app.kubernetes.io/name: kuma
    app.kubernetes.io/instance: kuma
webhooks:
  - name: mesh.defaulter.kuma-admission.kuma.io
    admissionReviewVersions: ["v1"]
    failurePolicy: Fail
    clientConfig:
      caBundle: XYZ
      service:
        namespace: kuma-system
        name: kuma-control-plane
        path: /default-kuma-io-v1alpha1-mesh
    rules:
      - apiGroups:
          - kuma.io
        apiVersions:
          - v1alpha1
        operations:
          - CREATE
          - UPDATE
        resources:
          - meshes
          - meshaccesslogs
          - meshtraces
          - meshtrafficpermissions
    sideEffects: None
  - name: owner-reference.kuma-admission.kuma.io
    admissionReviewVersions: ["v1"]
    failurePolicy: Fail
    clientConfig:
      caBundle: XYZ
      service:
        namespace: kuma-system
        name: kuma-control-plane
        path: /owner-reference-kuma-io-v1alpha1
    rules:
      - apiGroups:
          - kuma.io
        apiVersions:
          - v1alpha1
        operations:
          - CREATE
        resources:
          - circuitbreakers
          - externalservices
          - faultinjections
          - healthchecks
          - meshgateways
          - meshgatewayroutes
          - proxytemplates
          - ratelimits
          - retries
          - timeouts
          - trafficlogs
          - trafficpermissions
          - trafficroutes
          - traffictraces
          - virtualoutbounds
          - meshaccesslogs
          - meshtraces
          - meshtrafficpermissions
  
      
    sideEffects: None
  - name: namespace-kuma-injector.kuma.io
    admissionReviewVersions: ["v1"]
    failurePolicy: Fail
    namespaceSelector:
      matchLabels:
        kuma.io/sidecar-injection: enabled
    clientConfig:
      caBundle: XYZ
      service:
        namespace: kuma-system
        name: kuma-control-plane
        path: /inject-sidecar
    rules:
      - apiGroups:
          - ""
        apiVersions:
          - v1
        operations:
          - CREATE
        resources:
          - pods
    sideEffects: None
  - name: pods-kuma-injector.kuma.io
    admissionReviewVersions: ["v1"]
    failurePolicy: Fail
    objectSelector:
      matchLabels:
        kuma.io/sidecar-injection: enabled
    clientConfig:
      caBundle: XYZ
      service:
        namespace: kuma-system
        name: kuma-control-plane
        path: /inject-sidecar
    rules:
      - apiGroups:
          - ""
        apiVersions:
          - v1
        operations:
          - CREATE
        resources:
          - pods
    sideEffects: None
  - name: kuma-injector.kuma.io
    admissionReviewVersions: ["v1"]
    failurePolicy: Ignore 
    clientConfig:
      caBundle: XYZ
      service:
        namespace: kuma-system
        name: kuma-control-plane
        path: /inject-sidecar
    rules:
      - apiGroups:
          - ""
        apiVersions:
          - v1
        operations:
          - CREATE
        resources:
          - pods
    sideEffects: None
---
apiVersion: admissionregistration.k8s.io/v1
kind: ValidatingWebhookConfiguration
metadata:
  name: kuma-validating-webhook-configuration
  namespace: kuma-system
  labels: 
    app: kuma-control-plane
    "foo": "baz"
    app.kubernetes.io/name: kuma
    app.kubernetes.io/instance: kuma
webhooks:
  - name: validator.kuma-admission.kuma.io
    admissionReviewVersions: ["v1"]
    failurePolicy: Fail
    clientConfig:
      caBundle: XYZ
      service:
        namespace: kuma-system
        name: kuma-control-plane
        path: /validate-kuma-io-v1alpha1
    rules:
      - apiGroups:
          - kuma.io
        apiVersions:
          - v1alpha1
        operations:
          - CREATE
          - UPDATE
          - DELETE
        resources:
          - circuitbreakers
          - dataplanes
          - externalservices
          - faultinjections
          - gatewayinstances
          - healthchecks
          - meshes
          - meshgateways
          - meshgatewayroutes
          - proxytemplates
          - ratelimits
          - retries
          - trafficlogs
          - trafficpermissions
          - trafficroutes
          - traffictraces
          - virtualoutbounds
          - zones
          - containerpatches
          - meshaccesslogs
          - meshtraces
          - meshtrafficpermissions
    
      
    sideEffects: None
  - name: service.validator.kuma-admission.kuma.io
    admissionReviewVersions: ["v1"]
    failurePolicy: Ignore
    clientConfig:
      caBundle: XYZ
      service:
        namespace: kuma-system
        name: kuma-control-plane
        path: /validate-v1-service
    rules:
      - apiGroups:
          - ""
        apiVersions:
          - v1
        operations:
          - CREATE
          - UPDATE
        resources:
          - services
    sideEffects: None
  - name: secret.validator.kuma-admission.kuma.io
    admissionReviewVersions: ["v1"]
    namespaceSelector:
      matchLabels:
        kuma.io/system-namespace: "true"
    failurePolicy: Ignore
    clientConfig:
      caBundle: XYZ
      service:
        namespace: kuma-system
        name: kuma-control-plane
        path: /validate-v1-secret
    rules:
      - apiGroups:
          - ""
        apiVersions:
          - v1
        operations:
          - CREATE
          - UPDATE
          - DELETE
        resources:
          - secrets
    sideEffects: None
  - name: gateway.validator.kuma-admission.kuma.io
    admissionReviewVersions: ["v1"]
    failurePolicy: Ignore
    clientConfig:
      caBundle: XYZ
      service:
        namespace: kuma-system
        name: kuma-control-plane
        path: /validate-gatewayclass
    rules:
      - apiGroups:
          - "gateway.networking.k8s.io"
        apiVersions:
          - v1alpha2
          - v1beta1
        operations:
          - CREATE
        resources:
          - gatewayclasses
    sideEffects: None<|MERGE_RESOLUTION|>--- conflicted
+++ resolved
@@ -403,16 +403,6 @@
                               description: Address of Datadog collector, only host
                                 and port are allowed (no paths, fragments etc.)
                               type: string
-<<<<<<< HEAD
-                            port:
-                              description: Port of datadog collector
-                              format: int32
-                              type: integer
-                          required:
-                          - address
-                          - port
-=======
->>>>>>> 2983e792
                           type: object
                         zipkin:
                           description: Zipkin backend configuration.
@@ -435,15 +425,7 @@
                             url:
                               description: Address of Zipkin collector.
                               type: string
-                          required:
-                          - apiVersion
-                          - sharedSpanContext
-                          - traceId128bit
-                          - url
                           type: object
-                      required:
-                      - datadog
-                      - zipkin
                       type: object
                     type: array
                   sampling:
@@ -481,21 +463,12 @@
                           selected for trace generation, if not requested by the client
                           or not forced. Default: 100% Mirror of random_sampling in
                           Envoy https://github.com/envoyproxy/envoy/blob/v1.22.0/api/envoy/config/filter/network/http_connection_manager/v2/http_connection_manager.proto#L135-L140'
-<<<<<<< HEAD
-                        format: int32
-                        type: integer
-                    required:
-                    - client
-                    - overall
-                    - random
-=======
                         properties:
                           value:
                             description: The uint32 value.
                             format: int32
                             type: integer
                         type: object
->>>>>>> 2983e792
                     type: object
                   tags:
                     description: Custom tags configuration. You can add custom tags
@@ -515,9 +488,6 @@
                             name:
                               description: Name of the header.
                               type: string
-                          required:
-                          - default
-                          - name
                           type: object
                         literal:
                           description: Tag taken from literal value.
@@ -525,16 +495,8 @@
                         name:
                           description: Name of the tag.
                           type: string
-                      required:
-                      - header
-                      - literal
-                      - name
                       type: object
                     type: array
-                required:
-                - backends
-                - sampling
-                - tags
                 type: object
               targetRef:
                 description: TargetRef is a reference to the resource the policy takes
@@ -566,9 +528,6 @@
                       to define a subset of proxies
                     type: object
                 type: object
-            required:
-            - default
-            - targetRef
             type: object
         type: object
     served: true
@@ -634,8 +593,6 @@
                           - ALLOW_WITH_SHADOW_DENY
                           - DENY_WITH_SHADOW_ALLOW
                           type: string
-                      required:
-                      - action
                       type: object
                     targetRef:
                       description: TargetRef is a reference to the resource that represents
@@ -666,9 +623,6 @@
                             to define a subset of proxies
                           type: object
                       type: object
-                  required:
-                  - default
-                  - targetRef
                   type: object
                 type: array
               targetRef:
@@ -701,9 +655,6 @@
                       to define a subset of proxies
                     type: object
                 type: object
-            required:
-            - from
-            - targetRef
             type: object
         type: object
     served: true
@@ -1719,24 +1670,15 @@
                                               type: string
                                             value:
                                               type: string
-                                          required:
-                                          - key
-                                          - value
                                           type: object
                                         type: array
                                       plain:
                                         type: string
-                                    required:
-                                    - json
-                                    - plain
                                     type: object
                                   path:
                                     description: Path to a file that logs will be
                                       written to
                                     type: string
-                                required:
-                                - format
-                                - path
                                 type: object
                               tcp:
                                 description: Backend defines logging backend.
@@ -1756,28 +1698,14 @@
                                               type: string
                                             value:
                                               type: string
-                                          required:
-                                          - key
-                                          - value
                                           type: object
                                         type: array
                                       plain:
                                         type: string
-                                    required:
-                                    - json
-                                    - plain
                                     type: object
-                                required:
-                                - address
-                                - format
                                 type: object
-                            required:
-                            - file
-                            - tcp
                             type: object
                           type: array
-                      required:
-                      - backends
                       type: object
                     targetRef:
                       description: TargetRef is a reference to the resource that represents
@@ -1808,9 +1736,6 @@
                             to define a subset of proxies
                           type: object
                       type: object
-                  required:
-                  - default
-                  - targetRef
                   type: object
                 type: array
               targetRef:
@@ -1868,24 +1793,15 @@
                                               type: string
                                             value:
                                               type: string
-                                          required:
-                                          - key
-                                          - value
                                           type: object
                                         type: array
                                       plain:
                                         type: string
-                                    required:
-                                    - json
-                                    - plain
                                     type: object
                                   path:
                                     description: Path to a file that logs will be
                                       written to
                                     type: string
-                                required:
-                                - format
-                                - path
                                 type: object
                               tcp:
                                 description: Backend defines logging backend.
@@ -1905,28 +1821,14 @@
                                               type: string
                                             value:
                                               type: string
-                                          required:
-                                          - key
-                                          - value
                                           type: object
                                         type: array
                                       plain:
                                         type: string
-                                    required:
-                                    - json
-                                    - plain
                                     type: object
-                                required:
-                                - address
-                                - format
                                 type: object
-                            required:
-                            - file
-                            - tcp
                             type: object
                           type: array
-                      required:
-                      - backends
                       type: object
                     targetRef:
                       description: TargetRef is a reference to the resource that represents
@@ -1957,15 +1859,8 @@
                             to define a subset of proxies
                           type: object
                       type: object
-                  required:
-                  - default
-                  - targetRef
                   type: object
                 type: array
-            required:
-            - from
-            - targetRef
-            - to
             type: object
         type: object
     served: true
