--- conflicted
+++ resolved
@@ -394,11 +394,7 @@
     metadata:
       annotations:
         checksum/config: 3a137bbfcbbe6ba5a3997b30b1b047b2b080a9f912520a5fa683f11c4c6b6f3c
-<<<<<<< HEAD
-        checksum/tls-secrets: 3dba41e08e46e6af7f1734475ad89caceb8ab30af8a3c9918c3ae77a90ca4566
-=======
-        checksum/tls-secrets: 1162e3a0f004c4dbf0ff747159a8bbaa84316d8f830e6fd73fb8576558e9c2ae
->>>>>>> 0f33dbfb
+        checksum/tls-secrets: c0c93e423d02879e6eb230522838fee82c6d0a4e8fe2accf616ab8abb56cfc03
       labels: 
         app: kuma-control-plane
         "foo": "baz"
