--- conflicted
+++ resolved
@@ -350,11 +350,7 @@
     metadata:
       annotations:
         checksum/config: 3a137bbfcbbe6ba5a3997b30b1b047b2b080a9f912520a5fa683f11c4c6b6f3c
-<<<<<<< HEAD
-        checksum/tls-secrets: 82620f65f49db503db9c8fa71a3fd6f4d041e647d9aec44addc175a703dce84d
-=======
-        checksum/tls-secrets: 1faa1ca0b8e067cee83ea105add5587a85f4a04fe6af4611178ead3d0369bb82
->>>>>>> 7beeed98
+        checksum/tls-secrets: 1e023290aabc1e7c79d075907ba019fefa7d167eb497d4c0a0cda936fb10a346
       labels: 
         app: kuma-control-plane
         "foo": "baz"
