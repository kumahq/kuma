--- conflicted
+++ resolved
@@ -369,11 +369,7 @@
     metadata:
       annotations:
         checksum/config: 2f553eadd8f68661f4b1fd0b3ccbbc562943d89fa76f2f2ba2975541290fda71
-<<<<<<< HEAD
-        checksum/tls-secrets: 16bac87ebc8690048e9f942a6aa28c993603a10f92eeff78dc4acf848353ddad
-=======
-        checksum/tls-secrets: f7a9bfe0bb50a7b84f2e1bcb55a2a046fc6263c83c96282a0bffa29f13319715
->>>>>>> 7beeed98
+        checksum/tls-secrets: dbecb1dcbc98d1a112aacdacdb322366da6c57fde93454bb375868476a71236f
       labels: 
         app: kuma-control-plane
         "foo": "bar"
