
---
apiVersion: v1
kind: Namespace
metadata:
  name: kuma-system
  labels:
    kuma.io/system-namespace: "true"
---
apiVersion: v1
kind: ServiceAccount
metadata:
  name: kuma-control-plane
  namespace: kuma-system
  labels: 
    app: kuma-control-plane
    "foo": "bar"
    app.kubernetes.io/name: kuma
    app.kubernetes.io/instance: kuma
---
apiVersion: v1
kind: ServiceAccount
metadata:
  name: kuma-ingress
  namespace: kuma-system
  labels: 
    app: kuma-ingress
    "foo": "bar"
    app.kubernetes.io/name: kuma
    app.kubernetes.io/instance: kuma
---
apiVersion: v1
kind: ConfigMap
metadata:
  name: kuma-control-plane-config
  namespace: kuma-system
  labels: 
    app: kuma-control-plane
    "foo": "bar"
    app.kubernetes.io/name: kuma
    app.kubernetes.io/instance: kuma
data:
  config.yaml: |
    # use this file to override default configuration of `kuma-cp`
    #
    # see conf/kuma-cp.conf.yml for available settings
---
apiVersion: rbac.authorization.k8s.io/v1
kind: ClusterRole
metadata:
  name: kuma-control-plane
  labels: 
    app: kuma-control-plane
    "foo": "bar"
    app.kubernetes.io/name: kuma
    app.kubernetes.io/instance: kuma
rules:
  - apiGroups:
      - ""
    resources:
      - namespaces
      - pods
      - configmaps
      - nodes
    verbs:
      - get
      - list
      - watch
  - apiGroups:
      - "apps"
    resources:
      - deployments
      - replicasets
    verbs:
      - create
      - delete
      - get
      - list
      - patch
      - update
      - watch
  - apiGroups:
      - "batch"
    resources:
      - jobs
    verbs:
      - get
      - list
      - watch
  - apiGroups:
      - gateway.networking.k8s.io
    resources:
      - gatewayclasses
      - gateways
      - referencegrants
      - httproutes
    verbs:
      - create
      - delete
      - get
      - list
      - patch
      - update
      - watch
  - apiGroups:
      - gateway.networking.k8s.io
    resources:
      - gatewayclasses/status
      - gateways/status
      - httproutes/status
    verbs:
      - get
      - patch
      - update
  - apiGroups:
      - coordination.k8s.io
    resources:
      - leases
    verbs:
      - get
      - list
      - watch
      - create
      - update
      - patch
      - delete
  - apiGroups:
      - ""
    resources:
      - events
    verbs:
      - create
      - patch
  - apiGroups:
      - ""
    resources:
      - services
    verbs:
      - get
      - delete
      - list
      - watch
      - create
      - update
      - patch
  - apiGroups:
      - kuma.io
    resources:
      - dataplanes
      - dataplaneinsights
      - meshes
      - zones
      - zoneinsights
      - zoneingresses
      - zoneingressinsights
      - zoneegresses
      - zoneegressinsights
      - meshinsights
      - serviceinsights
      - proxytemplates
      - ratelimits
      - trafficpermissions
      - trafficroutes
      - timeouts
      - retries
      - circuitbreakers
      - virtualoutbounds
      - containerpatches
      - externalservices
      - faultinjections
      - healthchecks
      - trafficlogs
      - traffictraces
      - meshgateways
      - meshgatewayroutes
      - meshgatewayinstances
      - meshaccesslogs
      - meshcircuitbreakers
      - meshfaultinjections
      - meshhealthchecks
      - meshhttproutes
      - meshloadbalancings
      - meshproxypatches
      - meshratelimits
      - meshretries
      - meshtimeouts
      - meshtraces
      - meshtrafficpermissions
    verbs:
      - get
      - list
      - watch
      - create
      - update
      - patch
      - delete
  - apiGroups:
      - kuma.io
    resources:
      - meshgatewayinstances/status
      - meshgatewayinstances/finalizers
      - meshes/finalizers
      - dataplanes/finalizers
    verbs:
      - get
      - patch
      - update
  - apiGroups:
      - ""
    resources:
      - pods/finalizers
    verbs:
      - get
      - patch
      - update
  # validate k8s token before issuing mTLS cert
  - apiGroups:
      - authentication.k8s.io
    resources:
      - tokenreviews
    verbs:
      - create
---
apiVersion: rbac.authorization.k8s.io/v1
kind: ClusterRoleBinding
metadata:
  name: kuma-control-plane
  labels: 
    app: kuma-control-plane
    "foo": "bar"
    app.kubernetes.io/name: kuma
    app.kubernetes.io/instance: kuma
roleRef:
  apiGroup: rbac.authorization.k8s.io
  kind: ClusterRole
  name: kuma-control-plane
subjects:
  - kind: ServiceAccount
    name: kuma-control-plane
    namespace: kuma-system
---
apiVersion: rbac.authorization.k8s.io/v1
kind: Role
metadata:
  name: kuma-control-plane
  namespace: kuma-system
  labels: 
    app: kuma-control-plane
    "foo": "bar"
    app.kubernetes.io/name: kuma
    app.kubernetes.io/instance: kuma
rules:
  - apiGroups:
      - ""
    resources:
      - secrets
    verbs:
      - get
      - list
      - watch
      - create
      - update
      - patch
      - delete
  - apiGroups:
      - ""
    resources:
      - configmaps
    verbs:
      - get
      - list
      - watch
      - create
      - update
      - patch
      - delete
  # leader-for-life election deletes Pods in some circumstances
  - apiGroups:
      - ""
    resources:
      - pods
    verbs:
      - delete
---
apiVersion: rbac.authorization.k8s.io/v1
kind: RoleBinding
metadata:
  name: kuma-control-plane
  namespace: kuma-system
  labels: 
    app: kuma-control-plane
    "foo": "bar"
    app.kubernetes.io/name: kuma
    app.kubernetes.io/instance: kuma
roleRef:
  apiGroup: rbac.authorization.k8s.io
  kind: Role
  name: kuma-control-plane
subjects:
  - kind: ServiceAccount
    name: kuma-control-plane
    namespace: kuma-system
---
apiVersion: v1
kind: Service
metadata:
  name: kuma-control-plane
  namespace: kuma-system
  labels: 
    app: kuma-control-plane
    "foo": "bar"
    app.kubernetes.io/name: kuma
    app.kubernetes.io/instance: kuma
  annotations:
    prometheus.io/scrape: "true"
    prometheus.io/port: "5680"
spec:
  type: ClusterIP
  ports:
    - port: 5680
      name: diagnostics
      appProtocol: http
    - port: 5681
      name: http-api-server
      appProtocol: http
    - port: 5682
      name: https-api-server
      appProtocol: http
    - port: 443
      name: https-admission-server
      targetPort: 5443
      appProtocol: http
    - port: 5676
      name: mads-server
      appProtocol: http
    - port: 5678
      name: dp-server
      appProtocol: http
  selector:
    app: kuma-control-plane
    app.kubernetes.io/name: kuma
    app.kubernetes.io/instance: kuma
---
apiVersion: v1
kind: Service
metadata:
  name: kuma-ingress
  namespace: kuma-system
  labels: 
    app: kuma-ingress
    "foo": "bar"
    app.kubernetes.io/name: kuma
    app.kubernetes.io/instance: kuma
  annotations:
spec:
  type: LoadBalancer
  ports:
    - port: 10001
      protocol: TCP
      targetPort: 10001
  selector:
    app: kuma-ingress
    app.kubernetes.io/name: kuma
    app.kubernetes.io/instance: kuma
---
apiVersion: apps/v1
kind: Deployment
metadata:
  name: kuma-control-plane
  namespace: kuma-system
  labels: 
    app: kuma-control-plane
    "foo": "bar"
    app.kubernetes.io/name: kuma
    app.kubernetes.io/instance: kuma
spec:
  replicas: 1
  strategy:
    rollingUpdate:
      maxSurge: 1
      maxUnavailable: 0
  selector:
    matchLabels:
      app.kubernetes.io/name: kuma
      app.kubernetes.io/instance: kuma
      app: kuma-control-plane
  template:
    metadata:
      annotations:
        checksum/config: 2f553eadd8f68661f4b1fd0b3ccbbc562943d89fa76f2f2ba2975541290fda71
<<<<<<< HEAD
        checksum/tls-secrets: 976feec34724c789ab745f3c713fdc9eec61e1c2c2ae11a0fa9adff3da36411c
=======
        checksum/tls-secrets: 5c7c69d36fffdab97a20d107db74643f085811115baddffc66bcfeff606036f2
>>>>>>> f5e02515
      labels: 
        app: kuma-control-plane
        "foo": "bar"
        app.kubernetes.io/name: kuma
        app.kubernetes.io/instance: kuma
    spec:
      affinity: 
        podAntiAffinity:
          preferredDuringSchedulingIgnoredDuringExecution:
          - podAffinityTerm:
              labelSelector:
                matchExpressions:
                - key: app.kubernetes.io/name
                  operator: In
                  values:
                  - 'kuma'
                - key: app.kubernetes.io/instance
                  operator: In
                  values:
                  - 'kuma'
                - key: app
                  operator: In
                  values:
                  - 'kuma-control-plane'
              topologyKey: kubernetes.io/hostname
            weight: 100
      securityContext:
        runAsNonRoot: true
      serviceAccountName: kuma-control-plane
      automountServiceAccountToken: true
      nodeSelector:
        
        kubernetes.io/os: linux
      hostNetwork: false
      terminationGracePeriodSeconds: 30
      containers:
        - name: control-plane
          image: "docker.io/kumahq/kuma-cp:0.0.1"
          imagePullPolicy: IfNotPresent
          securityContext:
            readOnlyRootFilesystem: true
          env:
            - name: KUMA_API_SERVER_AUTHN_LOCALHOST_IS_ADMIN
              value: "false"
            - name: KUMA_API_SERVER_READ_ONLY
              value: "true"
            - name: KUMA_DEFAULTS_SKIP_MESH_CREATION
              value: "false"
            - name: KUMA_DP_SERVER_HDS_ENABLED
              value: "false"
            - name: KUMA_ENVIRONMENT
              value: "kubernetes"
            - name: KUMA_GENERAL_TLS_CERT_FILE
              value: "/var/run/secrets/kuma.io/tls-cert/tls.crt"
            - name: KUMA_GENERAL_TLS_KEY_FILE
              value: "/var/run/secrets/kuma.io/tls-cert/tls.key"
            - name: KUMA_INJECTOR_INIT_CONTAINER_IMAGE
              value: "docker.io/kumahq/kuma-init:0.0.1"
            - name: KUMA_MODE
              value: "zone"
            - name: KUMA_MULTIZONE_ZONE_GLOBAL_ADDRESS
              value: "grpcs://foo.com:3456"
            - name: KUMA_MULTIZONE_ZONE_NAME
              value: "east"
            - name: KUMA_RUNTIME_KUBERNETES_ADMISSION_SERVER_CERT_DIR
              value: "/var/run/secrets/kuma.io/tls-cert"
            - name: KUMA_RUNTIME_KUBERNETES_ADMISSION_SERVER_PORT
              value: "5443"
            - name: KUMA_RUNTIME_KUBERNETES_CONTROL_PLANE_SERVICE_NAME
              value: "kuma-control-plane"
            - name: KUMA_RUNTIME_KUBERNETES_INJECTOR_CA_CERT_FILE
              value: "/var/run/secrets/kuma.io/tls-cert/ca.crt"
            - name: KUMA_RUNTIME_KUBERNETES_INJECTOR_CNI_ENABLED
              value: "false"
            - name: KUMA_RUNTIME_KUBERNETES_INJECTOR_SIDECAR_CONTAINER_IMAGE
              value: "docker.io/kumahq/kuma-dp:0.0.1"
            - name: KUMA_RUNTIME_KUBERNETES_SERVICE_ACCOUNT_NAME
              value: "system:serviceaccount:kuma-system:kuma-control-plane"
            - name: KUMA_STORE_KUBERNETES_SYSTEM_NAMESPACE
              value: "kuma-system"
            - name: KUMA_STORE_TYPE
              value: "kubernetes"
            - name: KUMA_INTER_CP_CATALOG_INSTANCE_ADDRESS
              valueFrom:
                fieldRef:
                  fieldPath: status.podIP
          args:
            - run
            - --log-level=info
            - --config-file=/etc/kuma.io/kuma-control-plane/config.yaml
          ports:
            - containerPort: 5680
              name: diagnostics
              protocol: TCP
            - containerPort: 5681
            - containerPort: 5682
            - containerPort: 5443
            - containerPort: 5678
          livenessProbe:
            timeoutSeconds: 10
            httpGet:
              path: /healthy
              port: 5680
          readinessProbe:
            timeoutSeconds: 10
            httpGet:
              path: /ready
              port: 5680
          resources:
            requests:
              cpu: 100m
              memory: 256Mi
          
          volumeMounts:
            - name: general-tls-cert
              mountPath: /var/run/secrets/kuma.io/tls-cert/tls.crt
              subPath: tls.crt
              readOnly: true
            - name: general-tls-cert
              mountPath: /var/run/secrets/kuma.io/tls-cert/tls.key
              subPath: tls.key
              readOnly: true
            - name: general-tls-cert
              mountPath: /var/run/secrets/kuma.io/tls-cert/ca.crt
              subPath: ca.crt
              readOnly: true
            - name: kuma-control-plane-config
              mountPath: /etc/kuma.io/kuma-control-plane
              readOnly: true
            - name: tmp
              mountPath: /tmp
      volumes:
        - name: general-tls-cert
          secret:
            secretName: general-tls-secret
        - name: kuma-control-plane-config
          configMap:
            name: kuma-control-plane-config
        - name: tmp
          emptyDir: {}
---
apiVersion: apps/v1
kind: Deployment
metadata:
  name: kuma-ingress
  namespace: kuma-system
  labels: 
    app: kuma-ingress
    "foo": "bar"
    app.kubernetes.io/name: kuma
    app.kubernetes.io/instance: kuma
spec:
  strategy:
    rollingUpdate:
      maxSurge: 1
      maxUnavailable: 0
  replicas: 1
  selector:
    matchLabels:
      app.kubernetes.io/name: kuma
      app.kubernetes.io/instance: kuma
      app: kuma-ingress
  template:
    metadata:
      annotations:
        kuma.io/ingress: enabled
      labels:
        app: kuma-ingress
        "foo": "bar"
        app.kubernetes.io/name: kuma
        app.kubernetes.io/instance: kuma
    spec:
      affinity: 
        podAntiAffinity:
          preferredDuringSchedulingIgnoredDuringExecution:
          - podAffinityTerm:
              labelSelector:
                matchExpressions:
                - key: app.kubernetes.io/name
                  operator: In
                  values:
                  - 'kuma'
                - key: app.kubernetes.io/instance
                  operator: In
                  values:
                  - 'kuma'
                - key: app
                  operator: In
                  values:
                  - kuma-ingress
              topologyKey: kubernetes.io/hostname
            weight: 100
      serviceAccountName: kuma-ingress
      nodeSelector:
      
        kubernetes.io/os: linux
      terminationGracePeriodSeconds: 40
      containers:
        - name: ingress
          image: "docker.io/kumahq/kuma-dp:0.0.1"
          imagePullPolicy: IfNotPresent
          env:
            - name: POD_NAME
              valueFrom:
                fieldRef:
                  fieldPath: metadata.name
            - name: POD_NAMESPACE
              valueFrom:
                fieldRef:
                  fieldPath: metadata.namespace
            - name: KUMA_CONTROL_PLANE_URL
              value: "https://kuma-control-plane.kuma-system:5678"
            - name: KUMA_CONTROL_PLANE_CA_CERT_FILE
              value: /var/run/secrets/kuma.io/cp-ca/ca.crt
            - name: KUMA_DATAPLANE_NAME
              value: $(POD_NAME).$(POD_NAMESPACE)
            - name: KUMA_DATAPLANE_DRAIN_TIME
              value: 30s
            - name: KUMA_DATAPLANE_RUNTIME_TOKEN_PATH
              value: /var/run/secrets/kubernetes.io/serviceaccount/token
            - name: KUMA_DATAPLANE_PROXY_TYPE
              value: "ingress"
          args:
            - run
            - --log-level=info
          ports:
            - containerPort: 10001
          livenessProbe:
            httpGet:
              path: "/ready"
              port: 9901
            failureThreshold: 12
            initialDelaySeconds: 60
            periodSeconds: 5
            successThreshold: 1
            timeoutSeconds: 3
          readinessProbe:
            httpGet:
              path: "/ready"
              port: 9901
            failureThreshold: 12
            initialDelaySeconds: 1
            periodSeconds: 5
            successThreshold: 1
            timeoutSeconds: 3
          resources: 
            limits:
              cpu: 1000m
              memory: 512Mi
            requests:
              cpu: 50m
              memory: 64Mi
          
          volumeMounts:
            - name: control-plane-ca
              mountPath: /var/run/secrets/kuma.io/cp-ca
              readOnly: true
      volumes:
        - name: control-plane-ca
          secret:
            secretName: "kuma-tls-cert"
            items:
              - key: ca.crt
                path: ca.crt
---
apiVersion: networking.k8s.io/v1
kind: Ingress
metadata:
  name: kuma-control-plane
  namespace: kuma-system
  labels: 
    app: kuma-control-plane
    "foo": "bar"
    app.kubernetes.io/name: kuma
    app.kubernetes.io/instance: kuma
spec:
  ingressClassName: 
  rules:
  - host: 
    http:
      paths:
      - path: /
        pathType: ImplementationSpecific
        backend:
          service:
            name: kuma-control-plane
            port:
              number: 5681
---
apiVersion: admissionregistration.k8s.io/v1
kind: MutatingWebhookConfiguration
metadata:
  name: kuma-admission-mutating-webhook-configuration
  namespace: kuma-system
  labels: 
    app: kuma-control-plane
    "foo": "bar"
    app.kubernetes.io/name: kuma
    app.kubernetes.io/instance: kuma
webhooks:
  - name: mesh.defaulter.kuma-admission.kuma.io
    admissionReviewVersions: ["v1"]
    failurePolicy: Fail
    clientConfig:
      caBundle: XYZ
      service:
        namespace: kuma-system
        name: kuma-control-plane
        path: /default-kuma-io-v1alpha1-mesh
    rules:
      - apiGroups:
          - kuma.io
        apiVersions:
          - v1alpha1
        operations:
          - CREATE
          - UPDATE
        resources:
          - meshes
          - meshaccesslogs
          - meshcircuitbreakers
          - meshfaultinjections
          - meshhealthchecks
          - meshhttproutes
          - meshloadbalancings
          - meshproxypatches
          - meshratelimits
          - meshretries
          - meshtimeouts
          - meshtraces
          - meshtrafficpermissions
    sideEffects: None
  - name: owner-reference.kuma-admission.kuma.io
    admissionReviewVersions: ["v1"]
    failurePolicy: Fail
    clientConfig:
      caBundle: XYZ
      service:
        namespace: kuma-system
        name: kuma-control-plane
        path: /owner-reference-kuma-io-v1alpha1
    rules:
      - apiGroups:
          - kuma.io
        apiVersions:
          - v1alpha1
        operations:
          - CREATE
        resources:
          - circuitbreakers
          - externalservices
          - faultinjections
          - healthchecks
          - meshgateways
          - meshgatewayroutes
          - proxytemplates
          - ratelimits
          - retries
          - timeouts
          - trafficlogs
          - trafficpermissions
          - trafficroutes
          - traffictraces
          - virtualoutbounds
          - meshaccesslogs
          - meshcircuitbreakers
          - meshfaultinjections
          - meshhealthchecks
          - meshhttproutes
          - meshloadbalancings
          - meshproxypatches
          - meshratelimits
          - meshretries
          - meshtimeouts
          - meshtraces
          - meshtrafficpermissions
  
      
    sideEffects: None
  - name: namespace-kuma-injector.kuma.io
    admissionReviewVersions: ["v1"]
    failurePolicy: Fail
    namespaceSelector:
      matchLabels:
        kuma.io/sidecar-injection: enabled
    clientConfig:
      caBundle: XYZ
      service:
        namespace: kuma-system
        name: kuma-control-plane
        path: /inject-sidecar
    rules:
      - apiGroups:
          - ""
        apiVersions:
          - v1
        operations:
          - CREATE
        resources:
          - pods
    sideEffects: None
  - name: pods-kuma-injector.kuma.io
    admissionReviewVersions: ["v1"]
    failurePolicy: Fail
    objectSelector:
      matchLabels:
        kuma.io/sidecar-injection: enabled
    clientConfig:
      caBundle: XYZ
      service:
        namespace: kuma-system
        name: kuma-control-plane
        path: /inject-sidecar
    rules:
      - apiGroups:
          - ""
        apiVersions:
          - v1
        operations:
          - CREATE
        resources:
          - pods
    sideEffects: None
  - name: kuma-injector.kuma.io
    admissionReviewVersions: ["v1"]
    failurePolicy: Ignore 
    clientConfig:
      caBundle: XYZ
      service:
        namespace: kuma-system
        name: kuma-control-plane
        path: /inject-sidecar
    rules:
      - apiGroups:
          - ""
        apiVersions:
          - v1
        operations:
          - CREATE
        resources:
          - pods
    sideEffects: None
---
apiVersion: admissionregistration.k8s.io/v1
kind: ValidatingWebhookConfiguration
metadata:
  name: kuma-validating-webhook-configuration
  namespace: kuma-system
  labels: 
    app: kuma-control-plane
    "foo": "bar"
    app.kubernetes.io/name: kuma
    app.kubernetes.io/instance: kuma
webhooks:
  - name: validator.kuma-admission.kuma.io
    admissionReviewVersions: ["v1"]
    failurePolicy: Fail
    clientConfig:
      caBundle: XYZ
      service:
        namespace: kuma-system
        name: kuma-control-plane
        path: /validate-kuma-io-v1alpha1
    rules:
      - apiGroups:
          - kuma.io
        apiVersions:
          - v1alpha1
        operations:
          - CREATE
          - UPDATE
          - DELETE
        resources:
          - circuitbreakers
          - dataplanes
          - externalservices
          - faultinjections
          - gatewayinstances
          - healthchecks
          - meshes
          - meshgateways
          - meshgatewayroutes
          - proxytemplates
          - ratelimits
          - retries
          - trafficlogs
          - trafficpermissions
          - trafficroutes
          - traffictraces
          - virtualoutbounds
          - zones
          - containerpatches
          - meshaccesslogs
          - meshcircuitbreakers
          - meshfaultinjections
          - meshhealthchecks
          - meshhttproutes
          - meshloadbalancings
          - meshproxypatches
          - meshratelimits
          - meshretries
          - meshtimeouts
          - meshtraces
          - meshtrafficpermissions
    
      
    sideEffects: None
  - name: service.validator.kuma-admission.kuma.io
    admissionReviewVersions: ["v1"]
    failurePolicy: Ignore
    clientConfig:
      caBundle: XYZ
      service:
        namespace: kuma-system
        name: kuma-control-plane
        path: /validate-v1-service
    rules:
      - apiGroups:
          - ""
        apiVersions:
          - v1
        operations:
          - CREATE
          - UPDATE
        resources:
          - services
    sideEffects: None
  - name: secret.validator.kuma-admission.kuma.io
    admissionReviewVersions: ["v1"]
    namespaceSelector:
      matchLabels:
        kuma.io/system-namespace: "true"
    failurePolicy: Ignore
    clientConfig:
      caBundle: XYZ
      service:
        namespace: kuma-system
        name: kuma-control-plane
        path: /validate-v1-secret
    rules:
      - apiGroups:
          - ""
        apiVersions:
          - v1
        operations:
          - CREATE
          - UPDATE
          - DELETE
        resources:
          - secrets
    sideEffects: None
  - name: gateway.validator.kuma-admission.kuma.io
    admissionReviewVersions: ["v1"]
    failurePolicy: Ignore
    clientConfig:
      caBundle: XYZ
      service:
        namespace: kuma-system
        name: kuma-control-plane
        path: /validate-gatewayclass
    rules:
      - apiGroups:
          - "gateway.networking.k8s.io"
        apiVersions:
          - v1beta1
        operations:
          - CREATE
        resources:
          - gatewayclasses
    sideEffects: None<|MERGE_RESOLUTION|>--- conflicted
+++ resolved
@@ -179,7 +179,6 @@
       - meshfaultinjections
       - meshhealthchecks
       - meshhttproutes
-      - meshloadbalancings
       - meshproxypatches
       - meshratelimits
       - meshretries
@@ -388,11 +387,7 @@
     metadata:
       annotations:
         checksum/config: 2f553eadd8f68661f4b1fd0b3ccbbc562943d89fa76f2f2ba2975541290fda71
-<<<<<<< HEAD
-        checksum/tls-secrets: 976feec34724c789ab745f3c713fdc9eec61e1c2c2ae11a0fa9adff3da36411c
-=======
         checksum/tls-secrets: 5c7c69d36fffdab97a20d107db74643f085811115baddffc66bcfeff606036f2
->>>>>>> f5e02515
       labels: 
         app: kuma-control-plane
         "foo": "bar"
@@ -717,7 +712,6 @@
           - meshfaultinjections
           - meshhealthchecks
           - meshhttproutes
-          - meshloadbalancings
           - meshproxypatches
           - meshratelimits
           - meshretries
@@ -762,7 +756,6 @@
           - meshfaultinjections
           - meshhealthchecks
           - meshhttproutes
-          - meshloadbalancings
           - meshproxypatches
           - meshratelimits
           - meshretries
@@ -890,7 +883,6 @@
           - meshfaultinjections
           - meshhealthchecks
           - meshhttproutes
-          - meshloadbalancings
           - meshproxypatches
           - meshratelimits
           - meshretries
