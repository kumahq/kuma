--- conflicted
+++ resolved
@@ -381,11 +381,7 @@
     metadata:
       annotations:
         checksum/config: 2f553eadd8f68661f4b1fd0b3ccbbc562943d89fa76f2f2ba2975541290fda71
-<<<<<<< HEAD
-        checksum/tls-secrets: 9a8ae0e98ef61c1ddbbb9f2ba60dab7604210603f6ae00dd35660a0861f219ba
-=======
-        checksum/tls-secrets: 54093a2c9666f29d74f718784badf1418d48715e6fd8f78618bc80e1d30cda88
->>>>>>> 59d2ffed
+        checksum/tls-secrets: 821a3912252eb94351e0b3af529b8a14297c963ffb54f5693fa5f5df330e106f
       labels: 
         app: kuma-control-plane
         "foo": "bar"
