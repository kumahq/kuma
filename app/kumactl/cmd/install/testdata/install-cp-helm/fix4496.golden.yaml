--- conflicted
+++ resolved
@@ -413,11 +413,7 @@
     metadata:
       annotations:
         checksum/config: 2f553eadd8f68661f4b1fd0b3ccbbc562943d89fa76f2f2ba2975541290fda71
-<<<<<<< HEAD
-        checksum/tls-secrets: 027baf2235ccac232c453ea2273820d4dad4c4401be0aa92e92ea3e769f2b8f2
-=======
-        checksum/tls-secrets: 5f702d4fddb933cb4a8da0526cc43baae00200d61af984dbdf819fc7504da2c4
->>>>>>> 0f33dbfb
+        checksum/tls-secrets: 3cccee2bb8a9ba05a981cfa791b17920170cd76061efc699a2f6c379c86052e6
       labels: 
         app: kuma-control-plane
         "foo": "bar"
