--- conflicted
+++ resolved
@@ -507,11 +507,7 @@
     metadata:
       annotations:
         checksum/config: 2f553eadd8f68661f4b1fd0b3ccbbc562943d89fa76f2f2ba2975541290fda71
-<<<<<<< HEAD
-        checksum/tls-secrets: 8d8c84bfb46f0b77878f1c28394bb8e2b5545d0cf45a89e9c4be8526f8c86537
-=======
-        checksum/tls-secrets: 734ce53170d873bff848d52c4fa2c9b6977a7ece92f15cd0af313307be5010b1
->>>>>>> 3169a401
+        checksum/tls-secrets: 78a59fe0ea29976965d43929e1c03a149b76e4686e1d304bea1820e85e9d875a
       labels: 
         app: kuma-control-plane
         "foo": "bar"
