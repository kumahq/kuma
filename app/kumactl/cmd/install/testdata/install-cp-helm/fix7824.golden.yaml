
---
apiVersion: v1
kind: Namespace
metadata:
  name: kuma-system
  labels:
    kuma.io/system-namespace: "true"
---
apiVersion: v1
kind: ServiceAccount
metadata:
  name: kuma-control-plane
  namespace: kuma-system
  labels: 
    app: kuma-control-plane
    app.kubernetes.io/name: kuma
    app.kubernetes.io/instance: kuma
  annotations:
    foo: '{"bar": "cp"}'
    ping: cp
imagePullSecrets:
  - name: "image-secret"
---
apiVersion: v1
kind: ServiceAccount
metadata:
  name: kuma-egress
  namespace: kuma-system
  labels: 
    app: kuma-egress
    app.kubernetes.io/name: kuma
    app.kubernetes.io/instance: kuma
  annotations:
    foo: '{"baz": "egress"}'
    ping: egress
imagePullSecrets:
  - name: "image-secret"
---
apiVersion: v1
kind: ServiceAccount
metadata:
  name: kuma-ingress
  namespace: kuma-system
  labels: 
    app: kuma-ingress
    app.kubernetes.io/name: kuma
    app.kubernetes.io/instance: kuma
  annotations:
    foo: '{"baz": "ingress"}'
    ping: ingress
imagePullSecrets:
  - name: "image-secret"
---
apiVersion: v1
kind: ConfigMap
metadata:
  name: kuma-control-plane-config
  namespace: kuma-system
  labels: 
    app: kuma-control-plane
    app.kubernetes.io/name: kuma
    app.kubernetes.io/instance: kuma
data:
  config.yaml: |
    # use this file to override default configuration of `kuma-cp`
    #
    # see conf/kuma-cp.conf.yml for available settings
---
apiVersion: rbac.authorization.k8s.io/v1
kind: ClusterRole
metadata:
  name: kuma-control-plane
  labels: 
    app: kuma-control-plane
    app.kubernetes.io/name: kuma
    app.kubernetes.io/instance: kuma
rules:
  - apiGroups:
      - ""
    resources:
      - namespaces
      - pods
      - configmaps
      - nodes
    verbs:
      - get
      - list
      - watch
  - apiGroups:
    - ""
    resources:
      - secrets
    verbs:
    - list
    - watch
  - apiGroups:
    - "discovery.k8s.io"
    resources:
      - endpointslices
    verbs:
    - get
    - list
    - watch
  - apiGroups:
      - "apps"
    resources:
      - deployments
      - replicasets
    verbs:
      - create
      - delete
      - get
      - list
      - patch
      - update
      - watch
  - apiGroups:
      - "batch"
    resources:
      - jobs
    verbs:
      - get
      - list
      - watch
  - apiGroups:
      - gateway.networking.k8s.io
    resources:
      - gatewayclasses
      - gateways
      - referencegrants
      - httproutes
    verbs:
      - create
      - delete
      - get
      - list
      - patch
      - update
      - watch
  - apiGroups:
      - gateway.networking.k8s.io
    resources:
      - gatewayclasses/status
      - gateways/status
      - httproutes/status
    verbs:
      - get
      - patch
      - update
  - apiGroups:
      - coordination.k8s.io
    resources:
      - leases
    verbs:
      - get
      - list
      - watch
      - create
      - update
      - patch
      - delete
  - apiGroups:
      - ""
    resources:
      - events
    verbs:
      - create
      - patch
  - apiGroups:
      - ""
    resources:
      - services
    verbs:
      - get
      - delete
      - list
      - watch
      - create
      - update
      - patch
  - apiGroups:
    - "discovery.k8s.io"
    resources:
    - endpointslices
    verbs:
    - get
    - list
    - watch
  - apiGroups:
      - kuma.io
    resources:
      - dataplanes
      - dataplaneinsights
      - meshes
      - zones
      - zoneinsights
      - zoneingresses
      - zoneingressinsights
      - zoneegresses
      - zoneegressinsights
      - meshinsights
      - serviceinsights
      - proxytemplates
      - ratelimits
      - trafficpermissions
      - trafficroutes
      - timeouts
      - retries
      - circuitbreakers
      - virtualoutbounds
      - containerpatches
      - externalservices
      - faultinjections
      - healthchecks
      - trafficlogs
      - traffictraces
      - meshgateways
      - meshgatewayroutes
      - meshgatewayinstances
      - meshgatewayconfigs
      - meshaccesslogs
      - meshcircuitbreakers
      - meshfaultinjections
      - meshhealthchecks
      - meshhttproutes
      - meshloadbalancingstrategies
      - meshmetrics
      - meshpassthroughs
      - meshproxypatches
      - meshratelimits
      - meshretries
      - meshtcproutes
      - meshtimeouts
      - meshtlses
      - meshtraces
      - meshtrafficpermissions
      - hostnamegenerators
      - meshexternalservices
      - meshmultizoneservices
      - meshservices
    verbs:
      - get
      - list
      - watch
      - create
      - update
      - patch
      - delete
  - apiGroups:
      - kuma.io
    resources:
      - meshgatewayinstances/status
      - meshgatewayinstances/finalizers
      - meshes/finalizers
      - dataplanes/finalizers
    verbs:
      - get
      - patch
      - update
  - apiGroups:
      - ""
    resources:
      - pods/finalizers
    verbs:
      - get
      - patch
      - update
  # validate k8s token before issuing mTLS cert
  - apiGroups:
      - authentication.k8s.io
    resources:
      - tokenreviews
    verbs:
      - create
---
apiVersion: rbac.authorization.k8s.io/v1
kind: ClusterRoleBinding
metadata:
  name: kuma-control-plane
  labels: 
    app: kuma-control-plane
    app.kubernetes.io/name: kuma
    app.kubernetes.io/instance: kuma
roleRef:
  apiGroup: rbac.authorization.k8s.io
  kind: ClusterRole
  name: kuma-control-plane
subjects:
  - kind: ServiceAccount
    name: kuma-control-plane
    namespace: kuma-system
---
apiVersion: rbac.authorization.k8s.io/v1
kind: Role
metadata:
  name: kuma-control-plane
  namespace: kuma-system
  labels: 
    app: kuma-control-plane
    app.kubernetes.io/name: kuma
    app.kubernetes.io/instance: kuma
rules:
  - apiGroups:
      - ""
    resources:
      - secrets
    verbs:
      - get
      - list
      - watch
      - create
      - update
      - patch
      - delete
  - apiGroups:
      - ""
    resources:
      - configmaps
    verbs:
      - get
      - list
      - watch
      - create
      - update
      - patch
      - delete
  # leader-for-life election deletes Pods in some circumstances
  - apiGroups:
      - ""
    resources:
      - pods
    verbs:
      - delete
---
apiVersion: rbac.authorization.k8s.io/v1
kind: RoleBinding
metadata:
  name: kuma-control-plane
  namespace: kuma-system
  labels: 
    app: kuma-control-plane
    app.kubernetes.io/name: kuma
    app.kubernetes.io/instance: kuma
roleRef:
  apiGroup: rbac.authorization.k8s.io
  kind: Role
  name: kuma-control-plane
subjects:
  - kind: ServiceAccount
    name: kuma-control-plane
    namespace: kuma-system
---
apiVersion: v1
kind: Service
metadata:
  name: kuma-control-plane
  namespace: kuma-system
  labels: 
    app: kuma-control-plane
    app.kubernetes.io/name: kuma
    app.kubernetes.io/instance: kuma
  annotations:
    prometheus.io/port: "5680"
    prometheus.io/scrape: "true"
spec:
  type: ClusterIP
  ports:
    - port: 5680
      name: diagnostics
      appProtocol: http
    - port: 5681
      name: http-api-server
      appProtocol: http
    - port: 5682
      name: https-api-server
      appProtocol: https
    - port: 443
      name: https-admission-server
      targetPort: 5443
      appProtocol: https
    - port: 5676
      name: mads-server
      appProtocol: https
    - port: 5678
      name: dp-server
      appProtocol: https
  selector:
    app: kuma-control-plane
    app.kubernetes.io/name: kuma
    app.kubernetes.io/instance: kuma
---
apiVersion: v1
kind: Service
metadata:
  name: kuma-egress
  namespace: kuma-system
  labels: 
    app: kuma-egress
    app.kubernetes.io/name: kuma
    app.kubernetes.io/instance: kuma
  annotations:
spec:
  type: ClusterIP
  ports:
    - port: 10002
      protocol: TCP
      targetPort: 10002
  selector:
    app: kuma-egress
    app.kubernetes.io/name: kuma
    app.kubernetes.io/instance: kuma
---
apiVersion: v1
kind: Service
metadata:
  name: kuma-ingress
  namespace: kuma-system
  labels: 
    app: kuma-ingress
    app.kubernetes.io/name: kuma
    app.kubernetes.io/instance: kuma
  annotations:
spec:
  type: LoadBalancer
  ports:
    - port: 10001
      protocol: TCP
      targetPort: 10001
  selector:
    app: kuma-ingress
    app.kubernetes.io/name: kuma
    app.kubernetes.io/instance: kuma
---
apiVersion: apps/v1
kind: Deployment
metadata:
  name: kuma-control-plane
  namespace: kuma-system
  labels: 
    app: kuma-control-plane
    app.kubernetes.io/name: kuma
    app.kubernetes.io/instance: kuma
  annotations: 
    
spec:
  replicas: 1
  minReadySeconds: 0
  strategy:
    rollingUpdate:
      maxSurge: 1
      maxUnavailable: 0
  selector:
    matchLabels:
      app.kubernetes.io/name: kuma
      app.kubernetes.io/instance: kuma
      app: kuma-control-plane
  template:
    metadata:
      annotations:
        checksum/config: fd9d1d8386f97f2bd49e50f476520816168a1c9f60bbc43dec1347a64d239155
<<<<<<< HEAD
        checksum/tls-secrets: 3b813951677e245f8650908b2f85ecc8a35edd56300ab354b17f81555ba43993
=======
        checksum/tls-secrets: f7efaccd2d9837654ce7a0bcac31aa5b24a3a56027a947182662ab1965a6eaf5
>>>>>>> 0ea8d785
      labels: 
        app: kuma-control-plane
        app.kubernetes.io/name: kuma
        app.kubernetes.io/instance: kuma
    spec:
      affinity: 
        podAntiAffinity:
          preferredDuringSchedulingIgnoredDuringExecution:
          - podAffinityTerm:
              labelSelector:
                matchExpressions:
                - key: app.kubernetes.io/name
                  operator: In
                  values:
                  - 'kuma'
                - key: app.kubernetes.io/instance
                  operator: In
                  values:
                  - 'kuma'
                - key: app
                  operator: In
                  values:
                  - 'kuma-control-plane'
              topologyKey: kubernetes.io/hostname
            weight: 100
      securityContext:
        runAsNonRoot: true
      serviceAccountName: kuma-control-plane
      automountServiceAccountToken: false
      nodeSelector:
        
        kubernetes.io/os: linux
      hostNetwork: false
      terminationGracePeriodSeconds: 30
      containers:
        - name: control-plane
          image: "docker.io/kumahq/kuma-cp:0.0.1"
          imagePullPolicy: IfNotPresent
          securityContext:
            readOnlyRootFilesystem: true
          env:
            - name: KUMA_API_SERVER_AUTHN_LOCALHOST_IS_ADMIN
              value: "false"
            - name: KUMA_API_SERVER_READ_ONLY
              value: "true"
            - name: KUMA_DEFAULTS_SKIP_MESH_CREATION
              value: "false"
            - name: KUMA_DP_SERVER_HDS_ENABLED
              value: "false"
            - name: KUMA_ENVIRONMENT
              value: "kubernetes"
            - name: KUMA_GENERAL_TLS_CERT_FILE
              value: "/var/run/secrets/kuma.io/tls-cert/tls.crt"
            - name: KUMA_GENERAL_TLS_KEY_FILE
              value: "/var/run/secrets/kuma.io/tls-cert/tls.key"
            - name: KUMA_INJECTOR_INIT_CONTAINER_IMAGE
              value: "docker.io/kumahq/kuma-init:0.0.1"
            - name: KUMA_MODE
              value: "zone"
            - name: KUMA_MULTIZONE_ZONE_GLOBAL_ADDRESS
              value: "grpcs://foo.com:3456"
            - name: KUMA_MULTIZONE_ZONE_NAME
              value: "zone-1"
            - name: KUMA_PLUGIN_POLICIES_ENABLED
              value: "meshaccesslogs,meshcircuitbreakers,meshfaultinjections,meshhealthchecks,meshhttproutes,meshloadbalancingstrategies,meshmetrics,meshpassthroughs,meshproxypatches,meshratelimits,meshretries,meshtcproutes,meshtimeouts,meshtlses,meshtraces,meshtrafficpermissions"
            - name: KUMA_RUNTIME_KUBERNETES_ADMISSION_SERVER_CERT_DIR
              value: "/var/run/secrets/kuma.io/tls-cert"
            - name: KUMA_RUNTIME_KUBERNETES_ADMISSION_SERVER_PORT
              value: "5443"
            - name: KUMA_RUNTIME_KUBERNETES_ALLOWED_USERS
              value: "system:serviceaccount:kuma-system:kuma-control-plane"
            - name: KUMA_RUNTIME_KUBERNETES_CONTROL_PLANE_SERVICE_NAME
              value: "kuma-control-plane"
            - name: KUMA_RUNTIME_KUBERNETES_INJECTOR_CA_CERT_FILE
              value: "/var/run/secrets/kuma.io/tls-cert/ca.crt"
            - name: KUMA_RUNTIME_KUBERNETES_INJECTOR_CNI_ENABLED
              value: "false"
            - name: KUMA_RUNTIME_KUBERNETES_INJECTOR_SIDECAR_CONTAINER_IMAGE
              value: "docker.io/kumahq/kuma-dp:0.0.1"
            - name: KUMA_STORE_KUBERNETES_SYSTEM_NAMESPACE
              value: "kuma-system"
            - name: KUMA_STORE_TYPE
              value: "kubernetes"
            - name: KUMA_INTER_CP_CATALOG_INSTANCE_ADDRESS
              valueFrom:
                fieldRef:
                  fieldPath: status.podIP
            - name: GOMEMLIMIT
              valueFrom:
                resourceFieldRef:
                  containerName: control-plane
                  resource: limits.memory
            - name: GOMAXPROCS
              valueFrom:
                resourceFieldRef:
                  containerName: control-plane
                  resource: limits.cpu
          args:
            - run
            - --log-level=info
            - --log-output-path=
            - --config-file=/etc/kuma.io/kuma-control-plane/config.yaml
          ports:
            - containerPort: 5680
              name: diagnostics
              protocol: TCP
            - containerPort: 5681
            - containerPort: 5682
            - containerPort: 5443
            - containerPort: 5678
          livenessProbe:
            timeoutSeconds: 10
            httpGet:
              path: /healthy
              port: 5680
          readinessProbe:
            timeoutSeconds: 10
            httpGet:
              path: /ready
              port: 5680
          resources:
            limits:
              memory: 256Mi
            requests:
              cpu: 500m
              memory: 256Mi
          
          volumeMounts:
            - mountPath: /var/run/secrets/kubernetes.io/serviceaccount
              name: serviceaccount-token
              readOnly: true
            - name: general-tls-cert
              mountPath: /var/run/secrets/kuma.io/tls-cert/tls.crt
              subPath: tls.crt
              readOnly: true
            - name: general-tls-cert
              mountPath: /var/run/secrets/kuma.io/tls-cert/tls.key
              subPath: tls.key
              readOnly: true
            - name: general-tls-cert
              mountPath: /var/run/secrets/kuma.io/tls-cert/ca.crt
              subPath: ca.crt
              readOnly: true
            - name: kuma-control-plane-config
              mountPath: /etc/kuma.io/kuma-control-plane
              readOnly: true
            - name: tmp
              mountPath: /tmp
      volumes:
        - name: serviceaccount-token
          projected:
            defaultMode: 420
            sources:
            - serviceAccountToken:
                 expirationSeconds: 3600
                 path: token
            - configMap:
                 name: kube-root-ca.crt
                 items:
                   - key: ca.crt
                     path: ca.crt
            - downwardAPI:
                 items:
                   - fieldRef:
                        apiVersion: v1
                        fieldPath: metadata.namespace
                     path: namespace
        - name: general-tls-cert
          secret:
            secretName: general-tls-secret
        - name: kuma-control-plane-config
          configMap:
            name: kuma-control-plane-config
        - name: tmp
          emptyDir: {}
---
apiVersion: apps/v1
kind: Deployment
metadata:
  name: kuma-egress
  namespace: kuma-system
  labels: 
    app: kuma-egress
    app.kubernetes.io/name: kuma
    app.kubernetes.io/instance: kuma
spec:
  strategy:
    rollingUpdate:
      maxSurge: 1
      maxUnavailable: 0
  replicas: 1
  selector:
    matchLabels:
      app.kubernetes.io/name: kuma
      app.kubernetes.io/instance: kuma
      app: kuma-egress
  template:
    metadata:
      annotations:
        kuma.io/egress: enabled
      labels:
        app: kuma-egress
        app.kubernetes.io/name: kuma
        app.kubernetes.io/instance: kuma
    spec:
      affinity: 
        podAntiAffinity:
          preferredDuringSchedulingIgnoredDuringExecution:
          - podAffinityTerm:
              labelSelector:
                matchExpressions:
                - key: app.kubernetes.io/name
                  operator: In
                  values:
                  - 'kuma'
                - key: app.kubernetes.io/instance
                  operator: In
                  values:
                  - 'kuma'
                - key: app
                  operator: In
                  values:
                  - kuma-egress
              topologyKey: kubernetes.io/hostname
            weight: 100
      securityContext:
        runAsGroup: 5678
        runAsNonRoot: true
        runAsUser: 5678
      serviceAccountName: kuma-egress
      automountServiceAccountToken: false
      nodeSelector:
      
        kubernetes.io/os: linux
      containers:
        - name: egress
          image: "docker.io/kumahq/kuma-dp:0.0.1"
          imagePullPolicy: IfNotPresent
          securityContext:
            readOnlyRootFilesystem: true
          env:
            - name: POD_NAME
              valueFrom:
                fieldRef:
                  fieldPath: metadata.name
            - name: POD_NAMESPACE
              valueFrom:
                fieldRef:
                  fieldPath: metadata.namespace
            - name: KUMA_CONTROL_PLANE_URL
              value: "https://kuma-control-plane.kuma-system:5678"
            - name: KUMA_CONTROL_PLANE_CA_CERT_FILE
              value: /var/run/secrets/kuma.io/cp-ca/ca.crt
            - name: KUMA_DATAPLANE_DRAIN_TIME
              value: 30s
            - name: KUMA_DATAPLANE_RUNTIME_TOKEN_PATH
              value: /var/run/secrets/kubernetes.io/serviceaccount/token
            - name: KUMA_DATAPLANE_PROXY_TYPE
              value: "egress"
          args:
            - run
            - --log-level=info
          ports:
            - containerPort: 10002
          livenessProbe:
            httpGet:
              path: "/ready"
              port: 9901
            failureThreshold: 12
            initialDelaySeconds: 60
            periodSeconds: 5
            successThreshold: 1
            timeoutSeconds: 3
          readinessProbe:
            httpGet:
              path: "/ready"
              port: 9901
            failureThreshold: 12
            initialDelaySeconds: 1
            periodSeconds: 5
            successThreshold: 1
            timeoutSeconds: 3
          resources: 
            limits:
              cpu: 1000m
              memory: 512Mi
            requests:
              cpu: 50m
              memory: 64Mi
          volumeMounts:
            - mountPath: /var/run/secrets/kubernetes.io/serviceaccount
              name: serviceaccount-token
              readOnly: true
            - name: control-plane-ca
              mountPath: /var/run/secrets/kuma.io/cp-ca
              readOnly: true
            - name: tmp
              mountPath: /tmp
      volumes:
        - name: serviceaccount-token
          projected:
            defaultMode: 420
            sources:
              - serviceAccountToken:
                  expirationSeconds: 3600
                  path: token
              - configMap:
                  name: kube-root-ca.crt
                  items:
                    - key: ca.crt
                      path: ca.crt
              - downwardAPI:
                  items:
                    - fieldRef:
                        apiVersion: v1
                        fieldPath: metadata.namespace
                      path: namespace
        - name: control-plane-ca
          secret:
            secretName: "general-tls-secret"
            items:
              - key: ca.crt
                path: ca.crt
        - name: tmp
          emptyDir: {}
---
apiVersion: apps/v1
kind: Deployment
metadata:
  name: kuma-ingress
  namespace: kuma-system
  labels: 
    app: kuma-ingress
    app.kubernetes.io/name: kuma
    app.kubernetes.io/instance: kuma
spec:
  strategy:
    rollingUpdate:
      maxSurge: 1
      maxUnavailable: 0
  replicas: 1
  selector:
    matchLabels:
      app.kubernetes.io/name: kuma
      app.kubernetes.io/instance: kuma
      app: kuma-ingress
  template:
    metadata:
      annotations:
        kuma.io/ingress: enabled
      labels:
        app: kuma-ingress
        app.kubernetes.io/name: kuma
        app.kubernetes.io/instance: kuma
    spec:
      affinity: 
        podAntiAffinity:
          preferredDuringSchedulingIgnoredDuringExecution:
          - podAffinityTerm:
              labelSelector:
                matchExpressions:
                - key: app.kubernetes.io/name
                  operator: In
                  values:
                  - 'kuma'
                - key: app.kubernetes.io/instance
                  operator: In
                  values:
                  - 'kuma'
                - key: app
                  operator: In
                  values:
                  - kuma-ingress
              topologyKey: kubernetes.io/hostname
            weight: 100
      securityContext:
        runAsGroup: 5678
        runAsNonRoot: true
        runAsUser: 5678
      serviceAccountName: kuma-ingress
      automountServiceAccountToken: false
      nodeSelector:
      
        kubernetes.io/os: linux
      terminationGracePeriodSeconds: 40
      containers:
        - name: ingress
          image: "docker.io/kumahq/kuma-dp:0.0.1"
          imagePullPolicy: IfNotPresent
          securityContext:
            readOnlyRootFilesystem: true
          env:
            - name: POD_NAME
              valueFrom:
                fieldRef:
                  fieldPath: metadata.name
            - name: POD_NAMESPACE
              valueFrom:
                fieldRef:
                  fieldPath: metadata.namespace
            - name: KUMA_CONTROL_PLANE_URL
              value: "https://kuma-control-plane.kuma-system:5678"
            - name: KUMA_CONTROL_PLANE_CA_CERT_FILE
              value: /var/run/secrets/kuma.io/cp-ca/ca.crt
            - name: KUMA_DATAPLANE_DRAIN_TIME
              value: 30s
            - name: KUMA_DATAPLANE_RUNTIME_TOKEN_PATH
              value: /var/run/secrets/kubernetes.io/serviceaccount/token
            - name: KUMA_DATAPLANE_PROXY_TYPE
              value: "ingress"
          args:
            - run
            - --log-level=info
          ports:
            - containerPort: 10001
          livenessProbe:
            httpGet:
              path: "/ready"
              port: 9901
            failureThreshold: 12
            initialDelaySeconds: 60
            periodSeconds: 5
            successThreshold: 1
            timeoutSeconds: 3
          readinessProbe:
            httpGet:
              path: "/ready"
              port: 9901
            failureThreshold: 12
            initialDelaySeconds: 1
            periodSeconds: 5
            successThreshold: 1
            timeoutSeconds: 3
          resources: 
            limits:
              cpu: 1000m
              memory: 512Mi
            requests:
              cpu: 50m
              memory: 64Mi
          
          volumeMounts:
            - mountPath: /var/run/secrets/kubernetes.io/serviceaccount
              name: serviceaccount-token
              readOnly: true
            - name: control-plane-ca
              mountPath: /var/run/secrets/kuma.io/cp-ca
              readOnly: true
            - name: tmp
              mountPath: /tmp
      volumes:
        - name: serviceaccount-token
          projected:
            defaultMode: 420
            sources:
              - serviceAccountToken:
                  expirationSeconds: 3600
                  path: token
              - configMap:
                  name: kube-root-ca.crt
                  items:
                    - key: ca.crt
                      path: ca.crt
              - downwardAPI:
                  items:
                    - fieldRef:
                        apiVersion: v1
                        fieldPath: metadata.namespace
                      path: namespace
        - name: control-plane-ca
          secret:
            secretName: "general-tls-secret"
            items:
              - key: ca.crt
                path: ca.crt
        - name: tmp
          emptyDir: {}
---
apiVersion: admissionregistration.k8s.io/v1
kind: MutatingWebhookConfiguration
metadata:
  name: kuma-admission-mutating-webhook-configuration
  namespace: kuma-system
  labels: 
    app: kuma-control-plane
    app.kubernetes.io/name: kuma
    app.kubernetes.io/instance: kuma
webhooks:
  - name: mesh.defaulter.kuma-admission.kuma.io
    admissionReviewVersions: ["v1"]
    failurePolicy: Fail
    namespaceSelector:
      matchExpressions:
        - key: kubernetes.io/metadata.name
          operator: NotIn
          values: ["kube-system"]
    clientConfig:
      caBundle: XYZ
      service:
        namespace: kuma-system
        name: kuma-control-plane
        path: /default-kuma-io-v1alpha1-mesh
    rules:
      - apiGroups:
          - kuma.io
        apiVersions:
          - v1alpha1
        operations:
          - CREATE
          - UPDATE
        resources:
          - meshes
          - dataplanes
          - dataplaneinsights
          - meshgateways
          - zoneingresses
          - zoneingressinsights
          - zoneegresses
          - zoneegressinsights
          - serviceinsights
          - zone
          - zoneinsights
          - meshaccesslogs
          - meshcircuitbreakers
          - meshfaultinjections
          - meshhealthchecks
          - meshhttproutes
          - meshloadbalancingstrategies
          - meshmetrics
          - meshpassthroughs
          - meshproxypatches
          - meshratelimits
          - meshretries
          - meshtcproutes
          - meshtimeouts
          - meshtlses
          - meshtraces
          - meshtrafficpermissions
          - hostnamegenerators
          - meshexternalservices
          - meshmultizoneservices
          - meshservices
    sideEffects: None
  - name: owner-reference.kuma-admission.kuma.io
    admissionReviewVersions: ["v1"]
    failurePolicy: Fail
    namespaceSelector:
      matchExpressions:
        - key: kubernetes.io/metadata.name
          operator: NotIn
          values: ["kube-system"]
    clientConfig:
      caBundle: XYZ
      service:
        namespace: kuma-system
        name: kuma-control-plane
        path: /owner-reference-kuma-io-v1alpha1
    rules:
      - apiGroups:
          - kuma.io
        apiVersions:
          - v1alpha1
        operations:
          - CREATE
        resources:
          - circuitbreakers
          - externalservices
          - faultinjections
          - healthchecks
          - meshgateways
          - meshgatewayroutes
          - proxytemplates
          - ratelimits
          - retries
          - timeouts
          - trafficlogs
          - trafficpermissions
          - trafficroutes
          - traffictraces
          - virtualoutbounds
          - meshaccesslogs
          - meshcircuitbreakers
          - meshfaultinjections
          - meshhealthchecks
          - meshhttproutes
          - meshloadbalancingstrategies
          - meshmetrics
          - meshpassthroughs
          - meshproxypatches
          - meshratelimits
          - meshretries
          - meshtcproutes
          - meshtimeouts
          - meshtlses
          - meshtraces
          - meshtrafficpermissions
          - hostnamegenerators
          - meshexternalservices
          - meshmultizoneservices
          - meshservices
  
      
    sideEffects: None
  - name: namespace-kuma-injector.kuma.io
    admissionReviewVersions: ["v1"]
    failurePolicy: Fail
    namespaceSelector:
      matchExpressions:
        - key: kubernetes.io/metadata.name
          operator: NotIn
          values: ["kube-system"]
        - key: kuma.io/sidecar-injection
          operator: In
          values: ["enabled", "true"]
    clientConfig:
      caBundle: XYZ
      service:
        namespace: kuma-system
        name: kuma-control-plane
        path: /inject-sidecar
    rules:
      - apiGroups:
          - ""
        apiVersions:
          - v1
        operations:
          - CREATE
        resources:
          - pods
    sideEffects: None
  - name: pods-kuma-injector.kuma.io
    admissionReviewVersions: ["v1"]
    failurePolicy: Fail
    namespaceSelector:
      matchExpressions:
        - key: kubernetes.io/metadata.name
          operator: NotIn
          values: ["kube-system"]
    objectSelector:
      matchLabels:
        kuma.io/sidecar-injection: enabled
    clientConfig:
      caBundle: XYZ
      service:
        namespace: kuma-system
        name: kuma-control-plane
        path: /inject-sidecar
    rules:
      - apiGroups:
          - ""
        apiVersions:
          - v1
        operations:
          - CREATE
        resources:
          - pods
    sideEffects: None
---
apiVersion: admissionregistration.k8s.io/v1
kind: ValidatingWebhookConfiguration
metadata:
  name: kuma-validating-webhook-configuration
  namespace: kuma-system
  labels: 
    app: kuma-control-plane
    app.kubernetes.io/name: kuma
    app.kubernetes.io/instance: kuma
webhooks:
  - name: validator.kuma-admission.kuma.io
    admissionReviewVersions: ["v1"]
    failurePolicy: Fail
    namespaceSelector:
      matchExpressions:
        - key: kubernetes.io/metadata.name
          operator: NotIn
          values: ["kube-system"]
    clientConfig:
      caBundle: XYZ
      service:
        namespace: kuma-system
        name: kuma-control-plane
        path: /validate-kuma-io-v1alpha1
    rules:
      - apiGroups:
          - kuma.io
        apiVersions:
          - v1alpha1
        operations:
          - CREATE
          - UPDATE
          - DELETE
        resources:
          - circuitbreakers
          - dataplanes
          - externalservices
          - faultinjections
          - meshgatewayinstances
          - healthchecks
          - meshes
          - meshgateways
          - meshgatewayroutes
          - proxytemplates
          - ratelimits
          - retries
          - trafficlogs
          - trafficpermissions
          - trafficroutes
          - traffictraces
          - virtualoutbounds
          - zones
          - containerpatches
          - meshaccesslogs
          - meshcircuitbreakers
          - meshfaultinjections
          - meshhealthchecks
          - meshhttproutes
          - meshloadbalancingstrategies
          - meshmetrics
          - meshpassthroughs
          - meshproxypatches
          - meshratelimits
          - meshretries
          - meshtcproutes
          - meshtimeouts
          - meshtlses
          - meshtraces
          - meshtrafficpermissions
          - hostnamegenerators
          - meshexternalservices
          - meshmultizoneservices
          - meshservices
    
      
    sideEffects: None
  - name: service.validator.kuma-admission.kuma.io
    admissionReviewVersions: ["v1"]
    failurePolicy: Ignore
    namespaceSelector:
      matchExpressions:
        - key: kubernetes.io/metadata.name
          operator: NotIn
          values: ["kube-system"]
    clientConfig:
      caBundle: XYZ
      service:
        namespace: kuma-system
        name: kuma-control-plane
        path: /validate-v1-service
    rules:
      - apiGroups:
          - ""
        apiVersions:
          - v1
        operations:
          - CREATE
          - UPDATE
        resources:
          - services
    sideEffects: None
  - name: secret.validator.kuma-admission.kuma.io
    admissionReviewVersions: ["v1"]
    namespaceSelector:
      matchLabels:
        kuma.io/system-namespace: "true"
    failurePolicy: Ignore
    clientConfig:
      caBundle: XYZ
      service:
        namespace: kuma-system
        name: kuma-control-plane
        path: /validate-v1-secret
    rules:
      - apiGroups:
          - ""
        apiVersions:
          - v1
        operations:
          - CREATE
          - UPDATE
          - DELETE
        resources:
          - secrets
    sideEffects: None
  - name: gateway.validator.kuma-admission.kuma.io
    admissionReviewVersions: ["v1"]
    failurePolicy: Ignore
    namespaceSelector:
      matchExpressions:
        - key: kubernetes.io/metadata.name
          operator: NotIn
          values: ["kube-system"]
    clientConfig:
      caBundle: XYZ
      service:
        namespace: kuma-system
        name: kuma-control-plane
        path: /validate-gatewayclass
    rules:
      - apiGroups:
          - "gateway.networking.k8s.io"
        apiVersions:
          - v1beta1
        operations:
          - CREATE
        resources:
          - gatewayclasses
    sideEffects: None<|MERGE_RESOLUTION|>--- conflicted
+++ resolved
@@ -459,11 +459,7 @@
     metadata:
       annotations:
         checksum/config: fd9d1d8386f97f2bd49e50f476520816168a1c9f60bbc43dec1347a64d239155
-<<<<<<< HEAD
-        checksum/tls-secrets: 3b813951677e245f8650908b2f85ecc8a35edd56300ab354b17f81555ba43993
-=======
         checksum/tls-secrets: f7efaccd2d9837654ce7a0bcac31aa5b24a3a56027a947182662ab1965a6eaf5
->>>>>>> 0ea8d785
       labels: 
         app: kuma-control-plane
         app.kubernetes.io/name: kuma
@@ -976,16 +972,7 @@
           - UPDATE
         resources:
           - meshes
-          - dataplanes
-          - dataplaneinsights
           - meshgateways
-          - zoneingresses
-          - zoneingressinsights
-          - zoneegresses
-          - zoneegressinsights
-          - serviceinsights
-          - zone
-          - zoneinsights
           - meshaccesslogs
           - meshcircuitbreakers
           - meshfaultinjections
