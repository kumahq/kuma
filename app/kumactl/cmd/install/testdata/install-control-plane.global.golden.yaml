
---
apiVersion: v1
kind: Namespace
metadata:
  name: kuma-system
  labels:
    kuma.io/sidecar-injection: "false"
---
apiVersion: v1
kind: ServiceAccount
metadata:
  name: kuma-control-plane
  namespace: kuma-system
  labels: 
    app: kuma-control-plane
    app.kubernetes.io/name: kuma
    app.kubernetes.io/instance: kuma
---
apiVersion: v1
kind: ConfigMap
metadata:
  name: kuma-control-plane-config
  namespace: kuma-system
  labels: 
    app: kuma-control-plane
    app.kubernetes.io/name: kuma
    app.kubernetes.io/instance: kuma
data:
  config.yaml: |
    # use this file to override default configuration of `kuma-cp`
    #
    # see conf/kuma-cp.conf.yml for available settings
---
apiVersion: rbac.authorization.k8s.io/v1
kind: ClusterRole
metadata:
  name: kuma-control-plane
  labels: 
    app: kuma-control-plane
    app.kubernetes.io/name: kuma
    app.kubernetes.io/instance: kuma
rules:
  # Kubernetes resources
  - apiGroups:
      - ""
    resources:
      - namespaces
      - pods
      - nodes
      - services
    verbs:
      - get
      - list
      - watch
  - apiGroups:
      - "discovery.k8s.io"
    resources:
      - endpointslices
    verbs:
      - get
      - list
      - watch
  - apiGroups:
      - "apps"
    resources:
      - deployments
      - replicasets
    verbs:
      - get
      - list
      - watch
  - apiGroups:
      - "batch"
    resources:
      - jobs
    verbs:
      - get
      - list
      - watch
  - apiGroups: # Gateway API
      - gateway.networking.k8s.io
    resources:
      - gateways
      - referencegrants
      - httproutes
    verbs:
      - get
      - list
      - watch
  - apiGroups:
      - gateway.networking.k8s.io
    resources:
      - gatewayclasses # ClusterScope
    verbs:
      - create
      - delete
      - get
      - list
      - patch
      - update
      - watch
  - apiGroups:
      - gateway.networking.k8s.io
    resources:
      - gatewayclasses/status # ClusterScope
    verbs:
      - get
      - patch
      - update
  - apiGroups: # Kuma resources
      - kuma.io
    resources: ["*"]
    verbs:
      - get
      - list
      - watch
      - create
      - update
      - patch
      - delete
  # validate k8s token before issuing mTLS cert
  - apiGroups:
      - authentication.k8s.io
    resources:
      - tokenreviews
    verbs:
      - create
---
apiVersion: rbac.authorization.k8s.io/v1
kind: ClusterRole
metadata:
  name: kuma-control-plane-writer
  labels: 
    app: kuma-control-plane
    app.kubernetes.io/name: kuma
    app.kubernetes.io/instance: kuma
rules:
  - apiGroups:
      - ""
    resources:
      - events
    verbs:
      - create
      - patch
  - apiGroups:
    # required by MeshGateway
      - "apps"
    resources:
      - deployments
      - replicasets
    verbs:
      - create
      - delete
      - get
      - list
      - patch
      - update
      - watch
  - apiGroups:
      - "batch"
    resources:
      - jobs
    verbs:
      - get
      - list
      - watch
  - apiGroups:
    # required by MeshGateway
      - ""
    resources:
      - services
    verbs:
      - get
      - delete
      - list
      - watch
      - create
      - update
      - patch
  - apiGroups:
      - ""
    resources:
      - pods/finalizers
    verbs:
      - get
      - patch
      - update
  - apiGroups:
    # Gateway API
      - gateway.networking.k8s.io
    resources:
      - gateways
      - referencegrants
      - httproutes
    verbs:
      - create
      - delete
      - get
      - list
      - patch
      - update
      - watch
  - apiGroups:
      - gateway.networking.k8s.io
    resources:
      - gateways/status
      - httproutes/status
    verbs:
      - get
      - patch
      - update
---
apiVersion: rbac.authorization.k8s.io/v1
kind: ClusterRoleBinding
metadata:
  name: kuma-control-plane
  labels: 
    app: kuma-control-plane
    app.kubernetes.io/name: kuma
    app.kubernetes.io/instance: kuma
roleRef:
  apiGroup: rbac.authorization.k8s.io
  kind: ClusterRole
  name: kuma-control-plane
subjects:
  - kind: ServiceAccount
    name: kuma-control-plane
    namespace: kuma-system
---
apiVersion: rbac.authorization.k8s.io/v1
kind: ClusterRoleBinding
metadata:
  name: kuma-control-plane-writer
  labels: 
    app: kuma-control-plane
    app.kubernetes.io/name: kuma
    app.kubernetes.io/instance: kuma
roleRef:
  apiGroup: rbac.authorization.k8s.io
  kind: ClusterRole
  name: kuma-control-plane-writer
subjects:
  - kind: ServiceAccount
    name: kuma-control-plane
    namespace: kuma-system
---
apiVersion: rbac.authorization.k8s.io/v1
kind: Role
metadata:
  name: kuma-control-plane
  namespace: kuma-system
  labels: 
    app: kuma-control-plane
    app.kubernetes.io/name: kuma
    app.kubernetes.io/instance: kuma
rules:
  - apiGroups:
      - coordination.k8s.io
    resources:
      - leases
    verbs:
      - get
      - list
      - watch
      - create
      - update
      - patch
      - delete
  - apiGroups:
      - ""
    resources:
      - configmaps
      - secrets
    verbs:
      - get
      - delete
      - list
      - watch
      - create
      - update
      - patch
  - apiGroups:
      - ""
    resources:
      - events
    verbs:
      - create
      - patch
  # leader-for-life election deletes Pods in some circumstances
  - apiGroups:
      - ""
    resources:
      - pods
    verbs:
      - delete
  - apiGroups:
      - gateway.networking.k8s.io
    resources:
      - gateways
      - referencegrants
      - httproutes
    verbs:
      - create
      - delete
      - get
      - list
      - patch
      - update
      - watch
  - apiGroups:
      - gateway.networking.k8s.io
    resources:
      - gateways/status
      - httproutes/status
    verbs:
      - get
      - patch
      - update
---
apiVersion: rbac.authorization.k8s.io/v1
kind: RoleBinding
metadata:
  name: kuma-control-plane
  namespace: kuma-system
  labels: 
    app: kuma-control-plane
    app.kubernetes.io/name: kuma
    app.kubernetes.io/instance: kuma
roleRef:
  apiGroup: rbac.authorization.k8s.io
  kind: Role
  name: kuma-control-plane
subjects:
  - kind: ServiceAccount
    name: kuma-control-plane
    namespace: kuma-system
---
apiVersion: v1
kind: Service
metadata:
  name: kuma-global-zone-sync
  namespace: kuma-system
  annotations:
  labels: 
    app: kuma-control-plane
    app.kubernetes.io/name: kuma
    app.kubernetes.io/instance: kuma
spec:
  type: LoadBalancer
  ports:
    - port: 5685
      appProtocol: grpc
      name: global-zone-sync
  selector:
    app: kuma-control-plane
  
    app.kubernetes.io/name: kuma
    app.kubernetes.io/instance: kuma
---
apiVersion: v1
kind: Service
metadata:
  name: kuma-control-plane
  namespace: kuma-system
  labels: 
    app: kuma-control-plane
    app.kubernetes.io/name: kuma
    app.kubernetes.io/instance: kuma
  annotations:
    prometheus.io/port: "5680"
    prometheus.io/scrape: "true"
spec:
  type: ClusterIP
  ports:
    - port: 5680
      name: diagnostics
      appProtocol: http
    - port: 5681
      name: http-api-server
      appProtocol: http
    - port: 5682
      name: https-api-server
      appProtocol: https
    - port: 443
      name: https-admission-server
      targetPort: 5443
      appProtocol: https
  selector:
    app: kuma-control-plane
    app.kubernetes.io/name: kuma
    app.kubernetes.io/instance: kuma
---
apiVersion: apps/v1
kind: Deployment
metadata:
  name: kuma-control-plane
  namespace: kuma-system
  labels: 
    app: kuma-control-plane
    app.kubernetes.io/name: kuma
    app.kubernetes.io/instance: kuma
  annotations: 
    
spec:
  replicas: 1
  minReadySeconds: 0
  strategy:
    rollingUpdate:
      maxSurge: 1
      maxUnavailable: 0
  selector:
    matchLabels:
      app.kubernetes.io/name: kuma
      app.kubernetes.io/instance: kuma
      app: kuma-control-plane
  template:
    metadata:
      annotations:
        checksum/config: fd9d1d8386f97f2bd49e50f476520816168a1c9f60bbc43dec1347a64d239155
<<<<<<< HEAD
        checksum/tls-secrets: 600730593e6d150b14d4d87b651b73315e0e2138bf0987a27ba9cb05e08de4c9
=======
        checksum/tls-secrets: e9741bc4fe1e33f53a468d3708f263fa8f73199a22d3ae1d06505f1ba9651d41
>>>>>>> 4b76f92c
      labels: 
        app: kuma-control-plane
        app.kubernetes.io/name: kuma
        app.kubernetes.io/instance: kuma
    spec:
      affinity: 
        podAntiAffinity:
          preferredDuringSchedulingIgnoredDuringExecution:
          - podAffinityTerm:
              labelSelector:
                matchExpressions:
                - key: app.kubernetes.io/name
                  operator: In
                  values:
                  - 'kuma'
                - key: app.kubernetes.io/instance
                  operator: In
                  values:
                  - 'kuma'
                - key: app
                  operator: In
                  values:
                  - 'kuma-control-plane'
              topologyKey: kubernetes.io/hostname
            weight: 100
      securityContext:
        runAsNonRoot: true
      serviceAccountName: kuma-control-plane
      automountServiceAccountToken: true
      nodeSelector:
        
        kubernetes.io/os: linux
      hostNetwork: false
      terminationGracePeriodSeconds: 30
      
      containers:
        - name: control-plane
          image: "docker.io/kumahq/kuma-cp:0.0.1"
          imagePullPolicy: IfNotPresent
          securityContext:
            readOnlyRootFilesystem: true
          env:
            - name: KUMA_API_SERVER_AUTHN_LOCALHOST_IS_ADMIN
              value: "false"
            - name: KUMA_API_SERVER_READ_ONLY
              value: "true"
            - name: KUMA_DEFAULTS_SKIP_MESH_CREATION
              value: "false"
            - name: KUMA_DP_SERVER_HDS_ENABLED
              value: "false"
            - name: KUMA_ENVIRONMENT
              value: "kubernetes"
            - name: KUMA_GENERAL_TLS_CERT_FILE
              value: "/var/run/secrets/kuma.io/tls-cert/tls.crt"
            - name: KUMA_GENERAL_TLS_KEY_FILE
              value: "/var/run/secrets/kuma.io/tls-cert/tls.key"
            - name: KUMA_INJECTOR_INIT_CONTAINER_IMAGE
              value: "docker.io/kumahq/kuma-init:0.0.1"
            - name: KUMA_MODE
              value: "global"
            - name: KUMA_PLUGIN_POLICIES_ENABLED
              value: "meshaccesslogs,meshcircuitbreakers,meshfaultinjections,meshhealthchecks,meshhttproutes,meshloadbalancingstrategies,meshmetrics,meshpassthroughs,meshproxypatches,meshratelimits,meshretries,meshtcproutes,meshtimeouts,meshtlses,meshtraces,meshtrafficpermissions"
            - name: KUMA_RUNTIME_KUBERNETES_ADMISSION_SERVER_CERT_DIR
              value: "/var/run/secrets/kuma.io/tls-cert"
            - name: KUMA_RUNTIME_KUBERNETES_ADMISSION_SERVER_PORT
              value: "5443"
            - name: KUMA_RUNTIME_KUBERNETES_ALLOWED_USERS
              value: "system:serviceaccount:kuma-system:kuma-control-plane"
            - name: KUMA_RUNTIME_KUBERNETES_CONTROL_PLANE_SERVICE_NAME
              value: "kuma-control-plane"
            - name: KUMA_RUNTIME_KUBERNETES_INJECTOR_CA_CERT_FILE
              value: "/var/run/secrets/kuma.io/tls-cert/ca.crt"
            - name: KUMA_RUNTIME_KUBERNETES_INJECTOR_CNI_ENABLED
              value: "false"
            - name: KUMA_RUNTIME_KUBERNETES_INJECTOR_SIDECAR_CONTAINER_IMAGE
              value: "docker.io/kumahq/kuma-dp:0.0.1"
            - name: KUMA_STORE_KUBERNETES_SYSTEM_NAMESPACE
              value: "kuma-system"
            - name: KUMA_STORE_TYPE
              value: "kubernetes"
            - name: KUMA_INTER_CP_CATALOG_INSTANCE_ADDRESS
              valueFrom:
                fieldRef:
                  fieldPath: status.podIP
            - name: GOMEMLIMIT
              valueFrom:
                resourceFieldRef:
                  containerName: control-plane
                  resource: limits.memory
            - name: GOMAXPROCS
              valueFrom:
                resourceFieldRef:
                  containerName: control-plane
                  resource: limits.cpu
          args:
            - run
            - --log-level=info
            - --log-output-path=
            - --config-file=/etc/kuma.io/kuma-control-plane/config.yaml
          ports:
            - containerPort: 5680
              name: diagnostics
              protocol: TCP
            - containerPort: 5681
            - containerPort: 5682
            - containerPort: 5443
          livenessProbe:
            timeoutSeconds: 10
            httpGet:
              path: /healthy
              port: 5680
          readinessProbe:
            timeoutSeconds: 10
            httpGet:
              path: /ready
              port: 5680
          resources:
            limits:
              memory: 256Mi
            requests:
              cpu: 500m
              memory: 256Mi
          
          volumeMounts:
            - name: general-tls-cert
              mountPath: /var/run/secrets/kuma.io/tls-cert/tls.crt
              subPath: tls.crt
              readOnly: true
            - name: general-tls-cert
              mountPath: /var/run/secrets/kuma.io/tls-cert/tls.key
              subPath: tls.key
              readOnly: true
            - name: general-tls-cert
              mountPath: /var/run/secrets/kuma.io/tls-cert/ca.crt
              subPath: ca.crt
              readOnly: true
            - name: kuma-control-plane-config
              mountPath: /etc/kuma.io/kuma-control-plane
              readOnly: true
            - name: tmp
              mountPath: /tmp
      volumes:
        - name: general-tls-cert
          secret:
            secretName: general-tls-secret
        - name: kuma-control-plane-config
          configMap:
            name: kuma-control-plane-config
        - name: tmp
          emptyDir: {}
---
apiVersion: admissionregistration.k8s.io/v1
kind: MutatingWebhookConfiguration
metadata:
  name: kuma-admission-mutating-webhook-configuration
  namespace: kuma-system
  labels: 
    app: kuma-control-plane
    app.kubernetes.io/name: kuma
    app.kubernetes.io/instance: kuma
webhooks:
  - name: mesh.defaulter.kuma-admission.kuma.io
    admissionReviewVersions: ["v1"]
    failurePolicy: Fail
    namespaceSelector:
      matchExpressions:
        - key: kuma.io/sidecar-injection
          operator: Exists
        - key: kubernetes.io/metadata.name
          operator: NotIn
          values: 
          - kube-system
    clientConfig:
      caBundle: XYZ
      service:
        namespace: kuma-system
        name: kuma-control-plane
        path: /default-kuma-io-v1alpha1-mesh
    rules:
      - apiGroups:
          - kuma.io
        apiVersions:
          - v1alpha1
        operations:
          - CREATE
          - UPDATE
        resources:
          - meshes
          - dataplanes
          - dataplaneinsights
          - meshgateways
          - zoneingresses
          - zoneingressinsights
          - zoneegresses
          - zoneegressinsights
          - serviceinsights
          - zone
          - zoneinsights
          - meshaccesslogs
          - meshcircuitbreakers
          - meshfaultinjections
          - meshhealthchecks
          - meshhttproutes
          - meshloadbalancingstrategies
          - meshmetrics
          - meshpassthroughs
          - meshproxypatches
          - meshratelimits
          - meshretries
          - meshtcproutes
          - meshtimeouts
          - meshtlses
          - meshtraces
          - meshtrafficpermissions
          - hostnamegenerators
          - meshexternalservices
          - meshmultizoneservices
          - meshservices
    sideEffects: None
  - name: owner-reference.kuma-admission.kuma.io
    admissionReviewVersions: ["v1"]
    failurePolicy: Fail
    namespaceSelector:
      matchExpressions:
        - key: kuma.io/sidecar-injection
          operator: Exists
        - key: kubernetes.io/metadata.name
          operator: NotIn
          values: 
          - kube-system
    clientConfig:
      caBundle: XYZ
      service:
        namespace: kuma-system
        name: kuma-control-plane
        path: /owner-reference-kuma-io-v1alpha1
    rules:
      - apiGroups:
          - kuma.io
        apiVersions:
          - v1alpha1
        operations:
          - CREATE
        resources:
          - circuitbreakers
          - externalservices
          - faultinjections
          - healthchecks
          - meshgateways
          - meshgatewayroutes
          - proxytemplates
          - ratelimits
          - retries
          - timeouts
          - trafficlogs
          - trafficpermissions
          - trafficroutes
          - traffictraces
          - virtualoutbounds
          - meshaccesslogs
          - meshcircuitbreakers
          - meshfaultinjections
          - meshhealthchecks
          - meshhttproutes
          - meshloadbalancingstrategies
          - meshmetrics
          - meshpassthroughs
          - meshproxypatches
          - meshratelimits
          - meshretries
          - meshtcproutes
          - meshtimeouts
          - meshtlses
          - meshtraces
          - meshtrafficpermissions
          - hostnamegenerators
          - meshexternalservices
          - meshmultizoneservices
          - meshservices
  
      
    sideEffects: None
---
apiVersion: admissionregistration.k8s.io/v1
kind: ValidatingWebhookConfiguration
metadata:
  name: kuma-validating-webhook-configuration
  namespace: kuma-system
  labels: 
    app: kuma-control-plane
    app.kubernetes.io/name: kuma
    app.kubernetes.io/instance: kuma
webhooks:
  - name: validator.kuma-admission.kuma.io
    admissionReviewVersions: ["v1"]
    failurePolicy: Fail
    namespaceSelector:
      matchExpressions:
        - key: kuma.io/sidecar-injection
          operator: Exists
        - key: kubernetes.io/metadata.name
          operator: NotIn
          values: 
          - kube-system
    clientConfig:
      caBundle: XYZ
      service:
        namespace: kuma-system
        name: kuma-control-plane
        path: /validate-kuma-io-v1alpha1
    rules:
      - apiGroups:
          - kuma.io
        apiVersions:
          - v1alpha1
        operations:
          - CREATE
          - UPDATE
          - DELETE
        resources:
          - circuitbreakers
          - dataplanes
          - externalservices
          - faultinjections
          - meshgatewayinstances
          - healthchecks
          - meshes
          - meshgateways
          - meshgatewayroutes
          - proxytemplates
          - ratelimits
          - retries
          - trafficlogs
          - trafficpermissions
          - trafficroutes
          - traffictraces
          - virtualoutbounds
          - zones
          - containerpatches
          - meshaccesslogs
          - meshcircuitbreakers
          - meshfaultinjections
          - meshhealthchecks
          - meshhttproutes
          - meshloadbalancingstrategies
          - meshmetrics
          - meshpassthroughs
          - meshproxypatches
          - meshratelimits
          - meshretries
          - meshtcproutes
          - meshtimeouts
          - meshtlses
          - meshtraces
          - meshtrafficpermissions
          - hostnamegenerators
          - meshexternalservices
          - meshmultizoneservices
          - meshservices
    
      
    sideEffects: None
  - name: secret.validator.kuma-admission.kuma.io
    admissionReviewVersions: ["v1"]
    namespaceSelector:
      matchExpressions:
        - key: kubernetes.io/metadata.name
          operator: In
          values:
          - kuma-system
    failurePolicy: Ignore
    clientConfig:
      caBundle: XYZ
      service:
        namespace: kuma-system
        name: kuma-control-plane
        path: /validate-v1-secret
    rules:
      - apiGroups:
          - ""
        apiVersions:
          - v1
        operations:
          - CREATE
          - UPDATE
          - DELETE
        resources:
          - secrets
    sideEffects: None<|MERGE_RESOLUTION|>--- conflicted
+++ resolved
@@ -418,11 +418,7 @@
     metadata:
       annotations:
         checksum/config: fd9d1d8386f97f2bd49e50f476520816168a1c9f60bbc43dec1347a64d239155
-<<<<<<< HEAD
-        checksum/tls-secrets: 600730593e6d150b14d4d87b651b73315e0e2138bf0987a27ba9cb05e08de4c9
-=======
         checksum/tls-secrets: e9741bc4fe1e33f53a468d3708f263fa8f73199a22d3ae1d06505f1ba9651d41
->>>>>>> 4b76f92c
       labels: 
         app: kuma-control-plane
         app.kubernetes.io/name: kuma
