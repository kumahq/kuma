
---
apiVersion: v1
kind: Namespace
metadata:
  name: kuma-system
  labels:
    kuma.io/system-namespace: "true"
---
apiVersion: v1
kind: ServiceAccount
metadata:
  name: kuma-control-plane
  namespace: kuma-system
  labels: 
    app: kuma-control-plane
    app.kubernetes.io/name: kuma
    app.kubernetes.io/instance: kuma
---
apiVersion: v1
kind: ConfigMap
metadata:
  name: kuma-control-plane-config
  namespace: kuma-system
  labels: 
    app: kuma-control-plane
    app.kubernetes.io/name: kuma
    app.kubernetes.io/instance: kuma
data:
  config.yaml: |
    # use this file to override default configuration of `kuma-cp`
    #
    # see conf/kuma-cp.conf.yml for available settings
---
apiVersion: rbac.authorization.k8s.io/v1
kind: ClusterRole
metadata:
  name: kuma-control-plane
  labels: 
    app: kuma-control-plane
    app.kubernetes.io/name: kuma
    app.kubernetes.io/instance: kuma
rules:
  - apiGroups:
      - ""
    resources:
      - namespaces
      - pods
      - configmaps
      - nodes
    verbs:
      - get
      - list
      - watch
  - apiGroups:
      - "apps"
    resources:
      - deployments
    verbs:
      - create
      - delete
      - get
      - list
      - patch
      - update
      - watch
  - apiGroups:
      - gateway.networking.k8s.io
    resources:
      - gatewayclasses
      - gateways
      - referencegrants
      - httproutes
    verbs:
      - create
      - delete
      - get
      - list
      - patch
      - update
      - watch
  - apiGroups:
      - gateway.networking.k8s.io
    resources:
      - gatewayclasses/status
      - gateways/status
      - httproutes/status
    verbs:
      - get
      - patch
      - update
  - apiGroups:
      - coordination.k8s.io
    resources:
      - leases
    verbs:
      - get
      - list
      - watch
      - create
      - update
      - patch
      - delete
  - apiGroups:
      - ""
    resources:
      - events
    verbs:
      - create
      - patch
  - apiGroups:
      - ""
    resources:
      - services
    verbs:
      - get
      - delete
      - list
      - watch
      - create
      - update
      - patch
  - apiGroups:
      - kuma.io
    resources:
      - dataplanes
      - dataplaneinsights
      - meshes
      - zones
      - zoneinsights
      - zoneingresses
      - zoneingressinsights
      - zoneegresses
      - zoneegressinsights
      - meshinsights
      - serviceinsights
      - proxytemplates
      - ratelimits
      - trafficpermissions
      - trafficroutes
      - timeouts
      - retries
      - circuitbreakers
      - virtualoutbounds
      - containerpatches
      - externalservices
      - faultinjections
      - healthchecks
      - trafficlogs
      - traffictraces
      - meshgateways
      - meshgatewayroutes
      - meshgatewayinstances
      - meshaccesslogs
      - meshcircuitbreakers
      - meshhealthchecks
      - meshratelimits
      - meshretries
      - meshtimeouts
      - meshtraces
      - meshtrafficpermissions
    verbs:
      - get
      - list
      - watch
      - create
      - update
      - patch
      - delete
  - apiGroups:
      - kuma.io
    resources:
      - meshgatewayinstances/status
      - meshgatewayinstances/finalizers
      - meshes/finalizers
      - dataplanes/finalizers
    verbs:
      - get
      - patch
      - update
  - apiGroups:
      - ""
    resources:
      - pods/finalizers
    verbs:
      - get
      - patch
      - update
  # validate k8s token before issuing mTLS cert
  - apiGroups:
      - authentication.k8s.io
    resources:
      - tokenreviews
    verbs:
      - create
---
apiVersion: rbac.authorization.k8s.io/v1
kind: ClusterRoleBinding
metadata:
  name: kuma-control-plane
  labels: 
    app: kuma-control-plane
    app.kubernetes.io/name: kuma
    app.kubernetes.io/instance: kuma
roleRef:
  apiGroup: rbac.authorization.k8s.io
  kind: ClusterRole
  name: kuma-control-plane
subjects:
  - kind: ServiceAccount
    name: kuma-control-plane
    namespace: kuma-system
---
apiVersion: rbac.authorization.k8s.io/v1
kind: Role
metadata:
  name: kuma-control-plane
  namespace: kuma-system
  labels: 
    app: kuma-control-plane
    app.kubernetes.io/name: kuma
    app.kubernetes.io/instance: kuma
rules:
  - apiGroups:
      - ""
    resources:
      - secrets
    verbs:
      - get
      - list
      - watch
      - create
      - update
      - patch
      - delete
  - apiGroups:
      - ""
    resources:
      - configmaps
    verbs:
      - get
      - list
      - watch
      - create
      - update
      - patch
      - delete
  # leader-for-life election deletes Pods in some circumstances
  - apiGroups:
      - ""
    resources:
      - pods
    verbs:
      - delete
---
apiVersion: rbac.authorization.k8s.io/v1
kind: RoleBinding
metadata:
  name: kuma-control-plane
  namespace: kuma-system
  labels: 
    app: kuma-control-plane
    app.kubernetes.io/name: kuma
    app.kubernetes.io/instance: kuma
roleRef:
  apiGroup: rbac.authorization.k8s.io
  kind: Role
  name: kuma-control-plane
subjects:
  - kind: ServiceAccount
    name: kuma-control-plane
    namespace: kuma-system
---
apiVersion: v1
kind: Service
metadata:
  name: kuma-global-zone-sync
  namespace: kuma-system
  annotations:
  labels: 
    app: kuma-control-plane
    app.kubernetes.io/name: kuma
    app.kubernetes.io/instance: kuma
spec:
  type: LoadBalancer
  ports:
    - port: 5685
      name: global-zone-sync
  selector:
    app: kuma-control-plane
  
    app.kubernetes.io/name: kuma
    app.kubernetes.io/instance: kuma
---
apiVersion: v1
kind: Service
metadata:
  name: kuma-control-plane
  namespace: kuma-system
  labels: 
    app: kuma-control-plane
    app.kubernetes.io/name: kuma
    app.kubernetes.io/instance: kuma
  annotations:
    prometheus.io/scrape: "true"
    prometheus.io/port: "5680"
spec:
  type: ClusterIP
  ports:
    - port: 5680
      name: diagnostics
    - port: 5681
      name: http-api-server
    - port: 5682
      name: https-api-server
    - port: 443
      name: https-admission-server
      targetPort: 5443
  selector:
    app: kuma-control-plane
    app.kubernetes.io/name: kuma
    app.kubernetes.io/instance: kuma
---
apiVersion: apps/v1
kind: Deployment
metadata:
  name: kuma-control-plane
  namespace: kuma-system
  labels: 
    app: kuma-control-plane
    app.kubernetes.io/name: kuma
    app.kubernetes.io/instance: kuma
spec:
  replicas: 1
  strategy:
    rollingUpdate:
      maxSurge: 1
      maxUnavailable: 0
  selector:
    matchLabels:
      app.kubernetes.io/name: kuma
      app.kubernetes.io/instance: kuma
      app: kuma-control-plane
  template:
    metadata:
      annotations:
        checksum/config: fd9d1d8386f97f2bd49e50f476520816168a1c9f60bbc43dec1347a64d239155
<<<<<<< HEAD
        checksum/tls-secrets: 1504a58e996764f2a9291274c3e38f857cf66c55251a9ddb83d2bd3cc9d20937
=======
        checksum/tls-secrets: a61766fc3ec4d3e9ebc412ee94433fd4a430a19d9e7644de12febbbfdbb03954
>>>>>>> 7beeed98
      labels: 
        app: kuma-control-plane
        app.kubernetes.io/name: kuma
        app.kubernetes.io/instance: kuma
    spec:
      affinity: 
        podAntiAffinity:
          preferredDuringSchedulingIgnoredDuringExecution:
          - podAffinityTerm:
              labelSelector:
                matchExpressions:
                - key: app.kubernetes.io/name
                  operator: In
                  values:
                  - 'kuma'
                - key: app.kubernetes.io/instance
                  operator: In
                  values:
                  - 'kuma'
                - key: app
                  operator: In
                  values:
                  - 'kuma-control-plane'
              topologyKey: kubernetes.io/hostname
            weight: 100
      serviceAccountName: kuma-control-plane
      automountServiceAccountToken: true
      nodeSelector:
        
        kubernetes.io/os: linux
      hostNetwork: false
      terminationGracePeriodSeconds: 30
      containers:
        - name: control-plane
          image: "docker.io/kumahq/kuma-cp:0.0.1"
          imagePullPolicy: IfNotPresent
          env:
            - name: KUMA_API_SERVER_AUTHN_LOCALHOST_IS_ADMIN
              value: "false"
            - name: KUMA_API_SERVER_READ_ONLY
              value: "true"
            - name: KUMA_DEFAULTS_SKIP_MESH_CREATION
              value: "false"
            - name: KUMA_DP_SERVER_HDS_ENABLED
              value: "false"
            - name: KUMA_ENVIRONMENT
              value: "kubernetes"
            - name: KUMA_GENERAL_TLS_CERT_FILE
              value: "/var/run/secrets/kuma.io/tls-cert/tls.crt"
            - name: KUMA_GENERAL_TLS_KEY_FILE
              value: "/var/run/secrets/kuma.io/tls-cert/tls.key"
            - name: KUMA_INJECTOR_INIT_CONTAINER_IMAGE
              value: "docker.io/kumahq/kuma-init:0.0.1"
            - name: KUMA_MODE
              value: "global"
            - name: KUMA_RUNTIME_KUBERNETES_ADMISSION_SERVER_CERT_DIR
              value: "/var/run/secrets/kuma.io/tls-cert"
            - name: KUMA_RUNTIME_KUBERNETES_ADMISSION_SERVER_PORT
              value: "5443"
            - name: KUMA_RUNTIME_KUBERNETES_CONTROL_PLANE_SERVICE_NAME
              value: "kuma-control-plane"
            - name: KUMA_RUNTIME_KUBERNETES_INJECTOR_CA_CERT_FILE
              value: "/var/run/secrets/kuma.io/tls-cert/ca.crt"
            - name: KUMA_RUNTIME_KUBERNETES_INJECTOR_CNI_ENABLED
              value: "false"
            - name: KUMA_RUNTIME_KUBERNETES_INJECTOR_SIDECAR_CONTAINER_IMAGE
              value: "docker.io/kumahq/kuma-dp:0.0.1"
            - name: KUMA_RUNTIME_KUBERNETES_SERVICE_ACCOUNT_NAME
              value: "system:serviceaccount:kuma-system:kuma-control-plane"
            - name: KUMA_STORE_KUBERNETES_SYSTEM_NAMESPACE
              value: "kuma-system"
            - name: KUMA_STORE_TYPE
              value: "kubernetes"
            - name: POD_NAME
              valueFrom:
                fieldRef:
                  fieldPath: metadata.name
            - name: KUMA_INTER_CP_CATALOG_INSTANCE_ADDRESS
              valueFrom:
                fieldRef:
                  fieldPath: status.podIP
          args:
            - run
            - --log-level=info
            - --config-file=/etc/kuma.io/kuma-control-plane/config.yaml
          ports:
            - containerPort: 5680
              name: diagnostics
              protocol: TCP
            - containerPort: 5681
            - containerPort: 5682
            - containerPort: 5443
          livenessProbe:
            timeoutSeconds: 10
            httpGet:
              path: /healthy
              port: 5680
          readinessProbe:
            timeoutSeconds: 10
            httpGet:
              path: /ready
              port: 5680
          resources:
            requests:
              cpu: 500m
              memory: 256Mi
          
          volumeMounts:
            - name: general-tls-cert
              mountPath: /var/run/secrets/kuma.io/tls-cert/tls.crt
              subPath: tls.crt
              readOnly: true
            - name: general-tls-cert
              mountPath: /var/run/secrets/kuma.io/tls-cert/tls.key
              subPath: tls.key
              readOnly: true
            - name: general-tls-cert
              mountPath: /var/run/secrets/kuma.io/tls-cert/ca.crt
              subPath: ca.crt
              readOnly: true
            - name: kuma-control-plane-config
              mountPath: /etc/kuma.io/kuma-control-plane
              readOnly: true
      volumes:
        - name: general-tls-cert
          secret:
            secretName: general-tls-secret
        - name: kuma-control-plane-config
          configMap:
            name: kuma-control-plane-config
---
apiVersion: admissionregistration.k8s.io/v1
kind: MutatingWebhookConfiguration
metadata:
  name: kuma-admission-mutating-webhook-configuration
  namespace: kuma-system
  labels: 
    app: kuma-control-plane
    app.kubernetes.io/name: kuma
    app.kubernetes.io/instance: kuma
webhooks:
  - name: mesh.defaulter.kuma-admission.kuma.io
    admissionReviewVersions: ["v1"]
    failurePolicy: Fail
    clientConfig:
      caBundle: XYZ
      service:
        namespace: kuma-system
        name: kuma-control-plane
        path: /default-kuma-io-v1alpha1-mesh
    rules:
      - apiGroups:
          - kuma.io
        apiVersions:
          - v1alpha1
        operations:
          - CREATE
          - UPDATE
        resources:
          - meshes
          - meshaccesslogs
          - meshcircuitbreakers
          - meshhealthchecks
          - meshratelimits
          - meshretries
          - meshtimeouts
          - meshtraces
          - meshtrafficpermissions
    sideEffects: None
  - name: owner-reference.kuma-admission.kuma.io
    admissionReviewVersions: ["v1"]
    failurePolicy: Fail
    clientConfig:
      caBundle: XYZ
      service:
        namespace: kuma-system
        name: kuma-control-plane
        path: /owner-reference-kuma-io-v1alpha1
    rules:
      - apiGroups:
          - kuma.io
        apiVersions:
          - v1alpha1
        operations:
          - CREATE
        resources:
          - circuitbreakers
          - externalservices
          - faultinjections
          - healthchecks
          - meshgateways
          - meshgatewayroutes
          - proxytemplates
          - ratelimits
          - retries
          - timeouts
          - trafficlogs
          - trafficpermissions
          - trafficroutes
          - traffictraces
          - virtualoutbounds
          - meshaccesslogs
          - meshcircuitbreakers
          - meshhealthchecks
          - meshratelimits
          - meshretries
          - meshtimeouts
          - meshtraces
          - meshtrafficpermissions
  
      
    sideEffects: None
---
apiVersion: admissionregistration.k8s.io/v1
kind: ValidatingWebhookConfiguration
metadata:
  name: kuma-validating-webhook-configuration
  namespace: kuma-system
  labels: 
    app: kuma-control-plane
    app.kubernetes.io/name: kuma
    app.kubernetes.io/instance: kuma
webhooks:
  - name: validator.kuma-admission.kuma.io
    admissionReviewVersions: ["v1"]
    failurePolicy: Fail
    clientConfig:
      caBundle: XYZ
      service:
        namespace: kuma-system
        name: kuma-control-plane
        path: /validate-kuma-io-v1alpha1
    rules:
      - apiGroups:
          - kuma.io
        apiVersions:
          - v1alpha1
        operations:
          - CREATE
          - UPDATE
          - DELETE
        resources:
          - circuitbreakers
          - dataplanes
          - externalservices
          - faultinjections
          - gatewayinstances
          - healthchecks
          - meshes
          - meshgateways
          - meshgatewayroutes
          - proxytemplates
          - ratelimits
          - retries
          - trafficlogs
          - trafficpermissions
          - trafficroutes
          - traffictraces
          - virtualoutbounds
          - zones
          - containerpatches
          - meshaccesslogs
          - meshcircuitbreakers
          - meshhealthchecks
          - meshratelimits
          - meshretries
          - meshtimeouts
          - meshtraces
          - meshtrafficpermissions
    
      
    sideEffects: None
  - name: secret.validator.kuma-admission.kuma.io
    admissionReviewVersions: ["v1"]
    namespaceSelector:
      matchLabels:
        kuma.io/system-namespace: "true"
    failurePolicy: Ignore
    clientConfig:
      caBundle: XYZ
      service:
        namespace: kuma-system
        name: kuma-control-plane
        path: /validate-v1-secret
    rules:
      - apiGroups:
          - ""
        apiVersions:
          - v1
        operations:
          - CREATE
          - UPDATE
          - DELETE
        resources:
          - secrets
    sideEffects: None
  - name: gateway.validator.kuma-admission.kuma.io
    admissionReviewVersions: ["v1"]
    failurePolicy: Ignore
    clientConfig:
      caBundle: XYZ
      service:
        namespace: kuma-system
        name: kuma-control-plane
        path: /validate-gatewayclass
    rules:
      - apiGroups:
          - "gateway.networking.k8s.io"
        apiVersions:
          - v1alpha2
          - v1beta1
        operations:
          - CREATE
        resources:
          - gatewayclasses
    sideEffects: None<|MERGE_RESOLUTION|>--- conflicted
+++ resolved
@@ -345,11 +345,7 @@
     metadata:
       annotations:
         checksum/config: fd9d1d8386f97f2bd49e50f476520816168a1c9f60bbc43dec1347a64d239155
-<<<<<<< HEAD
-        checksum/tls-secrets: 1504a58e996764f2a9291274c3e38f857cf66c55251a9ddb83d2bd3cc9d20937
-=======
-        checksum/tls-secrets: a61766fc3ec4d3e9ebc412ee94433fd4a430a19d9e7644de12febbbfdbb03954
->>>>>>> 7beeed98
+        checksum/tls-secrets: 900a235263d7609f5e3295750cdaf81bd962eb8b5c2d66851dcdde754b444582
       labels: 
         app: kuma-control-plane
         app.kubernetes.io/name: kuma
