
---
apiVersion: v1
kind: Namespace
metadata:
  name: kuma-system
  labels:
    kuma.io/sidecar-injection: "false"
---
apiVersion: v1
kind: ServiceAccount
metadata:
  name: kuma-control-plane
  namespace: kuma-system
  labels: 
    app: kuma-control-plane
    app.kubernetes.io/name: kuma
    app.kubernetes.io/instance: kuma
---
apiVersion: v1
kind: ConfigMap
metadata:
  name: kuma-control-plane-config
  namespace: kuma-system
  labels: 
    app: kuma-control-plane
    app.kubernetes.io/name: kuma
    app.kubernetes.io/instance: kuma
data:
  config.yaml: |
    # use this file to override default configuration of `kuma-cp`
    #
    # see conf/kuma-cp.conf.yml for available settings
---
apiVersion: rbac.authorization.k8s.io/v1
kind: ClusterRole
metadata:
  name: kuma-control-plane
  labels: 
    app: kuma-control-plane
    app.kubernetes.io/name: kuma
    app.kubernetes.io/instance: kuma
rules:
  # Kubernetes resources
  - apiGroups:
      - ""
    resources:
      - namespaces
      - pods
      - nodes
      - services
    verbs:
      - get
      - list
      - watch
  - apiGroups:
      - "discovery.k8s.io"
    resources:
      - endpointslices
    verbs:
      - get
      - list
      - watch
  - apiGroups:
      - "apps"
    resources:
      - deployments
      - replicasets
    verbs:
      - get
      - list
      - watch
  - apiGroups:
      - "batch"
    resources:
      - jobs
    verbs:
      - get
      - list
      - watch
  - apiGroups: # Gateway API
      - gateway.networking.k8s.io
    resources:
      - gateways
      - referencegrants
      - httproutes
    verbs:
      - get
      - list
      - watch
  - apiGroups:
      - gateway.networking.k8s.io
    resources:
      - gatewayclasses # ClusterScope
    verbs:
      - create
      - delete
      - get
      - list
      - patch
      - update
      - watch
  - apiGroups:
      - gateway.networking.k8s.io
    resources:
      - gatewayclasses/status # ClusterScope
    verbs:
      - get
      - patch
      - update
  - apiGroups:
      - kuma.io
    resources:
      - dataplanes
      - dataplaneinsights
      - meshes
      - zones
      - zoneinsights
      - zoneingresses
      - zoneingressinsights
      - zoneegresses
      - zoneegressinsights
      - meshinsights
      - serviceinsights
      - proxytemplates
      - ratelimits
      - trafficpermissions
      - trafficroutes
      - timeouts
      - retries
      - circuitbreakers
      - virtualoutbounds
      - containerpatches
      - externalservices
      - faultinjections
      - healthchecks
      - trafficlogs
      - traffictraces
      - meshgateways
      - meshgatewayroutes
      - meshgatewayinstances
      - meshgatewayconfigs
      - meshaccesslogs
      - meshcircuitbreakers
      - meshfaultinjections
      - meshhealthchecks
      - meshhttproutes
      - meshloadbalancingstrategies
      - meshmetrics
      - meshpassthroughs
      - meshproxypatches
      - meshratelimits
      - meshretries
      - meshtcproutes
      - meshtimeouts
      - meshtlses
      - meshtraces
      - meshtrafficpermissions
      - hostnamegenerators
      - meshexternalservices
      - meshidentities
      - meshmultizoneservices
      - meshservices
      - meshtrusts
    verbs:
      - get
      - list
      - watch
      - create
      - update
      - patch
      - delete
  - apiGroups:
      - kuma.io
    resources:
      - meshgatewayinstances/status
      - meshgatewayinstances/finalizers
      - meshes/finalizers
      - dataplanes/finalizers
    verbs:
      - get
      - patch
      - update
  # validate k8s token before issuing mTLS cert
  - apiGroups:
      - authentication.k8s.io
    resources:
      - tokenreviews
    verbs:
      - create
---
apiVersion: rbac.authorization.k8s.io/v1
kind: ClusterRole
metadata:
  name: kuma-control-plane-workloads
  labels: 
    app: kuma-control-plane
    app.kubernetes.io/name: kuma
    app.kubernetes.io/instance: kuma
rules:
  - apiGroups:
      - ""
    resources:
      - events
    verbs:
      - create
      - patch
  - apiGroups:
    # required by MeshGateway
      - "apps"
    resources:
      - deployments
      - replicasets
    verbs:
      - create
      - delete
      - get
      - list
      - patch
      - update
      - watch
  - apiGroups:
      - "batch"
    resources:
      - jobs
    verbs:
      - get
      - list
      - watch
  - apiGroups:
    # required by MeshGateway
      - ""
    resources:
      - services
    verbs:
      - get
      - delete
      - list
      - watch
      - create
      - update
      - patch
  - apiGroups:
      - ""
    resources:
      - pods/finalizers
    verbs:
      - get
      - patch
      - update
  - apiGroups:
    # Gateway API
      - gateway.networking.k8s.io
    resources:
      - gateways
      - referencegrants
      - httproutes
    verbs:
      - create
      - delete
      - get
      - list
      - patch
      - update
      - watch
  - apiGroups:
      - gateway.networking.k8s.io
    resources:
      - gateways/status
      - httproutes/status
    verbs:
      - get
      - patch
      - update
---
apiVersion: rbac.authorization.k8s.io/v1
kind: ClusterRoleBinding
metadata:
  name: kuma-control-plane
  labels: 
    app: kuma-control-plane
    app.kubernetes.io/name: kuma
    app.kubernetes.io/instance: kuma
roleRef:
  apiGroup: rbac.authorization.k8s.io
  kind: ClusterRole
  name: kuma-control-plane
subjects:
  - kind: ServiceAccount
    name: kuma-control-plane
    namespace: kuma-system
---
apiVersion: rbac.authorization.k8s.io/v1
kind: ClusterRoleBinding
metadata:
  name: kuma-control-plane-workloads
  labels: 
    app: kuma-control-plane
    app.kubernetes.io/name: kuma
    app.kubernetes.io/instance: kuma
roleRef:
  apiGroup: rbac.authorization.k8s.io
  kind: ClusterRole
  name: kuma-control-plane-workloads
subjects:
  - kind: ServiceAccount
    name: kuma-control-plane
    namespace: kuma-system
---
apiVersion: rbac.authorization.k8s.io/v1
kind: Role
metadata:
  name: kuma-control-plane
  namespace: kuma-system
  labels: 
    app: kuma-control-plane
    app.kubernetes.io/name: kuma
    app.kubernetes.io/instance: kuma
rules:
  - apiGroups:
      - coordination.k8s.io
    resources:
      - leases
    verbs:
      - get
      - list
      - watch
      - create
      - update
      - patch
      - delete
  - apiGroups:
      - ""
    resources:
      - configmaps
      - secrets
    verbs:
      - get
      - delete
      - list
      - watch
      - create
      - update
      - patch
  - apiGroups:
      - ""
    resources:
      - events
    verbs:
      - create
      - patch
  # leader-for-life election deletes Pods in some circumstances
  - apiGroups:
      - ""
    resources:
      - pods
    verbs:
      - delete
  - apiGroups:
      - gateway.networking.k8s.io
    resources:
      - gateways
      - referencegrants
      - httproutes
    verbs:
      - create
      - delete
      - get
      - list
      - patch
      - update
      - watch
  - apiGroups:
      - gateway.networking.k8s.io
    resources:
      - gateways/status
      - httproutes/status
    verbs:
      - get
      - patch
      - update
---
apiVersion: rbac.authorization.k8s.io/v1
kind: RoleBinding
metadata:
  name: kuma-control-plane
  namespace: kuma-system
  labels: 
    app: kuma-control-plane
    app.kubernetes.io/name: kuma
    app.kubernetes.io/instance: kuma
roleRef:
  apiGroup: rbac.authorization.k8s.io
  kind: Role
  name: kuma-control-plane
subjects:
  - kind: ServiceAccount
    name: kuma-control-plane
    namespace: kuma-system
---
apiVersion: v1
kind: Service
metadata:
  name: kuma-global-zone-sync
  namespace: kuma-system
  annotations:
  labels: 
    app: kuma-control-plane
    app.kubernetes.io/name: kuma
    app.kubernetes.io/instance: kuma
spec:
  type: LoadBalancer
  ports:
    - port: 5685
      appProtocol: grpc
      name: global-zone-sync
  selector:
    app: kuma-control-plane
  
    app.kubernetes.io/name: kuma
    app.kubernetes.io/instance: kuma
---
apiVersion: v1
kind: Service
metadata:
  name: kuma-control-plane
  namespace: kuma-system
  labels: 
    app: kuma-control-plane
    app.kubernetes.io/name: kuma
    app.kubernetes.io/instance: kuma
  annotations:
    prometheus.io/port: "5680"
    prometheus.io/scrape: "true"
spec:
  type: ClusterIP
  ports:
    - port: 5680
      name: diagnostics
      appProtocol: http
    - port: 5681
      name: http-api-server
      appProtocol: http
    - port: 5682
      name: https-api-server
      appProtocol: https
    - port: 443
      name: https-admission-server
      targetPort: 5443
      appProtocol: https
  selector:
    app: kuma-control-plane
    app.kubernetes.io/name: kuma
    app.kubernetes.io/instance: kuma
---
apiVersion: apps/v1
kind: Deployment
metadata:
  name: kuma-control-plane
  namespace: kuma-system
  labels: 
    app: kuma-control-plane
    app.kubernetes.io/name: kuma
    app.kubernetes.io/instance: kuma
  annotations: 
    
spec:
  replicas: 1
  minReadySeconds: 0
  strategy:
    rollingUpdate:
      maxSurge: 1
      maxUnavailable: 0
  selector:
    matchLabels:
      app.kubernetes.io/name: kuma
      app.kubernetes.io/instance: kuma
      app: kuma-control-plane
  template:
    metadata:
      annotations:
        checksum/config: fd9d1d8386f97f2bd49e50f476520816168a1c9f60bbc43dec1347a64d239155
<<<<<<< HEAD
        checksum/tls-secrets: 41d949baeafc9ada30ae8163c42b2d6ce9c0d12b1992e2c0330647ad4d8428c2
=======
        checksum/tls-secrets: 647963bf972bf77964d65d221e420829aa1271703142af5f52856c326b3a8287
>>>>>>> 3169a401
      labels: 
        app: kuma-control-plane
        app.kubernetes.io/name: kuma
        app.kubernetes.io/instance: kuma
    spec:
      affinity: 
        podAntiAffinity:
          preferredDuringSchedulingIgnoredDuringExecution:
          - podAffinityTerm:
              labelSelector:
                matchExpressions:
                - key: app.kubernetes.io/name
                  operator: In
                  values:
                  - 'kuma'
                - key: app.kubernetes.io/instance
                  operator: In
                  values:
                  - 'kuma'
                - key: app
                  operator: In
                  values:
                  - 'kuma-control-plane'
              topologyKey: kubernetes.io/hostname
            weight: 100
      securityContext:
        runAsNonRoot: true
      serviceAccountName: kuma-control-plane
      automountServiceAccountToken: true
      nodeSelector:
        
        kubernetes.io/os: linux
      hostNetwork: false
      terminationGracePeriodSeconds: 30
      
      containers:
        - name: control-plane
          image: "docker.io/kumahq/kuma-cp:0.0.1"
          imagePullPolicy: IfNotPresent
          securityContext:
            readOnlyRootFilesystem: true
          env:
            - name: KUMA_API_SERVER_AUTHN_LOCALHOST_IS_ADMIN
              value: "false"
            - name: KUMA_API_SERVER_READ_ONLY
              value: "true"
            - name: KUMA_DEFAULTS_SKIP_MESH_CREATION
              value: "false"
            - name: KUMA_DP_SERVER_HDS_ENABLED
              value: "false"
            - name: KUMA_ENVIRONMENT
              value: "kubernetes"
            - name: KUMA_GENERAL_TLS_CERT_FILE
              value: "/var/run/secrets/kuma.io/tls-cert/tls.crt"
            - name: KUMA_GENERAL_TLS_KEY_FILE
              value: "/var/run/secrets/kuma.io/tls-cert/tls.key"
            - name: KUMA_INJECTOR_INIT_CONTAINER_IMAGE
              value: "docker.io/kumahq/kuma-init:0.0.1"
            - name: KUMA_MODE
              value: "global"
            - name: KUMA_PLUGIN_POLICIES_ENABLED
              value: "meshaccesslogs,meshcircuitbreakers,meshfaultinjections,meshhealthchecks,meshhttproutes,meshloadbalancingstrategies,meshmetrics,meshpassthroughs,meshproxypatches,meshratelimits,meshretries,meshtcproutes,meshtimeouts,meshtlses,meshtraces,meshtrafficpermissions"
            - name: KUMA_RUNTIME_KUBERNETES_ADMISSION_SERVER_CERT_DIR
              value: "/var/run/secrets/kuma.io/tls-cert"
            - name: KUMA_RUNTIME_KUBERNETES_ADMISSION_SERVER_PORT
              value: "5443"
            - name: KUMA_RUNTIME_KUBERNETES_ALLOWED_USERS
              value: "system:serviceaccount:kuma-system:kuma-control-plane"
            - name: KUMA_RUNTIME_KUBERNETES_CONTROL_PLANE_SERVICE_NAME
              value: "kuma-control-plane"
            - name: KUMA_RUNTIME_KUBERNETES_INJECTOR_CA_CERT_FILE
              value: "/var/run/secrets/kuma.io/tls-cert/ca.crt"
            - name: KUMA_RUNTIME_KUBERNETES_INJECTOR_CNI_ENABLED
              value: "false"
            - name: KUMA_RUNTIME_KUBERNETES_INJECTOR_SIDECAR_CONTAINER_IMAGE
              value: "docker.io/kumahq/kuma-dp:0.0.1"
            - name: KUMA_STORE_KUBERNETES_SYSTEM_NAMESPACE
              value: "kuma-system"
            - name: KUMA_STORE_TYPE
              value: "kubernetes"
            - name: KUMA_INTER_CP_CATALOG_INSTANCE_ADDRESS
              valueFrom:
                fieldRef:
                  fieldPath: status.podIP
            - name: GOMEMLIMIT
              valueFrom:
                resourceFieldRef:
                  containerName: control-plane
                  resource: limits.memory
            - name: GOMAXPROCS
              valueFrom:
                resourceFieldRef:
                  containerName: control-plane
                  resource: limits.cpu
          args:
            - run
            - --log-level=info
            - --log-output-path=
            - --config-file=/etc/kuma.io/kuma-control-plane/config.yaml
          ports:
            - containerPort: 5680
              name: diagnostics
              protocol: TCP
            - containerPort: 5681
            - containerPort: 5682
            - containerPort: 5443
          livenessProbe:
            timeoutSeconds: 10
            httpGet:
              path: /healthy
              port: 5680
          readinessProbe:
            timeoutSeconds: 10
            httpGet:
              path: /ready
              port: 5680
          resources:
            limits:
              memory: 256Mi
            requests:
              cpu: 500m
              memory: 256Mi
          
          volumeMounts:
            - name: general-tls-cert
              mountPath: /var/run/secrets/kuma.io/tls-cert/tls.crt
              subPath: tls.crt
              readOnly: true
            - name: general-tls-cert
              mountPath: /var/run/secrets/kuma.io/tls-cert/tls.key
              subPath: tls.key
              readOnly: true
            - name: general-tls-cert
              mountPath: /var/run/secrets/kuma.io/tls-cert/ca.crt
              subPath: ca.crt
              readOnly: true
            - name: kuma-control-plane-config
              mountPath: /etc/kuma.io/kuma-control-plane
              readOnly: true
            - name: tmp
              mountPath: /tmp
      volumes:
        - name: general-tls-cert
          secret:
            secretName: general-tls-secret
        - name: kuma-control-plane-config
          configMap:
            name: kuma-control-plane-config
        - name: tmp
          emptyDir: {}
---
apiVersion: admissionregistration.k8s.io/v1
kind: MutatingWebhookConfiguration
metadata:
  name: kuma-admission-mutating-webhook-configuration
  namespace: kuma-system
  labels: 
    app: kuma-control-plane
    app.kubernetes.io/name: kuma
    app.kubernetes.io/instance: kuma
webhooks:
  - name: mesh.defaulter.kuma-admission.kuma.io
    admissionReviewVersions: ["v1"]
    failurePolicy: Fail
    namespaceSelector:
      matchExpressions:
        - key: kuma.io/sidecar-injection
          operator: Exists
        - key: kubernetes.io/metadata.name
          operator: NotIn
          values:
          - kube-system
    clientConfig:
      caBundle: XYZ
      service:
        namespace: kuma-system
        name: kuma-control-plane
        path: /default-kuma-io-v1alpha1-mesh
    rules:
      - apiGroups:
          - kuma.io
        apiVersions:
          - v1alpha1
        operations:
          - CREATE
          - UPDATE
        resources:
          - meshes
          - dataplanes
          - dataplaneinsights
          - meshgateways
          - zoneingresses
          - zoneingressinsights
          - zoneegresses
          - zoneegressinsights
          - serviceinsights
          - zone
          - zoneinsights
          - meshaccesslogs
          - meshcircuitbreakers
          - meshfaultinjections
          - meshhealthchecks
          - meshhttproutes
          - meshloadbalancingstrategies
          - meshmetrics
          - meshpassthroughs
          - meshproxypatches
          - meshratelimits
          - meshretries
          - meshtcproutes
          - meshtimeouts
          - meshtlses
          - meshtraces
          - meshtrafficpermissions
          - hostnamegenerators
          - meshexternalservices
          - meshidentities
          - meshmultizoneservices
          - meshservices
          - meshtrusts
    sideEffects: None
  - name: owner-reference.kuma-admission.kuma.io
    admissionReviewVersions: ["v1"]
    failurePolicy: Fail
    namespaceSelector:
      matchExpressions:
        - key: kuma.io/sidecar-injection
          operator: Exists
        - key: kubernetes.io/metadata.name
          operator: NotIn
          values:
          - kube-system
    clientConfig:
      caBundle: XYZ
      service:
        namespace: kuma-system
        name: kuma-control-plane
        path: /owner-reference-kuma-io-v1alpha1
    rules:
      - apiGroups:
          - kuma.io
        apiVersions:
          - v1alpha1
        operations:
          - CREATE
        resources:
          - circuitbreakers
          - externalservices
          - faultinjections
          - healthchecks
          - meshgateways
          - meshgatewayroutes
          - proxytemplates
          - ratelimits
          - retries
          - timeouts
          - trafficlogs
          - trafficpermissions
          - trafficroutes
          - traffictraces
          - virtualoutbounds
          - meshaccesslogs
          - meshcircuitbreakers
          - meshfaultinjections
          - meshhealthchecks
          - meshhttproutes
          - meshloadbalancingstrategies
          - meshmetrics
          - meshpassthroughs
          - meshproxypatches
          - meshratelimits
          - meshretries
          - meshtcproutes
          - meshtimeouts
          - meshtlses
          - meshtraces
          - meshtrafficpermissions
          - hostnamegenerators
          - meshexternalservices
          - meshidentities
          - meshmultizoneservices
          - meshservices
          - meshtrusts
  
      
    sideEffects: None
---
apiVersion: admissionregistration.k8s.io/v1
kind: ValidatingWebhookConfiguration
metadata:
  name: kuma-validating-webhook-configuration
  namespace: kuma-system
  labels: 
    app: kuma-control-plane
    app.kubernetes.io/name: kuma
    app.kubernetes.io/instance: kuma
webhooks:
  - name: validator.kuma-admission.kuma.io
    admissionReviewVersions: ["v1"]
    failurePolicy: Fail
    namespaceSelector:
      matchExpressions:
        - key: kuma.io/sidecar-injection
          operator: Exists
        - key: kubernetes.io/metadata.name
          operator: NotIn
          values:
          - kube-system
    clientConfig:
      caBundle: XYZ
      service:
        namespace: kuma-system
        name: kuma-control-plane
        path: /validate-kuma-io-v1alpha1
    rules:
      - apiGroups:
          - kuma.io
        apiVersions:
          - v1alpha1
        operations:
          - CREATE
          - UPDATE
          - DELETE
        resources:
          - circuitbreakers
          - dataplanes
          - externalservices
          - faultinjections
          - meshgatewayinstances
          - healthchecks
          - meshes
          - meshgateways
          - meshgatewayroutes
          - proxytemplates
          - ratelimits
          - retries
          - trafficlogs
          - trafficpermissions
          - trafficroutes
          - traffictraces
          - virtualoutbounds
          - zones
          - containerpatches
          - meshaccesslogs
          - meshcircuitbreakers
          - meshfaultinjections
          - meshhealthchecks
          - meshhttproutes
          - meshloadbalancingstrategies
          - meshmetrics
          - meshpassthroughs
          - meshproxypatches
          - meshratelimits
          - meshretries
          - meshtcproutes
          - meshtimeouts
          - meshtlses
          - meshtraces
          - meshtrafficpermissions
          - hostnamegenerators
          - meshexternalservices
          - meshidentities
          - meshmultizoneservices
          - meshservices
          - meshtrusts
    
      
    sideEffects: None
  - name: secret.validator.kuma-admission.kuma.io
    admissionReviewVersions: ["v1"]
    namespaceSelector:
      matchExpressions:
        - key: kubernetes.io/metadata.name
          operator: In
          values:
          - kuma-system
    failurePolicy: Ignore
    clientConfig:
      caBundle: XYZ
      service:
        namespace: kuma-system
        name: kuma-control-plane
        path: /validate-v1-secret
    rules:
      - apiGroups:
          - ""
        apiVersions:
          - v1
        operations:
          - CREATE
          - UPDATE
          - DELETE
        resources:
          - secrets
    sideEffects: None<|MERGE_RESOLUTION|>--- conflicted
+++ resolved
@@ -480,11 +480,7 @@
     metadata:
       annotations:
         checksum/config: fd9d1d8386f97f2bd49e50f476520816168a1c9f60bbc43dec1347a64d239155
-<<<<<<< HEAD
-        checksum/tls-secrets: 41d949baeafc9ada30ae8163c42b2d6ce9c0d12b1992e2c0330647ad4d8428c2
-=======
-        checksum/tls-secrets: 647963bf972bf77964d65d221e420829aa1271703142af5f52856c326b3a8287
->>>>>>> 3169a401
+        checksum/tls-secrets: 8acb9a7a11248234e34e0778a45daad596d97e28b483fa32333eade332401c87
       labels: 
         app: kuma-control-plane
         app.kubernetes.io/name: kuma
