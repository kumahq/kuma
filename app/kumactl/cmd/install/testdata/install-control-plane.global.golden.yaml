
---
apiVersion: v1
kind: Namespace
metadata:
  name: kuma-system
  labels:
    kuma.io/system-namespace: "true"
---
apiVersion: v1
kind: ServiceAccount
metadata:
  name: kuma-control-plane
  namespace: kuma-system
  labels: 
    app: kuma-control-plane
    app.kubernetes.io/name: kuma
    app.kubernetes.io/instance: kuma
---
apiVersion: v1
kind: ConfigMap
metadata:
  name: kuma-control-plane-config
  namespace: kuma-system
  labels: 
    app: kuma-control-plane
    app.kubernetes.io/name: kuma
    app.kubernetes.io/instance: kuma
data:
  config.yaml: |
    # use this file to override default configuration of `kuma-cp`
    #
    # see conf/kuma-cp.conf.yml for available settings
---
apiVersion: rbac.authorization.k8s.io/v1
kind: ClusterRole
metadata:
  name: kuma-control-plane
  labels: 
    app: kuma-control-plane
    app.kubernetes.io/name: kuma
    app.kubernetes.io/instance: kuma
rules:
  - apiGroups:
      - ""
    resources:
      - namespaces
      - pods
      - configmaps
      - nodes
    verbs:
      - get
      - list
      - watch
  - apiGroups:
    - ""
    resources:
      - secrets
    verbs:
    - list
    - watch
  - apiGroups:
    - "discovery.k8s.io"
    resources:
      - endpointslices
    verbs:
    - get
    - list
    - watch
  - apiGroups:
      - "apps"
    resources:
      - deployments
      - replicasets
    verbs:
      - create
      - delete
      - get
      - list
      - patch
      - update
      - watch
  - apiGroups:
      - "batch"
    resources:
      - jobs
    verbs:
      - get
      - list
      - watch
  - apiGroups:
      - gateway.networking.k8s.io
    resources:
      - gatewayclasses
      - gateways
      - referencegrants
      - httproutes
    verbs:
      - create
      - delete
      - get
      - list
      - patch
      - update
      - watch
  - apiGroups:
      - gateway.networking.k8s.io
    resources:
      - gatewayclasses/status
      - gateways/status
      - httproutes/status
    verbs:
      - get
      - patch
      - update
  - apiGroups:
      - coordination.k8s.io
    resources:
      - leases
    verbs:
      - get
      - list
      - watch
      - create
      - update
      - patch
      - delete
  - apiGroups:
      - ""
    resources:
      - events
    verbs:
      - create
      - patch
  - apiGroups:
      - ""
    resources:
      - services
    verbs:
      - get
      - delete
      - list
      - watch
      - create
      - update
      - patch
  - apiGroups:
    - "discovery.k8s.io"
    resources:
    - endpointslices
    verbs:
    - get
    - list
    - watch
  - apiGroups:
      - kuma.io
    resources:
      - dataplanes
      - dataplaneinsights
      - meshes
      - zones
      - zoneinsights
      - zoneingresses
      - zoneingressinsights
      - zoneegresses
      - zoneegressinsights
      - meshinsights
      - serviceinsights
      - proxytemplates
      - ratelimits
      - trafficpermissions
      - trafficroutes
      - timeouts
      - retries
      - circuitbreakers
      - virtualoutbounds
      - containerpatches
      - externalservices
      - faultinjections
      - healthchecks
      - trafficlogs
      - traffictraces
      - meshgateways
      - meshgatewayroutes
      - meshgatewayinstances
      - meshgatewayconfigs
      - meshaccesslogs
      - meshcircuitbreakers
      - meshfaultinjections
      - meshhealthchecks
      - meshhttproutes
      - meshloadbalancingstrategies
      - meshmetrics
      - meshpassthroughs
      - meshproxypatches
      - meshratelimits
      - meshretries
      - meshtcproutes
      - meshtimeouts
      - meshtlses
      - meshtraces
      - meshtrafficpermissions
      - hostnamegenerators
      - meshexternalservices
      - meshmultizoneservices
      - meshservices
    verbs:
      - get
      - list
      - watch
      - create
      - update
      - patch
      - delete
  - apiGroups:
      - kuma.io
    resources:
      - meshgatewayinstances/status
      - meshgatewayinstances/finalizers
      - meshes/finalizers
      - dataplanes/finalizers
    verbs:
      - get
      - patch
      - update
  - apiGroups:
      - ""
    resources:
      - pods/finalizers
    verbs:
      - get
      - patch
      - update
  # validate k8s token before issuing mTLS cert
  - apiGroups:
      - authentication.k8s.io
    resources:
      - tokenreviews
    verbs:
      - create
---
apiVersion: rbac.authorization.k8s.io/v1
kind: ClusterRoleBinding
metadata:
  name: kuma-control-plane
  labels: 
    app: kuma-control-plane
    app.kubernetes.io/name: kuma
    app.kubernetes.io/instance: kuma
roleRef:
  apiGroup: rbac.authorization.k8s.io
  kind: ClusterRole
  name: kuma-control-plane
subjects:
  - kind: ServiceAccount
    name: kuma-control-plane
    namespace: kuma-system
---
apiVersion: rbac.authorization.k8s.io/v1
kind: Role
metadata:
  name: kuma-control-plane
  namespace: kuma-system
  labels: 
    app: kuma-control-plane
    app.kubernetes.io/name: kuma
    app.kubernetes.io/instance: kuma
rules:
  - apiGroups:
      - ""
    resources:
      - secrets
    verbs:
      - get
      - list
      - watch
      - create
      - update
      - patch
      - delete
  - apiGroups:
      - ""
    resources:
      - configmaps
    verbs:
      - get
      - list
      - watch
      - create
      - update
      - patch
      - delete
  # leader-for-life election deletes Pods in some circumstances
  - apiGroups:
      - ""
    resources:
      - pods
    verbs:
      - delete
---
apiVersion: rbac.authorization.k8s.io/v1
kind: RoleBinding
metadata:
  name: kuma-control-plane
  namespace: kuma-system
  labels: 
    app: kuma-control-plane
    app.kubernetes.io/name: kuma
    app.kubernetes.io/instance: kuma
roleRef:
  apiGroup: rbac.authorization.k8s.io
  kind: Role
  name: kuma-control-plane
subjects:
  - kind: ServiceAccount
    name: kuma-control-plane
    namespace: kuma-system
---
apiVersion: v1
kind: Service
metadata:
  name: kuma-global-zone-sync
  namespace: kuma-system
  annotations:
  labels: 
    app: kuma-control-plane
    app.kubernetes.io/name: kuma
    app.kubernetes.io/instance: kuma
spec:
  type: LoadBalancer
  ports:
    - port: 5685
      appProtocol: grpc
      name: global-zone-sync
  selector:
    app: kuma-control-plane
  
    app.kubernetes.io/name: kuma
    app.kubernetes.io/instance: kuma
---
apiVersion: v1
kind: Service
metadata:
  name: kuma-control-plane
  namespace: kuma-system
  labels: 
    app: kuma-control-plane
    app.kubernetes.io/name: kuma
    app.kubernetes.io/instance: kuma
  annotations:
    prometheus.io/port: "5680"
    prometheus.io/scrape: "true"
spec:
  type: ClusterIP
  ports:
    - port: 5680
      name: diagnostics
      appProtocol: http
    - port: 5681
      name: http-api-server
      appProtocol: http
    - port: 5682
      name: https-api-server
      appProtocol: https
    - port: 443
      name: https-admission-server
      targetPort: 5443
      appProtocol: https
  selector:
    app: kuma-control-plane
    app.kubernetes.io/name: kuma
    app.kubernetes.io/instance: kuma
---
apiVersion: apps/v1
kind: Deployment
metadata:
  name: kuma-control-plane
  namespace: kuma-system
  labels: 
    app: kuma-control-plane
    app.kubernetes.io/name: kuma
    app.kubernetes.io/instance: kuma
  annotations: 
    
spec:
  replicas: 1
  minReadySeconds: 0
  strategy:
    rollingUpdate:
      maxSurge: 1
      maxUnavailable: 0
  selector:
    matchLabels:
      app.kubernetes.io/name: kuma
      app.kubernetes.io/instance: kuma
      app: kuma-control-plane
  template:
    metadata:
      annotations:
        checksum/config: fd9d1d8386f97f2bd49e50f476520816168a1c9f60bbc43dec1347a64d239155
<<<<<<< HEAD
        checksum/tls-secrets: 8214bec9c5646df1fd57c377b6a06556805e0d33de2a9a61a8bb7834a768155e
=======
        checksum/tls-secrets: 3f504197020387c7b596d30b443b70aa5d3c0b238e6eb80654a790ffe1a0ea2b
>>>>>>> 0ea8d785
      labels: 
        app: kuma-control-plane
        app.kubernetes.io/name: kuma
        app.kubernetes.io/instance: kuma
    spec:
      affinity: 
        podAntiAffinity:
          preferredDuringSchedulingIgnoredDuringExecution:
          - podAffinityTerm:
              labelSelector:
                matchExpressions:
                - key: app.kubernetes.io/name
                  operator: In
                  values:
                  - 'kuma'
                - key: app.kubernetes.io/instance
                  operator: In
                  values:
                  - 'kuma'
                - key: app
                  operator: In
                  values:
                  - 'kuma-control-plane'
              topologyKey: kubernetes.io/hostname
            weight: 100
      securityContext:
        runAsNonRoot: true
      serviceAccountName: kuma-control-plane
      automountServiceAccountToken: true
      nodeSelector:
        
        kubernetes.io/os: linux
      hostNetwork: false
      terminationGracePeriodSeconds: 30
      containers:
        - name: control-plane
          image: "docker.io/kumahq/kuma-cp:0.0.1"
          imagePullPolicy: IfNotPresent
          securityContext:
            readOnlyRootFilesystem: true
          env:
            - name: KUMA_API_SERVER_AUTHN_LOCALHOST_IS_ADMIN
              value: "false"
            - name: KUMA_API_SERVER_READ_ONLY
              value: "true"
            - name: KUMA_DEFAULTS_SKIP_MESH_CREATION
              value: "false"
            - name: KUMA_DP_SERVER_HDS_ENABLED
              value: "false"
            - name: KUMA_ENVIRONMENT
              value: "kubernetes"
            - name: KUMA_GENERAL_TLS_CERT_FILE
              value: "/var/run/secrets/kuma.io/tls-cert/tls.crt"
            - name: KUMA_GENERAL_TLS_KEY_FILE
              value: "/var/run/secrets/kuma.io/tls-cert/tls.key"
            - name: KUMA_INJECTOR_INIT_CONTAINER_IMAGE
              value: "docker.io/kumahq/kuma-init:0.0.1"
            - name: KUMA_MODE
              value: "global"
            - name: KUMA_PLUGIN_POLICIES_ENABLED
              value: "meshaccesslogs,meshcircuitbreakers,meshfaultinjections,meshhealthchecks,meshhttproutes,meshloadbalancingstrategies,meshmetrics,meshpassthroughs,meshproxypatches,meshratelimits,meshretries,meshtcproutes,meshtimeouts,meshtlses,meshtraces,meshtrafficpermissions"
            - name: KUMA_RUNTIME_KUBERNETES_ADMISSION_SERVER_CERT_DIR
              value: "/var/run/secrets/kuma.io/tls-cert"
            - name: KUMA_RUNTIME_KUBERNETES_ADMISSION_SERVER_PORT
              value: "5443"
            - name: KUMA_RUNTIME_KUBERNETES_ALLOWED_USERS
              value: "system:serviceaccount:kuma-system:kuma-control-plane"
            - name: KUMA_RUNTIME_KUBERNETES_CONTROL_PLANE_SERVICE_NAME
              value: "kuma-control-plane"
            - name: KUMA_RUNTIME_KUBERNETES_INJECTOR_CA_CERT_FILE
              value: "/var/run/secrets/kuma.io/tls-cert/ca.crt"
            - name: KUMA_RUNTIME_KUBERNETES_INJECTOR_CNI_ENABLED
              value: "false"
            - name: KUMA_RUNTIME_KUBERNETES_INJECTOR_SIDECAR_CONTAINER_IMAGE
              value: "docker.io/kumahq/kuma-dp:0.0.1"
            - name: KUMA_STORE_KUBERNETES_SYSTEM_NAMESPACE
              value: "kuma-system"
            - name: KUMA_STORE_TYPE
              value: "kubernetes"
            - name: KUMA_INTER_CP_CATALOG_INSTANCE_ADDRESS
              valueFrom:
                fieldRef:
                  fieldPath: status.podIP
            - name: GOMEMLIMIT
              valueFrom:
                resourceFieldRef:
                  containerName: control-plane
                  resource: limits.memory
            - name: GOMAXPROCS
              valueFrom:
                resourceFieldRef:
                  containerName: control-plane
                  resource: limits.cpu
          args:
            - run
            - --log-level=info
            - --log-output-path=
            - --config-file=/etc/kuma.io/kuma-control-plane/config.yaml
          ports:
            - containerPort: 5680
              name: diagnostics
              protocol: TCP
            - containerPort: 5681
            - containerPort: 5682
            - containerPort: 5443
          livenessProbe:
            timeoutSeconds: 10
            httpGet:
              path: /healthy
              port: 5680
          readinessProbe:
            timeoutSeconds: 10
            httpGet:
              path: /ready
              port: 5680
          resources:
            limits:
              memory: 256Mi
            requests:
              cpu: 500m
              memory: 256Mi
          
          volumeMounts:
            - name: general-tls-cert
              mountPath: /var/run/secrets/kuma.io/tls-cert/tls.crt
              subPath: tls.crt
              readOnly: true
            - name: general-tls-cert
              mountPath: /var/run/secrets/kuma.io/tls-cert/tls.key
              subPath: tls.key
              readOnly: true
            - name: general-tls-cert
              mountPath: /var/run/secrets/kuma.io/tls-cert/ca.crt
              subPath: ca.crt
              readOnly: true
            - name: kuma-control-plane-config
              mountPath: /etc/kuma.io/kuma-control-plane
              readOnly: true
            - name: tmp
              mountPath: /tmp
      volumes:
        - name: general-tls-cert
          secret:
            secretName: general-tls-secret
        - name: kuma-control-plane-config
          configMap:
            name: kuma-control-plane-config
        - name: tmp
          emptyDir: {}
---
apiVersion: admissionregistration.k8s.io/v1
kind: MutatingWebhookConfiguration
metadata:
  name: kuma-admission-mutating-webhook-configuration
  namespace: kuma-system
  labels: 
    app: kuma-control-plane
    app.kubernetes.io/name: kuma
    app.kubernetes.io/instance: kuma
webhooks:
  - name: mesh.defaulter.kuma-admission.kuma.io
    admissionReviewVersions: ["v1"]
    failurePolicy: Fail
    namespaceSelector:
      matchExpressions:
        - key: kubernetes.io/metadata.name
          operator: NotIn
          values: ["kube-system"]
    clientConfig:
      caBundle: XYZ
      service:
        namespace: kuma-system
        name: kuma-control-plane
        path: /default-kuma-io-v1alpha1-mesh
    rules:
      - apiGroups:
          - kuma.io
        apiVersions:
          - v1alpha1
        operations:
          - CREATE
          - UPDATE
        resources:
          - meshes
          - dataplanes
          - dataplaneinsights
          - meshgateways
          - zoneingresses
          - zoneingressinsights
          - zoneegresses
          - zoneegressinsights
          - serviceinsights
          - zone
          - zoneinsights
          - meshaccesslogs
          - meshcircuitbreakers
          - meshfaultinjections
          - meshhealthchecks
          - meshhttproutes
          - meshloadbalancingstrategies
          - meshmetrics
          - meshpassthroughs
          - meshproxypatches
          - meshratelimits
          - meshretries
          - meshtcproutes
          - meshtimeouts
          - meshtlses
          - meshtraces
          - meshtrafficpermissions
          - hostnamegenerators
          - meshexternalservices
          - meshmultizoneservices
          - meshservices
    sideEffects: None
  - name: owner-reference.kuma-admission.kuma.io
    admissionReviewVersions: ["v1"]
    failurePolicy: Fail
    namespaceSelector:
      matchExpressions:
        - key: kubernetes.io/metadata.name
          operator: NotIn
          values: ["kube-system"]
    clientConfig:
      caBundle: XYZ
      service:
        namespace: kuma-system
        name: kuma-control-plane
        path: /owner-reference-kuma-io-v1alpha1
    rules:
      - apiGroups:
          - kuma.io
        apiVersions:
          - v1alpha1
        operations:
          - CREATE
        resources:
          - circuitbreakers
          - externalservices
          - faultinjections
          - healthchecks
          - meshgateways
          - meshgatewayroutes
          - proxytemplates
          - ratelimits
          - retries
          - timeouts
          - trafficlogs
          - trafficpermissions
          - trafficroutes
          - traffictraces
          - virtualoutbounds
          - meshaccesslogs
          - meshcircuitbreakers
          - meshfaultinjections
          - meshhealthchecks
          - meshhttproutes
          - meshloadbalancingstrategies
          - meshmetrics
          - meshpassthroughs
          - meshproxypatches
          - meshratelimits
          - meshretries
          - meshtcproutes
          - meshtimeouts
          - meshtlses
          - meshtraces
          - meshtrafficpermissions
          - hostnamegenerators
          - meshexternalservices
          - meshmultizoneservices
          - meshservices
  
      
    sideEffects: None
---
apiVersion: admissionregistration.k8s.io/v1
kind: ValidatingWebhookConfiguration
metadata:
  name: kuma-validating-webhook-configuration
  namespace: kuma-system
  labels: 
    app: kuma-control-plane
    app.kubernetes.io/name: kuma
    app.kubernetes.io/instance: kuma
webhooks:
  - name: validator.kuma-admission.kuma.io
    admissionReviewVersions: ["v1"]
    failurePolicy: Fail
    namespaceSelector:
      matchExpressions:
        - key: kubernetes.io/metadata.name
          operator: NotIn
          values: ["kube-system"]
    clientConfig:
      caBundle: XYZ
      service:
        namespace: kuma-system
        name: kuma-control-plane
        path: /validate-kuma-io-v1alpha1
    rules:
      - apiGroups:
          - kuma.io
        apiVersions:
          - v1alpha1
        operations:
          - CREATE
          - UPDATE
          - DELETE
        resources:
          - circuitbreakers
          - dataplanes
          - externalservices
          - faultinjections
          - meshgatewayinstances
          - healthchecks
          - meshes
          - meshgateways
          - meshgatewayroutes
          - proxytemplates
          - ratelimits
          - retries
          - trafficlogs
          - trafficpermissions
          - trafficroutes
          - traffictraces
          - virtualoutbounds
          - zones
          - containerpatches
          - meshaccesslogs
          - meshcircuitbreakers
          - meshfaultinjections
          - meshhealthchecks
          - meshhttproutes
          - meshloadbalancingstrategies
          - meshmetrics
          - meshpassthroughs
          - meshproxypatches
          - meshratelimits
          - meshretries
          - meshtcproutes
          - meshtimeouts
          - meshtlses
          - meshtraces
          - meshtrafficpermissions
          - hostnamegenerators
          - meshexternalservices
          - meshmultizoneservices
          - meshservices
    
      
    sideEffects: None
  - name: secret.validator.kuma-admission.kuma.io
    admissionReviewVersions: ["v1"]
    namespaceSelector:
      matchLabels:
        kuma.io/system-namespace: "true"
    failurePolicy: Ignore
    clientConfig:
      caBundle: XYZ
      service:
        namespace: kuma-system
        name: kuma-control-plane
        path: /validate-v1-secret
    rules:
      - apiGroups:
          - ""
        apiVersions:
          - v1
        operations:
          - CREATE
          - UPDATE
          - DELETE
        resources:
          - secrets
    sideEffects: None
  - name: gateway.validator.kuma-admission.kuma.io
    admissionReviewVersions: ["v1"]
    failurePolicy: Ignore
    namespaceSelector:
      matchExpressions:
        - key: kubernetes.io/metadata.name
          operator: NotIn
          values: ["kube-system"]
    clientConfig:
      caBundle: XYZ
      service:
        namespace: kuma-system
        name: kuma-control-plane
        path: /validate-gatewayclass
    rules:
      - apiGroups:
          - "gateway.networking.k8s.io"
        apiVersions:
          - v1beta1
        operations:
          - CREATE
        resources:
          - gatewayclasses
    sideEffects: None<|MERGE_RESOLUTION|>--- conflicted
+++ resolved
@@ -398,11 +398,7 @@
     metadata:
       annotations:
         checksum/config: fd9d1d8386f97f2bd49e50f476520816168a1c9f60bbc43dec1347a64d239155
-<<<<<<< HEAD
-        checksum/tls-secrets: 8214bec9c5646df1fd57c377b6a06556805e0d33de2a9a61a8bb7834a768155e
-=======
         checksum/tls-secrets: 3f504197020387c7b596d30b443b70aa5d3c0b238e6eb80654a790ffe1a0ea2b
->>>>>>> 0ea8d785
       labels: 
         app: kuma-control-plane
         app.kubernetes.io/name: kuma
@@ -587,16 +583,7 @@
           - UPDATE
         resources:
           - meshes
-          - dataplanes
-          - dataplaneinsights
           - meshgateways
-          - zoneingresses
-          - zoneingressinsights
-          - zoneegresses
-          - zoneegressinsights
-          - serviceinsights
-          - zone
-          - zoneinsights
           - meshaccesslogs
           - meshcircuitbreakers
           - meshfaultinjections
