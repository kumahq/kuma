
---
apiVersion: v1
kind: Namespace
metadata:
  name: kuma-system
  labels:
    kuma.io/system-namespace: "true"
---
apiVersion: v1
kind: Secret
type: kubernetes.io/tls
metadata:
  name: kuma-kds-tls-cert
  namespace: kuma-system
data:
  tls.crt: Q0VSVA==
  tls.key: S0VZ
---
apiVersion: v1
kind: Secret
type: kubernetes.io/tls
metadata:
  name: kuma-admission-server-tls-cert
  namespace: kuma-system
data:
  tls.crt: Q0VSVA==
  tls.key: S0VZ
---
apiVersion: v1
kind: ConfigMap
metadata:
  name: kuma-control-plane-config
  namespace: kuma-system
data:
  config.yaml: |
    # use this file to override default configuration of `kuma-cp`
    #
    # see conf/kuma-cp.conf.yml for available settings
---
apiVersion: v1
kind: ServiceAccount
metadata:
  name: kuma-control-plane
  namespace: kuma-system
---
apiVersion: apiextensions.k8s.io/v1beta1
kind: CustomResourceDefinition
metadata:
  creationTimestamp: null
  name: circuitbreakers.kuma.io
spec:
  group: kuma.io
  names:
    kind: CircuitBreaker
    plural: circuitbreakers
  scope: ""
  validation:
    openAPIV3Schema:
      description: CircuitBreaker is the Schema for the circuitbreaker API
      properties:
        apiVersion:
          description: 'APIVersion defines the versioned schema of this representation
            of an object. Servers should convert recognized schemas to the latest
            internal value, and may reject unrecognized values. More info: https://git.k8s.io/community/contributors/devel/api-conventions.md#resources'
          type: string
        kind:
          description: 'Kind is a string value representing the REST resource this
            object represents. Servers may infer this from the endpoint the client
            submits requests to. Cannot be updated. In CamelCase. More info: https://git.k8s.io/community/contributors/devel/api-conventions.md#types-kinds'
          type: string
        metadata:
          properties:
            annotations:
              additionalProperties:
                type: string
              description: 'Annotations is an unstructured key value map stored with
                a resource that may be set by external tools to store and retrieve
                arbitrary metadata. They are not queryable and should be preserved
                when modifying objects. More info: http://kubernetes.io/docs/user-guide/annotations'
              type: object
            clusterName:
              description: The name of the cluster which the object belongs to. This
                is used to distinguish resources with same name and namespace in different
                clusters. This field is not set anywhere right now and apiserver is
                going to ignore it if set in create or update request.
              type: string
            creationTimestamp:
              description: "CreationTimestamp is a timestamp representing the server
                time when this object was created. It is not guaranteed to be set
                in happens-before order across separate operations. Clients may not
                set this value. It is represented in RFC3339 form and is in UTC. \n
                Populated by the system. Read-only. Null for lists. More info: https://git.k8s.io/community/contributors/devel/api-conventions.md#metadata"
              format: date-time
              type: string
            deletionGracePeriodSeconds:
              description: Number of seconds allowed for this object to gracefully
                terminate before it will be removed from the system. Only set when
                deletionTimestamp is also set. May only be shortened. Read-only.
              format: int64
              type: integer
            deletionTimestamp:
              description: "DeletionTimestamp is RFC 3339 date and time at which this
                resource will be deleted. This field is set by the server when a graceful
                deletion is requested by the user, and is not directly settable by
                a client. The resource is expected to be deleted (no longer visible
                from resource lists, and not reachable by name) after the time in
                this field, once the finalizers list is empty. As long as the finalizers
                list contains items, deletion is blocked. Once the deletionTimestamp
                is set, this value may not be unset or be set further into the future,
                although it may be shortened or the resource may be deleted prior
                to this time. For example, a user may request that a pod is deleted
                in 30 seconds. The Kubelet will react by sending a graceful termination
                signal to the containers in the pod. After that 30 seconds, the Kubelet
                will send a hard termination signal (SIGKILL) to the container and
                after cleanup, remove the pod from the API. In the presence of network
                partitions, this object may still exist after this timestamp, until
                an administrator or automated process can determine the resource is
                fully terminated. If not set, graceful deletion of the object has
                not been requested. \n Populated by the system when a graceful deletion
                is requested. Read-only. More info: https://git.k8s.io/community/contributors/devel/api-conventions.md#metadata"
              format: date-time
              type: string
            finalizers:
              description: Must be empty before the object is deleted from the registry.
                Each entry is an identifier for the responsible component that will
                remove the entry from the list. If the deletionTimestamp of the object
                is non-nil, entries in this list can only be removed.
              items:
                type: string
              type: array
            generateName:
              description: "GenerateName is an optional prefix, used by the server,
                to generate a unique name ONLY IF the Name field has not been provided.
                If this field is used, the name returned to the client will be different
                than the name passed. This value will also be combined with a unique
                suffix. The provided value has the same validation rules as the Name
                field, and may be truncated by the length of the suffix required to
                make the value unique on the server. \n If this field is specified
                and the generated name exists, the server will NOT return a 409 -
                instead, it will either return 201 Created or 500 with Reason ServerTimeout
                indicating a unique name could not be found in the time allotted,
                and the client should retry (optionally after the time indicated in
                the Retry-After header). \n Applied only if Name is not specified.
                More info: https://git.k8s.io/community/contributors/devel/api-conventions.md#idempotency"
              type: string
            generation:
              description: A sequence number representing a specific generation of
                the desired state. Populated by the system. Read-only.
              format: int64
              type: integer
            initializers:
              description: "An initializer is a controller which enforces some system
                invariant at object creation time. This field is a list of initializers
                that have not yet acted on this object. If nil or empty, this object
                has been completely initialized. Otherwise, the object is considered
                uninitialized and is hidden (in list/watch and get calls) from clients
                that haven't explicitly asked to observe uninitialized objects. \n
                When an object is created, the system will populate this list with
                the current set of initializers. Only privileged users may set or
                modify this list. Once it is empty, it may not be modified further
                by any user. \n DEPRECATED - initializers are an alpha field and will
                be removed in v1.15."
              properties:
                pending:
                  description: Pending is a list of initializers that must execute
                    in order before this object is visible. When the last pending
                    initializer is removed, and no failing result is set, the initializers
                    struct will be set to nil and the object is considered as initialized
                    and visible to all clients.
                  items:
                    properties:
                      name:
                        description: name of the process that is responsible for initializing
                          this object.
                        type: string
                    required:
                      - name
                    type: object
                  type: array
                result:
                  description: If result is set with the Failure field, the object
                    will be persisted to storage and then deleted, ensuring that other
                    clients can observe the deletion.
                  properties:
                    apiVersion:
                      description: 'APIVersion defines the versioned schema of this
                        representation of an object. Servers should convert recognized
                        schemas to the latest internal value, and may reject unrecognized
                        values. More info: https://git.k8s.io/community/contributors/devel/api-conventions.md#resources'
                      type: string
                    code:
                      description: Suggested HTTP return code for this status, 0 if
                        not set.
                      format: int32
                      type: integer
                    details:
                      description: Extended data associated with the reason.  Each
                        reason may define its own extended details. This field is
                        optional and the data returned is not guaranteed to conform
                        to any schema except that defined by the reason type.
                      properties:
                        causes:
                          description: The Causes array includes more details associated
                            with the StatusReason failure. Not all StatusReasons may
                            provide detailed causes.
                          items:
                            properties:
                              field:
                                description: "The field of the resource that has caused
                                  this error, as named by its JSON serialization.
                                  May include dot and postfix notation for nested
                                  attributes. Arrays are zero-indexed.  Fields may
                                  appear more than once in an array of causes due
                                  to fields having multiple errors. Optional. \n Examples:
                                  \  \"name\" - the field \"name\" on the current
                                  resource   \"items[0].name\" - the field \"name\"
                                  on the first array entry in \"items\""
                                type: string
                              message:
                                description: A human-readable description of the cause
                                  of the error.  This field may be presented as-is
                                  to a reader.
                                type: string
                              reason:
                                description: A machine-readable description of the
                                  cause of the error. If this value is empty there
                                  is no information available.
                                type: string
                            type: object
                          type: array
                        group:
                          description: The group attribute of the resource associated
                            with the status StatusReason.
                          type: string
                        kind:
                          description: 'The kind attribute of the resource associated
                            with the status StatusReason. On some operations may differ
                            from the requested resource Kind. More info: https://git.k8s.io/community/contributors/devel/api-conventions.md#types-kinds'
                          type: string
                        name:
                          description: The name attribute of the resource associated
                            with the status StatusReason (when there is a single name
                            which can be described).
                          type: string
                        retryAfterSeconds:
                          description: If specified, the time in seconds before the
                            operation should be retried. Some errors may indicate
                            the client must take an alternate action - for those errors
                            this field may indicate how long to wait before taking
                            the alternate action.
                          format: int32
                          type: integer
                        uid:
                          description: 'UID of the resource. (when there is a single
                            resource which can be described). More info: http://kubernetes.io/docs/user-guide/identifiers#uids'
                          type: string
                      type: object
                    kind:
                      description: 'Kind is a string value representing the REST resource
                        this object represents. Servers may infer this from the endpoint
                        the client submits requests to. Cannot be updated. In CamelCase.
                        More info: https://git.k8s.io/community/contributors/devel/api-conventions.md#types-kinds'
                      type: string
                    message:
                      description: A human-readable description of the status of this
                        operation.
                      type: string
                    metadata:
                      description: 'Standard list metadata. More info: https://git.k8s.io/community/contributors/devel/api-conventions.md#types-kinds'
                      properties:
                        continue:
                          description: continue may be set if the user set a limit
                            on the number of items returned, and indicates that the
                            server has more data available. The value is opaque and
                            may be used to issue another request to the endpoint that
                            served this list to retrieve the next set of available
                            objects. Continuing a consistent list may not be possible
                            if the server configuration has changed or more than a
                            few minutes have passed. The resourceVersion field returned
                            when using this continue value will be identical to the
                            value in the first response, unless you have received
                            this token from an error message.
                          type: string
                        resourceVersion:
                          description: 'String that identifies the server''s internal
                            version of this object that can be used by clients to
                            determine when objects have changed. Value must be treated
                            as opaque by clients and passed unmodified back to the
                            server. Populated by the system. Read-only. More info:
                            https://git.k8s.io/community/contributors/devel/api-conventions.md#concurrency-control-and-consistency'
                          type: string
                        selfLink:
                          description: selfLink is a URL representing this object.
                            Populated by the system. Read-only.
                          type: string
                      type: object
                    reason:
                      description: A machine-readable description of why this operation
                        is in the "Failure" status. If this value is empty there is
                        no information available. A Reason clarifies an HTTP status
                        code but does not override it.
                      type: string
                    status:
                      description: 'Status of the operation. One of: "Success" or
                        "Failure". More info: https://git.k8s.io/community/contributors/devel/api-conventions.md#spec-and-status'
                      type: string
                  type: object
              required:
                - pending
              type: object
            labels:
              additionalProperties:
                type: string
              description: 'Map of string keys and values that can be used to organize
                and categorize (scope and select) objects. May match selectors of
                replication controllers and services. More info: http://kubernetes.io/docs/user-guide/labels'
              type: object
            managedFields:
              description: "ManagedFields maps workflow-id and version to the set
                of fields that are managed by that workflow. This is mostly for internal
                housekeeping, and users typically shouldn't need to set or understand
                this field. A workflow can be the user's name, a controller's name,
                or the name of a specific apply path like \"ci-cd\". The set of fields
                is always in the version that the workflow used when modifying the
                object. \n This field is alpha and can be changed or removed without
                notice."
              items:
                properties:
                  apiVersion:
                    description: APIVersion defines the version of this resource that
                      this field set applies to. The format is "group/version" just
                      like the top-level APIVersion field. It is necessary to track
                      the version of a field set because it cannot be automatically
                      converted.
                    type: string
                  fields:
                    additionalProperties: true
                    description: Fields identifies a set of fields.
                    type: object
                  manager:
                    description: Manager is an identifier of the workflow managing
                      these fields.
                    type: string
                  operation:
                    description: Operation is the type of operation which lead to
                      this ManagedFieldsEntry being created. The only valid values
                      for this field are 'Apply' and 'Update'.
                    type: string
                  time:
                    description: Time is timestamp of when these fields were set.
                      It should always be empty if Operation is 'Apply'
                    format: date-time
                    type: string
                type: object
              type: array
            name:
              description: 'Name must be unique within a namespace. Is required when
                creating resources, although some resources may allow a client to
                request the generation of an appropriate name automatically. Name
                is primarily intended for creation idempotence and configuration definition.
                Cannot be updated. More info: http://kubernetes.io/docs/user-guide/identifiers#names'
              type: string
            namespace:
              description: "Namespace defines the space within each name must be unique.
                An empty namespace is equivalent to the \"default\" namespace, but
                \"default\" is the canonical representation. Not all objects are required
                to be scoped to a namespace - the value of this field for those objects
                will be empty. \n Must be a DNS_LABEL. Cannot be updated. More info:
                http://kubernetes.io/docs/user-guide/namespaces"
              type: string
            ownerReferences:
              description: List of objects depended by this object. If ALL objects
                in the list have been deleted, this object will be garbage collected.
                If this object is managed by a controller, then an entry in this list
                will point to this controller, with the controller field set to true.
                There cannot be more than one managing controller.
              items:
                properties:
                  apiVersion:
                    description: API version of the referent.
                    type: string
                  blockOwnerDeletion:
                    description: If true, AND if the owner has the "foregroundDeletion"
                      finalizer, then the owner cannot be deleted from the key-value
                      store until this reference is removed. Defaults to false. To
                      set this field, a user needs "delete" permission of the owner,
                      otherwise 422 (Unprocessable Entity) will be returned.
                    type: boolean
                  controller:
                    description: If true, this reference points to the managing controller.
                    type: boolean
                  kind:
                    description: 'Kind of the referent. More info: https://git.k8s.io/community/contributors/devel/api-conventions.md#types-kinds'
                    type: string
                  name:
                    description: 'Name of the referent. More info: http://kubernetes.io/docs/user-guide/identifiers#names'
                    type: string
                  uid:
                    description: 'UID of the referent. More info: http://kubernetes.io/docs/user-guide/identifiers#uids'
                    type: string
                required:
                  - apiVersion
                  - kind
                  - name
                  - uid
                type: object
              type: array
            resourceVersion:
              description: "An opaque value that represents the internal version of
                this object that can be used by clients to determine when objects
                have changed. May be used for optimistic concurrency, change detection,
                and the watch operation on a resource or set of resources. Clients
                must treat these values as opaque and passed unmodified back to the
                server. They may only be valid for a particular resource or set of
                resources. \n Populated by the system. Read-only. Value must be treated
                as opaque by clients and . More info: https://git.k8s.io/community/contributors/devel/api-conventions.md#concurrency-control-and-consistency"
              type: string
            selfLink:
              description: SelfLink is a URL representing this object. Populated by
                the system. Read-only.
              type: string
            uid:
              description: "UID is the unique in time and space value for this object.
                It is typically generated by the server on successful creation of
                a resource and is not allowed to change on PUT operations. \n Populated
                by the system. Read-only. More info: http://kubernetes.io/docs/user-guide/identifiers#uids"
              type: string
          type: object
        mesh:
          type: string
        spec:
          type: object
      type: object
  versions:
    - name: v1alpha1
      served: true
      storage: true
---
apiVersion: apiextensions.k8s.io/v1beta1
kind: CustomResourceDefinition
metadata:
  creationTimestamp: null
  name: dataplaneinsights.kuma.io
spec:
  group: kuma.io
  names:
    kind: DataplaneInsight
    plural: dataplaneinsights
  scope: ""
  validation:
    openAPIV3Schema:
      description: DataplaneInsight is the Schema for the dataplane insights API
      properties:
        apiVersion:
          description: 'APIVersion defines the versioned schema of this representation
            of an object. Servers should convert recognized schemas to the latest
            internal value, and may reject unrecognized values. More info: https://git.k8s.io/community/contributors/devel/api-conventions.md#resources'
          type: string
        kind:
          description: 'Kind is a string value representing the REST resource this
            object represents. Servers may infer this from the endpoint the client
            submits requests to. Cannot be updated. In CamelCase. More info: https://git.k8s.io/community/contributors/devel/api-conventions.md#types-kinds'
          type: string
        metadata:
          properties:
            annotations:
              additionalProperties:
                type: string
              description: 'Annotations is an unstructured key value map stored with
                a resource that may be set by external tools to store and retrieve
                arbitrary metadata. They are not queryable and should be preserved
                when modifying objects. More info: http://kubernetes.io/docs/user-guide/annotations'
              type: object
            clusterName:
              description: The name of the cluster which the object belongs to. This
                is used to distinguish resources with same name and namespace in different
                clusters. This field is not set anywhere right now and apiserver is
                going to ignore it if set in create or update request.
              type: string
            creationTimestamp:
              description: "CreationTimestamp is a timestamp representing the server
                time when this object was created. It is not guaranteed to be set
                in happens-before order across separate operations. Clients may not
                set this value. It is represented in RFC3339 form and is in UTC. \n
                Populated by the system. Read-only. Null for lists. More info: https://git.k8s.io/community/contributors/devel/api-conventions.md#metadata"
              format: date-time
              type: string
            deletionGracePeriodSeconds:
              description: Number of seconds allowed for this object to gracefully
                terminate before it will be removed from the system. Only set when
                deletionTimestamp is also set. May only be shortened. Read-only.
              format: int64
              type: integer
            deletionTimestamp:
              description: "DeletionTimestamp is RFC 3339 date and time at which this
                resource will be deleted. This field is set by the server when a graceful
                deletion is requested by the user, and is not directly settable by
                a client. The resource is expected to be deleted (no longer visible
                from resource lists, and not reachable by name) after the time in
                this field, once the finalizers list is empty. As long as the finalizers
                list contains items, deletion is blocked. Once the deletionTimestamp
                is set, this value may not be unset or be set further into the future,
                although it may be shortened or the resource may be deleted prior
                to this time. For example, a user may request that a pod is deleted
                in 30 seconds. The Kubelet will react by sending a graceful termination
                signal to the containers in the pod. After that 30 seconds, the Kubelet
                will send a hard termination signal (SIGKILL) to the container and
                after cleanup, remove the pod from the API. In the presence of network
                partitions, this object may still exist after this timestamp, until
                an administrator or automated process can determine the resource is
                fully terminated. If not set, graceful deletion of the object has
                not been requested. \n Populated by the system when a graceful deletion
                is requested. Read-only. More info: https://git.k8s.io/community/contributors/devel/api-conventions.md#metadata"
              format: date-time
              type: string
            finalizers:
              description: Must be empty before the object is deleted from the registry.
                Each entry is an identifier for the responsible component that will
                remove the entry from the list. If the deletionTimestamp of the object
                is non-nil, entries in this list can only be removed.
              items:
                type: string
              type: array
            generateName:
              description: "GenerateName is an optional prefix, used by the server,
                to generate a unique name ONLY IF the Name field has not been provided.
                If this field is used, the name returned to the client will be different
                than the name passed. This value will also be combined with a unique
                suffix. The provided value has the same validation rules as the Name
                field, and may be truncated by the length of the suffix required to
                make the value unique on the server. \n If this field is specified
                and the generated name exists, the server will NOT return a 409 -
                instead, it will either return 201 Created or 500 with Reason ServerTimeout
                indicating a unique name could not be found in the time allotted,
                and the client should retry (optionally after the time indicated in
                the Retry-After header). \n Applied only if Name is not specified.
                More info: https://git.k8s.io/community/contributors/devel/api-conventions.md#idempotency"
              type: string
            generation:
              description: A sequence number representing a specific generation of
                the desired state. Populated by the system. Read-only.
              format: int64
              type: integer
            initializers:
              description: "An initializer is a controller which enforces some system
                invariant at object creation time. This field is a list of initializers
                that have not yet acted on this object. If nil or empty, this object
                has been completely initialized. Otherwise, the object is considered
                uninitialized and is hidden (in list/watch and get calls) from clients
                that haven't explicitly asked to observe uninitialized objects. \n
                When an object is created, the system will populate this list with
                the current set of initializers. Only privileged users may set or
                modify this list. Once it is empty, it may not be modified further
                by any user. \n DEPRECATED - initializers are an alpha field and will
                be removed in v1.15."
              properties:
                pending:
                  description: Pending is a list of initializers that must execute
                    in order before this object is visible. When the last pending
                    initializer is removed, and no failing result is set, the initializers
                    struct will be set to nil and the object is considered as initialized
                    and visible to all clients.
                  items:
                    properties:
                      name:
                        description: name of the process that is responsible for initializing
                          this object.
                        type: string
                    required:
                    - name
                    type: object
                  type: array
                result:
                  description: If result is set with the Failure field, the object
                    will be persisted to storage and then deleted, ensuring that other
                    clients can observe the deletion.
                  properties:
                    apiVersion:
                      description: 'APIVersion defines the versioned schema of this
                        representation of an object. Servers should convert recognized
                        schemas to the latest internal value, and may reject unrecognized
                        values. More info: https://git.k8s.io/community/contributors/devel/api-conventions.md#resources'
                      type: string
                    code:
                      description: Suggested HTTP return code for this status, 0 if
                        not set.
                      format: int32
                      type: integer
                    details:
                      description: Extended data associated with the reason.  Each
                        reason may define its own extended details. This field is
                        optional and the data returned is not guaranteed to conform
                        to any schema except that defined by the reason type.
                      properties:
                        causes:
                          description: The Causes array includes more details associated
                            with the StatusReason failure. Not all StatusReasons may
                            provide detailed causes.
                          items:
                            properties:
                              field:
                                description: "The field of the resource that has caused
                                  this error, as named by its JSON serialization.
                                  May include dot and postfix notation for nested
                                  attributes. Arrays are zero-indexed.  Fields may
                                  appear more than once in an array of causes due
                                  to fields having multiple errors. Optional. \n Examples:
                                  \  \"name\" - the field \"name\" on the current
                                  resource   \"items[0].name\" - the field \"name\"
                                  on the first array entry in \"items\""
                                type: string
                              message:
                                description: A human-readable description of the cause
                                  of the error.  This field may be presented as-is
                                  to a reader.
                                type: string
                              reason:
                                description: A machine-readable description of the
                                  cause of the error. If this value is empty there
                                  is no information available.
                                type: string
                            type: object
                          type: array
                        group:
                          description: The group attribute of the resource associated
                            with the status StatusReason.
                          type: string
                        kind:
                          description: 'The kind attribute of the resource associated
                            with the status StatusReason. On some operations may differ
                            from the requested resource Kind. More info: https://git.k8s.io/community/contributors/devel/api-conventions.md#types-kinds'
                          type: string
                        name:
                          description: The name attribute of the resource associated
                            with the status StatusReason (when there is a single name
                            which can be described).
                          type: string
                        retryAfterSeconds:
                          description: If specified, the time in seconds before the
                            operation should be retried. Some errors may indicate
                            the client must take an alternate action - for those errors
                            this field may indicate how long to wait before taking
                            the alternate action.
                          format: int32
                          type: integer
                        uid:
                          description: 'UID of the resource. (when there is a single
                            resource which can be described). More info: http://kubernetes.io/docs/user-guide/identifiers#uids'
                          type: string
                      type: object
                    kind:
                      description: 'Kind is a string value representing the REST resource
                        this object represents. Servers may infer this from the endpoint
                        the client submits requests to. Cannot be updated. In CamelCase.
                        More info: https://git.k8s.io/community/contributors/devel/api-conventions.md#types-kinds'
                      type: string
                    message:
                      description: A human-readable description of the status of this
                        operation.
                      type: string
                    metadata:
                      description: 'Standard list metadata. More info: https://git.k8s.io/community/contributors/devel/api-conventions.md#types-kinds'
                      properties:
                        continue:
                          description: continue may be set if the user set a limit
                            on the number of items returned, and indicates that the
                            server has more data available. The value is opaque and
                            may be used to issue another request to the endpoint that
                            served this list to retrieve the next set of available
                            objects. Continuing a consistent list may not be possible
                            if the server configuration has changed or more than a
                            few minutes have passed. The resourceVersion field returned
                            when using this continue value will be identical to the
                            value in the first response, unless you have received
                            this token from an error message.
                          type: string
                        resourceVersion:
                          description: 'String that identifies the server''s internal
                            version of this object that can be used by clients to
                            determine when objects have changed. Value must be treated
                            as opaque by clients and passed unmodified back to the
                            server. Populated by the system. Read-only. More info:
                            https://git.k8s.io/community/contributors/devel/api-conventions.md#concurrency-control-and-consistency'
                          type: string
                        selfLink:
                          description: selfLink is a URL representing this object.
                            Populated by the system. Read-only.
                          type: string
                      type: object
                    reason:
                      description: A machine-readable description of why this operation
                        is in the "Failure" status. If this value is empty there is
                        no information available. A Reason clarifies an HTTP status
                        code but does not override it.
                      type: string
                    status:
                      description: 'Status of the operation. One of: "Success" or
                        "Failure". More info: https://git.k8s.io/community/contributors/devel/api-conventions.md#spec-and-status'
                      type: string
                  type: object
              required:
              - pending
              type: object
            labels:
              additionalProperties:
                type: string
              description: 'Map of string keys and values that can be used to organize
                and categorize (scope and select) objects. May match selectors of
                replication controllers and services. More info: http://kubernetes.io/docs/user-guide/labels'
              type: object
            managedFields:
              description: "ManagedFields maps workflow-id and version to the set
                of fields that are managed by that workflow. This is mostly for internal
                housekeeping, and users typically shouldn't need to set or understand
                this field. A workflow can be the user's name, a controller's name,
                or the name of a specific apply path like \"ci-cd\". The set of fields
                is always in the version that the workflow used when modifying the
                object. \n This field is alpha and can be changed or removed without
                notice."
              items:
                properties:
                  apiVersion:
                    description: APIVersion defines the version of this resource that
                      this field set applies to. The format is "group/version" just
                      like the top-level APIVersion field. It is necessary to track
                      the version of a field set because it cannot be automatically
                      converted.
                    type: string
                  fields:
                    additionalProperties: true
                    description: Fields identifies a set of fields.
                    type: object
                  manager:
                    description: Manager is an identifier of the workflow managing
                      these fields.
                    type: string
                  operation:
                    description: Operation is the type of operation which lead to
                      this ManagedFieldsEntry being created. The only valid values
                      for this field are 'Apply' and 'Update'.
                    type: string
                  time:
                    description: Time is timestamp of when these fields were set.
                      It should always be empty if Operation is 'Apply'
                    format: date-time
                    type: string
                type: object
              type: array
            name:
              description: 'Name must be unique within a namespace. Is required when
                creating resources, although some resources may allow a client to
                request the generation of an appropriate name automatically. Name
                is primarily intended for creation idempotence and configuration definition.
                Cannot be updated. More info: http://kubernetes.io/docs/user-guide/identifiers#names'
              type: string
            namespace:
              description: "Namespace defines the space within each name must be unique.
                An empty namespace is equivalent to the \"default\" namespace, but
                \"default\" is the canonical representation. Not all objects are required
                to be scoped to a namespace - the value of this field for those objects
                will be empty. \n Must be a DNS_LABEL. Cannot be updated. More info:
                http://kubernetes.io/docs/user-guide/namespaces"
              type: string
            ownerReferences:
              description: List of objects depended by this object. If ALL objects
                in the list have been deleted, this object will be garbage collected.
                If this object is managed by a controller, then an entry in this list
                will point to this controller, with the controller field set to true.
                There cannot be more than one managing controller.
              items:
                properties:
                  apiVersion:
                    description: API version of the referent.
                    type: string
                  blockOwnerDeletion:
                    description: If true, AND if the owner has the "foregroundDeletion"
                      finalizer, then the owner cannot be deleted from the key-value
                      store until this reference is removed. Defaults to false. To
                      set this field, a user needs "delete" permission of the owner,
                      otherwise 422 (Unprocessable Entity) will be returned.
                    type: boolean
                  controller:
                    description: If true, this reference points to the managing controller.
                    type: boolean
                  kind:
                    description: 'Kind of the referent. More info: https://git.k8s.io/community/contributors/devel/api-conventions.md#types-kinds'
                    type: string
                  name:
                    description: 'Name of the referent. More info: http://kubernetes.io/docs/user-guide/identifiers#names'
                    type: string
                  uid:
                    description: 'UID of the referent. More info: http://kubernetes.io/docs/user-guide/identifiers#uids'
                    type: string
                required:
                - apiVersion
                - kind
                - name
                - uid
                type: object
              type: array
            resourceVersion:
              description: "An opaque value that represents the internal version of
                this object that can be used by clients to determine when objects
                have changed. May be used for optimistic concurrency, change detection,
                and the watch operation on a resource or set of resources. Clients
                must treat these values as opaque and passed unmodified back to the
                server. They may only be valid for a particular resource or set of
                resources. \n Populated by the system. Read-only. Value must be treated
                as opaque by clients and . More info: https://git.k8s.io/community/contributors/devel/api-conventions.md#concurrency-control-and-consistency"
              type: string
            selfLink:
              description: SelfLink is a URL representing this object. Populated by
                the system. Read-only.
              type: string
            uid:
              description: "UID is the unique in time and space value for this object.
                It is typically generated by the server on successful creation of
                a resource and is not allowed to change on PUT operations. \n Populated
                by the system. Read-only. More info: http://kubernetes.io/docs/user-guide/identifiers#uids"
              type: string
          type: object
        status:
          type: object
      type: object
  versions:
  - name: v1alpha1
    served: true
    storage: true
status:
  acceptedNames:
    kind: ""
    plural: ""
  conditions: []
  storedVersions: []
---
apiVersion: apiextensions.k8s.io/v1beta1
kind: CustomResourceDefinition
metadata:
  creationTimestamp: null
  name: traffictraces.kuma.io
spec:
  group: kuma.io
  names:
    kind: TrafficTrace
    plural: traffictraces
  scope: ""
  validation:
    openAPIV3Schema:
      description: TrafficTrace is the Schema for the traffictraces API
      properties:
        apiVersion:
          description: 'APIVersion defines the versioned schema of this representation
            of an object. Servers should convert recognized schemas to the latest
            internal value, and may reject unrecognized values. More info: https://git.k8s.io/community/contributors/devel/api-conventions.md#resources'
          type: string
        kind:
          description: 'Kind is a string value representing the REST resource this
            object represents. Servers may infer this from the endpoint the client
            submits requests to. Cannot be updated. In CamelCase. More info: https://git.k8s.io/community/contributors/devel/api-conventions.md#types-kinds'
          type: string
        metadata:
          properties:
            annotations:
              additionalProperties:
                type: string
              description: 'Annotations is an unstructured key value map stored with
                a resource that may be set by external tools to store and retrieve
                arbitrary metadata. They are not queryable and should be preserved
                when modifying objects. More info: http://kubernetes.io/docs/user-guide/annotations'
              type: object
            clusterName:
              description: The name of the cluster which the object belongs to. This
                is used to distinguish resources with same name and namespace in different
                clusters. This field is not set anywhere right now and apiserver is
                going to ignore it if set in create or update request.
              type: string
            creationTimestamp:
              description: "CreationTimestamp is a timestamp representing the server
                time when this object was created. It is not guaranteed to be set
                in happens-before order across separate operations. Clients may not
                set this value. It is represented in RFC3339 form and is in UTC. \n
                Populated by the system. Read-only. Null for lists. More info: https://git.k8s.io/community/contributors/devel/api-conventions.md#metadata"
              format: date-time
              type: string
            deletionGracePeriodSeconds:
              description: Number of seconds allowed for this object to gracefully
                terminate before it will be removed from the system. Only set when
                deletionTimestamp is also set. May only be shortened. Read-only.
              format: int64
              type: integer
            deletionTimestamp:
              description: "DeletionTimestamp is RFC 3339 date and time at which this
                resource will be deleted. This field is set by the server when a graceful
                deletion is requested by the user, and is not directly settable by
                a client. The resource is expected to be deleted (no longer visible
                from resource lists, and not reachable by name) after the time in
                this field, once the finalizers list is empty. As long as the finalizers
                list contains items, deletion is blocked. Once the deletionTimestamp
                is set, this value may not be unset or be set further into the future,
                although it may be shortened or the resource may be deleted prior
                to this time. For example, a user may request that a pod is deleted
                in 30 seconds. The Kubelet will react by sending a graceful termination
                signal to the containers in the pod. After that 30 seconds, the Kubelet
                will send a hard termination signal (SIGKILL) to the container and
                after cleanup, remove the pod from the API. In the presence of network
                partitions, this object may still exist after this timestamp, until
                an administrator or automated process can determine the resource is
                fully terminated. If not set, graceful deletion of the object has
                not been requested. \n Populated by the system when a graceful deletion
                is requested. Read-only. More info: https://git.k8s.io/community/contributors/devel/api-conventions.md#metadata"
              format: date-time
              type: string
            finalizers:
              description: Must be empty before the object is deleted from the registry.
                Each entry is an identifier for the responsible component that will
                remove the entry from the list. If the deletionTimestamp of the object
                is non-nil, entries in this list can only be removed.
              items:
                type: string
              type: array
            generateName:
              description: "GenerateName is an optional prefix, used by the server,
                to generate a unique name ONLY IF the Name field has not been provided.
                If this field is used, the name returned to the client will be different
                than the name passed. This value will also be combined with a unique
                suffix. The provided value has the same validation rules as the Name
                field, and may be truncated by the length of the suffix required to
                make the value unique on the server. \n If this field is specified
                and the generated name exists, the server will NOT return a 409 -
                instead, it will either return 201 Created or 500 with Reason ServerTimeout
                indicating a unique name could not be found in the time allotted,
                and the client should retry (optionally after the time indicated in
                the Retry-After header). \n Applied only if Name is not specified.
                More info: https://git.k8s.io/community/contributors/devel/api-conventions.md#idempotency"
              type: string
            generation:
              description: A sequence number representing a specific generation of
                the desired state. Populated by the system. Read-only.
              format: int64
              type: integer
            initializers:
              description: "An initializer is a controller which enforces some system
                invariant at object creation time. This field is a list of initializers
                that have not yet acted on this object. If nil or empty, this object
                has been completely initialized. Otherwise, the object is considered
                uninitialized and is hidden (in list/watch and get calls) from clients
                that haven't explicitly asked to observe uninitialized objects. \n
                When an object is created, the system will populate this list with
                the current set of initializers. Only privileged users may set or
                modify this list. Once it is empty, it may not be modified further
                by any user. \n DEPRECATED - initializers are an alpha field and will
                be removed in v1.15."
              properties:
                pending:
                  description: Pending is a list of initializers that must execute
                    in order before this object is visible. When the last pending
                    initializer is removed, and no failing result is set, the initializers
                    struct will be set to nil and the object is considered as initialized
                    and visible to all clients.
                  items:
                    properties:
                      name:
                        description: name of the process that is responsible for initializing
                          this object.
                        type: string
                    required:
                    - name
                    type: object
                  type: array
                result:
                  description: If result is set with the Failure field, the object
                    will be persisted to storage and then deleted, ensuring that other
                    clients can observe the deletion.
                  properties:
                    apiVersion:
                      description: 'APIVersion defines the versioned schema of this
                        representation of an object. Servers should convert recognized
                        schemas to the latest internal value, and may reject unrecognized
                        values. More info: https://git.k8s.io/community/contributors/devel/api-conventions.md#resources'
                      type: string
                    code:
                      description: Suggested HTTP return code for this status, 0 if
                        not set.
                      format: int32
                      type: integer
                    details:
                      description: Extended data associated with the reason.  Each
                        reason may define its own extended details. This field is
                        optional and the data returned is not guaranteed to conform
                        to any schema except that defined by the reason type.
                      properties:
                        causes:
                          description: The Causes array includes more details associated
                            with the StatusReason failure. Not all StatusReasons may
                            provide detailed causes.
                          items:
                            properties:
                              field:
                                description: "The field of the resource that has caused
                                  this error, as named by its JSON serialization.
                                  May include dot and postfix notation for nested
                                  attributes. Arrays are zero-indexed.  Fields may
                                  appear more than once in an array of causes due
                                  to fields having multiple errors. Optional. \n Examples:
                                  \  \"name\" - the field \"name\" on the current
                                  resource   \"items[0].name\" - the field \"name\"
                                  on the first array entry in \"items\""
                                type: string
                              message:
                                description: A human-readable description of the cause
                                  of the error.  This field may be presented as-is
                                  to a reader.
                                type: string
                              reason:
                                description: A machine-readable description of the
                                  cause of the error. If this value is empty there
                                  is no information available.
                                type: string
                            type: object
                          type: array
                        group:
                          description: The group attribute of the resource associated
                            with the status StatusReason.
                          type: string
                        kind:
                          description: 'The kind attribute of the resource associated
                            with the status StatusReason. On some operations may differ
                            from the requested resource Kind. More info: https://git.k8s.io/community/contributors/devel/api-conventions.md#types-kinds'
                          type: string
                        name:
                          description: The name attribute of the resource associated
                            with the status StatusReason (when there is a single name
                            which can be described).
                          type: string
                        retryAfterSeconds:
                          description: If specified, the time in seconds before the
                            operation should be retried. Some errors may indicate
                            the client must take an alternate action - for those errors
                            this field may indicate how long to wait before taking
                            the alternate action.
                          format: int32
                          type: integer
                        uid:
                          description: 'UID of the resource. (when there is a single
                            resource which can be described). More info: http://kubernetes.io/docs/user-guide/identifiers#uids'
                          type: string
                      type: object
                    kind:
                      description: 'Kind is a string value representing the REST resource
                        this object represents. Servers may infer this from the endpoint
                        the client submits requests to. Cannot be updated. In CamelCase.
                        More info: https://git.k8s.io/community/contributors/devel/api-conventions.md#types-kinds'
                      type: string
                    message:
                      description: A human-readable description of the status of this
                        operation.
                      type: string
                    metadata:
                      description: 'Standard list metadata. More info: https://git.k8s.io/community/contributors/devel/api-conventions.md#types-kinds'
                      properties:
                        continue:
                          description: continue may be set if the user set a limit
                            on the number of items returned, and indicates that the
                            server has more data available. The value is opaque and
                            may be used to issue another request to the endpoint that
                            served this list to retrieve the next set of available
                            objects. Continuing a consistent list may not be possible
                            if the server configuration has changed or more than a
                            few minutes have passed. The resourceVersion field returned
                            when using this continue value will be identical to the
                            value in the first response, unless you have received
                            this token from an error message.
                          type: string
                        resourceVersion:
                          description: 'String that identifies the server''s internal
                            version of this object that can be used by clients to
                            determine when objects have changed. Value must be treated
                            as opaque by clients and passed unmodified back to the
                            server. Populated by the system. Read-only. More info:
                            https://git.k8s.io/community/contributors/devel/api-conventions.md#concurrency-control-and-consistency'
                          type: string
                        selfLink:
                          description: selfLink is a URL representing this object.
                            Populated by the system. Read-only.
                          type: string
                      type: object
                    reason:
                      description: A machine-readable description of why this operation
                        is in the "Failure" status. If this value is empty there is
                        no information available. A Reason clarifies an HTTP status
                        code but does not override it.
                      type: string
                  type: object
              required:
              - pending
              type: object
            labels:
              additionalProperties:
                type: string
              description: 'Map of string keys and values that can be used to organize
                and categorize (scope and select) objects. May match selectors of
                replication controllers and services. More info: http://kubernetes.io/docs/user-guide/labels'
              type: object
            managedFields:
              description: "ManagedFields maps workflow-id and version to the set
                of fields that are managed by that workflow. This is mostly for internal
                housekeeping, and users typically shouldn't need to set or understand
                this field. A workflow can be the user's name, a controller's name,
                or the name of a specific apply path like \"ci-cd\". The set of fields
                is always in the version that the workflow used when modifying the
                object. \n This field is alpha and can be changed or removed without
                notice."
              items:
                properties:
                  apiVersion:
                    description: APIVersion defines the version of this resource that
                      this field set applies to. The format is "group/version" just
                      like the top-level APIVersion field. It is necessary to track
                      the version of a field set because it cannot be automatically
                      converted.
                    type: string
                  fields:
                    additionalProperties: true
                    description: Fields identifies a set of fields.
                    type: object
                  manager:
                    description: Manager is an identifier of the workflow managing
                      these fields.
                    type: string
                  operation:
                    description: Operation is the type of operation which lead to
                      this ManagedFieldsEntry being created. The only valid values
                      for this field are 'Apply' and 'Update'.
                    type: string
                  time:
                    description: Time is timestamp of when these fields were set.
                      It should always be empty if Operation is 'Apply'
                    format: date-time
                    type: string
                type: object
              type: array
            name:
              description: 'Name must be unique within a namespace. Is required when
                creating resources, although some resources may allow a client to
                request the generation of an appropriate name automatically. Name
                is primarily intended for creation idempotence and configuration definition.
                Cannot be updated. More info: http://kubernetes.io/docs/user-guide/identifiers#names'
              type: string
            namespace:
              description: "Namespace defines the space within each name must be unique.
                An empty namespace is equivalent to the \"default\" namespace, but
                \"default\" is the canonical representation. Not all objects are required
                to be scoped to a namespace - the value of this field for those objects
                will be empty. \n Must be a DNS_LABEL. Cannot be updated. More info:
                http://kubernetes.io/docs/user-guide/namespaces"
              type: string
            ownerReferences:
              description: List of objects depended by this object. If ALL objects
                in the list have been deleted, this object will be garbage collected.
                If this object is managed by a controller, then an entry in this list
                will point to this controller, with the controller field set to true.
                There cannot be more than one managing controller.
              items:
                properties:
                  apiVersion:
                    description: API version of the referent.
                    type: string
                  blockOwnerDeletion:
                    description: If true, AND if the owner has the "foregroundDeletion"
                      finalizer, then the owner cannot be deleted from the key-value
                      store until this reference is removed. Defaults to false. To
                      set this field, a user needs "delete" permission of the owner,
                      otherwise 422 (Unprocessable Entity) will be returned.
                    type: boolean
                  controller:
                    description: If true, this reference points to the managing controller.
                    type: boolean
                  kind:
                    description: 'Kind of the referent. More info: https://git.k8s.io/community/contributors/devel/api-conventions.md#types-kinds'
                    type: string
                  name:
                    description: 'Name of the referent. More info: http://kubernetes.io/docs/user-guide/identifiers#names'
                    type: string
                  uid:
                    description: 'UID of the referent. More info: http://kubernetes.io/docs/user-guide/identifiers#uids'
                    type: string
                required:
                - apiVersion
                - kind
                - name
                - uid
                type: object
              type: array
            resourceVersion:
              description: "An opaque value that represents the internal version of
                this object that can be used by clients to determine when objects
                have changed. May be used for optimistic concurrency, change detection,
                and the watch operation on a resource or set of resources. Clients
                must treat these values as opaque and passed unmodified back to the
                server. They may only be valid for a particular resource or set of
                resources. \n Populated by the system. Read-only. Value must be treated
                as opaque by clients and . More info: https://git.k8s.io/community/contributors/devel/api-conventions.md#concurrency-control-and-consistency"
              type: string
            selfLink:
              description: SelfLink is a URL representing this object. Populated by
                the system. Read-only.
              type: string
            uid:
              description: "UID is the unique in time and space value for this object.
                It is typically generated by the server on successful creation of
                a resource and is not allowed to change on PUT operations. \n Populated
                by the system. Read-only. More info: http://kubernetes.io/docs/user-guide/identifiers#uids"
              type: string
          type: object
        mesh:
          type: string
        spec:
          type: object
      type: object
  versions:
  - name: v1alpha1
    served: true
    storage: true
---
apiVersion: apiextensions.k8s.io/v1beta1
kind: CustomResourceDefinition
metadata:
  creationTimestamp: null
  name: zones.kuma.io
spec:
  group: kuma.io
  names:
    kind: Zone
    plural: zones
  scope: Cluster
  validation:
    openAPIV3Schema:
      description: Zone is the Schema for the zone API
      properties:
        apiVersion:
          description: 'APIVersion defines the versioned schema of this representation
            of an object. Servers should convert recognized schemas to the latest
            internal value, and may reject unrecognized values. More info: https://git.k8s.io/community/contributors/devel/api-conventions.md#resources'
          type: string
        kind:
          description: 'Kind is a string value representing the REST resource this
            object represents. Servers may infer this from the endpoint the client
            submits requests to. Cannot be updated. In CamelCase. More info: https://git.k8s.io/community/contributors/devel/api-conventions.md#types-kinds'
          type: string
        metadata:
          properties:
            annotations:
              additionalProperties:
                type: string
              description: 'Annotations is an unstructured key value map stored with
                a resource that may be set by external tools to store and retrieve
                arbitrary metadata. They are not queryable and should be preserved
                when modifying objects. More info: http://kubernetes.io/docs/user-guide/annotations'
              type: object
            clusterName:
              description: The name of the cluster which the object belongs to. This
                is used to distinguish resources with same name and namespace in different
                clusters. This field is not set anywhere right now and apiserver is
                going to ignore it if set in create or update request.
              type: string
            creationTimestamp:
              description: "CreationTimestamp is a timestamp representing the server
                time when this object was created. It is not guaranteed to be set
                in happens-before order across separate operations. Clients may not
                set this value. It is represented in RFC3339 form and is in UTC. \n
                Populated by the system. Read-only. Null for lists. More info: https://git.k8s.io/community/contributors/devel/api-conventions.md#metadata"
              format: date-time
              type: string
            deletionGracePeriodSeconds:
              description: Number of seconds allowed for this object to gracefully
                terminate before it will be removed from the system. Only set when
                deletionTimestamp is also set. May only be shortened. Read-only.
              format: int64
              type: integer
            deletionTimestamp:
              description: "DeletionTimestamp is RFC 3339 date and time at which this
                resource will be deleted. This field is set by the server when a graceful
                deletion is requested by the user, and is not directly settable by
                a client. The resource is expected to be deleted (no longer visible
                from resource lists, and not reachable by name) after the time in
                this field, once the finalizers list is empty. As long as the finalizers
                list contains items, deletion is blocked. Once the deletionTimestamp
                is set, this value may not be unset or be set further into the future,
                although it may be shortened or the resource may be deleted prior
                to this time. For example, a user may request that a pod is deleted
                in 30 seconds. The Kubelet will react by sending a graceful termination
                signal to the containers in the pod. After that 30 seconds, the Kubelet
                will send a hard termination signal (SIGKILL) to the container and
                after cleanup, remove the pod from the API. In the presence of network
                partitions, this object may still exist after this timestamp, until
                an administrator or automated process can determine the resource is
                fully terminated. If not set, graceful deletion of the object has
                not been requested. \n Populated by the system when a graceful deletion
                is requested. Read-only. More info: https://git.k8s.io/community/contributors/devel/api-conventions.md#metadata"
              format: date-time
              type: string
            finalizers:
              description: Must be empty before the object is deleted from the registry.
                Each entry is an identifier for the responsible component that will
                remove the entry from the list. If the deletionTimestamp of the object
                is non-nil, entries in this list can only be removed.
              items:
                type: string
              type: array
            generateName:
              description: "GenerateName is an optional prefix, used by the server,
                to generate a unique name ONLY IF the Name field has not been provided.
                If this field is used, the name returned to the client will be different
                than the name passed. This value will also be combined with a unique
                suffix. The provided value has the same validation rules as the Name
                field, and may be truncated by the length of the suffix required to
                make the value unique on the server. \n If this field is specified
                and the generated name exists, the server will NOT return a 409 -
                instead, it will either return 201 Created or 500 with Reason ServerTimeout
                indicating a unique name could not be found in the time allotted,
                and the client should retry (optionally after the time indicated in
                the Retry-After header). \n Applied only if Name is not specified.
                More info: https://git.k8s.io/community/contributors/devel/api-conventions.md#idempotency"
              type: string
            generation:
              description: A sequence number representing a specific generation of
                the desired state. Populated by the system. Read-only.
              format: int64
              type: integer
            initializers:
              description: "An initializer is a controller which enforces some system
                invariant at object creation time. This field is a list of initializers
                that have not yet acted on this object. If nil or empty, this object
                has been completely initialized. Otherwise, the object is considered
                uninitialized and is hidden (in list/watch and get calls) from clients
                that haven't explicitly asked to observe uninitialized objects. \n
                When an object is created, the system will populate this list with
                the current set of initializers. Only privileged users may set or
                modify this list. Once it is empty, it may not be modified further
                by any user. \n DEPRECATED - initializers are an alpha field and will
                be removed in v1.15."
              properties:
                pending:
                  description: Pending is a list of initializers that must execute
                    in order before this object is visible. When the last pending
                    initializer is removed, and no failing result is set, the initializers
                    struct will be set to nil and the object is considered as initialized
                    and visible to all clients.
                  items:
                    properties:
                      name:
                        description: name of the process that is responsible for initializing
                          this object.
                        type: string
                    required:
                      - name
                    type: object
                  type: array
                result:
                  description: If result is set with the Failure field, the object
                    will be persisted to storage and then deleted, ensuring that other
                    clients can observe the deletion.
                  properties:
                    apiVersion:
                      description: 'APIVersion defines the versioned schema of this
                        representation of an object. Servers should convert recognized
                        schemas to the latest internal value, and may reject unrecognized
                        values. More info: https://git.k8s.io/community/contributors/devel/api-conventions.md#resources'
                      type: string
                    code:
                      description: Suggested HTTP return code for this status, 0 if
                        not set.
                      format: int32
                      type: integer
                    details:
                      description: Extended data associated with the reason.  Each
                        reason may define its own extended details. This field is
                        optional and the data returned is not guaranteed to conform
                        to any schema except that defined by the reason type.
                      properties:
                        causes:
                          description: The Causes array includes more details associated
                            with the StatusReason failure. Not all StatusReasons may
                            provide detailed causes.
                          items:
                            properties:
                              field:
                                description: "The field of the resource that has caused
                                  this error, as named by its JSON serialization.
                                  May include dot and postfix notation for nested
                                  attributes. Arrays are zero-indexed.  Fields may
                                  appear more than once in an array of causes due
                                  to fields having multiple errors. Optional. \n Examples:
                                  \  \"name\" - the field \"name\" on the current
                                  resource   \"items[0].name\" - the field \"name\"
                                  on the first array entry in \"items\""
                                type: string
                              message:
                                description: A human-readable description of the cause
                                  of the error.  This field may be presented as-is
                                  to a reader.
                                type: string
                              reason:
                                description: A machine-readable description of the
                                  cause of the error. If this value is empty there
                                  is no information available.
                                type: string
                            type: object
                          type: array
                        group:
                          description: The group attribute of the resource associated
                            with the status StatusReason.
                          type: string
                        kind:
                          description: 'The kind attribute of the resource associated
                            with the status StatusReason. On some operations may differ
                            from the requested resource Kind. More info: https://git.k8s.io/community/contributors/devel/api-conventions.md#types-kinds'
                          type: string
                        name:
                          description: The name attribute of the resource associated
                            with the status StatusReason (when there is a single name
                            which can be described).
                          type: string
                        retryAfterSeconds:
                          description: If specified, the time in seconds before the
                            operation should be retried. Some errors may indicate
                            the client must take an alternate action - for those errors
                            this field may indicate how long to wait before taking
                            the alternate action.
                          format: int32
                          type: integer
                        uid:
                          description: 'UID of the resource. (when there is a single
                            resource which can be described). More info: http://kubernetes.io/docs/user-guide/identifiers#uids'
                          type: string
                      type: object
                    kind:
                      description: 'Kind is a string value representing the REST resource
                        this object represents. Servers may infer this from the endpoint
                        the client submits requests to. Cannot be updated. In CamelCase.
                        More info: https://git.k8s.io/community/contributors/devel/api-conventions.md#types-kinds'
                      type: string
                    message:
                      description: A human-readable description of the status of this
                        operation.
                      type: string
                    metadata:
                      description: 'Standard list metadata. More info: https://git.k8s.io/community/contributors/devel/api-conventions.md#types-kinds'
                      properties:
                        continue:
                          description: continue may be set if the user set a limit
                            on the number of items returned, and indicates that the
                            server has more data available. The value is opaque and
                            may be used to issue another request to the endpoint that
                            served this list to retrieve the next set of available
                            objects. Continuing a consistent list may not be possible
                            if the server configuration has changed or more than a
                            few minutes have passed. The resourceVersion field returned
                            when using this continue value will be identical to the
                            value in the first response, unless you have received
                            this token from an error message.
                          type: string
                        resourceVersion:
                          description: 'String that identifies the server''s internal
                            version of this object that can be used by clients to
                            determine when objects have changed. Value must be treated
                            as opaque by clients and passed unmodified back to the
                            server. Populated by the system. Read-only. More info:
                            https://git.k8s.io/community/contributors/devel/api-conventions.md#concurrency-control-and-consistency'
                          type: string
                        selfLink:
                          description: selfLink is a URL representing this object.
                            Populated by the system. Read-only.
                          type: string
                      type: object
                    reason:
                      description: A machine-readable description of why this operation
                        is in the "Failure" status. If this value is empty there is
                        no information available. A Reason clarifies an HTTP status
                        code but does not override it.
                      type: string
                    status:
                      description: 'Status of the operation. One of: "Success" or
                        "Failure". More info: https://git.k8s.io/community/contributors/devel/api-conventions.md#spec-and-status'
                      type: string
                  type: object
              required:
                - pending
              type: object
            labels:
              additionalProperties:
                type: string
              description: 'Map of string keys and values that can be used to organize
                and categorize (scope and select) objects. May match selectors of
                replication controllers and services. More info: http://kubernetes.io/docs/user-guide/labels'
              type: object
            managedFields:
              description: "ManagedFields maps workflow-id and version to the set
                of fields that are managed by that workflow. This is mostly for internal
                housekeeping, and users typically shouldn't need to set or understand
                this field. A workflow can be the user's name, a controller's name,
                or the name of a specific apply path like \"ci-cd\". The set of fields
                is always in the version that the workflow used when modifying the
                object. \n This field is alpha and can be changed or removed without
                notice."
              items:
                properties:
                  apiVersion:
                    description: APIVersion defines the version of this resource that
                      this field set applies to. The format is "group/version" just
                      like the top-level APIVersion field. It is necessary to track
                      the version of a field set because it cannot be automatically
                      converted.
                    type: string
                  fields:
                    additionalProperties: true
                    description: Fields identifies a set of fields.
                    type: object
                  manager:
                    description: Manager is an identifier of the workflow managing
                      these fields.
                    type: string
                  operation:
                    description: Operation is the type of operation which lead to
                      this ManagedFieldsEntry being created. The only valid values
                      for this field are 'Apply' and 'Update'.
                    type: string
                  time:
                    description: Time is timestamp of when these fields were set.
                      It should always be empty if Operation is 'Apply'
                    format: date-time
                    type: string
                type: object
              type: array
            name:
              description: 'Name must be unique within a namespace. Is required when
                creating resources, although some resources may allow a client to
                request the generation of an appropriate name automatically. Name
                is primarily intended for creation idempotence and configuration definition.
                Cannot be updated. More info: http://kubernetes.io/docs/user-guide/identifiers#names'
              type: string
            namespace:
              description: "Namespace defines the space within each name must be unique.
                An empty namespace is equivalent to the \"default\" namespace, but
                \"default\" is the canonical representation. Not all objects are required
                to be scoped to a namespace - the value of this field for those objects
                will be empty. \n Must be a DNS_LABEL. Cannot be updated. More info:
                http://kubernetes.io/docs/user-guide/namespaces"
              type: string
            ownerReferences:
              description: List of objects depended by this object. If ALL objects
                in the list have been deleted, this object will be garbage collected.
                If this object is managed by a controller, then an entry in this list
                will point to this controller, with the controller field set to true.
                There cannot be more than one managing controller.
              items:
                properties:
                  apiVersion:
                    description: API version of the referent.
                    type: string
                  blockOwnerDeletion:
                    description: If true, AND if the owner has the "foregroundDeletion"
                      finalizer, then the owner cannot be deleted from the key-value
                      store until this reference is removed. Defaults to false. To
                      set this field, a user needs "delete" permission of the owner,
                      otherwise 422 (Unprocessable Entity) will be returned.
                    type: boolean
                  controller:
                    description: If true, this reference points to the managing controller.
                    type: boolean
                  kind:
                    description: 'Kind of the referent. More info: https://git.k8s.io/community/contributors/devel/api-conventions.md#types-kinds'
                    type: string
                  name:
                    description: 'Name of the referent. More info: http://kubernetes.io/docs/user-guide/identifiers#names'
                    type: string
                  uid:
                    description: 'UID of the referent. More info: http://kubernetes.io/docs/user-guide/identifiers#uids'
                    type: string
                required:
                  - apiVersion
                  - kind
                  - name
                  - uid
                type: object
              type: array
            resourceVersion:
              description: "An opaque value that represents the internal version of
                this object that can be used by clients to determine when objects
                have changed. May be used for optimistic concurrency, change detection,
                and the watch operation on a resource or set of resources. Clients
                must treat these values as opaque and passed unmodified back to the
                server. They may only be valid for a particular resource or set of
                resources. \n Populated by the system. Read-only. Value must be treated
                as opaque by clients and . More info: https://git.k8s.io/community/contributors/devel/api-conventions.md#concurrency-control-and-consistency"
              type: string
            selfLink:
              description: SelfLink is a URL representing this object. Populated by
                the system. Read-only.
              type: string
            uid:
              description: "UID is the unique in time and space value for this object.
                It is typically generated by the server on successful creation of
                a resource and is not allowed to change on PUT operations. \n Populated
                by the system. Read-only. More info: http://kubernetes.io/docs/user-guide/identifiers#uids"
              type: string
          type: object
        mesh:
          type: string
        spec:
          type: object
      type: object
  versions:
    - name: v1alpha1
      served: true
      storage: true
---
apiVersion: apiextensions.k8s.io/v1beta1
kind: CustomResourceDefinition
metadata:
  creationTimestamp: null
  name: dataplanes.kuma.io
spec:
  group: kuma.io
  names:
    kind: Dataplane
    plural: dataplanes
  scope: ""
  validation:
    openAPIV3Schema:
      description: Dataplane is the Schema for the dataplanes API
      properties:
        apiVersion:
          description: 'APIVersion defines the versioned schema of this representation
            of an object. Servers should convert recognized schemas to the latest
            internal value, and may reject unrecognized values. More info: https://git.k8s.io/community/contributors/devel/api-conventions.md#resources'
          type: string
        kind:
          description: 'Kind is a string value representing the REST resource this
            object represents. Servers may infer this from the endpoint the client
            submits requests to. Cannot be updated. In CamelCase. More info: https://git.k8s.io/community/contributors/devel/api-conventions.md#types-kinds'
          type: string
        metadata:
          properties:
            annotations:
              additionalProperties:
                type: string
              description: 'Annotations is an unstructured key value map stored with
                a resource that may be set by external tools to store and retrieve
                arbitrary metadata. They are not queryable and should be preserved
                when modifying objects. More info: http://kubernetes.io/docs/user-guide/annotations'
              type: object
            clusterName:
              description: The name of the cluster which the object belongs to. This
                is used to distinguish resources with same name and namespace in different
                clusters. This field is not set anywhere right now and apiserver is
                going to ignore it if set in create or update request.
              type: string
            creationTimestamp:
              description: "CreationTimestamp is a timestamp representing the server
                time when this object was created. It is not guaranteed to be set
                in happens-before order across separate operations. Clients may not
                set this value. It is represented in RFC3339 form and is in UTC. \n
                Populated by the system. Read-only. Null for lists. More info: https://git.k8s.io/community/contributors/devel/api-conventions.md#metadata"
              format: date-time
              type: string
            deletionGracePeriodSeconds:
              description: Number of seconds allowed for this object to gracefully
                terminate before it will be removed from the system. Only set when
                deletionTimestamp is also set. May only be shortened. Read-only.
              format: int64
              type: integer
            deletionTimestamp:
              description: "DeletionTimestamp is RFC 3339 date and time at which this
                resource will be deleted. This field is set by the server when a graceful
                deletion is requested by the user, and is not directly settable by
                a client. The resource is expected to be deleted (no longer visible
                from resource lists, and not reachable by name) after the time in
                this field, once the finalizers list is empty. As long as the finalizers
                list contains items, deletion is blocked. Once the deletionTimestamp
                is set, this value may not be unset or be set further into the future,
                although it may be shortened or the resource may be deleted prior
                to this time. For example, a user may request that a pod is deleted
                in 30 seconds. The Kubelet will react by sending a graceful termination
                signal to the containers in the pod. After that 30 seconds, the Kubelet
                will send a hard termination signal (SIGKILL) to the container and
                after cleanup, remove the pod from the API. In the presence of network
                partitions, this object may still exist after this timestamp, until
                an administrator or automated process can determine the resource is
                fully terminated. If not set, graceful deletion of the object has
                not been requested. \n Populated by the system when a graceful deletion
                is requested. Read-only. More info: https://git.k8s.io/community/contributors/devel/api-conventions.md#metadata"
              format: date-time
              type: string
            finalizers:
              description: Must be empty before the object is deleted from the registry.
                Each entry is an identifier for the responsible component that will
                remove the entry from the list. If the deletionTimestamp of the object
                is non-nil, entries in this list can only be removed.
              items:
                type: string
              type: array
            generateName:
              description: "GenerateName is an optional prefix, used by the server,
                to generate a unique name ONLY IF the Name field has not been provided.
                If this field is used, the name returned to the client will be different
                than the name passed. This value will also be combined with a unique
                suffix. The provided value has the same validation rules as the Name
                field, and may be truncated by the length of the suffix required to
                make the value unique on the server. \n If this field is specified
                and the generated name exists, the server will NOT return a 409 -
                instead, it will either return 201 Created or 500 with Reason ServerTimeout
                indicating a unique name could not be found in the time allotted,
                and the client should retry (optionally after the time indicated in
                the Retry-After header). \n Applied only if Name is not specified.
                More info: https://git.k8s.io/community/contributors/devel/api-conventions.md#idempotency"
              type: string
            generation:
              description: A sequence number representing a specific generation of
                the desired state. Populated by the system. Read-only.
              format: int64
              type: integer
            initializers:
              description: "An initializer is a controller which enforces some system
                invariant at object creation time. This field is a list of initializers
                that have not yet acted on this object. If nil or empty, this object
                has been completely initialized. Otherwise, the object is considered
                uninitialized and is hidden (in list/watch and get calls) from clients
                that haven't explicitly asked to observe uninitialized objects. \n
                When an object is created, the system will populate this list with
                the current set of initializers. Only privileged users may set or
                modify this list. Once it is empty, it may not be modified further
                by any user. \n DEPRECATED - initializers are an alpha field and will
                be removed in v1.15."
              properties:
                pending:
                  description: Pending is a list of initializers that must execute
                    in order before this object is visible. When the last pending
                    initializer is removed, and no failing result is set, the initializers
                    struct will be set to nil and the object is considered as initialized
                    and visible to all clients.
                  items:
                    properties:
                      name:
                        description: name of the process that is responsible for initializing
                          this object.
                        type: string
                    required:
                    - name
                    type: object
                  type: array
                result:
                  description: If result is set with the Failure field, the object
                    will be persisted to storage and then deleted, ensuring that other
                    clients can observe the deletion.
                  properties:
                    apiVersion:
                      description: 'APIVersion defines the versioned schema of this
                        representation of an object. Servers should convert recognized
                        schemas to the latest internal value, and may reject unrecognized
                        values. More info: https://git.k8s.io/community/contributors/devel/api-conventions.md#resources'
                      type: string
                    code:
                      description: Suggested HTTP return code for this status, 0 if
                        not set.
                      format: int32
                      type: integer
                    details:
                      description: Extended data associated with the reason.  Each
                        reason may define its own extended details. This field is
                        optional and the data returned is not guaranteed to conform
                        to any schema except that defined by the reason type.
                      properties:
                        causes:
                          description: The Causes array includes more details associated
                            with the StatusReason failure. Not all StatusReasons may
                            provide detailed causes.
                          items:
                            properties:
                              field:
                                description: "The field of the resource that has caused
                                  this error, as named by its JSON serialization.
                                  May include dot and postfix notation for nested
                                  attributes. Arrays are zero-indexed.  Fields may
                                  appear more than once in an array of causes due
                                  to fields having multiple errors. Optional. \n Examples:
                                  \  \"name\" - the field \"name\" on the current
                                  resource   \"items[0].name\" - the field \"name\"
                                  on the first array entry in \"items\""
                                type: string
                              message:
                                description: A human-readable description of the cause
                                  of the error.  This field may be presented as-is
                                  to a reader.
                                type: string
                              reason:
                                description: A machine-readable description of the
                                  cause of the error. If this value is empty there
                                  is no information available.
                                type: string
                            type: object
                          type: array
                        group:
                          description: The group attribute of the resource associated
                            with the status StatusReason.
                          type: string
                        kind:
                          description: 'The kind attribute of the resource associated
                            with the status StatusReason. On some operations may differ
                            from the requested resource Kind. More info: https://git.k8s.io/community/contributors/devel/api-conventions.md#types-kinds'
                          type: string
                        name:
                          description: The name attribute of the resource associated
                            with the status StatusReason (when there is a single name
                            which can be described).
                          type: string
                        retryAfterSeconds:
                          description: If specified, the time in seconds before the
                            operation should be retried. Some errors may indicate
                            the client must take an alternate action - for those errors
                            this field may indicate how long to wait before taking
                            the alternate action.
                          format: int32
                          type: integer
                        uid:
                          description: 'UID of the resource. (when there is a single
                            resource which can be described). More info: http://kubernetes.io/docs/user-guide/identifiers#uids'
                          type: string
                      type: object
                    kind:
                      description: 'Kind is a string value representing the REST resource
                        this object represents. Servers may infer this from the endpoint
                        the client submits requests to. Cannot be updated. In CamelCase.
                        More info: https://git.k8s.io/community/contributors/devel/api-conventions.md#types-kinds'
                      type: string
                    message:
                      description: A human-readable description of the status of this
                        operation.
                      type: string
                    metadata:
                      description: 'Standard list metadata. More info: https://git.k8s.io/community/contributors/devel/api-conventions.md#types-kinds'
                      properties:
                        continue:
                          description: continue may be set if the user set a limit
                            on the number of items returned, and indicates that the
                            server has more data available. The value is opaque and
                            may be used to issue another request to the endpoint that
                            served this list to retrieve the next set of available
                            objects. Continuing a consistent list may not be possible
                            if the server configuration has changed or more than a
                            few minutes have passed. The resourceVersion field returned
                            when using this continue value will be identical to the
                            value in the first response, unless you have received
                            this token from an error message.
                          type: string
                        resourceVersion:
                          description: 'String that identifies the server''s internal
                            version of this object that can be used by clients to
                            determine when objects have changed. Value must be treated
                            as opaque by clients and passed unmodified back to the
                            server. Populated by the system. Read-only. More info:
                            https://git.k8s.io/community/contributors/devel/api-conventions.md#concurrency-control-and-consistency'
                          type: string
                        selfLink:
                          description: selfLink is a URL representing this object.
                            Populated by the system. Read-only.
                          type: string
                      type: object
                    reason:
                      description: A machine-readable description of why this operation
                        is in the "Failure" status. If this value is empty there is
                        no information available. A Reason clarifies an HTTP status
                        code but does not override it.
                      type: string
                    status:
                      description: 'Status of the operation. One of: "Success" or
                        "Failure". More info: https://git.k8s.io/community/contributors/devel/api-conventions.md#spec-and-status'
                      type: string
                  type: object
              required:
              - pending
              type: object
            labels:
              additionalProperties:
                type: string
              description: 'Map of string keys and values that can be used to organize
                and categorize (scope and select) objects. May match selectors of
                replication controllers and services. More info: http://kubernetes.io/docs/user-guide/labels'
              type: object
            managedFields:
              description: "ManagedFields maps workflow-id and version to the set
                of fields that are managed by that workflow. This is mostly for internal
                housekeeping, and users typically shouldn't need to set or understand
                this field. A workflow can be the user's name, a controller's name,
                or the name of a specific apply path like \"ci-cd\". The set of fields
                is always in the version that the workflow used when modifying the
                object. \n This field is alpha and can be changed or removed without
                notice."
              items:
                properties:
                  apiVersion:
                    description: APIVersion defines the version of this resource that
                      this field set applies to. The format is "group/version" just
                      like the top-level APIVersion field. It is necessary to track
                      the version of a field set because it cannot be automatically
                      converted.
                    type: string
                  fields:
                    additionalProperties: true
                    description: Fields identifies a set of fields.
                    type: object
                  manager:
                    description: Manager is an identifier of the workflow managing
                      these fields.
                    type: string
                  operation:
                    description: Operation is the type of operation which lead to
                      this ManagedFieldsEntry being created. The only valid values
                      for this field are 'Apply' and 'Update'.
                    type: string
                  time:
                    description: Time is timestamp of when these fields were set.
                      It should always be empty if Operation is 'Apply'
                    format: date-time
                    type: string
                type: object
              type: array
            name:
              description: 'Name must be unique within a namespace. Is required when
                creating resources, although some resources may allow a client to
                request the generation of an appropriate name automatically. Name
                is primarily intended for creation idempotence and configuration definition.
                Cannot be updated. More info: http://kubernetes.io/docs/user-guide/identifiers#names'
              type: string
            namespace:
              description: "Namespace defines the space within each name must be unique.
                An empty namespace is equivalent to the \"default\" namespace, but
                \"default\" is the canonical representation. Not all objects are required
                to be scoped to a namespace - the value of this field for those objects
                will be empty. \n Must be a DNS_LABEL. Cannot be updated. More info:
                http://kubernetes.io/docs/user-guide/namespaces"
              type: string
            ownerReferences:
              description: List of objects depended by this object. If ALL objects
                in the list have been deleted, this object will be garbage collected.
                If this object is managed by a controller, then an entry in this list
                will point to this controller, with the controller field set to true.
                There cannot be more than one managing controller.
              items:
                properties:
                  apiVersion:
                    description: API version of the referent.
                    type: string
                  blockOwnerDeletion:
                    description: If true, AND if the owner has the "foregroundDeletion"
                      finalizer, then the owner cannot be deleted from the key-value
                      store until this reference is removed. Defaults to false. To
                      set this field, a user needs "delete" permission of the owner,
                      otherwise 422 (Unprocessable Entity) will be returned.
                    type: boolean
                  controller:
                    description: If true, this reference points to the managing controller.
                    type: boolean
                  kind:
                    description: 'Kind of the referent. More info: https://git.k8s.io/community/contributors/devel/api-conventions.md#types-kinds'
                    type: string
                  name:
                    description: 'Name of the referent. More info: http://kubernetes.io/docs/user-guide/identifiers#names'
                    type: string
                  uid:
                    description: 'UID of the referent. More info: http://kubernetes.io/docs/user-guide/identifiers#uids'
                    type: string
                required:
                - apiVersion
                - kind
                - name
                - uid
                type: object
              type: array
            resourceVersion:
              description: "An opaque value that represents the internal version of
                this object that can be used by clients to determine when objects
                have changed. May be used for optimistic concurrency, change detection,
                and the watch operation on a resource or set of resources. Clients
                must treat these values as opaque and passed unmodified back to the
                server. They may only be valid for a particular resource or set of
                resources. \n Populated by the system. Read-only. Value must be treated
                as opaque by clients and . More info: https://git.k8s.io/community/contributors/devel/api-conventions.md#concurrency-control-and-consistency"
              type: string
            selfLink:
              description: SelfLink is a URL representing this object. Populated by
                the system. Read-only.
              type: string
            uid:
              description: "UID is the unique in time and space value for this object.
                It is typically generated by the server on successful creation of
                a resource and is not allowed to change on PUT operations. \n Populated
                by the system. Read-only. More info: http://kubernetes.io/docs/user-guide/identifiers#uids"
              type: string
          type: object
        spec:
          type: object
      type: object
  versions:
  - name: v1alpha1
    served: true
    storage: true
status:
  acceptedNames:
    kind: ""
    plural: ""
  conditions: []
  storedVersions: []
---
apiVersion: apiextensions.k8s.io/v1beta1
kind: CustomResourceDefinition
metadata:
  creationTimestamp: null
  name: faultinjections.kuma.io
spec:
  group: kuma.io
  names:
    kind: FaultInjection
    plural: faultinjections
  scope: ""
  validation:
    openAPIV3Schema:
      description: FaultInjection is the Schema for the faultinjections API
      properties:
        apiVersion:
          description: 'APIVersion defines the versioned schema of this representation
            of an object. Servers should convert recognized schemas to the latest
            internal value, and may reject unrecognized values. More info: https://git.k8s.io/community/contributors/devel/api-conventions.md#resources'
          type: string
        kind:
          description: 'Kind is a string value representing the REST resource this
            object represents. Servers may infer this from the endpoint the client
            submits requests to. Cannot be updated. In CamelCase. More info: https://git.k8s.io/community/contributors/devel/api-conventions.md#types-kinds'
          type: string
        metadata:
          properties:
            annotations:
              additionalProperties:
                type: string
              description: 'Annotations is an unstructured key value map stored with
                a resource that may be set by external tools to store and retrieve
                arbitrary metadata. They are not queryable and should be preserved
                when modifying objects. More info: http://kubernetes.io/docs/user-guide/annotations'
              type: object
            clusterName:
              description: The name of the cluster which the object belongs to. This
                is used to distinguish resources with same name and namespace in different
                clusters. This field is not set anywhere right now and apiserver is
                going to ignore it if set in create or update request.
              type: string
            creationTimestamp:
              description: "CreationTimestamp is a timestamp representing the server
                time when this object was created. It is not guaranteed to be set
                in happens-before order across separate operations. Clients may not
                set this value. It is represented in RFC3339 form and is in UTC. \n
                Populated by the system. Read-only. Null for lists. More info: https://git.k8s.io/community/contributors/devel/api-conventions.md#metadata"
              format: date-time
              type: string
            deletionGracePeriodSeconds:
              description: Number of seconds allowed for this object to gracefully
                terminate before it will be removed from the system. Only set when
                deletionTimestamp is also set. May only be shortened. Read-only.
              format: int64
              type: integer
            deletionTimestamp:
              description: "DeletionTimestamp is RFC 3339 date and time at which this
                resource will be deleted. This field is set by the server when a graceful
                deletion is requested by the user, and is not directly settable by
                a client. The resource is expected to be deleted (no longer visible
                from resource lists, and not reachable by name) after the time in
                this field, once the finalizers list is empty. As long as the finalizers
                list contains items, deletion is blocked. Once the deletionTimestamp
                is set, this value may not be unset or be set further into the future,
                although it may be shortened or the resource may be deleted prior
                to this time. For example, a user may request that a pod is deleted
                in 30 seconds. The Kubelet will react by sending a graceful termination
                signal to the containers in the pod. After that 30 seconds, the Kubelet
                will send a hard termination signal (SIGKILL) to the container and
                after cleanup, remove the pod from the API. In the presence of network
                partitions, this object may still exist after this timestamp, until
                an administrator or automated process can determine the resource is
                fully terminated. If not set, graceful deletion of the object has
                not been requested. \n Populated by the system when a graceful deletion
                is requested. Read-only. More info: https://git.k8s.io/community/contributors/devel/api-conventions.md#metadata"
              format: date-time
              type: string
            finalizers:
              description: Must be empty before the object is deleted from the registry.
                Each entry is an identifier for the responsible component that will
                remove the entry from the list. If the deletionTimestamp of the object
                is non-nil, entries in this list can only be removed.
              items:
                type: string
              type: array
            generateName:
              description: "GenerateName is an optional prefix, used by the server,
                to generate a unique name ONLY IF the Name field has not been provided.
                If this field is used, the name returned to the client will be different
                than the name passed. This value will also be combined with a unique
                suffix. The provided value has the same validation rules as the Name
                field, and may be truncated by the length of the suffix required to
                make the value unique on the server. \n If this field is specified
                and the generated name exists, the server will NOT return a 409 -
                instead, it will either return 201 Created or 500 with Reason ServerTimeout
                indicating a unique name could not be found in the time allotted,
                and the client should retry (optionally after the time indicated in
                the Retry-After header). \n Applied only if Name is not specified.
                More info: https://git.k8s.io/community/contributors/devel/api-conventions.md#idempotency"
              type: string
            generation:
              description: A sequence number representing a specific generation of
                the desired state. Populated by the system. Read-only.
              format: int64
              type: integer
            initializers:
              description: "An initializer is a controller which enforces some system
                invariant at object creation time. This field is a list of initializers
                that have not yet acted on this object. If nil or empty, this object
                has been completely initialized. Otherwise, the object is considered
                uninitialized and is hidden (in list/watch and get calls) from clients
                that haven't explicitly asked to observe uninitialized objects. \n
                When an object is created, the system will populate this list with
                the current set of initializers. Only privileged users may set or
                modify this list. Once it is empty, it may not be modified further
                by any user. \n DEPRECATED - initializers are an alpha field and will
                be removed in v1.15."
              properties:
                pending:
                  description: Pending is a list of initializers that must execute
                    in order before this object is visible. When the last pending
                    initializer is removed, and no failing result is set, the initializers
                    struct will be set to nil and the object is considered as initialized
                    and visible to all clients.
                  items:
                    properties:
                      name:
                        description: name of the process that is responsible for initializing
                          this object.
                        type: string
                    required:
                      - name
                    type: object
                  type: array
                result:
                  description: If result is set with the Failure field, the object
                    will be persisted to storage and then deleted, ensuring that other
                    clients can observe the deletion.
                  properties:
                    apiVersion:
                      description: 'APIVersion defines the versioned schema of this
                        representation of an object. Servers should convert recognized
                        schemas to the latest internal value, and may reject unrecognized
                        values. More info: https://git.k8s.io/community/contributors/devel/api-conventions.md#resources'
                      type: string
                    code:
                      description: Suggested HTTP return code for this status, 0 if
                        not set.
                      format: int32
                      type: integer
                    details:
                      description: Extended data associated with the reason.  Each
                        reason may define its own extended details. This field is
                        optional and the data returned is not guaranteed to conform
                        to any schema except that defined by the reason type.
                      properties:
                        causes:
                          description: The Causes array includes more details associated
                            with the StatusReason failure. Not all StatusReasons may
                            provide detailed causes.
                          items:
                            properties:
                              field:
                                description: "The field of the resource that has caused
                                  this error, as named by its JSON serialization.
                                  May include dot and postfix notation for nested
                                  attributes. Arrays are zero-indexed.  Fields may
                                  appear more than once in an array of causes due
                                  to fields having multiple errors. Optional. \n Examples:
                                  \  \"name\" - the field \"name\" on the current
                                  resource   \"items[0].name\" - the field \"name\"
                                  on the first array entry in \"items\""
                                type: string
                              message:
                                description: A human-readable description of the cause
                                  of the error.  This field may be presented as-is
                                  to a reader.
                                type: string
                              reason:
                                description: A machine-readable description of the
                                  cause of the error. If this value is empty there
                                  is no information available.
                                type: string
                            type: object
                          type: array
                        group:
                          description: The group attribute of the resource associated
                            with the status StatusReason.
                          type: string
                        kind:
                          description: 'The kind attribute of the resource associated
                            with the status StatusReason. On some operations may differ
                            from the requested resource Kind. More info: https://git.k8s.io/community/contributors/devel/api-conventions.md#types-kinds'
                          type: string
                        name:
                          description: The name attribute of the resource associated
                            with the status StatusReason (when there is a single name
                            which can be described).
                          type: string
                        retryAfterSeconds:
                          description: If specified, the time in seconds before the
                            operation should be retried. Some errors may indicate
                            the client must take an alternate action - for those errors
                            this field may indicate how long to wait before taking
                            the alternate action.
                          format: int32
                          type: integer
                        uid:
                          description: 'UID of the resource. (when there is a single
                            resource which can be described). More info: http://kubernetes.io/docs/user-guide/identifiers#uids'
                          type: string
                      type: object
                    kind:
                      description: 'Kind is a string value representing the REST resource
                        this object represents. Servers may infer this from the endpoint
                        the client submits requests to. Cannot be updated. In CamelCase.
                        More info: https://git.k8s.io/community/contributors/devel/api-conventions.md#types-kinds'
                      type: string
                    message:
                      description: A human-readable description of the status of this
                        operation.
                      type: string
                    metadata:
                      description: 'Standard list metadata. More info: https://git.k8s.io/community/contributors/devel/api-conventions.md#types-kinds'
                      properties:
                        continue:
                          description: continue may be set if the user set a limit
                            on the number of items returned, and indicates that the
                            server has more data available. The value is opaque and
                            may be used to issue another request to the endpoint that
                            served this list to retrieve the next set of available
                            objects. Continuing a consistent list may not be possible
                            if the server configuration has changed or more than a
                            few minutes have passed. The resourceVersion field returned
                            when using this continue value will be identical to the
                            value in the first response, unless you have received
                            this token from an error message.
                          type: string
                        resourceVersion:
                          description: 'String that identifies the server''s internal
                            version of this object that can be used by clients to
                            determine when objects have changed. Value must be treated
                            as opaque by clients and passed unmodified back to the
                            server. Populated by the system. Read-only. More info:
                            https://git.k8s.io/community/contributors/devel/api-conventions.md#concurrency-control-and-consistency'
                          type: string
                        selfLink:
                          description: selfLink is a URL representing this object.
                            Populated by the system. Read-only.
                          type: string
                      type: object
                    reason:
                      description: A machine-readable description of why this operation
                        is in the "Failure" status. If this value is empty there is
                        no information available. A Reason clarifies an HTTP status
                        code but does not override it.
                      type: string
                    status:
                      description: 'Status of the operation. One of: "Success" or
                        "Failure". More info: https://git.k8s.io/community/contributors/devel/api-conventions.md#spec-and-status'
                      type: string
                  type: object
              required:
                - pending
              type: object
            labels:
              additionalProperties:
                type: string
              description: 'Map of string keys and values that can be used to organize
                and categorize (scope and select) objects. May match selectors of
                replication controllers and services. More info: http://kubernetes.io/docs/user-guide/labels'
              type: object
            managedFields:
              description: "ManagedFields maps workflow-id and version to the set
                of fields that are managed by that workflow. This is mostly for internal
                housekeeping, and users typically shouldn't need to set or understand
                this field. A workflow can be the user's name, a controller's name,
                or the name of a specific apply path like \"ci-cd\". The set of fields
                is always in the version that the workflow used when modifying the
                object. \n This field is alpha and can be changed or removed without
                notice."
              items:
                properties:
                  apiVersion:
                    description: APIVersion defines the version of this resource that
                      this field set applies to. The format is "group/version" just
                      like the top-level APIVersion field. It is necessary to track
                      the version of a field set because it cannot be automatically
                      converted.
                    type: string
                  fields:
                    additionalProperties: true
                    description: Fields identifies a set of fields.
                    type: object
                  manager:
                    description: Manager is an identifier of the workflow managing
                      these fields.
                    type: string
                  operation:
                    description: Operation is the type of operation which lead to
                      this ManagedFieldsEntry being created. The only valid values
                      for this field are 'Apply' and 'Update'.
                    type: string
                  time:
                    description: Time is timestamp of when these fields were set.
                      It should always be empty if Operation is 'Apply'
                    format: date-time
                    type: string
                type: object
              type: array
            name:
              description: 'Name must be unique within a namespace. Is required when
                creating resources, although some resources may allow a client to
                request the generation of an appropriate name automatically. Name
                is primarily intended for creation idempotence and configuration definition.
                Cannot be updated. More info: http://kubernetes.io/docs/user-guide/identifiers#names'
              type: string
            namespace:
              description: "Namespace defines the space within each name must be unique.
                An empty namespace is equivalent to the \"default\" namespace, but
                \"default\" is the canonical representation. Not all objects are required
                to be scoped to a namespace - the value of this field for those objects
                will be empty. \n Must be a DNS_LABEL. Cannot be updated. More info:
                http://kubernetes.io/docs/user-guide/namespaces"
              type: string
            ownerReferences:
              description: List of objects depended by this object. If ALL objects
                in the list have been deleted, this object will be garbage collected.
                If this object is managed by a controller, then an entry in this list
                will point to this controller, with the controller field set to true.
                There cannot be more than one managing controller.
              items:
                properties:
                  apiVersion:
                    description: API version of the referent.
                    type: string
                  blockOwnerDeletion:
                    description: If true, AND if the owner has the "foregroundDeletion"
                      finalizer, then the owner cannot be deleted from the key-value
                      store until this reference is removed. Defaults to false. To
                      set this field, a user needs "delete" permission of the owner,
                      otherwise 422 (Unprocessable Entity) will be returned.
                    type: boolean
                  controller:
                    description: If true, this reference points to the managing controller.
                    type: boolean
                  kind:
                    description: 'Kind of the referent. More info: https://git.k8s.io/community/contributors/devel/api-conventions.md#types-kinds'
                    type: string
                  name:
                    description: 'Name of the referent. More info: http://kubernetes.io/docs/user-guide/identifiers#names'
                    type: string
                  uid:
                    description: 'UID of the referent. More info: http://kubernetes.io/docs/user-guide/identifiers#uids'
                    type: string
                required:
                  - apiVersion
                  - kind
                  - name
                  - uid
                type: object
              type: array
            resourceVersion:
              description: "An opaque value that represents the internal version of
                this object that can be used by clients to determine when objects
                have changed. May be used for optimistic concurrency, change detection,
                and the watch operation on a resource or set of resources. Clients
                must treat these values as opaque and passed unmodified back to the
                server. They may only be valid for a particular resource or set of
                resources. \n Populated by the system. Read-only. Value must be treated
                as opaque by clients and . More info: https://git.k8s.io/community/contributors/devel/api-conventions.md#concurrency-control-and-consistency"
              type: string
            selfLink:
              description: SelfLink is a URL representing this object. Populated by
                the system. Read-only.
              type: string
            uid:
              description: "UID is the unique in time and space value for this object.
                It is typically generated by the server on successful creation of
                a resource and is not allowed to change on PUT operations. \n Populated
                by the system. Read-only. More info: http://kubernetes.io/docs/user-guide/identifiers#uids"
              type: string
          type: object
        mesh:
          type: string
        spec:
          type: object
      type: object
  versions:
    - name: v1alpha1
      served: true
      storage: true
---
apiVersion: apiextensions.k8s.io/v1beta1
kind: CustomResourceDefinition
metadata:
  creationTimestamp: null
  name: healthchecks.kuma.io
spec:
  group: kuma.io
  names:
    kind: HealthCheck
    plural: healthchecks
  scope: ""
  validation:
    openAPIV3Schema:
      description: HealthCheck is the Schema for the healthchecks API
      properties:
        apiVersion:
          description: 'APIVersion defines the versioned schema of this representation
            of an object. Servers should convert recognized schemas to the latest
            internal value, and may reject unrecognized values. More info: https://git.k8s.io/community/contributors/devel/api-conventions.md#resources'
          type: string
        kind:
          description: 'Kind is a string value representing the REST resource this
            object represents. Servers may infer this from the endpoint the client
            submits requests to. Cannot be updated. In CamelCase. More info: https://git.k8s.io/community/contributors/devel/api-conventions.md#types-kinds'
          type: string
        metadata:
          properties:
            annotations:
              additionalProperties:
                type: string
              description: 'Annotations is an unstructured key value map stored with
                a resource that may be set by external tools to store and retrieve
                arbitrary metadata. They are not queryable and should be preserved
                when modifying objects. More info: http://kubernetes.io/docs/user-guide/annotations'
              type: object
            clusterName:
              description: The name of the cluster which the object belongs to. This
                is used to distinguish resources with same name and namespace in different
                clusters. This field is not set anywhere right now and apiserver is
                going to ignore it if set in create or update request.
              type: string
            creationTimestamp:
              description: "CreationTimestamp is a timestamp representing the server
                time when this object was created. It is not guaranteed to be set
                in happens-before order across separate operations. Clients may not
                set this value. It is represented in RFC3339 form and is in UTC. \n
                Populated by the system. Read-only. Null for lists. More info: https://git.k8s.io/community/contributors/devel/api-conventions.md#metadata"
              format: date-time
              type: string
            deletionGracePeriodSeconds:
              description: Number of seconds allowed for this object to gracefully
                terminate before it will be removed from the system. Only set when
                deletionTimestamp is also set. May only be shortened. Read-only.
              format: int64
              type: integer
            deletionTimestamp:
              description: "DeletionTimestamp is RFC 3339 date and time at which this
                resource will be deleted. This field is set by the server when a graceful
                deletion is requested by the user, and is not directly settable by
                a client. The resource is expected to be deleted (no longer visible
                from resource lists, and not reachable by name) after the time in
                this field, once the finalizers list is empty. As long as the finalizers
                list contains items, deletion is blocked. Once the deletionTimestamp
                is set, this value may not be unset or be set further into the future,
                although it may be shortened or the resource may be deleted prior
                to this time. For example, a user may request that a pod is deleted
                in 30 seconds. The Kubelet will react by sending a graceful termination
                signal to the containers in the pod. After that 30 seconds, the Kubelet
                will send a hard termination signal (SIGKILL) to the container and
                after cleanup, remove the pod from the API. In the presence of network
                partitions, this object may still exist after this timestamp, until
                an administrator or automated process can determine the resource is
                fully terminated. If not set, graceful deletion of the object has
                not been requested. \n Populated by the system when a graceful deletion
                is requested. Read-only. More info: https://git.k8s.io/community/contributors/devel/api-conventions.md#metadata"
              format: date-time
              type: string
            finalizers:
              description: Must be empty before the object is deleted from the registry.
                Each entry is an identifier for the responsible component that will
                remove the entry from the list. If the deletionTimestamp of the object
                is non-nil, entries in this list can only be removed.
              items:
                type: string
              type: array
            generateName:
              description: "GenerateName is an optional prefix, used by the server,
                to generate a unique name ONLY IF the Name field has not been provided.
                If this field is used, the name returned to the client will be different
                than the name passed. This value will also be combined with a unique
                suffix. The provided value has the same validation rules as the Name
                field, and may be truncated by the length of the suffix required to
                make the value unique on the server. \n If this field is specified
                and the generated name exists, the server will NOT return a 409 -
                instead, it will either return 201 Created or 500 with Reason ServerTimeout
                indicating a unique name could not be found in the time allotted,
                and the client should retry (optionally after the time indicated in
                the Retry-After header). \n Applied only if Name is not specified.
                More info: https://git.k8s.io/community/contributors/devel/api-conventions.md#idempotency"
              type: string
            generation:
              description: A sequence number representing a specific generation of
                the desired state. Populated by the system. Read-only.
              format: int64
              type: integer
            initializers:
              description: "An initializer is a controller which enforces some system
                invariant at object creation time. This field is a list of initializers
                that have not yet acted on this object. If nil or empty, this object
                has been completely initialized. Otherwise, the object is considered
                uninitialized and is hidden (in list/watch and get calls) from clients
                that haven't explicitly asked to observe uninitialized objects. \n
                When an object is created, the system will populate this list with
                the current set of initializers. Only privileged users may set or
                modify this list. Once it is empty, it may not be modified further
                by any user. \n DEPRECATED - initializers are an alpha field and will
                be removed in v1.15."
              properties:
                pending:
                  description: Pending is a list of initializers that must execute
                    in order before this object is visible. When the last pending
                    initializer is removed, and no failing result is set, the initializers
                    struct will be set to nil and the object is considered as initialized
                    and visible to all clients.
                  items:
                    properties:
                      name:
                        description: name of the process that is responsible for initializing
                          this object.
                        type: string
                    required:
                    - name
                    type: object
                  type: array
                result:
                  description: If result is set with the Failure field, the object
                    will be persisted to storage and then deleted, ensuring that other
                    clients can observe the deletion.
                  properties:
                    apiVersion:
                      description: 'APIVersion defines the versioned schema of this
                        representation of an object. Servers should convert recognized
                        schemas to the latest internal value, and may reject unrecognized
                        values. More info: https://git.k8s.io/community/contributors/devel/api-conventions.md#resources'
                      type: string
                    code:
                      description: Suggested HTTP return code for this status, 0 if
                        not set.
                      format: int32
                      type: integer
                    details:
                      description: Extended data associated with the reason.  Each
                        reason may define its own extended details. This field is
                        optional and the data returned is not guaranteed to conform
                        to any schema except that defined by the reason type.
                      properties:
                        causes:
                          description: The Causes array includes more details associated
                            with the StatusReason failure. Not all StatusReasons may
                            provide detailed causes.
                          items:
                            properties:
                              field:
                                description: "The field of the resource that has caused
                                  this error, as named by its JSON serialization.
                                  May include dot and postfix notation for nested
                                  attributes. Arrays are zero-indexed.  Fields may
                                  appear more than once in an array of causes due
                                  to fields having multiple errors. Optional. \n Examples:
                                  \  \"name\" - the field \"name\" on the current
                                  resource   \"items[0].name\" - the field \"name\"
                                  on the first array entry in \"items\""
                                type: string
                              message:
                                description: A human-readable description of the cause
                                  of the error.  This field may be presented as-is
                                  to a reader.
                                type: string
                              reason:
                                description: A machine-readable description of the
                                  cause of the error. If this value is empty there
                                  is no information available.
                                type: string
                            type: object
                          type: array
                        group:
                          description: The group attribute of the resource associated
                            with the status StatusReason.
                          type: string
                        kind:
                          description: 'The kind attribute of the resource associated
                            with the status StatusReason. On some operations may differ
                            from the requested resource Kind. More info: https://git.k8s.io/community/contributors/devel/api-conventions.md#types-kinds'
                          type: string
                        name:
                          description: The name attribute of the resource associated
                            with the status StatusReason (when there is a single name
                            which can be described).
                          type: string
                        retryAfterSeconds:
                          description: If specified, the time in seconds before the
                            operation should be retried. Some errors may indicate
                            the client must take an alternate action - for those errors
                            this field may indicate how long to wait before taking
                            the alternate action.
                          format: int32
                          type: integer
                        uid:
                          description: 'UID of the resource. (when there is a single
                            resource which can be described). More info: http://kubernetes.io/docs/user-guide/identifiers#uids'
                          type: string
                      type: object
                    kind:
                      description: 'Kind is a string value representing the REST resource
                        this object represents. Servers may infer this from the endpoint
                        the client submits requests to. Cannot be updated. In CamelCase.
                        More info: https://git.k8s.io/community/contributors/devel/api-conventions.md#types-kinds'
                      type: string
                    message:
                      description: A human-readable description of the status of this
                        operation.
                      type: string
                    metadata:
                      description: 'Standard list metadata. More info: https://git.k8s.io/community/contributors/devel/api-conventions.md#types-kinds'
                      properties:
                        continue:
                          description: continue may be set if the user set a limit
                            on the number of items returned, and indicates that the
                            server has more data available. The value is opaque and
                            may be used to issue another request to the endpoint that
                            served this list to retrieve the next set of available
                            objects. Continuing a consistent list may not be possible
                            if the server configuration has changed or more than a
                            few minutes have passed. The resourceVersion field returned
                            when using this continue value will be identical to the
                            value in the first response, unless you have received
                            this token from an error message.
                          type: string
                        resourceVersion:
                          description: 'String that identifies the server''s internal
                            version of this object that can be used by clients to
                            determine when objects have changed. Value must be treated
                            as opaque by clients and passed unmodified back to the
                            server. Populated by the system. Read-only. More info:
                            https://git.k8s.io/community/contributors/devel/api-conventions.md#concurrency-control-and-consistency'
                          type: string
                        selfLink:
                          description: selfLink is a URL representing this object.
                            Populated by the system. Read-only.
                          type: string
                      type: object
                    reason:
                      description: A machine-readable description of why this operation
                        is in the "Failure" status. If this value is empty there is
                        no information available. A Reason clarifies an HTTP status
                        code but does not override it.
                      type: string
                    status:
                      description: 'Status of the operation. One of: "Success" or
                        "Failure". More info: https://git.k8s.io/community/contributors/devel/api-conventions.md#spec-and-status'
                      type: string
                  type: object
              required:
              - pending
              type: object
            labels:
              additionalProperties:
                type: string
              description: 'Map of string keys and values that can be used to organize
                and categorize (scope and select) objects. May match selectors of
                replication controllers and services. More info: http://kubernetes.io/docs/user-guide/labels'
              type: object
            managedFields:
              description: "ManagedFields maps workflow-id and version to the set
                of fields that are managed by that workflow. This is mostly for internal
                housekeeping, and users typically shouldn't need to set or understand
                this field. A workflow can be the user's name, a controller's name,
                or the name of a specific apply path like \"ci-cd\". The set of fields
                is always in the version that the workflow used when modifying the
                object. \n This field is alpha and can be changed or removed without
                notice."
              items:
                properties:
                  apiVersion:
                    description: APIVersion defines the version of this resource that
                      this field set applies to. The format is "group/version" just
                      like the top-level APIVersion field. It is necessary to track
                      the version of a field set because it cannot be automatically
                      converted.
                    type: string
                  fields:
                    additionalProperties: true
                    description: Fields identifies a set of fields.
                    type: object
                  manager:
                    description: Manager is an identifier of the workflow managing
                      these fields.
                    type: string
                  operation:
                    description: Operation is the type of operation which lead to
                      this ManagedFieldsEntry being created. The only valid values
                      for this field are 'Apply' and 'Update'.
                    type: string
                  time:
                    description: Time is timestamp of when these fields were set.
                      It should always be empty if Operation is 'Apply'
                    format: date-time
                    type: string
                type: object
              type: array
            name:
              description: 'Name must be unique within a namespace. Is required when
                creating resources, although some resources may allow a client to
                request the generation of an appropriate name automatically. Name
                is primarily intended for creation idempotence and configuration definition.
                Cannot be updated. More info: http://kubernetes.io/docs/user-guide/identifiers#names'
              type: string
            namespace:
              description: "Namespace defines the space within each name must be unique.
                An empty namespace is equivalent to the \"default\" namespace, but
                \"default\" is the canonical representation. Not all objects are required
                to be scoped to a namespace - the value of this field for those objects
                will be empty. \n Must be a DNS_LABEL. Cannot be updated. More info:
                http://kubernetes.io/docs/user-guide/namespaces"
              type: string
            ownerReferences:
              description: List of objects depended by this object. If ALL objects
                in the list have been deleted, this object will be garbage collected.
                If this object is managed by a controller, then an entry in this list
                will point to this controller, with the controller field set to true.
                There cannot be more than one managing controller.
              items:
                properties:
                  apiVersion:
                    description: API version of the referent.
                    type: string
                  blockOwnerDeletion:
                    description: If true, AND if the owner has the "foregroundDeletion"
                      finalizer, then the owner cannot be deleted from the key-value
                      store until this reference is removed. Defaults to false. To
                      set this field, a user needs "delete" permission of the owner,
                      otherwise 422 (Unprocessable Entity) will be returned.
                    type: boolean
                  controller:
                    description: If true, this reference points to the managing controller.
                    type: boolean
                  kind:
                    description: 'Kind of the referent. More info: https://git.k8s.io/community/contributors/devel/api-conventions.md#types-kinds'
                    type: string
                  name:
                    description: 'Name of the referent. More info: http://kubernetes.io/docs/user-guide/identifiers#names'
                    type: string
                  uid:
                    description: 'UID of the referent. More info: http://kubernetes.io/docs/user-guide/identifiers#uids'
                    type: string
                required:
                - apiVersion
                - kind
                - name
                - uid
                type: object
              type: array
            resourceVersion:
              description: "An opaque value that represents the internal version of
                this object that can be used by clients to determine when objects
                have changed. May be used for optimistic concurrency, change detection,
                and the watch operation on a resource or set of resources. Clients
                must treat these values as opaque and passed unmodified back to the
                server. They may only be valid for a particular resource or set of
                resources. \n Populated by the system. Read-only. Value must be treated
                as opaque by clients and . More info: https://git.k8s.io/community/contributors/devel/api-conventions.md#concurrency-control-and-consistency"
              type: string
            selfLink:
              description: SelfLink is a URL representing this object. Populated by
                the system. Read-only.
              type: string
            uid:
              description: "UID is the unique in time and space value for this object.
                It is typically generated by the server on successful creation of
                a resource and is not allowed to change on PUT operations. \n Populated
                by the system. Read-only. More info: http://kubernetes.io/docs/user-guide/identifiers#uids"
              type: string
          type: object
        mesh:
          type: string
        spec:
          type: object
      type: object
  versions:
  - name: v1alpha1
    served: true
    storage: true
---
apiVersion: apiextensions.k8s.io/v1beta1
kind: CustomResourceDefinition
metadata:
  creationTimestamp: null
  name: meshes.kuma.io
spec:
  group: kuma.io
  names:
    kind: Mesh
    plural: meshes
  scope: Cluster
  validation:
    openAPIV3Schema:
      description: Mesh is the Schema for the meshes API
      properties:
        apiVersion:
          description: 'APIVersion defines the versioned schema of this representation
            of an object. Servers should convert recognized schemas to the latest
            internal value, and may reject unrecognized values. More info: https://git.k8s.io/community/contributors/devel/api-conventions.md#resources'
          type: string
        kind:
          description: 'Kind is a string value representing the REST resource this
            object represents. Servers may infer this from the endpoint the client
            submits requests to. Cannot be updated. In CamelCase. More info: https://git.k8s.io/community/contributors/devel/api-conventions.md#types-kinds'
          type: string
        metadata:
          properties:
            annotations:
              additionalProperties:
                type: string
              description: 'Annotations is an unstructured key value map stored with
                a resource that may be set by external tools to store and retrieve
                arbitrary metadata. They are not queryable and should be preserved
                when modifying objects. More info: http://kubernetes.io/docs/user-guide/annotations'
              type: object
            clusterName:
              description: The name of the cluster which the object belongs to. This
                is used to distinguish resources with same name and namespace in different
                clusters. This field is not set anywhere right now and apiserver is
                going to ignore it if set in create or update request.
              type: string
            creationTimestamp:
              description: "CreationTimestamp is a timestamp representing the server
                time when this object was created. It is not guaranteed to be set
                in happens-before order across separate operations. Clients may not
                set this value. It is represented in RFC3339 form and is in UTC. \n
                Populated by the system. Read-only. Null for lists. More info: https://git.k8s.io/community/contributors/devel/api-conventions.md#metadata"
              format: date-time
              type: string
            deletionGracePeriodSeconds:
              description: Number of seconds allowed for this object to gracefully
                terminate before it will be removed from the system. Only set when
                deletionTimestamp is also set. May only be shortened. Read-only.
              format: int64
              type: integer
            deletionTimestamp:
              description: "DeletionTimestamp is RFC 3339 date and time at which this
                resource will be deleted. This field is set by the server when a graceful
                deletion is requested by the user, and is not directly settable by
                a client. The resource is expected to be deleted (no longer visible
                from resource lists, and not reachable by name) after the time in
                this field, once the finalizers list is empty. As long as the finalizers
                list contains items, deletion is blocked. Once the deletionTimestamp
                is set, this value may not be unset or be set further into the future,
                although it may be shortened or the resource may be deleted prior
                to this time. For example, a user may request that a pod is deleted
                in 30 seconds. The Kubelet will react by sending a graceful termination
                signal to the containers in the pod. After that 30 seconds, the Kubelet
                will send a hard termination signal (SIGKILL) to the container and
                after cleanup, remove the pod from the API. In the presence of network
                partitions, this object may still exist after this timestamp, until
                an administrator or automated process can determine the resource is
                fully terminated. If not set, graceful deletion of the object has
                not been requested. \n Populated by the system when a graceful deletion
                is requested. Read-only. More info: https://git.k8s.io/community/contributors/devel/api-conventions.md#metadata"
              format: date-time
              type: string
            finalizers:
              description: Must be empty before the object is deleted from the registry.
                Each entry is an identifier for the responsible component that will
                remove the entry from the list. If the deletionTimestamp of the object
                is non-nil, entries in this list can only be removed.
              items:
                type: string
              type: array
            generateName:
              description: "GenerateName is an optional prefix, used by the server,
                to generate a unique name ONLY IF the Name field has not been provided.
                If this field is used, the name returned to the client will be different
                than the name passed. This value will also be combined with a unique
                suffix. The provided value has the same validation rules as the Name
                field, and may be truncated by the length of the suffix required to
                make the value unique on the server. \n If this field is specified
                and the generated name exists, the server will NOT return a 409 -
                instead, it will either return 201 Created or 500 with Reason ServerTimeout
                indicating a unique name could not be found in the time allotted,
                and the client should retry (optionally after the time indicated in
                the Retry-After header). \n Applied only if Name is not specified.
                More info: https://git.k8s.io/community/contributors/devel/api-conventions.md#idempotency"
              type: string
            generation:
              description: A sequence number representing a specific generation of
                the desired state. Populated by the system. Read-only.
              format: int64
              type: integer
            initializers:
              description: "An initializer is a controller which enforces some system
                invariant at object creation time. This field is a list of initializers
                that have not yet acted on this object. If nil or empty, this object
                has been completely initialized. Otherwise, the object is considered
                uninitialized and is hidden (in list/watch and get calls) from clients
                that haven't explicitly asked to observe uninitialized objects. \n
                When an object is created, the system will populate this list with
                the current set of initializers. Only privileged users may set or
                modify this list. Once it is empty, it may not be modified further
                by any user. \n DEPRECATED - initializers are an alpha field and will
                be removed in v1.15."
              properties:
                pending:
                  description: Pending is a list of initializers that must execute
                    in order before this object is visible. When the last pending
                    initializer is removed, and no failing result is set, the initializers
                    struct will be set to nil and the object is considered as initialized
                    and visible to all clients.
                  items:
                    properties:
                      name:
                        description: name of the process that is responsible for initializing
                          this object.
                        type: string
                    required:
                    - name
                    type: object
                  type: array
                result:
                  description: If result is set with the Failure field, the object
                    will be persisted to storage and then deleted, ensuring that other
                    clients can observe the deletion.
                  properties:
                    apiVersion:
                      description: 'APIVersion defines the versioned schema of this
                        representation of an object. Servers should convert recognized
                        schemas to the latest internal value, and may reject unrecognized
                        values. More info: https://git.k8s.io/community/contributors/devel/api-conventions.md#resources'
                      type: string
                    code:
                      description: Suggested HTTP return code for this status, 0 if
                        not set.
                      format: int32
                      type: integer
                    details:
                      description: Extended data associated with the reason.  Each
                        reason may define its own extended details. This field is
                        optional and the data returned is not guaranteed to conform
                        to any schema except that defined by the reason type.
                      properties:
                        causes:
                          description: The Causes array includes more details associated
                            with the StatusReason failure. Not all StatusReasons may
                            provide detailed causes.
                          items:
                            properties:
                              field:
                                description: "The field of the resource that has caused
                                  this error, as named by its JSON serialization.
                                  May include dot and postfix notation for nested
                                  attributes. Arrays are zero-indexed.  Fields may
                                  appear more than once in an array of causes due
                                  to fields having multiple errors. Optional. \n Examples:
                                  \  \"name\" - the field \"name\" on the current
                                  resource   \"items[0].name\" - the field \"name\"
                                  on the first array entry in \"items\""
                                type: string
                              message:
                                description: A human-readable description of the cause
                                  of the error.  This field may be presented as-is
                                  to a reader.
                                type: string
                              reason:
                                description: A machine-readable description of the
                                  cause of the error. If this value is empty there
                                  is no information available.
                                type: string
                            type: object
                          type: array
                        group:
                          description: The group attribute of the resource associated
                            with the status StatusReason.
                          type: string
                        kind:
                          description: 'The kind attribute of the resource associated
                            with the status StatusReason. On some operations may differ
                            from the requested resource Kind. More info: https://git.k8s.io/community/contributors/devel/api-conventions.md#types-kinds'
                          type: string
                        name:
                          description: The name attribute of the resource associated
                            with the status StatusReason (when there is a single name
                            which can be described).
                          type: string
                        retryAfterSeconds:
                          description: If specified, the time in seconds before the
                            operation should be retried. Some errors may indicate
                            the client must take an alternate action - for those errors
                            this field may indicate how long to wait before taking
                            the alternate action.
                          format: int32
                          type: integer
                        uid:
                          description: 'UID of the resource. (when there is a single
                            resource which can be described). More info: http://kubernetes.io/docs/user-guide/identifiers#uids'
                          type: string
                      type: object
                    kind:
                      description: 'Kind is a string value representing the REST resource
                        this object represents. Servers may infer this from the endpoint
                        the client submits requests to. Cannot be updated. In CamelCase.
                        More info: https://git.k8s.io/community/contributors/devel/api-conventions.md#types-kinds'
                      type: string
                    message:
                      description: A human-readable description of the status of this
                        operation.
                      type: string
                    metadata:
                      description: 'Standard list metadata. More info: https://git.k8s.io/community/contributors/devel/api-conventions.md#types-kinds'
                      properties:
                        continue:
                          description: continue may be set if the user set a limit
                            on the number of items returned, and indicates that the
                            server has more data available. The value is opaque and
                            may be used to issue another request to the endpoint that
                            served this list to retrieve the next set of available
                            objects. Continuing a consistent list may not be possible
                            if the server configuration has changed or more than a
                            few minutes have passed. The resourceVersion field returned
                            when using this continue value will be identical to the
                            value in the first response, unless you have received
                            this token from an error message.
                          type: string
                        resourceVersion:
                          description: 'String that identifies the server''s internal
                            version of this object that can be used by clients to
                            determine when objects have changed. Value must be treated
                            as opaque by clients and passed unmodified back to the
                            server. Populated by the system. Read-only. More info:
                            https://git.k8s.io/community/contributors/devel/api-conventions.md#concurrency-control-and-consistency'
                          type: string
                        selfLink:
                          description: selfLink is a URL representing this object.
                            Populated by the system. Read-only.
                          type: string
                      type: object
                    reason:
                      description: A machine-readable description of why this operation
                        is in the "Failure" status. If this value is empty there is
                        no information available. A Reason clarifies an HTTP status
                        code but does not override it.
                      type: string
                    status:
                      description: 'Status of the operation. One of: "Success" or
                        "Failure". More info: https://git.k8s.io/community/contributors/devel/api-conventions.md#spec-and-status'
                      type: string
                  type: object
              required:
              - pending
              type: object
            labels:
              additionalProperties:
                type: string
              description: 'Map of string keys and values that can be used to organize
                and categorize (scope and select) objects. May match selectors of
                replication controllers and services. More info: http://kubernetes.io/docs/user-guide/labels'
              type: object
            managedFields:
              description: "ManagedFields maps workflow-id and version to the set
                of fields that are managed by that workflow. This is mostly for internal
                housekeeping, and users typically shouldn't need to set or understand
                this field. A workflow can be the user's name, a controller's name,
                or the name of a specific apply path like \"ci-cd\". The set of fields
                is always in the version that the workflow used when modifying the
                object. \n This field is alpha and can be changed or removed without
                notice."
              items:
                properties:
                  apiVersion:
                    description: APIVersion defines the version of this resource that
                      this field set applies to. The format is "group/version" just
                      like the top-level APIVersion field. It is necessary to track
                      the version of a field set because it cannot be automatically
                      converted.
                    type: string
                  fields:
                    additionalProperties: true
                    description: Fields identifies a set of fields.
                    type: object
                  manager:
                    description: Manager is an identifier of the workflow managing
                      these fields.
                    type: string
                  operation:
                    description: Operation is the type of operation which lead to
                      this ManagedFieldsEntry being created. The only valid values
                      for this field are 'Apply' and 'Update'.
                    type: string
                  time:
                    description: Time is timestamp of when these fields were set.
                      It should always be empty if Operation is 'Apply'
                    format: date-time
                    type: string
                type: object
              type: array
            name:
              description: 'Name must be unique within a namespace. Is required when
                creating resources, although some resources may allow a client to
                request the generation of an appropriate name automatically. Name
                is primarily intended for creation idempotence and configuration definition.
                Cannot be updated. More info: http://kubernetes.io/docs/user-guide/identifiers#names'
              type: string
            namespace:
              description: "Namespace defines the space within each name must be unique.
                An empty namespace is equivalent to the \"default\" namespace, but
                \"default\" is the canonical representation. Not all objects are required
                to be scoped to a namespace - the value of this field for those objects
                will be empty. \n Must be a DNS_LABEL. Cannot be updated. More info:
                http://kubernetes.io/docs/user-guide/namespaces"
              type: string
            ownerReferences:
              description: List of objects depended by this object. If ALL objects
                in the list have been deleted, this object will be garbage collected.
                If this object is managed by a controller, then an entry in this list
                will point to this controller, with the controller field set to true.
                There cannot be more than one managing controller.
              items:
                properties:
                  apiVersion:
                    description: API version of the referent.
                    type: string
                  blockOwnerDeletion:
                    description: If true, AND if the owner has the "foregroundDeletion"
                      finalizer, then the owner cannot be deleted from the key-value
                      store until this reference is removed. Defaults to false. To
                      set this field, a user needs "delete" permission of the owner,
                      otherwise 422 (Unprocessable Entity) will be returned.
                    type: boolean
                  controller:
                    description: If true, this reference points to the managing controller.
                    type: boolean
                  kind:
                    description: 'Kind of the referent. More info: https://git.k8s.io/community/contributors/devel/api-conventions.md#types-kinds'
                    type: string
                  name:
                    description: 'Name of the referent. More info: http://kubernetes.io/docs/user-guide/identifiers#names'
                    type: string
                  uid:
                    description: 'UID of the referent. More info: http://kubernetes.io/docs/user-guide/identifiers#uids'
                    type: string
                required:
                - apiVersion
                - kind
                - name
                - uid
                type: object
              type: array
            resourceVersion:
              description: "An opaque value that represents the internal version of
                this object that can be used by clients to determine when objects
                have changed. May be used for optimistic concurrency, change detection,
                and the watch operation on a resource or set of resources. Clients
                must treat these values as opaque and passed unmodified back to the
                server. They may only be valid for a particular resource or set of
                resources. \n Populated by the system. Read-only. Value must be treated
                as opaque by clients and . More info: https://git.k8s.io/community/contributors/devel/api-conventions.md#concurrency-control-and-consistency"
              type: string
            selfLink:
              description: SelfLink is a URL representing this object. Populated by
                the system. Read-only.
              type: string
            uid:
              description: "UID is the unique in time and space value for this object.
                It is typically generated by the server on successful creation of
                a resource and is not allowed to change on PUT operations. \n Populated
                by the system. Read-only. More info: http://kubernetes.io/docs/user-guide/identifiers#uids"
              type: string
          type: object
        spec:
          type: object
        status:
          type: object
      type: object
  versions:
  - name: v1alpha1
    served: true
    storage: true
status:
  acceptedNames:
    kind: ""
    plural: ""
  conditions: []
  storedVersions: []
---
apiVersion: apiextensions.k8s.io/v1beta1
kind: CustomResourceDefinition
metadata:
  creationTimestamp: null
  name: proxytemplates.kuma.io
spec:
  group: kuma.io
  names:
    kind: ProxyTemplate
    plural: proxytemplates
  scope: ""
  validation:
    openAPIV3Schema:
      description: ProxyTemplate is the Schema for the proxytemplates API
      properties:
        apiVersion:
          description: 'APIVersion defines the versioned schema of this representation
            of an object. Servers should convert recognized schemas to the latest
            internal value, and may reject unrecognized values. More info: https://git.k8s.io/community/contributors/devel/api-conventions.md#resources'
          type: string
        kind:
          description: 'Kind is a string value representing the REST resource this
            object represents. Servers may infer this from the endpoint the client
            submits requests to. Cannot be updated. In CamelCase. More info: https://git.k8s.io/community/contributors/devel/api-conventions.md#types-kinds'
          type: string
        metadata:
          properties:
            annotations:
              additionalProperties:
                type: string
              description: 'Annotations is an unstructured key value map stored with
                a resource that may be set by external tools to store and retrieve
                arbitrary metadata. They are not queryable and should be preserved
                when modifying objects. More info: http://kubernetes.io/docs/user-guide/annotations'
              type: object
            clusterName:
              description: The name of the cluster which the object belongs to. This
                is used to distinguish resources with same name and namespace in different
                clusters. This field is not set anywhere right now and apiserver is
                going to ignore it if set in create or update request.
              type: string
            creationTimestamp:
              description: "CreationTimestamp is a timestamp representing the server
                time when this object was created. It is not guaranteed to be set
                in happens-before order across separate operations. Clients may not
                set this value. It is represented in RFC3339 form and is in UTC. \n
                Populated by the system. Read-only. Null for lists. More info: https://git.k8s.io/community/contributors/devel/api-conventions.md#metadata"
              format: date-time
              type: string
            deletionGracePeriodSeconds:
              description: Number of seconds allowed for this object to gracefully
                terminate before it will be removed from the system. Only set when
                deletionTimestamp is also set. May only be shortened. Read-only.
              format: int64
              type: integer
            deletionTimestamp:
              description: "DeletionTimestamp is RFC 3339 date and time at which this
                resource will be deleted. This field is set by the server when a graceful
                deletion is requested by the user, and is not directly settable by
                a client. The resource is expected to be deleted (no longer visible
                from resource lists, and not reachable by name) after the time in
                this field, once the finalizers list is empty. As long as the finalizers
                list contains items, deletion is blocked. Once the deletionTimestamp
                is set, this value may not be unset or be set further into the future,
                although it may be shortened or the resource may be deleted prior
                to this time. For example, a user may request that a pod is deleted
                in 30 seconds. The Kubelet will react by sending a graceful termination
                signal to the containers in the pod. After that 30 seconds, the Kubelet
                will send a hard termination signal (SIGKILL) to the container and
                after cleanup, remove the pod from the API. In the presence of network
                partitions, this object may still exist after this timestamp, until
                an administrator or automated process can determine the resource is
                fully terminated. If not set, graceful deletion of the object has
                not been requested. \n Populated by the system when a graceful deletion
                is requested. Read-only. More info: https://git.k8s.io/community/contributors/devel/api-conventions.md#metadata"
              format: date-time
              type: string
            finalizers:
              description: Must be empty before the object is deleted from the registry.
                Each entry is an identifier for the responsible component that will
                remove the entry from the list. If the deletionTimestamp of the object
                is non-nil, entries in this list can only be removed.
              items:
                type: string
              type: array
            generateName:
              description: "GenerateName is an optional prefix, used by the server,
                to generate a unique name ONLY IF the Name field has not been provided.
                If this field is used, the name returned to the client will be different
                than the name passed. This value will also be combined with a unique
                suffix. The provided value has the same validation rules as the Name
                field, and may be truncated by the length of the suffix required to
                make the value unique on the server. \n If this field is specified
                and the generated name exists, the server will NOT return a 409 -
                instead, it will either return 201 Created or 500 with Reason ServerTimeout
                indicating a unique name could not be found in the time allotted,
                and the client should retry (optionally after the time indicated in
                the Retry-After header). \n Applied only if Name is not specified.
                More info: https://git.k8s.io/community/contributors/devel/api-conventions.md#idempotency"
              type: string
            generation:
              description: A sequence number representing a specific generation of
                the desired state. Populated by the system. Read-only.
              format: int64
              type: integer
            initializers:
              description: "An initializer is a controller which enforces some system
                invariant at object creation time. This field is a list of initializers
                that have not yet acted on this object. If nil or empty, this object
                has been completely initialized. Otherwise, the object is considered
                uninitialized and is hidden (in list/watch and get calls) from clients
                that haven't explicitly asked to observe uninitialized objects. \n
                When an object is created, the system will populate this list with
                the current set of initializers. Only privileged users may set or
                modify this list. Once it is empty, it may not be modified further
                by any user. \n DEPRECATED - initializers are an alpha field and will
                be removed in v1.15."
              properties:
                pending:
                  description: Pending is a list of initializers that must execute
                    in order before this object is visible. When the last pending
                    initializer is removed, and no failing result is set, the initializers
                    struct will be set to nil and the object is considered as initialized
                    and visible to all clients.
                  items:
                    properties:
                      name:
                        description: name of the process that is responsible for initializing
                          this object.
                        type: string
                    required:
                    - name
                    type: object
                  type: array
                result:
                  description: If result is set with the Failure field, the object
                    will be persisted to storage and then deleted, ensuring that other
                    clients can observe the deletion.
                  properties:
                    apiVersion:
                      description: 'APIVersion defines the versioned schema of this
                        representation of an object. Servers should convert recognized
                        schemas to the latest internal value, and may reject unrecognized
                        values. More info: https://git.k8s.io/community/contributors/devel/api-conventions.md#resources'
                      type: string
                    code:
                      description: Suggested HTTP return code for this status, 0 if
                        not set.
                      format: int32
                      type: integer
                    details:
                      description: Extended data associated with the reason.  Each
                        reason may define its own extended details. This field is
                        optional and the data returned is not guaranteed to conform
                        to any schema except that defined by the reason type.
                      properties:
                        causes:
                          description: The Causes array includes more details associated
                            with the StatusReason failure. Not all StatusReasons may
                            provide detailed causes.
                          items:
                            properties:
                              field:
                                description: "The field of the resource that has caused
                                  this error, as named by its JSON serialization.
                                  May include dot and postfix notation for nested
                                  attributes. Arrays are zero-indexed.  Fields may
                                  appear more than once in an array of causes due
                                  to fields having multiple errors. Optional. \n Examples:
                                  \  \"name\" - the field \"name\" on the current
                                  resource   \"items[0].name\" - the field \"name\"
                                  on the first array entry in \"items\""
                                type: string
                              message:
                                description: A human-readable description of the cause
                                  of the error.  This field may be presented as-is
                                  to a reader.
                                type: string
                              reason:
                                description: A machine-readable description of the
                                  cause of the error. If this value is empty there
                                  is no information available.
                                type: string
                            type: object
                          type: array
                        group:
                          description: The group attribute of the resource associated
                            with the status StatusReason.
                          type: string
                        kind:
                          description: 'The kind attribute of the resource associated
                            with the status StatusReason. On some operations may differ
                            from the requested resource Kind. More info: https://git.k8s.io/community/contributors/devel/api-conventions.md#types-kinds'
                          type: string
                        name:
                          description: The name attribute of the resource associated
                            with the status StatusReason (when there is a single name
                            which can be described).
                          type: string
                        retryAfterSeconds:
                          description: If specified, the time in seconds before the
                            operation should be retried. Some errors may indicate
                            the client must take an alternate action - for those errors
                            this field may indicate how long to wait before taking
                            the alternate action.
                          format: int32
                          type: integer
                        uid:
                          description: 'UID of the resource. (when there is a single
                            resource which can be described). More info: http://kubernetes.io/docs/user-guide/identifiers#uids'
                          type: string
                      type: object
                    kind:
                      description: 'Kind is a string value representing the REST resource
                        this object represents. Servers may infer this from the endpoint
                        the client submits requests to. Cannot be updated. In CamelCase.
                        More info: https://git.k8s.io/community/contributors/devel/api-conventions.md#types-kinds'
                      type: string
                    message:
                      description: A human-readable description of the status of this
                        operation.
                      type: string
                    metadata:
                      description: 'Standard list metadata. More info: https://git.k8s.io/community/contributors/devel/api-conventions.md#types-kinds'
                      properties:
                        continue:
                          description: continue may be set if the user set a limit
                            on the number of items returned, and indicates that the
                            server has more data available. The value is opaque and
                            may be used to issue another request to the endpoint that
                            served this list to retrieve the next set of available
                            objects. Continuing a consistent list may not be possible
                            if the server configuration has changed or more than a
                            few minutes have passed. The resourceVersion field returned
                            when using this continue value will be identical to the
                            value in the first response, unless you have received
                            this token from an error message.
                          type: string
                        resourceVersion:
                          description: 'String that identifies the server''s internal
                            version of this object that can be used by clients to
                            determine when objects have changed. Value must be treated
                            as opaque by clients and passed unmodified back to the
                            server. Populated by the system. Read-only. More info:
                            https://git.k8s.io/community/contributors/devel/api-conventions.md#concurrency-control-and-consistency'
                          type: string
                        selfLink:
                          description: selfLink is a URL representing this object.
                            Populated by the system. Read-only.
                          type: string
                      type: object
                    reason:
                      description: A machine-readable description of why this operation
                        is in the "Failure" status. If this value is empty there is
                        no information available. A Reason clarifies an HTTP status
                        code but does not override it.
                      type: string
                    status:
                      description: 'Status of the operation. One of: "Success" or
                        "Failure". More info: https://git.k8s.io/community/contributors/devel/api-conventions.md#spec-and-status'
                      type: string
                  type: object
              required:
              - pending
              type: object
            labels:
              additionalProperties:
                type: string
              description: 'Map of string keys and values that can be used to organize
                and categorize (scope and select) objects. May match selectors of
                replication controllers and services. More info: http://kubernetes.io/docs/user-guide/labels'
              type: object
            managedFields:
              description: "ManagedFields maps workflow-id and version to the set
                of fields that are managed by that workflow. This is mostly for internal
                housekeeping, and users typically shouldn't need to set or understand
                this field. A workflow can be the user's name, a controller's name,
                or the name of a specific apply path like \"ci-cd\". The set of fields
                is always in the version that the workflow used when modifying the
                object. \n This field is alpha and can be changed or removed without
                notice."
              items:
                properties:
                  apiVersion:
                    description: APIVersion defines the version of this resource that
                      this field set applies to. The format is "group/version" just
                      like the top-level APIVersion field. It is necessary to track
                      the version of a field set because it cannot be automatically
                      converted.
                    type: string
                  fields:
                    additionalProperties: true
                    description: Fields identifies a set of fields.
                    type: object
                  manager:
                    description: Manager is an identifier of the workflow managing
                      these fields.
                    type: string
                  operation:
                    description: Operation is the type of operation which lead to
                      this ManagedFieldsEntry being created. The only valid values
                      for this field are 'Apply' and 'Update'.
                    type: string
                  time:
                    description: Time is timestamp of when these fields were set.
                      It should always be empty if Operation is 'Apply'
                    format: date-time
                    type: string
                type: object
              type: array
            name:
              description: 'Name must be unique within a namespace. Is required when
                creating resources, although some resources may allow a client to
                request the generation of an appropriate name automatically. Name
                is primarily intended for creation idempotence and configuration definition.
                Cannot be updated. More info: http://kubernetes.io/docs/user-guide/identifiers#names'
              type: string
            namespace:
              description: "Namespace defines the space within each name must be unique.
                An empty namespace is equivalent to the \"default\" namespace, but
                \"default\" is the canonical representation. Not all objects are required
                to be scoped to a namespace - the value of this field for those objects
                will be empty. \n Must be a DNS_LABEL. Cannot be updated. More info:
                http://kubernetes.io/docs/user-guide/namespaces"
              type: string
            ownerReferences:
              description: List of objects depended by this object. If ALL objects
                in the list have been deleted, this object will be garbage collected.
                If this object is managed by a controller, then an entry in this list
                will point to this controller, with the controller field set to true.
                There cannot be more than one managing controller.
              items:
                properties:
                  apiVersion:
                    description: API version of the referent.
                    type: string
                  blockOwnerDeletion:
                    description: If true, AND if the owner has the "foregroundDeletion"
                      finalizer, then the owner cannot be deleted from the key-value
                      store until this reference is removed. Defaults to false. To
                      set this field, a user needs "delete" permission of the owner,
                      otherwise 422 (Unprocessable Entity) will be returned.
                    type: boolean
                  controller:
                    description: If true, this reference points to the managing controller.
                    type: boolean
                  kind:
                    description: 'Kind of the referent. More info: https://git.k8s.io/community/contributors/devel/api-conventions.md#types-kinds'
                    type: string
                  name:
                    description: 'Name of the referent. More info: http://kubernetes.io/docs/user-guide/identifiers#names'
                    type: string
                  uid:
                    description: 'UID of the referent. More info: http://kubernetes.io/docs/user-guide/identifiers#uids'
                    type: string
                required:
                - apiVersion
                - kind
                - name
                - uid
                type: object
              type: array
            resourceVersion:
              description: "An opaque value that represents the internal version of
                this object that can be used by clients to determine when objects
                have changed. May be used for optimistic concurrency, change detection,
                and the watch operation on a resource or set of resources. Clients
                must treat these values as opaque and passed unmodified back to the
                server. They may only be valid for a particular resource or set of
                resources. \n Populated by the system. Read-only. Value must be treated
                as opaque by clients and . More info: https://git.k8s.io/community/contributors/devel/api-conventions.md#concurrency-control-and-consistency"
              type: string
            selfLink:
              description: SelfLink is a URL representing this object. Populated by
                the system. Read-only.
              type: string
            uid:
              description: "UID is the unique in time and space value for this object.
                It is typically generated by the server on successful creation of
                a resource and is not allowed to change on PUT operations. \n Populated
                by the system. Read-only. More info: http://kubernetes.io/docs/user-guide/identifiers#uids"
              type: string
          type: object
        mesh:
          type: string
        spec:
          type: object
        status:
          type: object
      type: object
  versions:
  - name: v1alpha1
    served: true
    storage: true
status:
  acceptedNames:
    kind: ""
    plural: ""
  conditions: []
  storedVersions: []
---
apiVersion: apiextensions.k8s.io/v1beta1
kind: CustomResourceDefinition
metadata:
  creationTimestamp: null
  name: trafficlogs.kuma.io
spec:
  group: kuma.io
  names:
    kind: TrafficLog
    plural: trafficlogs
  scope: ""
  validation:
    openAPIV3Schema:
      description: TrafficLog is the Schema for the trafficlogs API
      properties:
        apiVersion:
          description: 'APIVersion defines the versioned schema of this representation
            of an object. Servers should convert recognized schemas to the latest
            internal value, and may reject unrecognized values. More info: https://git.k8s.io/community/contributors/devel/api-conventions.md#resources'
          type: string
        kind:
          description: 'Kind is a string value representing the REST resource this
            object represents. Servers may infer this from the endpoint the client
            submits requests to. Cannot be updated. In CamelCase. More info: https://git.k8s.io/community/contributors/devel/api-conventions.md#types-kinds'
          type: string
        metadata:
          properties:
            annotations:
              additionalProperties:
                type: string
              description: 'Annotations is an unstructured key value map stored with
                a resource that may be set by external tools to store and retrieve
                arbitrary metadata. They are not queryable and should be preserved
                when modifying objects. More info: http://kubernetes.io/docs/user-guide/annotations'
              type: object
            clusterName:
              description: The name of the cluster which the object belongs to. This
                is used to distinguish resources with same name and namespace in different
                clusters. This field is not set anywhere right now and apiserver is
                going to ignore it if set in create or update request.
              type: string
            creationTimestamp:
              description: "CreationTimestamp is a timestamp representing the server
                time when this object was created. It is not guaranteed to be set
                in happens-before order across separate operations. Clients may not
                set this value. It is represented in RFC3339 form and is in UTC. \n
                Populated by the system. Read-only. Null for lists. More info: https://git.k8s.io/community/contributors/devel/api-conventions.md#metadata"
              format: date-time
              type: string
            deletionGracePeriodSeconds:
              description: Number of seconds allowed for this object to gracefully
                terminate before it will be removed from the system. Only set when
                deletionTimestamp is also set. May only be shortened. Read-only.
              format: int64
              type: integer
            deletionTimestamp:
              description: "DeletionTimestamp is RFC 3339 date and time at which this
                resource will be deleted. This field is set by the server when a graceful
                deletion is requested by the user, and is not directly settable by
                a client. The resource is expected to be deleted (no longer visible
                from resource lists, and not reachable by name) after the time in
                this field, once the finalizers list is empty. As long as the finalizers
                list contains items, deletion is blocked. Once the deletionTimestamp
                is set, this value may not be unset or be set further into the future,
                although it may be shortened or the resource may be deleted prior
                to this time. For example, a user may request that a pod is deleted
                in 30 seconds. The Kubelet will react by sending a graceful termination
                signal to the containers in the pod. After that 30 seconds, the Kubelet
                will send a hard termination signal (SIGKILL) to the container and
                after cleanup, remove the pod from the API. In the presence of network
                partitions, this object may still exist after this timestamp, until
                an administrator or automated process can determine the resource is
                fully terminated. If not set, graceful deletion of the object has
                not been requested. \n Populated by the system when a graceful deletion
                is requested. Read-only. More info: https://git.k8s.io/community/contributors/devel/api-conventions.md#metadata"
              format: date-time
              type: string
            finalizers:
              description: Must be empty before the object is deleted from the registry.
                Each entry is an identifier for the responsible component that will
                remove the entry from the list. If the deletionTimestamp of the object
                is non-nil, entries in this list can only be removed.
              items:
                type: string
              type: array
            generateName:
              description: "GenerateName is an optional prefix, used by the server,
                to generate a unique name ONLY IF the Name field has not been provided.
                If this field is used, the name returned to the client will be different
                than the name passed. This value will also be combined with a unique
                suffix. The provided value has the same validation rules as the Name
                field, and may be truncated by the length of the suffix required to
                make the value unique on the server. \n If this field is specified
                and the generated name exists, the server will NOT return a 409 -
                instead, it will either return 201 Created or 500 with Reason ServerTimeout
                indicating a unique name could not be found in the time allotted,
                and the client should retry (optionally after the time indicated in
                the Retry-After header). \n Applied only if Name is not specified.
                More info: https://git.k8s.io/community/contributors/devel/api-conventions.md#idempotency"
              type: string
            generation:
              description: A sequence number representing a specific generation of
                the desired state. Populated by the system. Read-only.
              format: int64
              type: integer
            initializers:
              description: "An initializer is a controller which enforces some system
                invariant at object creation time. This field is a list of initializers
                that have not yet acted on this object. If nil or empty, this object
                has been completely initialized. Otherwise, the object is considered
                uninitialized and is hidden (in list/watch and get calls) from clients
                that haven't explicitly asked to observe uninitialized objects. \n
                When an object is created, the system will populate this list with
                the current set of initializers. Only privileged users may set or
                modify this list. Once it is empty, it may not be modified further
                by any user. \n DEPRECATED - initializers are an alpha field and will
                be removed in v1.15."
              properties:
                pending:
                  description: Pending is a list of initializers that must execute
                    in order before this object is visible. When the last pending
                    initializer is removed, and no failing result is set, the initializers
                    struct will be set to nil and the object is considered as initialized
                    and visible to all clients.
                  items:
                    properties:
                      name:
                        description: name of the process that is responsible for initializing
                          this object.
                        type: string
                    required:
                    - name
                    type: object
                  type: array
                result:
                  description: If result is set with the Failure field, the object
                    will be persisted to storage and then deleted, ensuring that other
                    clients can observe the deletion.
                  properties:
                    apiVersion:
                      description: 'APIVersion defines the versioned schema of this
                        representation of an object. Servers should convert recognized
                        schemas to the latest internal value, and may reject unrecognized
                        values. More info: https://git.k8s.io/community/contributors/devel/api-conventions.md#resources'
                      type: string
                    code:
                      description: Suggested HTTP return code for this status, 0 if
                        not set.
                      format: int32
                      type: integer
                    details:
                      description: Extended data associated with the reason.  Each
                        reason may define its own extended details. This field is
                        optional and the data returned is not guaranteed to conform
                        to any schema except that defined by the reason type.
                      properties:
                        causes:
                          description: The Causes array includes more details associated
                            with the StatusReason failure. Not all StatusReasons may
                            provide detailed causes.
                          items:
                            properties:
                              field:
                                description: "The field of the resource that has caused
                                  this error, as named by its JSON serialization.
                                  May include dot and postfix notation for nested
                                  attributes. Arrays are zero-indexed.  Fields may
                                  appear more than once in an array of causes due
                                  to fields having multiple errors. Optional. \n Examples:
                                  \  \"name\" - the field \"name\" on the current
                                  resource   \"items[0].name\" - the field \"name\"
                                  on the first array entry in \"items\""
                                type: string
                              message:
                                description: A human-readable description of the cause
                                  of the error.  This field may be presented as-is
                                  to a reader.
                                type: string
                              reason:
                                description: A machine-readable description of the
                                  cause of the error. If this value is empty there
                                  is no information available.
                                type: string
                            type: object
                          type: array
                        group:
                          description: The group attribute of the resource associated
                            with the status StatusReason.
                          type: string
                        kind:
                          description: 'The kind attribute of the resource associated
                            with the status StatusReason. On some operations may differ
                            from the requested resource Kind. More info: https://git.k8s.io/community/contributors/devel/api-conventions.md#types-kinds'
                          type: string
                        name:
                          description: The name attribute of the resource associated
                            with the status StatusReason (when there is a single name
                            which can be described).
                          type: string
                        retryAfterSeconds:
                          description: If specified, the time in seconds before the
                            operation should be retried. Some errors may indicate
                            the client must take an alternate action - for those errors
                            this field may indicate how long to wait before taking
                            the alternate action.
                          format: int32
                          type: integer
                        uid:
                          description: 'UID of the resource. (when there is a single
                            resource which can be described). More info: http://kubernetes.io/docs/user-guide/identifiers#uids'
                          type: string
                      type: object
                    kind:
                      description: 'Kind is a string value representing the REST resource
                        this object represents. Servers may infer this from the endpoint
                        the client submits requests to. Cannot be updated. In CamelCase.
                        More info: https://git.k8s.io/community/contributors/devel/api-conventions.md#types-kinds'
                      type: string
                    message:
                      description: A human-readable description of the status of this
                        operation.
                      type: string
                    metadata:
                      description: 'Standard list metadata. More info: https://git.k8s.io/community/contributors/devel/api-conventions.md#types-kinds'
                      properties:
                        continue:
                          description: continue may be set if the user set a limit
                            on the number of items returned, and indicates that the
                            server has more data available. The value is opaque and
                            may be used to issue another request to the endpoint that
                            served this list to retrieve the next set of available
                            objects. Continuing a consistent list may not be possible
                            if the server configuration has changed or more than a
                            few minutes have passed. The resourceVersion field returned
                            when using this continue value will be identical to the
                            value in the first response, unless you have received
                            this token from an error message.
                          type: string
                        resourceVersion:
                          description: 'String that identifies the server''s internal
                            version of this object that can be used by clients to
                            determine when objects have changed. Value must be treated
                            as opaque by clients and passed unmodified back to the
                            server. Populated by the system. Read-only. More info:
                            https://git.k8s.io/community/contributors/devel/api-conventions.md#concurrency-control-and-consistency'
                          type: string
                        selfLink:
                          description: selfLink is a URL representing this object.
                            Populated by the system. Read-only.
                          type: string
                      type: object
                    reason:
                      description: A machine-readable description of why this operation
                        is in the "Failure" status. If this value is empty there is
                        no information available. A Reason clarifies an HTTP status
                        code but does not override it.
                      type: string
                  type: object
              required:
              - pending
              type: object
            labels:
              additionalProperties:
                type: string
              description: 'Map of string keys and values that can be used to organize
                and categorize (scope and select) objects. May match selectors of
                replication controllers and services. More info: http://kubernetes.io/docs/user-guide/labels'
              type: object
            managedFields:
              description: "ManagedFields maps workflow-id and version to the set
                of fields that are managed by that workflow. This is mostly for internal
                housekeeping, and users typically shouldn't need to set or understand
                this field. A workflow can be the user's name, a controller's name,
                or the name of a specific apply path like \"ci-cd\". The set of fields
                is always in the version that the workflow used when modifying the
                object. \n This field is alpha and can be changed or removed without
                notice."
              items:
                properties:
                  apiVersion:
                    description: APIVersion defines the version of this resource that
                      this field set applies to. The format is "group/version" just
                      like the top-level APIVersion field. It is necessary to track
                      the version of a field set because it cannot be automatically
                      converted.
                    type: string
                  fields:
                    additionalProperties: true
                    description: Fields identifies a set of fields.
                    type: object
                  manager:
                    description: Manager is an identifier of the workflow managing
                      these fields.
                    type: string
                  operation:
                    description: Operation is the type of operation which lead to
                      this ManagedFieldsEntry being created. The only valid values
                      for this field are 'Apply' and 'Update'.
                    type: string
                  time:
                    description: Time is timestamp of when these fields were set.
                      It should always be empty if Operation is 'Apply'
                    format: date-time
                    type: string
                type: object
              type: array
            name:
              description: 'Name must be unique within a namespace. Is required when
                creating resources, although some resources may allow a client to
                request the generation of an appropriate name automatically. Name
                is primarily intended for creation idempotence and configuration definition.
                Cannot be updated. More info: http://kubernetes.io/docs/user-guide/identifiers#names'
              type: string
            namespace:
              description: "Namespace defines the space within each name must be unique.
                An empty namespace is equivalent to the \"default\" namespace, but
                \"default\" is the canonical representation. Not all objects are required
                to be scoped to a namespace - the value of this field for those objects
                will be empty. \n Must be a DNS_LABEL. Cannot be updated. More info:
                http://kubernetes.io/docs/user-guide/namespaces"
              type: string
            ownerReferences:
              description: List of objects depended by this object. If ALL objects
                in the list have been deleted, this object will be garbage collected.
                If this object is managed by a controller, then an entry in this list
                will point to this controller, with the controller field set to true.
                There cannot be more than one managing controller.
              items:
                properties:
                  apiVersion:
                    description: API version of the referent.
                    type: string
                  blockOwnerDeletion:
                    description: If true, AND if the owner has the "foregroundDeletion"
                      finalizer, then the owner cannot be deleted from the key-value
                      store until this reference is removed. Defaults to false. To
                      set this field, a user needs "delete" permission of the owner,
                      otherwise 422 (Unprocessable Entity) will be returned.
                    type: boolean
                  controller:
                    description: If true, this reference points to the managing controller.
                    type: boolean
                  kind:
                    description: 'Kind of the referent. More info: https://git.k8s.io/community/contributors/devel/api-conventions.md#types-kinds'
                    type: string
                  name:
                    description: 'Name of the referent. More info: http://kubernetes.io/docs/user-guide/identifiers#names'
                    type: string
                  uid:
                    description: 'UID of the referent. More info: http://kubernetes.io/docs/user-guide/identifiers#uids'
                    type: string
                required:
                - apiVersion
                - kind
                - name
                - uid
                type: object
              type: array
            resourceVersion:
              description: "An opaque value that represents the internal version of
                this object that can be used by clients to determine when objects
                have changed. May be used for optimistic concurrency, change detection,
                and the watch operation on a resource or set of resources. Clients
                must treat these values as opaque and passed unmodified back to the
                server. They may only be valid for a particular resource or set of
                resources. \n Populated by the system. Read-only. Value must be treated
                as opaque by clients and . More info: https://git.k8s.io/community/contributors/devel/api-conventions.md#concurrency-control-and-consistency"
              type: string
            selfLink:
              description: SelfLink is a URL representing this object. Populated by
                the system. Read-only.
              type: string
            uid:
              description: "UID is the unique in time and space value for this object.
                It is typically generated by the server on successful creation of
                a resource and is not allowed to change on PUT operations. \n Populated
                by the system. Read-only. More info: http://kubernetes.io/docs/user-guide/identifiers#uids"
              type: string
          type: object
        mesh:
          type: string
        spec:
          type: object
      type: object
  versions:
  - name: v1alpha1
    served: true
    storage: true
---
apiVersion: apiextensions.k8s.io/v1beta1
kind: CustomResourceDefinition
metadata:
  creationTimestamp: null
  name: trafficpermissions.kuma.io
spec:
  group: kuma.io
  names:
    kind: TrafficPermission
    plural: trafficpermissions
  scope: ""
  validation:
    openAPIV3Schema:
      description: TrafficPermission is the Schema for the trafficpermissions API
      properties:
        apiVersion:
          description: 'APIVersion defines the versioned schema of this representation
            of an object. Servers should convert recognized schemas to the latest
            internal value, and may reject unrecognized values. More info: https://git.k8s.io/community/contributors/devel/api-conventions.md#resources'
          type: string
        kind:
          description: 'Kind is a string value representing the REST resource this
            object represents. Servers may infer this from the endpoint the client
            submits requests to. Cannot be updated. In CamelCase. More info: https://git.k8s.io/community/contributors/devel/api-conventions.md#types-kinds'
          type: string
        metadata:
          properties:
            annotations:
              additionalProperties:
                type: string
              description: 'Annotations is an unstructured key value map stored with
                a resource that may be set by external tools to store and retrieve
                arbitrary metadata. They are not queryable and should be preserved
                when modifying objects. More info: http://kubernetes.io/docs/user-guide/annotations'
              type: object
            clusterName:
              description: The name of the cluster which the object belongs to. This
                is used to distinguish resources with same name and namespace in different
                clusters. This field is not set anywhere right now and apiserver is
                going to ignore it if set in create or update request.
              type: string
            creationTimestamp:
              description: "CreationTimestamp is a timestamp representing the server
                time when this object was created. It is not guaranteed to be set
                in happens-before order across separate operations. Clients may not
                set this value. It is represented in RFC3339 form and is in UTC. \n
                Populated by the system. Read-only. Null for lists. More info: https://git.k8s.io/community/contributors/devel/api-conventions.md#metadata"
              format: date-time
              type: string
            deletionGracePeriodSeconds:
              description: Number of seconds allowed for this object to gracefully
                terminate before it will be removed from the system. Only set when
                deletionTimestamp is also set. May only be shortened. Read-only.
              format: int64
              type: integer
            deletionTimestamp:
              description: "DeletionTimestamp is RFC 3339 date and time at which this
                resource will be deleted. This field is set by the server when a graceful
                deletion is requested by the user, and is not directly settable by
                a client. The resource is expected to be deleted (no longer visible
                from resource lists, and not reachable by name) after the time in
                this field, once the finalizers list is empty. As long as the finalizers
                list contains items, deletion is blocked. Once the deletionTimestamp
                is set, this value may not be unset or be set further into the future,
                although it may be shortened or the resource may be deleted prior
                to this time. For example, a user may request that a pod is deleted
                in 30 seconds. The Kubelet will react by sending a graceful termination
                signal to the containers in the pod. After that 30 seconds, the Kubelet
                will send a hard termination signal (SIGKILL) to the container and
                after cleanup, remove the pod from the API. In the presence of network
                partitions, this object may still exist after this timestamp, until
                an administrator or automated process can determine the resource is
                fully terminated. If not set, graceful deletion of the object has
                not been requested. \n Populated by the system when a graceful deletion
                is requested. Read-only. More info: https://git.k8s.io/community/contributors/devel/api-conventions.md#metadata"
              format: date-time
              type: string
            finalizers:
              description: Must be empty before the object is deleted from the registry.
                Each entry is an identifier for the responsible component that will
                remove the entry from the list. If the deletionTimestamp of the object
                is non-nil, entries in this list can only be removed.
              items:
                type: string
              type: array
            generateName:
              description: "GenerateName is an optional prefix, used by the server,
                to generate a unique name ONLY IF the Name field has not been provided.
                If this field is used, the name returned to the client will be different
                than the name passed. This value will also be combined with a unique
                suffix. The provided value has the same validation rules as the Name
                field, and may be truncated by the length of the suffix required to
                make the value unique on the server. \n If this field is specified
                and the generated name exists, the server will NOT return a 409 -
                instead, it will either return 201 Created or 500 with Reason ServerTimeout
                indicating a unique name could not be found in the time allotted,
                and the client should retry (optionally after the time indicated in
                the Retry-After header). \n Applied only if Name is not specified.
                More info: https://git.k8s.io/community/contributors/devel/api-conventions.md#idempotency"
              type: string
            generation:
              description: A sequence number representing a specific generation of
                the desired state. Populated by the system. Read-only.
              format: int64
              type: integer
            initializers:
              description: "An initializer is a controller which enforces some system
                invariant at object creation time. This field is a list of initializers
                that have not yet acted on this object. If nil or empty, this object
                has been completely initialized. Otherwise, the object is considered
                uninitialized and is hidden (in list/watch and get calls) from clients
                that haven't explicitly asked to observe uninitialized objects. \n
                When an object is created, the system will populate this list with
                the current set of initializers. Only privileged users may set or
                modify this list. Once it is empty, it may not be modified further
                by any user. \n DEPRECATED - initializers are an alpha field and will
                be removed in v1.15."
              properties:
                pending:
                  description: Pending is a list of initializers that must execute
                    in order before this object is visible. When the last pending
                    initializer is removed, and no failing result is set, the initializers
                    struct will be set to nil and the object is considered as initialized
                    and visible to all clients.
                  items:
                    properties:
                      name:
                        description: name of the process that is responsible for initializing
                          this object.
                        type: string
                    required:
                    - name
                    type: object
                  type: array
                result:
                  description: If result is set with the Failure field, the object
                    will be persisted to storage and then deleted, ensuring that other
                    clients can observe the deletion.
                  properties:
                    apiVersion:
                      description: 'APIVersion defines the versioned schema of this
                        representation of an object. Servers should convert recognized
                        schemas to the latest internal value, and may reject unrecognized
                        values. More info: https://git.k8s.io/community/contributors/devel/api-conventions.md#resources'
                      type: string
                    code:
                      description: Suggested HTTP return code for this status, 0 if
                        not set.
                      format: int32
                      type: integer
                    details:
                      description: Extended data associated with the reason.  Each
                        reason may define its own extended details. This field is
                        optional and the data returned is not guaranteed to conform
                        to any schema except that defined by the reason type.
                      properties:
                        causes:
                          description: The Causes array includes more details associated
                            with the StatusReason failure. Not all StatusReasons may
                            provide detailed causes.
                          items:
                            properties:
                              field:
                                description: "The field of the resource that has caused
                                  this error, as named by its JSON serialization.
                                  May include dot and postfix notation for nested
                                  attributes. Arrays are zero-indexed.  Fields may
                                  appear more than once in an array of causes due
                                  to fields having multiple errors. Optional. \n Examples:
                                  \  \"name\" - the field \"name\" on the current
                                  resource   \"items[0].name\" - the field \"name\"
                                  on the first array entry in \"items\""
                                type: string
                              message:
                                description: A human-readable description of the cause
                                  of the error.  This field may be presented as-is
                                  to a reader.
                                type: string
                              reason:
                                description: A machine-readable description of the
                                  cause of the error. If this value is empty there
                                  is no information available.
                                type: string
                            type: object
                          type: array
                        group:
                          description: The group attribute of the resource associated
                            with the status StatusReason.
                          type: string
                        kind:
                          description: 'The kind attribute of the resource associated
                            with the status StatusReason. On some operations may differ
                            from the requested resource Kind. More info: https://git.k8s.io/community/contributors/devel/api-conventions.md#types-kinds'
                          type: string
                        name:
                          description: The name attribute of the resource associated
                            with the status StatusReason (when there is a single name
                            which can be described).
                          type: string
                        retryAfterSeconds:
                          description: If specified, the time in seconds before the
                            operation should be retried. Some errors may indicate
                            the client must take an alternate action - for those errors
                            this field may indicate how long to wait before taking
                            the alternate action.
                          format: int32
                          type: integer
                        uid:
                          description: 'UID of the resource. (when there is a single
                            resource which can be described). More info: http://kubernetes.io/docs/user-guide/identifiers#uids'
                          type: string
                      type: object
                    kind:
                      description: 'Kind is a string value representing the REST resource
                        this object represents. Servers may infer this from the endpoint
                        the client submits requests to. Cannot be updated. In CamelCase.
                        More info: https://git.k8s.io/community/contributors/devel/api-conventions.md#types-kinds'
                      type: string
                    message:
                      description: A human-readable description of the status of this
                        operation.
                      type: string
                    metadata:
                      description: 'Standard list metadata. More info: https://git.k8s.io/community/contributors/devel/api-conventions.md#types-kinds'
                      properties:
                        continue:
                          description: continue may be set if the user set a limit
                            on the number of items returned, and indicates that the
                            server has more data available. The value is opaque and
                            may be used to issue another request to the endpoint that
                            served this list to retrieve the next set of available
                            objects. Continuing a consistent list may not be possible
                            if the server configuration has changed or more than a
                            few minutes have passed. The resourceVersion field returned
                            when using this continue value will be identical to the
                            value in the first response, unless you have received
                            this token from an error message.
                          type: string
                        resourceVersion:
                          description: 'String that identifies the server''s internal
                            version of this object that can be used by clients to
                            determine when objects have changed. Value must be treated
                            as opaque by clients and passed unmodified back to the
                            server. Populated by the system. Read-only. More info:
                            https://git.k8s.io/community/contributors/devel/api-conventions.md#concurrency-control-and-consistency'
                          type: string
                        selfLink:
                          description: selfLink is a URL representing this object.
                            Populated by the system. Read-only.
                          type: string
                      type: object
                    reason:
                      description: A machine-readable description of why this operation
                        is in the "Failure" status. If this value is empty there is
                        no information available. A Reason clarifies an HTTP status
                        code but does not override it.
                      type: string
                  type: object
              required:
              - pending
              type: object
            labels:
              additionalProperties:
                type: string
              description: 'Map of string keys and values that can be used to organize
                and categorize (scope and select) objects. May match selectors of
                replication controllers and services. More info: http://kubernetes.io/docs/user-guide/labels'
              type: object
            managedFields:
              description: "ManagedFields maps workflow-id and version to the set
                of fields that are managed by that workflow. This is mostly for internal
                housekeeping, and users typically shouldn't need to set or understand
                this field. A workflow can be the user's name, a controller's name,
                or the name of a specific apply path like \"ci-cd\". The set of fields
                is always in the version that the workflow used when modifying the
                object. \n This field is alpha and can be changed or removed without
                notice."
              items:
                properties:
                  apiVersion:
                    description: APIVersion defines the version of this resource that
                      this field set applies to. The format is "group/version" just
                      like the top-level APIVersion field. It is necessary to track
                      the version of a field set because it cannot be automatically
                      converted.
                    type: string
                  fields:
                    additionalProperties: true
                    description: Fields identifies a set of fields.
                    type: object
                  manager:
                    description: Manager is an identifier of the workflow managing
                      these fields.
                    type: string
                  operation:
                    description: Operation is the type of operation which lead to
                      this ManagedFieldsEntry being created. The only valid values
                      for this field are 'Apply' and 'Update'.
                    type: string
                  time:
                    description: Time is timestamp of when these fields were set.
                      It should always be empty if Operation is 'Apply'
                    format: date-time
                    type: string
                type: object
              type: array
            name:
              description: 'Name must be unique within a namespace. Is required when
                creating resources, although some resources may allow a client to
                request the generation of an appropriate name automatically. Name
                is primarily intended for creation idempotence and configuration definition.
                Cannot be updated. More info: http://kubernetes.io/docs/user-guide/identifiers#names'
              type: string
            namespace:
              description: "Namespace defines the space within each name must be unique.
                An empty namespace is equivalent to the \"default\" namespace, but
                \"default\" is the canonical representation. Not all objects are required
                to be scoped to a namespace - the value of this field for those objects
                will be empty. \n Must be a DNS_LABEL. Cannot be updated. More info:
                http://kubernetes.io/docs/user-guide/namespaces"
              type: string
            ownerReferences:
              description: List of objects depended by this object. If ALL objects
                in the list have been deleted, this object will be garbage collected.
                If this object is managed by a controller, then an entry in this list
                will point to this controller, with the controller field set to true.
                There cannot be more than one managing controller.
              items:
                properties:
                  apiVersion:
                    description: API version of the referent.
                    type: string
                  blockOwnerDeletion:
                    description: If true, AND if the owner has the "foregroundDeletion"
                      finalizer, then the owner cannot be deleted from the key-value
                      store until this reference is removed. Defaults to false. To
                      set this field, a user needs "delete" permission of the owner,
                      otherwise 422 (Unprocessable Entity) will be returned.
                    type: boolean
                  controller:
                    description: If true, this reference points to the managing controller.
                    type: boolean
                  kind:
                    description: 'Kind of the referent. More info: https://git.k8s.io/community/contributors/devel/api-conventions.md#types-kinds'
                    type: string
                  name:
                    description: 'Name of the referent. More info: http://kubernetes.io/docs/user-guide/identifiers#names'
                    type: string
                  uid:
                    description: 'UID of the referent. More info: http://kubernetes.io/docs/user-guide/identifiers#uids'
                    type: string
                required:
                - apiVersion
                - kind
                - name
                - uid
                type: object
              type: array
            resourceVersion:
              description: "An opaque value that represents the internal version of
                this object that can be used by clients to determine when objects
                have changed. May be used for optimistic concurrency, change detection,
                and the watch operation on a resource or set of resources. Clients
                must treat these values as opaque and passed unmodified back to the
                server. They may only be valid for a particular resource or set of
                resources. \n Populated by the system. Read-only. Value must be treated
                as opaque by clients and . More info: https://git.k8s.io/community/contributors/devel/api-conventions.md#concurrency-control-and-consistency"
              type: string
            selfLink:
              description: SelfLink is a URL representing this object. Populated by
                the system. Read-only.
              type: string
            uid:
              description: "UID is the unique in time and space value for this object.
                It is typically generated by the server on successful creation of
                a resource and is not allowed to change on PUT operations. \n Populated
                by the system. Read-only. More info: http://kubernetes.io/docs/user-guide/identifiers#uids"
              type: string
          type: object
        mesh:
          type: string
        spec:
          type: object
      type: object
  versions:
  - name: v1alpha1
    served: true
    storage: true
---
apiVersion: apiextensions.k8s.io/v1beta1
kind: CustomResourceDefinition
metadata:
  creationTimestamp: null
  name: trafficroutes.kuma.io
spec:
  group: kuma.io
  names:
    kind: TrafficRoute
    plural: trafficroutes
  scope: ""
  validation:
    openAPIV3Schema:
      description: TrafficRoute is the Schema for the trafficroutes API
      properties:
        apiVersion:
          description: 'APIVersion defines the versioned schema of this representation
            of an object. Servers should convert recognized schemas to the latest
            internal value, and may reject unrecognized values. More info: https://git.k8s.io/community/contributors/devel/api-conventions.md#resources'
          type: string
        kind:
          description: 'Kind is a string value representing the REST resource this
            object represents. Servers may infer this from the endpoint the client
            submits requests to. Cannot be updated. In CamelCase. More info: https://git.k8s.io/community/contributors/devel/api-conventions.md#types-kinds'
          type: string
        metadata:
          properties:
            annotations:
              additionalProperties:
                type: string
              description: 'Annotations is an unstructured key value map stored with
                a resource that may be set by external tools to store and retrieve
                arbitrary metadata. They are not queryable and should be preserved
                when modifying objects. More info: http://kubernetes.io/docs/user-guide/annotations'
              type: object
            clusterName:
              description: The name of the cluster which the object belongs to. This
                is used to distinguish resources with same name and namespace in different
                clusters. This field is not set anywhere right now and apiserver is
                going to ignore it if set in create or update request.
              type: string
            creationTimestamp:
              description: "CreationTimestamp is a timestamp representing the server
                time when this object was created. It is not guaranteed to be set
                in happens-before order across separate operations. Clients may not
                set this value. It is represented in RFC3339 form and is in UTC. \n
                Populated by the system. Read-only. Null for lists. More info: https://git.k8s.io/community/contributors/devel/api-conventions.md#metadata"
              format: date-time
              type: string
            deletionGracePeriodSeconds:
              description: Number of seconds allowed for this object to gracefully
                terminate before it will be removed from the system. Only set when
                deletionTimestamp is also set. May only be shortened. Read-only.
              format: int64
              type: integer
            deletionTimestamp:
              description: "DeletionTimestamp is RFC 3339 date and time at which this
                resource will be deleted. This field is set by the server when a graceful
                deletion is requested by the user, and is not directly settable by
                a client. The resource is expected to be deleted (no longer visible
                from resource lists, and not reachable by name) after the time in
                this field, once the finalizers list is empty. As long as the finalizers
                list contains items, deletion is blocked. Once the deletionTimestamp
                is set, this value may not be unset or be set further into the future,
                although it may be shortened or the resource may be deleted prior
                to this time. For example, a user may request that a pod is deleted
                in 30 seconds. The Kubelet will react by sending a graceful termination
                signal to the containers in the pod. After that 30 seconds, the Kubelet
                will send a hard termination signal (SIGKILL) to the container and
                after cleanup, remove the pod from the API. In the presence of network
                partitions, this object may still exist after this timestamp, until
                an administrator or automated process can determine the resource is
                fully terminated. If not set, graceful deletion of the object has
                not been requested. \n Populated by the system when a graceful deletion
                is requested. Read-only. More info: https://git.k8s.io/community/contributors/devel/api-conventions.md#metadata"
              format: date-time
              type: string
            finalizers:
              description: Must be empty before the object is deleted from the registry.
                Each entry is an identifier for the responsible component that will
                remove the entry from the list. If the deletionTimestamp of the object
                is non-nil, entries in this list can only be removed.
              items:
                type: string
              type: array
            generateName:
              description: "GenerateName is an optional prefix, used by the server,
                to generate a unique name ONLY IF the Name field has not been provided.
                If this field is used, the name returned to the client will be different
                than the name passed. This value will also be combined with a unique
                suffix. The provided value has the same validation rules as the Name
                field, and may be truncated by the length of the suffix required to
                make the value unique on the server. \n If this field is specified
                and the generated name exists, the server will NOT return a 409 -
                instead, it will either return 201 Created or 500 with Reason ServerTimeout
                indicating a unique name could not be found in the time allotted,
                and the client should retry (optionally after the time indicated in
                the Retry-After header). \n Applied only if Name is not specified.
                More info: https://git.k8s.io/community/contributors/devel/api-conventions.md#idempotency"
              type: string
            generation:
              description: A sequence number representing a specific generation of
                the desired state. Populated by the system. Read-only.
              format: int64
              type: integer
            initializers:
              description: "An initializer is a controller which enforces some system
                invariant at object creation time. This field is a list of initializers
                that have not yet acted on this object. If nil or empty, this object
                has been completely initialized. Otherwise, the object is considered
                uninitialized and is hidden (in list/watch and get calls) from clients
                that haven't explicitly asked to observe uninitialized objects. \n
                When an object is created, the system will populate this list with
                the current set of initializers. Only privileged users may set or
                modify this list. Once it is empty, it may not be modified further
                by any user. \n DEPRECATED - initializers are an alpha field and will
                be removed in v1.15."
              properties:
                pending:
                  description: Pending is a list of initializers that must execute
                    in order before this object is visible. When the last pending
                    initializer is removed, and no failing result is set, the initializers
                    struct will be set to nil and the object is considered as initialized
                    and visible to all clients.
                  items:
                    properties:
                      name:
                        description: name of the process that is responsible for initializing
                          this object.
                        type: string
                    required:
                    - name
                    type: object
                  type: array
                result:
                  description: If result is set with the Failure field, the object
                    will be persisted to storage and then deleted, ensuring that other
                    clients can observe the deletion.
                  properties:
                    apiVersion:
                      description: 'APIVersion defines the versioned schema of this
                        representation of an object. Servers should convert recognized
                        schemas to the latest internal value, and may reject unrecognized
                        values. More info: https://git.k8s.io/community/contributors/devel/api-conventions.md#resources'
                      type: string
                    code:
                      description: Suggested HTTP return code for this status, 0 if
                        not set.
                      format: int32
                      type: integer
                    details:
                      description: Extended data associated with the reason.  Each
                        reason may define its own extended details. This field is
                        optional and the data returned is not guaranteed to conform
                        to any schema except that defined by the reason type.
                      properties:
                        causes:
                          description: The Causes array includes more details associated
                            with the StatusReason failure. Not all StatusReasons may
                            provide detailed causes.
                          items:
                            properties:
                              field:
                                description: "The field of the resource that has caused
                                  this error, as named by its JSON serialization.
                                  May include dot and postfix notation for nested
                                  attributes. Arrays are zero-indexed.  Fields may
                                  appear more than once in an array of causes due
                                  to fields having multiple errors. Optional. \n Examples:
                                  \  \"name\" - the field \"name\" on the current
                                  resource   \"items[0].name\" - the field \"name\"
                                  on the first array entry in \"items\""
                                type: string
                              message:
                                description: A human-readable description of the cause
                                  of the error.  This field may be presented as-is
                                  to a reader.
                                type: string
                              reason:
                                description: A machine-readable description of the
                                  cause of the error. If this value is empty there
                                  is no information available.
                                type: string
                            type: object
                          type: array
                        group:
                          description: The group attribute of the resource associated
                            with the status StatusReason.
                          type: string
                        kind:
                          description: 'The kind attribute of the resource associated
                            with the status StatusReason. On some operations may differ
                            from the requested resource Kind. More info: https://git.k8s.io/community/contributors/devel/api-conventions.md#types-kinds'
                          type: string
                        name:
                          description: The name attribute of the resource associated
                            with the status StatusReason (when there is a single name
                            which can be described).
                          type: string
                        retryAfterSeconds:
                          description: If specified, the time in seconds before the
                            operation should be retried. Some errors may indicate
                            the client must take an alternate action - for those errors
                            this field may indicate how long to wait before taking
                            the alternate action.
                          format: int32
                          type: integer
                        uid:
                          description: 'UID of the resource. (when there is a single
                            resource which can be described). More info: http://kubernetes.io/docs/user-guide/identifiers#uids'
                          type: string
                      type: object
                    kind:
                      description: 'Kind is a string value representing the REST resource
                        this object represents. Servers may infer this from the endpoint
                        the client submits requests to. Cannot be updated. In CamelCase.
                        More info: https://git.k8s.io/community/contributors/devel/api-conventions.md#types-kinds'
                      type: string
                    message:
                      description: A human-readable description of the status of this
                        operation.
                      type: string
                    metadata:
                      description: 'Standard list metadata. More info: https://git.k8s.io/community/contributors/devel/api-conventions.md#types-kinds'
                      properties:
                        continue:
                          description: continue may be set if the user set a limit
                            on the number of items returned, and indicates that the
                            server has more data available. The value is opaque and
                            may be used to issue another request to the endpoint that
                            served this list to retrieve the next set of available
                            objects. Continuing a consistent list may not be possible
                            if the server configuration has changed or more than a
                            few minutes have passed. The resourceVersion field returned
                            when using this continue value will be identical to the
                            value in the first response, unless you have received
                            this token from an error message.
                          type: string
                        resourceVersion:
                          description: 'String that identifies the server''s internal
                            version of this object that can be used by clients to
                            determine when objects have changed. Value must be treated
                            as opaque by clients and passed unmodified back to the
                            server. Populated by the system. Read-only. More info:
                            https://git.k8s.io/community/contributors/devel/api-conventions.md#concurrency-control-and-consistency'
                          type: string
                        selfLink:
                          description: selfLink is a URL representing this object.
                            Populated by the system. Read-only.
                          type: string
                      type: object
                    reason:
                      description: A machine-readable description of why this operation
                        is in the "Failure" status. If this value is empty there is
                        no information available. A Reason clarifies an HTTP status
                        code but does not override it.
                      type: string
                    status:
                      description: 'Status of the operation. One of: "Success" or
                        "Failure". More info: https://git.k8s.io/community/contributors/devel/api-conventions.md#spec-and-status'
                      type: string
                  type: object
              required:
              - pending
              type: object
            labels:
              additionalProperties:
                type: string
              description: 'Map of string keys and values that can be used to organize
                and categorize (scope and select) objects. May match selectors of
                replication controllers and services. More info: http://kubernetes.io/docs/user-guide/labels'
              type: object
            managedFields:
              description: "ManagedFields maps workflow-id and version to the set
                of fields that are managed by that workflow. This is mostly for internal
                housekeeping, and users typically shouldn't need to set or understand
                this field. A workflow can be the user's name, a controller's name,
                or the name of a specific apply path like \"ci-cd\". The set of fields
                is always in the version that the workflow used when modifying the
                object. \n This field is alpha and can be changed or removed without
                notice."
              items:
                properties:
                  apiVersion:
                    description: APIVersion defines the version of this resource that
                      this field set applies to. The format is "group/version" just
                      like the top-level APIVersion field. It is necessary to track
                      the version of a field set because it cannot be automatically
                      converted.
                    type: string
                  fields:
                    additionalProperties: true
                    description: Fields identifies a set of fields.
                    type: object
                  manager:
                    description: Manager is an identifier of the workflow managing
                      these fields.
                    type: string
                  operation:
                    description: Operation is the type of operation which lead to
                      this ManagedFieldsEntry being created. The only valid values
                      for this field are 'Apply' and 'Update'.
                    type: string
                  time:
                    description: Time is timestamp of when these fields were set.
                      It should always be empty if Operation is 'Apply'
                    format: date-time
                    type: string
                type: object
              type: array
            name:
              description: 'Name must be unique within a namespace. Is required when
                creating resources, although some resources may allow a client to
                request the generation of an appropriate name automatically. Name
                is primarily intended for creation idempotence and configuration definition.
                Cannot be updated. More info: http://kubernetes.io/docs/user-guide/identifiers#names'
              type: string
            namespace:
              description: "Namespace defines the space within each name must be unique.
                An empty namespace is equivalent to the \"default\" namespace, but
                \"default\" is the canonical representation. Not all objects are required
                to be scoped to a namespace - the value of this field for those objects
                will be empty. \n Must be a DNS_LABEL. Cannot be updated. More info:
                http://kubernetes.io/docs/user-guide/namespaces"
              type: string
            ownerReferences:
              description: List of objects depended by this object. If ALL objects
                in the list have been deleted, this object will be garbage collected.
                If this object is managed by a controller, then an entry in this list
                will point to this controller, with the controller field set to true.
                There cannot be more than one managing controller.
              items:
                properties:
                  apiVersion:
                    description: API version of the referent.
                    type: string
                  blockOwnerDeletion:
                    description: If true, AND if the owner has the "foregroundDeletion"
                      finalizer, then the owner cannot be deleted from the key-value
                      store until this reference is removed. Defaults to false. To
                      set this field, a user needs "delete" permission of the owner,
                      otherwise 422 (Unprocessable Entity) will be returned.
                    type: boolean
                  controller:
                    description: If true, this reference points to the managing controller.
                    type: boolean
                  kind:
                    description: 'Kind of the referent. More info: https://git.k8s.io/community/contributors/devel/api-conventions.md#types-kinds'
                    type: string
                  name:
                    description: 'Name of the referent. More info: http://kubernetes.io/docs/user-guide/identifiers#names'
                    type: string
                  uid:
                    description: 'UID of the referent. More info: http://kubernetes.io/docs/user-guide/identifiers#uids'
                    type: string
                required:
                - apiVersion
                - kind
                - name
                - uid
                type: object
              type: array
            resourceVersion:
              description: "An opaque value that represents the internal version of
                this object that can be used by clients to determine when objects
                have changed. May be used for optimistic concurrency, change detection,
                and the watch operation on a resource or set of resources. Clients
                must treat these values as opaque and passed unmodified back to the
                server. They may only be valid for a particular resource or set of
                resources. \n Populated by the system. Read-only. Value must be treated
                as opaque by clients and . More info: https://git.k8s.io/community/contributors/devel/api-conventions.md#concurrency-control-and-consistency"
              type: string
            selfLink:
              description: SelfLink is a URL representing this object. Populated by
                the system. Read-only.
              type: string
            uid:
              description: "UID is the unique in time and space value for this object.
                It is typically generated by the server on successful creation of
                a resource and is not allowed to change on PUT operations. \n Populated
                by the system. Read-only. More info: http://kubernetes.io/docs/user-guide/identifiers#uids"
              type: string
          type: object
        mesh:
          type: string
        spec:
          type: object
      type: object
  versions:
  - name: v1alpha1
    served: true
    storage: true
---
apiVersion: rbac.authorization.k8s.io/v1
kind: ClusterRole
metadata:
  name: kuma:control-plane
rules:
- apiGroups:
  - ""
  resources:
  - namespaces
  - pods
  - services
  verbs:
  - get
  - list
  - watch
- apiGroups:
  - ""
  resources:
  - events
  verbs:
  - create
  - patch
- apiGroups:
  - kuma.io
  resources:
  - dataplanes
  - dataplaneinsights
  - meshes
  verbs:
  - get
  - list
  - watch
  - create
  - update
  - patch
  - delete
- apiGroups:
  - kuma.io
  resources:
  - proxytemplates
  verbs:
  - get
  - list
  - watch
  - create
  - update
  - patch
  - delete
- apiGroups:
  - kuma.io
  resources:
  - proxytemplates/status
  verbs:
  - get
  - update
  - patch
- apiGroups:
  - kuma.io
  resources:
  - trafficpermissions
  - trafficlogs
  - trafficroutes
  - traffictraces
  - faultinjections
  - circuitbreakers
  - healthchecks
  - zones
  verbs:
  - get
  - list
  - watch
- apiGroups:
    - ""
  resources:
    - pods/finalizers
  verbs:
    - "*"
- apiGroups:
    - kuma.io
  resources:
    - meshes/finalizers
  verbs:
    - "*"
- apiGroups:
    - kuma.io
  resources:
    - dataplanes/finalizers
  verbs:
    - "*"
# validate k8s token before issueing mTLS cert
- apiGroups:
  - authentication.k8s.io
  resources:
  - tokenreviews
  verbs:
  - create
---
apiVersion: rbac.authorization.k8s.io/v1
kind: ClusterRoleBinding
metadata:
  name: kuma:control-plane
roleRef:
  apiGroup: rbac.authorization.k8s.io
  kind: ClusterRole
  name: kuma:control-plane
subjects:
- kind: ServiceAccount
  name: kuma-control-plane
  namespace: kuma-system
---
apiVersion: rbac.authorization.k8s.io/v1
kind: Role
metadata:
  name: kuma:control-plane
  namespace: kuma-system
rules:
- apiGroups:
  - ""
  resources:
  - secrets
  verbs:
  - get
  - list
  - watch
  - create
  - update
  - patch
  - delete
- apiGroups:
  - ""
  resources:
  - configmaps
  verbs:
  - get
  - list
  - watch
  - create
  - update
  - patch
  - delete
---
apiVersion: rbac.authorization.k8s.io/v1
kind: RoleBinding
metadata:
  name: kuma:control-plane
  namespace: kuma-system
roleRef:
  apiGroup: rbac.authorization.k8s.io
  kind: Role
  name: kuma:control-plane
subjects:
- kind: ServiceAccount
  name: kuma-control-plane
  namespace: kuma-system
---
apiVersion: v1
kind: Service
metadata:
  name: kuma-control-plane
  namespace: kuma-system
spec:
  type: ClusterIP
  ports:
  - port: 5681
    name: http-api-server
  - port: 443
    name: https-admission-server
    targetPort: 5443
  selector:
    app: kuma-control-plane
---
apiVersion: v1
kind: Service
metadata:
  name: global-remote-sync
  namespace: kuma-system
spec:
  type: LoadBalancer
  ports:
    - port: 5685
      nodePort: 30685
      name: global-remote-sync
  selector:
    app: kuma-control-plane
---
apiVersion: apps/v1
kind: Deployment
metadata:
  name: kuma-control-plane
  namespace: kuma-system
  labels:
    app: kuma-control-plane
spec:
  strategy:
    rollingUpdate:
      maxSurge: 1
      maxUnavailable: 0
  selector:
    matchLabels:
      app: kuma-control-plane
  template:
    metadata:
      labels:
        app: kuma-control-plane
    spec:
      serviceAccountName: kuma-control-plane
      containers:
      - name: control-plane
        image: kong-docker-kuma-docker.bintray.io/kuma-cp:0.0.1
        imagePullPolicy: IfNotPresent
        env:
        - name: KUMA_ENVIRONMENT
          value: "kubernetes"
        - name: KUMA_STORE_TYPE
          value: "kubernetes"
        - name: KUMA_STORE_KUBERNETES_SYSTEM_NAMESPACE
          value: kuma-system
        - name: KUMA_GENERAL_ADVERTISED_HOSTNAME
          value: kuma-control-plane.kuma-system
        - name: KUMA_KDS_SERVER_TLS_CERT_FILE
          value: /var/run/secrets/kuma.io/kuma-kds/tls-cert/tls.crt
        - name: KUMA_KDS_SERVER_TLS_KEY_FILE
          value: /var/run/secrets/kuma.io/kuma-kds/tls-cert/tls.key
        - name: KUMA_API_SERVER_PORT
          value: "5681"
        - name: KUMA_API_SERVER_READ_ONLY
          value: "true"
        - name: KUMA_RUNTIME_KUBERNETES_ADMISSION_SERVER_PORT
          value: "5443"
        - name: KUMA_RUNTIME_KUBERNETES_ADMISSION_SERVER_CERT_DIR
          value: /var/run/secrets/kuma.io/kuma-admission-server/tls-cert
        - name: KUMA_RUNTIME_KUBERNETES_INJECTOR_CNI_ENABLED
          value: "false"
        - name: KUMA_RUNTIME_KUBERNETES_INJECTOR_SIDECAR_CONTAINER_IMAGE
          value: kong-docker-kuma-docker.bintray.io/kuma-dp:0.0.1
        - name: KUMA_INJECTOR_INIT_CONTAINER_IMAGE
          value: kong-docker-kuma-docker.bintray.io/kuma-init:0.0.1
        - name: KUMA_MODE_MODE
          value: global
        args:
        - run
        - --log-level=info
        - --config-file=/etc/kuma.io/kuma-control-plane/config.yaml
        ports:
        - containerPort: 5681
<<<<<<< HEAD
=======
        - containerPort: 5683
        - containerPort: 5443
>>>>>>> 919a0144
        livenessProbe:
          httpGet:
            path: /healthy
            port: 5680
        readinessProbe:
          httpGet:
            path: /ready
            port: 5680
        resources:
          requests:
            cpu: 500m
            memory: 256Mi
        volumeMounts:
        - name: kuma-kds-tls-cert
          mountPath: /var/run/secrets/kuma.io/kuma-kds/tls-cert
          readOnly: true
        - name: kuma-admission-server-tls-cert
          mountPath: /var/run/secrets/kuma.io/kuma-admission-server/tls-cert
          readOnly: true
        - name: kuma-control-plane-config
          mountPath: /etc/kuma.io/kuma-control-plane
          readOnly: true
      volumes:
      - name: kuma-kds-tls-cert
        secret:
          secretName: kuma-kds-tls-cert
      - name: kuma-admission-server-tls-cert
        secret:
          secretName: kuma-admission-server-tls-cert
      - name: kuma-control-plane-config
        configMap:
          name: kuma-control-plane-config
---
apiVersion: admissionregistration.k8s.io/v1beta1
kind: MutatingWebhookConfiguration
metadata:
  name: kuma-admission-mutating-webhook-configuration
webhooks:
- name: mesh.defaulter.kuma-admission.kuma.io
  failurePolicy: Fail
  clientConfig:
    caBundle: Q0VSVA==
    service:
      namespace: kuma-system
      name: kuma-control-plane
      path: /default-kuma-io-v1alpha1-mesh
  rules:
  - apiGroups:
    - kuma.io
    apiVersions:
    - v1alpha1
    operations:
    - CREATE
    - UPDATE
    resources:
    - meshes
  sideEffects: None
- name: owner-reference.kuma-admission.kuma.io
  failurePolicy: Fail
  clientConfig:
    caBundle: Q0VSVA==
    service:
      namespace: kuma-system
      name: kuma-control-plane
      path: /owner-reference-kuma-io-v1alpha1
  rules:
    - apiGroups:
        - kuma.io
      apiVersions:
        - v1alpha1
      operations:
        - CREATE
      resources:
        - circuitbreakers
        - faultinjections
        - trafficlogs
        - trafficpermissions
        - trafficroutes
        - traffictraces
        - healthchecks
        - proxytemplates
  sideEffects: None
- name: kuma-injector.kuma.io
  namespaceSelector:
    matchLabels:
      kuma.io/sidecar-injection: enabled
  failurePolicy: Ignore
  clientConfig:
    caBundle: Q0VSVA==
    service:
      namespace: kuma-system
      name: kuma-control-plane
      path: /inject-sidecar
  rules:
    - apiGroups:
        - ""
      apiVersions:
        - v1
      operations:
        - CREATE
      resources:
        - pods
  sideEffects: None
---
apiVersion: admissionregistration.k8s.io/v1beta1
kind: ValidatingWebhookConfiguration
metadata:
  name: kuma-validating-webhook-configuration
webhooks:
  - name: validator.kuma-admission.kuma.io
    failurePolicy: Fail
    clientConfig:
      caBundle: Q0VSVA==
      service:
        namespace: kuma-system
        name: kuma-control-plane
        path: /validate-kuma-io-v1alpha1
    rules:
      - apiGroups:
          - kuma.io
        apiVersions:
          - v1alpha1
        operations:
          - CREATE
          - UPDATE
          - DELETE
        resources:
          - circuitbreakers
          - faultinjections
          - trafficlogs
          - trafficpermissions
          - trafficroutes
          - traffictraces
          - dataplanes
          - healthchecks
          - meshes
          - proxytemplates
  - name: service.validator.kuma-admission.kuma.io
    failurePolicy: Fail
    clientConfig:
      caBundle: Q0VSVA==
      service:
        namespace: kuma-system
        name: kuma-control-plane
        path: /validate-v1-service
    rules:
      - apiGroups:
          - ""
        apiVersions:
          - v1
        operations:
          - CREATE
          - UPDATE
        resources:
          - services
    sideEffects: None
  - name: secret.validator.kuma-admission.kuma.io
    namespaceSelector:
      matchLabels:
        kuma.io/system-namespace: "true"
    failurePolicy: Ignore
    clientConfig:
      caBundle: Q0VSVA==
      service:
        namespace: kuma-system
        name: kuma-control-plane
        path: /validate-v1-secret
    rules:
      - apiGroups:
          - ""
        apiVersions:
          - v1
        operations:
          - CREATE
          - UPDATE
          - DELETE
        resources:
          - secrets
    sideEffects: None<|MERGE_RESOLUTION|>--- conflicted
+++ resolved
@@ -5015,11 +5015,7 @@
         - --config-file=/etc/kuma.io/kuma-control-plane/config.yaml
         ports:
         - containerPort: 5681
-<<<<<<< HEAD
-=======
-        - containerPort: 5683
         - containerPort: 5443
->>>>>>> 919a0144
         livenessProbe:
           httpGet:
             path: /healthy
