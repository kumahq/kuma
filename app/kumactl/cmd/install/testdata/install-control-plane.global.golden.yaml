--- conflicted
+++ resolved
@@ -152,11 +152,8 @@
       - meshgatewayroutes
       - meshgatewayinstances
       - meshaccesslogs
-<<<<<<< HEAD
       - meshhealthchecks
-=======
       - meshcircuitbreakers
->>>>>>> 6d42311d
       - meshratelimits
       - meshtimeouts
       - meshtraces
@@ -347,11 +344,8 @@
     metadata:
       annotations:
         checksum/config: fd9d1d8386f97f2bd49e50f476520816168a1c9f60bbc43dec1347a64d239155
-<<<<<<< HEAD
         checksum/tls-secrets: 03e41176fdf4ee3e91944effc7582fea297147cfe70e1bd6cf07f3ac5fd92b63
-=======
         checksum/tls-secrets: fee43c754d05357c47029312d162fcb0d27837a8353672245cf855d469cd0cfc
->>>>>>> 6d42311d
       labels: 
         app: kuma-control-plane
         app.kubernetes.io/name: kuma
@@ -513,11 +507,8 @@
         resources:
           - meshes
           - meshaccesslogs
-<<<<<<< HEAD
           - meshhealthchecks
-=======
           - meshcircuitbreakers
->>>>>>> 6d42311d
           - meshratelimits
           - meshtimeouts
           - meshtraces
@@ -556,11 +547,8 @@
           - traffictraces
           - virtualoutbounds
           - meshaccesslogs
-<<<<<<< HEAD
           - meshhealthchecks
-=======
           - meshcircuitbreakers
->>>>>>> 6d42311d
           - meshratelimits
           - meshtimeouts
           - meshtraces
@@ -618,11 +606,8 @@
           - zones
           - containerpatches
           - meshaccesslogs
-<<<<<<< HEAD
           - meshhealthchecks
-=======
           - meshcircuitbreakers
->>>>>>> 6d42311d
           - meshratelimits
           - meshtimeouts
           - meshtraces
