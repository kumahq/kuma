
---
apiVersion: v1
kind: Namespace
metadata:
  name: kuma-system
  labels:
    kuma.io/system-namespace: "true"
---
apiVersion: v1
kind: ServiceAccount
metadata:
  name: kuma-control-plane
  namespace: kuma-system
  labels:
    app.kubernetes.io/name: kuma
    app.kubernetes.io/instance: kuma
---
apiVersion: v1
kind: ConfigMap
metadata:
  name: kuma-control-plane-config
  namespace: kuma-system
  labels:
    app.kubernetes.io/name: kuma
    app.kubernetes.io/instance: kuma
data:
  config.yaml: |
    # use this file to override default configuration of `kuma-cp`
    #
    # see conf/kuma-cp.conf.yml for available settings
---
apiVersion: apiextensions.k8s.io/v1
kind: CustomResourceDefinition
metadata:
  creationTimestamp: null
  name: circuitbreakers.kuma.io
spec:
  group: kuma.io
  names:
    kind: CircuitBreaker
    plural: circuitbreakers
  scope: Cluster
  versions:
    - name: v1alpha1
      served: true
      storage: true
      schema:
        openAPIV3Schema:
          description: CircuitBreaker is the Schema for the circuitbreaker API
          properties:
            mesh:
              type: string
            spec:
              x-kubernetes-preserve-unknown-fields: true
              type: object
          type: object
---
apiVersion: apiextensions.k8s.io/v1
kind: CustomResourceDefinition
metadata:
  creationTimestamp: null
  name: dataplanes.kuma.io
spec:
  group: kuma.io
  names:
    kind: Dataplane
    plural: dataplanes
  scope: Namespaced
  versions:
    - name: v1alpha1
      served: true
      storage: true
      schema:
        openAPIV3Schema:
          description: Dataplane is the Schema for the dataplanes API
          properties:
            mesh:
              type: string
            spec:
              x-kubernetes-preserve-unknown-fields: true
              type: object
          type: object
---
apiVersion: apiextensions.k8s.io/v1
kind: CustomResourceDefinition
metadata:
  creationTimestamp: null
  name: retries.kuma.io
spec:
  group: kuma.io
  names:
    kind: Retry
    plural: retries
  scope: Cluster
  versions:
    - name: v1alpha1
      served: true
      storage: true
      schema:
        openAPIV3Schema:
          description: Retry is the Schema for the retries API
          properties:
            mesh:
              type: string
            spec:
              x-kubernetes-preserve-unknown-fields: true
              type: object
          type: object
---
apiVersion: apiextensions.k8s.io/v1
kind: CustomResourceDefinition
metadata:
  creationTimestamp: null
  name: serviceinsights.kuma.io
spec:
  group: kuma.io
  names:
    kind: ServiceInsight
    plural: serviceinsights
  scope: Cluster
  versions:
    - name: v1alpha1
      served: true
      storage: true
      schema:
        openAPIV3Schema:
          description: ServiceInsight is the Schema for the services insights API
          properties:
            mesh:
              type: string
            spec:
              x-kubernetes-preserve-unknown-fields: true
              type: object
          type: object
---
apiVersion: apiextensions.k8s.io/v1
kind: CustomResourceDefinition
metadata:
  creationTimestamp: null
  name: timeouts.kuma.io
spec:
  group: kuma.io
  names:
    kind: Timeout
    plural: timeouts
  scope: Cluster
  versions:
    - name: v1alpha1
      served: true
      storage: true
      schema:
        openAPIV3Schema:
          description: Timeout is the Schema for the timeout API
          properties:
            mesh:
              type: string
            spec:
              x-kubernetes-preserve-unknown-fields: true
              type: object
          type: object
---
apiVersion: apiextensions.k8s.io/v1
kind: CustomResourceDefinition
metadata:
  creationTimestamp: null
  name: trafficlogs.kuma.io
spec:
  group: kuma.io
  names:
    kind: TrafficLog
    plural: trafficlogs
  scope: Cluster
  versions:
    - name: v1alpha1
      served: true
      storage: true
      schema:
        openAPIV3Schema:
          description: TrafficLog is the Schema for the trafficlogs API
          properties:
            mesh:
              type: string
            spec:
              x-kubernetes-preserve-unknown-fields: true
              type: object
          type: object
---
apiVersion: apiextensions.k8s.io/v1
kind: CustomResourceDefinition
metadata:
  creationTimestamp: null
  name: trafficpermissions.kuma.io
spec:
  group: kuma.io
  names:
    kind: TrafficPermission
    plural: trafficpermissions
  scope: Cluster
  versions:
    - name: v1alpha1
      served: true
      storage: true
      schema:
        openAPIV3Schema:
          description: TrafficPermission is the Schema for the trafficpermissions API
          properties:
            mesh:
              type: string
            spec:
              x-kubernetes-preserve-unknown-fields: true
              type: object
          type: object
---
apiVersion: apiextensions.k8s.io/v1
kind: CustomResourceDefinition
metadata:
  creationTimestamp: null
  name: trafficroutes.kuma.io
spec:
  group: kuma.io
  names:
    kind: TrafficRoute
    plural: trafficroutes
  scope: Cluster
  versions:
    - name: v1alpha1
      served: true
      storage: true
      schema:
        openAPIV3Schema:
          description: TrafficRoute is the Schema for the trafficroutes API
          properties:
            mesh:
              type: string
            spec:
              x-kubernetes-preserve-unknown-fields: true
              type: object
          type: object
---
apiVersion: apiextensions.k8s.io/v1
kind: CustomResourceDefinition
metadata:
  creationTimestamp: null
  name: traffictraces.kuma.io
spec:
  group: kuma.io
  names:
    kind: TrafficTrace
    plural: traffictraces
  scope: Cluster
  versions:
    - name: v1alpha1
      served: true
      storage: true
      schema:
        openAPIV3Schema:
          description: TrafficTrace is the Schema for the traffictraces API
          properties:
            mesh:
              type: string
            spec:
              x-kubernetes-preserve-unknown-fields: true
              type: object
          type: object
---
apiVersion: apiextensions.k8s.io/v1
kind: CustomResourceDefinition
metadata:
  creationTimestamp: null
  name: zoneinsights.kuma.io
spec:
  group: kuma.io
  names:
    kind: ZoneInsight
    plural: zoneinsights
  scope: Cluster
  versions:
    - name: v1alpha1
      served: true
      storage: true
      schema:
        openAPIV3Schema:
          description: ZoneInsight is the Schema for the zone insight API
          properties:
            mesh:
              type: string
            spec:
              x-kubernetes-preserve-unknown-fields: true
              type: object
          type: object
---
apiVersion: apiextensions.k8s.io/v1
kind: CustomResourceDefinition
metadata:
  creationTimestamp: null
  name: zones.kuma.io
spec:
  group: kuma.io
  names:
    kind: Zone
    plural: zones
  scope: Cluster
  versions:
    - name: v1alpha1
      served: true
      storage: true
      schema:
        openAPIV3Schema:
          description: Zone is the Schema for the zone API
          properties:
            mesh:
              type: string
            spec:
              x-kubernetes-preserve-unknown-fields: true
              type: object
          type: object
---
apiVersion: apiextensions.k8s.io/v1
kind: CustomResourceDefinition
metadata:
  creationTimestamp: null
  name: dataplaneinsights.kuma.io
spec:
  group: kuma.io
  names:
    kind: DataplaneInsight
    plural: dataplaneinsights
  scope: Namespaced
  versions:
    - name: v1alpha1
      served: true
      storage: true
      schema:
        openAPIV3Schema:
          description: DataplaneInsight is the Schema for the dataplane insights API
          properties:
            mesh:
              type: string
            status:
              x-kubernetes-preserve-unknown-fields: true
              type: object
          type: object
---
apiVersion: apiextensions.k8s.io/v1
kind: CustomResourceDefinition
metadata:
  creationTimestamp: null
  name: externalservices.kuma.io
spec:
  group: kuma.io
  names:
    kind: ExternalService
    plural: externalservices
  scope: Cluster
  versions:
    - name: v1alpha1
      served: true
      storage: true
      schema:
        openAPIV3Schema:
          properties:
            mesh:
              type: string
            spec:
              x-kubernetes-preserve-unknown-fields: true
              type: object
          type: object
---
apiVersion: apiextensions.k8s.io/v1
kind: CustomResourceDefinition
metadata:
  creationTimestamp: null
  name: faultinjections.kuma.io
spec:
  group: kuma.io
  names:
    kind: FaultInjection
    plural: faultinjections
  scope: Cluster
  versions:
    - name: v1alpha1
      served: true
      storage: true
      schema:
        openAPIV3Schema:
          description: FaultInjection is the Schema for the faultinjections API
          properties:
            mesh:
              type: string
            spec:
              x-kubernetes-preserve-unknown-fields: true
              type: object
          type: object
---
apiVersion: apiextensions.k8s.io/v1
kind: CustomResourceDefinition
metadata:
  creationTimestamp: null
  name: healthchecks.kuma.io
spec:
  group: kuma.io
  names:
    kind: HealthCheck
    plural: healthchecks
  scope: Cluster
  versions:
    - name: v1alpha1
      served: true
      storage: true
      schema:
        openAPIV3Schema:
          description: HealthCheck is the Schema for the healthchecks API
          properties:
            mesh:
              type: string
            spec:
              x-kubernetes-preserve-unknown-fields: true
              type: object
          type: object
---
apiVersion: apiextensions.k8s.io/v1
kind: CustomResourceDefinition
metadata:
  creationTimestamp: null
  name: meshinsights.kuma.io
spec:
  group: kuma.io
  names:
    kind: MeshInsight
    plural: meshinsights
  scope: Cluster
  versions:
    - name: v1alpha1
      served: true
      storage: true
      schema:
        openAPIV3Schema:
          description: MeshInsight is the Schema for the meshes insights API
          properties:
            mesh:
              type: string
            spec:
              x-kubernetes-preserve-unknown-fields: true
              type: object
          type: object
---
apiVersion: apiextensions.k8s.io/v1
kind: CustomResourceDefinition
metadata:
  creationTimestamp: null
  name: meshes.kuma.io
spec:
  group: kuma.io
  names:
    kind: Mesh
    plural: meshes
  scope: Cluster
  versions:
    - name: v1alpha1
      served: true
      storage: true
      schema:
        openAPIV3Schema:
          description: Mesh is the Schema for the meshes API
          properties:
            spec:
              x-kubernetes-preserve-unknown-fields: true
              type: object
          type: object
---
apiVersion: apiextensions.k8s.io/v1
kind: CustomResourceDefinition
metadata:
  creationTimestamp: null
  name: proxytemplates.kuma.io
spec:
  group: kuma.io
  names:
    kind: ProxyTemplate
    plural: proxytemplates
  scope: Cluster
  versions:
    - name: v1alpha1
      served: true
      storage: true
      schema:
        openAPIV3Schema:
          description: ProxyTemplate is the Schema for the proxytemplates API
          properties:
            mesh:
              type: string
            spec:
              x-kubernetes-preserve-unknown-fields: true
              type: object
          type: object
---
apiVersion: apiextensions.k8s.io/v1
kind: CustomResourceDefinition
metadata:
  creationTimestamp: null
  name: ratelimits.kuma.io
spec:
  group: kuma.io
  names:
    kind: RateLimit
    plural: ratelimits
  scope: Cluster
  versions:
    - name: v1alpha1
      served: true
      storage: true
      schema:
        openAPIV3Schema:
          description: RateLimit is the Schema for the ratelimits API
          properties:
            mesh:
              type: string
            spec:
              x-kubernetes-preserve-unknown-fields: true
              type: object
          type: object
---
apiVersion: rbac.authorization.k8s.io/v1
kind: ClusterRole
metadata:
  name: kuma-control-plane
  labels:
    app.kubernetes.io/name: kuma
    app.kubernetes.io/instance: kuma
rules:
  - apiGroups:
      - ""
    resources:
      - namespaces
      - pods
      - configmaps
      - nodes
    verbs:
      - get
      - list
      - watch
  - apiGroups:
      - ""
    resources:
      - services
    verbs:
      - get
      - list
      - watch
      - create
      - update
      - patch
  - apiGroups:
      - ""
    resources:
      - events
    verbs:
      - create
      - patch
  - apiGroups:
      - kuma.io
    resources:
      - dataplanes
      - dataplaneinsights
      - meshes
      - zones
      - zoneinsights
      - meshinsights
      - serviceinsights
      - proxytemplates
      - ratelimits
      - trafficpermissions
      - trafficroutes
      - timeouts
      - retries
      - circuitbreakers
    verbs:
      - get
      - list
      - watch
      - create
      - update
      - patch
      - delete
  - apiGroups:
      - kuma.io
    resources:
      - externalservices
      - faultinjections
      - healthchecks
      - trafficlogs
      - traffictraces
    verbs:
      - get
      - list
      - watch
      - create
      - update
      - patch
      - delete
  - apiGroups:
      - ""
    resources:
      - pods/finalizers
    verbs:
      - "*"
  - apiGroups:
      - kuma.io
    resources:
      - meshes/finalizers
    verbs:
      - "*"
  - apiGroups:
      - kuma.io
    resources:
      - dataplanes/finalizers
    verbs:
      - "*"
  # validate k8s token before issuing mTLS cert
  - apiGroups:
      - authentication.k8s.io
    resources:
      - tokenreviews
    verbs:
      - create
---
apiVersion: rbac.authorization.k8s.io/v1
kind: ClusterRoleBinding
metadata:
  name: kuma-control-plane
  labels:
    app.kubernetes.io/name: kuma
    app.kubernetes.io/instance: kuma
roleRef:
  apiGroup: rbac.authorization.k8s.io
  kind: ClusterRole
  name: kuma-control-plane
subjects:
  - kind: ServiceAccount
    name: kuma-control-plane
    namespace: kuma-system
---
apiVersion: rbac.authorization.k8s.io/v1
kind: Role
metadata:
  name: kuma-control-plane
  namespace: kuma-system
  labels:
    app.kubernetes.io/name: kuma
    app.kubernetes.io/instance: kuma
rules:
  - apiGroups:
      - ""
    resources:
      - secrets
    verbs:
      - get
      - list
      - watch
      - create
      - update
      - patch
      - delete
  - apiGroups:
      - ""
    resources:
      - configmaps
    verbs:
      - get
      - list
      - watch
      - create
      - update
      - patch
      - delete
---
apiVersion: rbac.authorization.k8s.io/v1
kind: RoleBinding
metadata:
  name: kuma-control-plane
  namespace: kuma-system
roleRef:
  apiGroup: rbac.authorization.k8s.io
  kind: Role
  name: kuma-control-plane
subjects:
  - kind: ServiceAccount
    name: kuma-control-plane
    namespace: kuma-system
---
apiVersion: v1
kind: Service
metadata:
  name: kuma-control-plane
  namespace: kuma-system
  labels:
    app.kubernetes.io/name: kuma
    app.kubernetes.io/instance: kuma
  annotations:
    prometheus.io/scrape: "true"
    prometheus.io/port: "5680"
spec:
  type: ClusterIP
  ports:
    - port: 5681
      name: http-api-server
    - port: 5682
      name: https-api-server
    - port: 443
      name: https-admission-server
      targetPort: 5443
    - port: 5676
      name: mads-server
    - port: 5678
      name: dp-server
    - port: 5653
      name: dns-server
      protocol: UDP
  selector:
    app: kuma-control-plane
    app.kubernetes.io/name: kuma
    app.kubernetes.io/instance: kuma
---
apiVersion: apps/v1
kind: Deployment
metadata:
  name: kuma-control-plane
  namespace: kuma-system
  labels:
    app.kubernetes.io/name: kuma
    app.kubernetes.io/instance: kuma
    app: kuma-control-plane
spec:
  replicas: 1
  strategy:
    rollingUpdate:
      maxSurge: 1
      maxUnavailable: 0
  selector:
    matchLabels:
      app.kubernetes.io/name: kuma
      app.kubernetes.io/instance: kuma
      app: kuma-control-plane
  template:
    metadata:
      annotations:
        checksum/config: 737d1358e24137cdf1b4c543251d5cf58dcec1cb9b8e796fcbf73aa46e3bc857
<<<<<<< HEAD
        checksum/tls-secrets: 405abca2dbbf4871cc12bb466a117c6646fb0ef57115a7b6c2de9087368ad920
=======
        checksum/tls-secrets: 044c1b83f7caa353976a6e3e81a069cf3a430b54d2df45bdecd432382b98b6ff
>>>>>>> cf1c6595
      labels:
        app.kubernetes.io/name: kuma
        app.kubernetes.io/instance: kuma
        app: kuma-control-plane
    spec:
      serviceAccountName: kuma-control-plane
      nodeSelector:
        
        kubernetes.io/arch: amd64
        kubernetes.io/os: linux
      containers:
        - name: control-plane
          image: "docker.io/kumahq/kuma-cp:0.0.1"
          imagePullPolicy: IfNotPresent
          env:
            - name: KUMA_API_SERVER_READ_ONLY
              value: "true"
            - name: KUMA_DEFAULTS_SKIP_MESH_CREATION
              value: "false"
            - name: KUMA_DP_SERVER_HDS_ENABLED
              value: "false"
            - name: KUMA_ENVIRONMENT
              value: "kubernetes"
            - name: KUMA_GENERAL_TLS_CERT_FILE
              value: "/var/run/secrets/kuma.io/tls-cert/tls.crt"
            - name: KUMA_GENERAL_TLS_KEY_FILE
              value: "/var/run/secrets/kuma.io/tls-cert/tls.key"
            - name: KUMA_INJECTOR_INIT_CONTAINER_IMAGE
              value: "docker.io/kumahq/kuma-init:0.0.1"
            - name: KUMA_MODE
              value: "zone"
            - name: KUMA_MULTIZONE_ZONE_GLOBAL_ADDRESS
              value: "grpcs://192.168.0.1:5685"
            - name: KUMA_MULTIZONE_ZONE_NAME
              value: "zone-1"
            - name: KUMA_RUNTIME_KUBERNETES_ADMISSION_SERVER_CERT_DIR
              value: "/var/run/secrets/kuma.io/tls-cert"
            - name: KUMA_RUNTIME_KUBERNETES_ADMISSION_SERVER_PORT
              value: "5443"
            - name: KUMA_RUNTIME_KUBERNETES_CONTROL_PLANE_SERVICE_NAME
              value: "kuma-control-plane"
            - name: KUMA_RUNTIME_KUBERNETES_INJECTOR_CA_CERT_FILE
              value: "/var/run/secrets/kuma.io/tls-cert/ca.crt"
            - name: KUMA_RUNTIME_KUBERNETES_INJECTOR_CNI_ENABLED
              value: "false"
            - name: KUMA_RUNTIME_KUBERNETES_INJECTOR_SIDECAR_CONTAINER_IMAGE
              value: "docker.io/kumahq/kuma-dp:0.0.1"
            - name: KUMA_STORE_KUBERNETES_SYSTEM_NAMESPACE
              value: "kuma-system"
            - name: KUMA_STORE_TYPE
              value: "kubernetes"
          args:
            - run
            - --log-level=info
            - --config-file=/etc/kuma.io/kuma-control-plane/config.yaml
          ports:
            - containerPort: 5681
            - containerPort: 5682
            - containerPort: 5443
            - containerPort: 5678
            - containerPort: 5653
              protocol: UDP
          livenessProbe:
            httpGet:
              path: /healthy
              port: 5680
          readinessProbe:
            httpGet:
              path: /ready
              port: 5680
          resources:
            requests:
              cpu: 100m
              memory: 256Mi
          volumeMounts:
            - name: general-tls-cert
              mountPath: /var/run/secrets/kuma.io/tls-cert
              readOnly: true
            - name: kuma-control-plane-config
              mountPath: /etc/kuma.io/kuma-control-plane
              readOnly: true
      volumes:
        - name: general-tls-cert
          secret:
            secretName: general-tls-secret
        - name: kuma-control-plane-config
          configMap:
            name: kuma-control-plane-config
---
apiVersion: admissionregistration.k8s.io/v1

kind: MutatingWebhookConfiguration
metadata:
  name: kuma-admission-mutating-webhook-configuration
  namespace: kuma-system
  labels:
  
    app.kubernetes.io/name: kuma
    app.kubernetes.io/instance: kuma
webhooks:
  - name: mesh.defaulter.kuma-admission.kuma.io
    admissionReviewVersions: ["v1beta1"]
    failurePolicy: Fail
    clientConfig:
      caBundle: XYZ
      service:
        namespace: kuma-system
        name: kuma-control-plane
        path: /default-kuma-io-v1alpha1-mesh
    rules:
      - apiGroups:
          - kuma.io
        apiVersions:
          - v1alpha1
        operations:
          - CREATE
          - UPDATE
        resources:
          - meshes
    sideEffects: None
  - name: owner-reference.kuma-admission.kuma.io
    admissionReviewVersions: ["v1beta1"]
    failurePolicy: Fail
    clientConfig:
      caBundle: XYZ
      service:
        namespace: kuma-system
        name: kuma-control-plane
        path: /owner-reference-kuma-io-v1alpha1
    rules:
      - apiGroups:
          - kuma.io
        apiVersions:
          - v1alpha1
        operations:
          - CREATE
        resources:
          - circuitbreakers
          - externalservices
          - faultinjections
          - healthchecks
          - retries
          - proxytemplates
          - ratelimits
          - trafficlogs
          - trafficpermissions
          - trafficroutes
          - traffictraces
    
      
    sideEffects: None
  - name: kuma-injector.kuma.io
    admissionReviewVersions: ["v1beta1"]
    failurePolicy: Ignore
    clientConfig:
      caBundle: XYZ
      service:
        namespace: kuma-system
        name: kuma-control-plane
        path: /inject-sidecar
    rules:
      - apiGroups:
          - ""
        apiVersions:
          - v1
        operations:
          - CREATE
        resources:
          - pods
    sideEffects: None
---
apiVersion: admissionregistration.k8s.io/v1

kind: ValidatingWebhookConfiguration
metadata:
  name: kuma-validating-webhook-configuration
  namespace: kuma-system
  labels:
  
    app.kubernetes.io/name: kuma
    app.kubernetes.io/instance: kuma
webhooks:
  - name: validator.kuma-admission.kuma.io
    admissionReviewVersions: ["v1beta1"]
    failurePolicy: Fail
    clientConfig:
      caBundle: XYZ
      service:
        namespace: kuma-system
        name: kuma-control-plane
        path: /validate-kuma-io-v1alpha1
    rules:
      - apiGroups:
          - kuma.io
        apiVersions:
          - v1alpha1
        operations:
          - CREATE
          - UPDATE
          - DELETE
        resources:
          - circuitbreakers
          - dataplanes
          - externalservices
          - faultinjections
          - healthchecks
          - retries
          - meshes
          - proxytemplates
          - ratelimits
          - trafficlogs
          - trafficpermissions
          - trafficroutes
          - traffictraces
          - zones
    
      
    sideEffects: None
  - name: service.validator.kuma-admission.kuma.io
    admissionReviewVersions: ["v1beta1"]
    failurePolicy: Ignore
    clientConfig:
      caBundle: XYZ
      service:
        namespace: kuma-system
        name: kuma-control-plane
        path: /validate-v1-service
    rules:
      - apiGroups:
          - ""
        apiVersions:
          - v1
        operations:
          - CREATE
          - UPDATE
        resources:
          - services
    sideEffects: None
  - name: secret.validator.kuma-admission.kuma.io
    admissionReviewVersions: ["v1beta1"]
    namespaceSelector:
      matchLabels:
        kuma.io/system-namespace: "true"
    failurePolicy: Ignore
    clientConfig:
      caBundle: XYZ
      service:
        namespace: kuma-system
        name: kuma-control-plane
        path: /validate-v1-secret
    rules:
      - apiGroups:
          - ""
        apiVersions:
          - v1
        operations:
          - CREATE
          - UPDATE
          - DELETE
        resources:
          - secrets
    sideEffects: None<|MERGE_RESOLUTION|>--- conflicted
+++ resolved
@@ -746,11 +746,7 @@
     metadata:
       annotations:
         checksum/config: 737d1358e24137cdf1b4c543251d5cf58dcec1cb9b8e796fcbf73aa46e3bc857
-<<<<<<< HEAD
-        checksum/tls-secrets: 405abca2dbbf4871cc12bb466a117c6646fb0ef57115a7b6c2de9087368ad920
-=======
         checksum/tls-secrets: 044c1b83f7caa353976a6e3e81a069cf3a430b54d2df45bdecd432382b98b6ff
->>>>>>> cf1c6595
       labels:
         app.kubernetes.io/name: kuma
         app.kubernetes.io/instance: kuma
@@ -840,8 +836,7 @@
           configMap:
             name: kuma-control-plane-config
 ---
-apiVersion: admissionregistration.k8s.io/v1
-
+apiVersion: admissionregistration.k8s.io/v1beta1
 kind: MutatingWebhookConfiguration
 metadata:
   name: kuma-admission-mutating-webhook-configuration
@@ -852,7 +847,6 @@
     app.kubernetes.io/instance: kuma
 webhooks:
   - name: mesh.defaulter.kuma-admission.kuma.io
-    admissionReviewVersions: ["v1beta1"]
     failurePolicy: Fail
     clientConfig:
       caBundle: XYZ
@@ -872,7 +866,6 @@
           - meshes
     sideEffects: None
   - name: owner-reference.kuma-admission.kuma.io
-    admissionReviewVersions: ["v1beta1"]
     failurePolicy: Fail
     clientConfig:
       caBundle: XYZ
@@ -903,7 +896,6 @@
       
     sideEffects: None
   - name: kuma-injector.kuma.io
-    admissionReviewVersions: ["v1beta1"]
     failurePolicy: Ignore
     clientConfig:
       caBundle: XYZ
@@ -922,8 +914,7 @@
           - pods
     sideEffects: None
 ---
-apiVersion: admissionregistration.k8s.io/v1
-
+apiVersion: admissionregistration.k8s.io/v1beta1
 kind: ValidatingWebhookConfiguration
 metadata:
   name: kuma-validating-webhook-configuration
@@ -934,7 +925,6 @@
     app.kubernetes.io/instance: kuma
 webhooks:
   - name: validator.kuma-admission.kuma.io
-    admissionReviewVersions: ["v1beta1"]
     failurePolicy: Fail
     clientConfig:
       caBundle: XYZ
@@ -970,7 +960,6 @@
       
     sideEffects: None
   - name: service.validator.kuma-admission.kuma.io
-    admissionReviewVersions: ["v1beta1"]
     failurePolicy: Ignore
     clientConfig:
       caBundle: XYZ
@@ -990,7 +979,6 @@
           - services
     sideEffects: None
   - name: secret.validator.kuma-admission.kuma.io
-    admissionReviewVersions: ["v1beta1"]
     namespaceSelector:
       matchLabels:
         kuma.io/system-namespace: "true"
