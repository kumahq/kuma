--- conflicted
+++ resolved
@@ -8,7 +8,8 @@
 	"net/http"
 	"net/url"
 	"time"
-
+  tls1 "crypto/tls"
+  
 	"github.com/pkg/errors"
 
 	kumactl_config "github.com/Kong/kuma/pkg/config/app/kumactl/v1alpha1"
@@ -16,15 +17,6 @@
 	error_types "github.com/Kong/kuma/pkg/core/rest/errors/types"
 	"github.com/Kong/kuma/pkg/tls"
 	util_http "github.com/Kong/kuma/pkg/util/http"
-<<<<<<< HEAD
-	"github.com/pkg/errors"
-	"io/ioutil"
-	"net/http"
-	"net/url"
-	"time"
-	tls1 "crypto/tls"
-=======
->>>>>>> 7cdcbb4b
 )
 
 const (
