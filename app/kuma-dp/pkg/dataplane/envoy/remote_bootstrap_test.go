--- conflicted
+++ resolved
@@ -162,12 +162,8 @@
                         }
                       },
                       "caCert": "",
-<<<<<<< HEAD
-					  "dynamicMetadata": null
-=======
                       "dynamicMetadata": null,
                       "bootstrapVersion": "3"
->>>>>>> 85b4c672
                     }`,
 				}
 			}()),
@@ -208,12 +204,8 @@
                         }
                       },
                       "caCert": "",
-<<<<<<< HEAD
-					  "dynamicMetadata": null
-=======
 					  "dynamicMetadata": null,
                       "bootstrapVersion": "3"
->>>>>>> 85b4c672
                     }`,
 				}
 			}()),
