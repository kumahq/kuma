package cmd

import (
	"context"
	"crypto/tls"
	"io/ioutil"
	"net/http"
	"os"
	"path/filepath"
	"time"

	"github.com/pkg/errors"
	"github.com/sethvargo/go-retry"
	"github.com/spf13/cobra"

	kumadp_config "github.com/kumahq/kuma/app/kuma-dp/pkg/config"
	"github.com/kumahq/kuma/app/kuma-dp/pkg/dataplane/accesslogs"
	"github.com/kumahq/kuma/app/kuma-dp/pkg/dataplane/envoy"
	"github.com/kumahq/kuma/pkg/catalog"
	"github.com/kumahq/kuma/pkg/catalog/client"
	"github.com/kumahq/kuma/pkg/config"
	kuma_dp "github.com/kumahq/kuma/pkg/config/app/kuma-dp"
	config_types "github.com/kumahq/kuma/pkg/config/types"
	"github.com/kumahq/kuma/pkg/core"
	"github.com/kumahq/kuma/pkg/core/runtime/component"
	leader_memory "github.com/kumahq/kuma/pkg/plugins/leader/memory"
	util_net "github.com/kumahq/kuma/pkg/util/net"
	kuma_version "github.com/kumahq/kuma/pkg/version"
)

type CatalogClientFactory func(string) (client.CatalogClient, error)

var (
	runLog = dataplaneLog.WithName("run")
	// overridable by tests
	bootstrapGenerator = envoy.NewRemoteBootstrapGenerator(&http.Client{
		Timeout:   10 * time.Second,
		Transport: &http.Transport{TLSClientConfig: &tls.Config{InsecureSkipVerify: true}},
	},
	)
	catalogClientFactory = client.NewCatalogClient
)

func newRunCmd() *cobra.Command {
	cfg := kuma_dp.DefaultConfig()
	cmd := &cobra.Command{
		Use:   "run",
		Short: "Launch Dataplane (Envoy)",
		Long:  `Launch Dataplane (Envoy).`,
		RunE: func(cmd *cobra.Command, _ []string) error {
			// only support configuration via environment variables and args
			if err := config.Load("", &cfg); err != nil {
				runLog.Error(err, "unable to load configuration")
				return err
			}
			if conf, err := config.ToJson(&cfg); err == nil {
				runLog.Info("effective configuration", "config", string(conf))
			} else {
				runLog.Error(err, "unable to format effective configuration", "config", cfg)
				return err
			}

			catalog, err := fetchCatalog(cfg)
			if err != nil {
				return err
			}
			if catalog.Apis.DataplaneToken.Enabled() {
				if cfg.DataplaneRuntime.TokenPath == "" && cfg.DataplaneRuntime.Token == "" {
					return errors.New("Kuma CP is configured with Dataplane Token Server therefore the Dataplane Token is required. " +
						"Generate token using 'kumactl generate dataplane-token > /path/file' and provide it via --dataplane-token-file=/path/file argument to Kuma DP")
				}
				if cfg.DataplaneRuntime.TokenPath != "" {
					if err := kumadp_config.ValidateTokenPath(cfg.DataplaneRuntime.TokenPath); err != nil {
						return err
					}
				}
			}

			if !cfg.Dataplane.AdminPort.Empty() {
				// unless a user has explicitly opted out of Envoy Admin API, pick a free port from the range
				adminPort, err := util_net.PickTCPPort("127.0.0.1", cfg.Dataplane.AdminPort.Lowest(), cfg.Dataplane.AdminPort.Highest())
				if err != nil {
					return errors.Wrapf(err, "unable to find a free port in the range %q for Envoy Admin API to listen on", cfg.Dataplane.AdminPort)
				}
				cfg.Dataplane.AdminPort = config_types.MustExactPort(adminPort)
				runLog.Info("picked a free port for Envoy Admin API to listen on", "port", cfg.Dataplane.AdminPort)
			}

			if cfg.DataplaneRuntime.ConfigDir == "" {
				tmpDir, err := ioutil.TempDir("", "kuma-dp-")
				if err != nil {
					runLog.Error(err, "unable to create a temporary directory to store generated Envoy config at")
					return err
				}
				defer func() {
					if err := os.RemoveAll(tmpDir); err != nil {
						runLog.Error(err, "unable to remove a temporary directory with a generated Envoy config")
					}
				}()
				cfg.DataplaneRuntime.ConfigDir = tmpDir
				runLog.Info("generated Envoy configuration will be stored in a temporary directory", "dir", tmpDir)
			}

			if cfg.DataplaneRuntime.Token != "" {
				path := filepath.Join(cfg.DataplaneRuntime.ConfigDir, cfg.Dataplane.Name)
				if err := writeFile(path, []byte(cfg.DataplaneRuntime.Token), 0600); err != nil {
					runLog.Error(err, "unable to create file with dataplane token")
					return err
				}
				cfg.DataplaneRuntime.TokenPath = path
			}

			dataplane, err := envoy.New(envoy.Opts{
				Catalog:   *catalog,
				Config:    cfg,
				Generator: bootstrapGenerator,
				Stdout:    cmd.OutOrStdout(),
				Stderr:    cmd.OutOrStderr(),
			})
			if err != nil {
				return err
			}
			server := accesslogs.NewAccessLogServer()

			componentMgr := component.NewManager(leader_memory.NewNeverLeaderElector())
			if err := componentMgr.Add(server, dataplane); err != nil {
				return err
			}

			runLog.Info("starting Kuma DP", "version", kuma_version.Build.Version)
			if err := componentMgr.Start(core.SetupSignalHandler()); err != nil {
				runLog.Error(err, "error while running Kuma DP")
				return err
			}
			runLog.Info("stopping Kuma DP")
			return nil
		},
	}

	cmd.PersistentFlags().StringVar(&cfg.Dataplane.Name, "name", cfg.Dataplane.Name, "Name of the Dataplane")
	cmd.PersistentFlags().Var(&cfg.Dataplane.AdminPort, "admin-port", `Port (or range of ports to choose from) for Envoy Admin API to listen on. Empty value indicates that Envoy Admin API should not be exposed over TCP. Format: "9901 | 9901-9999 | 9901- | -9901"`)
	cmd.PersistentFlags().StringVar(&cfg.Dataplane.Mesh, "mesh", cfg.Dataplane.Mesh, "Mesh that Dataplane belongs to")
	cmd.PersistentFlags().StringVar(&cfg.ControlPlane.ApiServer.URL, "cp-address", cfg.ControlPlane.ApiServer.URL, "URL of the Control Plane API Server")
	cmd.PersistentFlags().StringVar(&cfg.DataplaneRuntime.BinaryPath, "binary-path", cfg.DataplaneRuntime.BinaryPath, "Binary path of Envoy executable")
	cmd.PersistentFlags().StringVar(&cfg.DataplaneRuntime.ConfigDir, "config-dir", cfg.DataplaneRuntime.ConfigDir, "Directory in which Envoy config will be generated")
	cmd.PersistentFlags().StringVar(&cfg.DataplaneRuntime.TokenPath, "dataplane-token-file", cfg.DataplaneRuntime.TokenPath, "Path to a file with dataplane token (use 'kumactl generate dataplane-token' to get one)")
	cmd.PersistentFlags().StringVar(&cfg.DataplaneRuntime.Token, "dataplane-token", cfg.DataplaneRuntime.Token, "Dataplane Token")
	return cmd
}

<<<<<<< HEAD
// fetchCatalog tries to fetch Kuma CP catalog several times
// The main reason for introducing retries here is situation when DP is deployed in the same time as CP (ex. Ingress for Remote CP)
func fetchCatalog(cfg kuma_dp.Config) (*catalog.Catalog, error) {
	runLog.Info("connecting to the Control Plane API for Bootstrap API location")
	catalogClient, err := catalogClientFactory(cfg.ControlPlane.ApiServer.URL)
	if err != nil {
		return nil, errors.Wrap(err, "could not create catalog client")
	}

	backoff, err := retry.NewConstant(cfg.ControlPlane.ApiServer.Retry.Backoff)
	if err != nil {
		return nil, errors.Wrap(err, "could not create retry backoff")
	}
	backoff = retry.WithMaxDuration(cfg.ControlPlane.ApiServer.Retry.MaxDuration, backoff)
	var c catalog.Catalog
	err = retry.Do(context.Background(), backoff, func(ctx context.Context) error {
		c, err = catalogClient.Catalog()
		if err != nil {
			runLog.Info("could not connect to the Control Plane API. Retrying.", "backoff", cfg.ControlPlane.ApiServer.Retry.Backoff, "err", err.Error())
			return retry.RetryableError(err)
		}
		return nil
	})

	if err != nil {
		return nil, errors.Wrap(err, "could not retrieve catalog")
	}
	runLog.Info("connection successful", "catalog", c)
	return &c, nil
=======
func writeFile(filename string, data []byte, perm os.FileMode) error {
	if err := os.MkdirAll(filepath.Dir(filename), perm); err != nil {
		return err
	}
	return ioutil.WriteFile(filename, data, perm)
>>>>>>> 19421f80
}<|MERGE_RESOLUTION|>--- conflicted
+++ resolved
@@ -148,7 +148,13 @@
 	return cmd
 }
 
-<<<<<<< HEAD
+func writeFile(filename string, data []byte, perm os.FileMode) error {
+	if err := os.MkdirAll(filepath.Dir(filename), perm); err != nil {
+		return err
+	}
+	return ioutil.WriteFile(filename, data, perm)
+}
+
 // fetchCatalog tries to fetch Kuma CP catalog several times
 // The main reason for introducing retries here is situation when DP is deployed in the same time as CP (ex. Ingress for Remote CP)
 func fetchCatalog(cfg kuma_dp.Config) (*catalog.Catalog, error) {
@@ -178,11 +184,4 @@
 	}
 	runLog.Info("connection successful", "catalog", c)
 	return &c, nil
-=======
-func writeFile(filename string, data []byte, perm os.FileMode) error {
-	if err := os.MkdirAll(filepath.Dir(filename), perm); err != nil {
-		return err
-	}
-	return ioutil.WriteFile(filename, data, perm)
->>>>>>> 19421f80
 }