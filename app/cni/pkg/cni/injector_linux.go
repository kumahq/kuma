--- conflicted
+++ resolved
@@ -1,12 +1,8 @@
 package cni
 
 import (
-<<<<<<< HEAD
-	"io"
-=======
 	"bufio"
 	"bytes"
->>>>>>> a856af77
 	"strconv"
 	"strings"
 
@@ -83,11 +79,7 @@
 		return nil, err
 	}
 	cfg := kumanet_config.Config{
-<<<<<<< HEAD
-		RuntimeStdout: io.Discard,
-=======
 		RuntimeStdout: logWriter,
->>>>>>> a856af77
 		Owner: kumanet_config.Owner{
 			UID: intermediateConfig.noRedirectUID,
 		},
