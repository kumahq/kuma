package cni

import (
	"bufio"
	"bytes"
	"strconv"
	"strings"

	"github.com/containernetworking/plugins/pkg/ns"
	"github.com/go-logr/logr"
	"github.com/pkg/errors"

	kumanet_tproxy "github.com/kumahq/kuma-net/transparent-proxy"
	kumanet_config "github.com/kumahq/kuma-net/transparent-proxy/config"

	"github.com/kumahq/kuma/pkg/transparentproxy"
)

func convertToUint16(field string, value string) (uint16, error) {
	converted, err := strconv.ParseUint(value, 10, 16)
	if err != nil {
		return 0, errors.Wrapf(err, "could not convert field %v", field)
	}
	return uint16(converted), nil
}

func convertCommaSeparatedString(list string) ([]uint16, error) {
	split := strings.Split(list, ",")
	mapped := make([]uint16, len(split))

	for i, value := range split {
		converted, err := convertToUint16(strconv.Itoa(i), value)
		if err != nil {
			return nil, err
		}
		mapped[i] = converted
	}

	return mapped, nil
}

func Inject(netns string, logger logr.Logger, intermediateConfig *IntermediateConfig) error {
	var logBuffer bytes.Buffer
	logWriter := bufio.NewWriter(&logBuffer)
	cfg, err := mapToConfig(intermediateConfig, logWriter)
	if err != nil {
		return err
	}

	namespace, err := ns.GetNS(netns)
	if err != nil {
		return errors.Wrap(err, "failed to open namespace")
	}
	defer namespace.Close()

	return namespace.Do(func(_ ns.NetNS) error {
		if _, err := kumanet_tproxy.Setup(*cfg); err != nil {
			return err
		}

		if err := logWriter.Flush(); err != nil {
			return err
		}

		logger.Info("iptables rules applied")
		logger.V(1).Info("generated iptables rules", "iptablesStdout", logBuffer.String())

		return nil
	})
}

func mapToConfig(intermediateConfig *IntermediateConfig, logWriter *bufio.Writer) (*kumanet_config.Config, error) {
	port, err := convertToUint16("inbound port", intermediateConfig.targetPort)
	if err != nil {
		return nil, err
	}
	excludePorts, err := convertCommaSeparatedString(intermediateConfig.excludeOutboundPorts)
	if err != nil {
		return nil, err
	}
	cfg := kumanet_config.Config{
		RuntimeStdout: logWriter,
		Owner: kumanet_config.Owner{
			UID: intermediateConfig.noRedirectUID,
		},
		Redirect: kumanet_config.Redirect{
			Outbound: kumanet_config.TrafficFlow{
				Enabled:      true,
				Port:         port,
				ExcludePorts: excludePorts,
			},
		},
	}

	isGateway, err := GetEnabled(intermediateConfig.isGateway)
	if err != nil {
		return nil, err
	}
	redirectInbound := !isGateway
	if redirectInbound {
		inboundPort, err := convertToUint16("inbound port", intermediateConfig.inboundPort)
		if err != nil {
			return nil, err
		}

		inboundPortV6, err := convertToUint16("inbound port ipv6", intermediateConfig.inboundPortV6)
		if err != nil {
			return nil, err
		}
		enableIpV6, err := transparentproxy.ShouldEnableIPv6(inboundPortV6)
		if err != nil {
			return nil, err
		}
		cfg.IPv6 = enableIpV6

		excludedPorts, err := convertCommaSeparatedString(intermediateConfig.excludeInboundPorts)
		if err != nil {
			return nil, err
		}
<<<<<<< HEAD

		cfg.Redirect.Inbound = config.TrafficFlow{
=======
		cfg.Redirect.Inbound = kumanet_config.TrafficFlow{
>>>>>>> 9de98827
			Enabled:      true,
			Port:         inboundPort,
			PortIPv6:     inboundPortV6,
			ExcludePorts: excludedPorts,
		}
	}

	useBuiltinDNS, err := GetEnabled(intermediateConfig.builtinDNS)
	if err != nil {
		return nil, err
	}
	if useBuiltinDNS {
		builtinDnsPort, err := convertToUint16("builtin dns port", intermediateConfig.builtinDNSPort)
		if err != nil {
			return nil, err
		}
		cfg.Redirect.DNS = kumanet_config.DNS{
			Enabled:            true,
			Port:               builtinDnsPort,
			CaptureAll:         true,
			ConntrackZoneSplit: true,
		}
	}
	return &cfg, nil
}

func GetEnabled(value string) (bool, error) {
	switch strings.ToLower(value) {
	case "enabled", "true":
		return true, nil
	case "disabled", "false":
		return false, nil
	default:
		return false, errors.Errorf(`wrong value "%s", available values are: "enabled", "disabled"`, value)
	}
}<|MERGE_RESOLUTION|>--- conflicted
+++ resolved
@@ -117,12 +117,7 @@
 		if err != nil {
 			return nil, err
 		}
-<<<<<<< HEAD
-
-		cfg.Redirect.Inbound = config.TrafficFlow{
-=======
 		cfg.Redirect.Inbound = kumanet_config.TrafficFlow{
->>>>>>> 9de98827
 			Enabled:      true,
 			Port:         inboundPort,
 			PortIPv6:     inboundPortV6,
