package cni

import (
	"fmt"
	"strconv"
	"strings"

	"github.com/pkg/errors"
)

const (
	defaultProxyStatusPort     = "9901"
	defaultOutboundPort        = "15001"
	defaultInboundPort         = "15006"
	defaultInboundPortV6       = "15010"
	zeroInboundPortV6          = "0"
	defaultIPFamilyMode        = "unspecified"
	defaultBuiltinDNSPort      = "15053"
	defaultNoRedirectUID       = "5678"
	defaultRedirectExcludePort = defaultProxyStatusPort
)

var annotationRegistry = map[string]*annotationParam{
	"inject":                      {"kuma.io/sidecar-injection", "", alwaysValidFunc},
	"ports":                       {"kuma.io/envoy-admin-port", "", validatePortList},
	"excludeInboundPorts":         {"traffic.kuma.io/exclude-inbound-ports", defaultRedirectExcludePort, validatePortList},
	"excludeOutboundPorts":        {"traffic.kuma.io/exclude-outbound-ports", defaultRedirectExcludePort, validatePortList},
	"inboundPort":                 {"kuma.io/transparent-proxying-inbound-port", defaultInboundPort, validatePortList},
	"inboundPortV6":               {"kuma.io/transparent-proxying-inbound-v6-port", defaultInboundPortV6, validatePortList},
	"ipFamilyMode":                {"kuma.io/transparent-proxying-ip-family-mode", defaultIPFamilyMode, validateIpFamilyMode},
	"outboundPort":                {"kuma.io/transparent-proxying-outbound-port", defaultOutboundPort, validatePortList},
	"isGateway":                   {"kuma.io/gateway", "false", alwaysValidFunc},
	"builtinDNS":                  {"kuma.io/builtin-dns", "false", alwaysValidFunc},
	"builtinDNSPort":              {"kuma.io/builtin-dns-port", defaultBuiltinDNSPort, validatePortList},
	"excludeOutboundPortsForUIDs": {"traffic.kuma.io/exclude-outbound-ports-for-uids", "", alwaysValidFunc},
	"noRedirectUID":               {"kuma.io/sidecar-uid", defaultNoRedirectUID, alwaysValidFunc},
<<<<<<< HEAD
	"iptablesLogs":                {"traffic.kuma.io/iptables-logs", "false", alwaysValidFunc},
=======
	"dropInvalidPackets":          {"traffic.kuma.io/drop-invalid-packets", "false", alwaysValidFunc},
>>>>>>> 42b4ec28
}

type IntermediateConfig struct {
	// while https://github.com/kumahq/kuma/issues/8324 is not implemented, when changing the config,
	// keep in mind to update all other places listed in the issue

	targetPort                  string
	inboundPort                 string
	inboundPortV6               string
	ipFamilyMode                string
	noRedirectUID               string
	excludeInboundPorts         string
	excludeOutboundPorts        string
	excludeOutboundPortsForUIDs string
	isGateway                   string
	builtinDNS                  string
	builtinDNSPort              string
<<<<<<< HEAD
	iptablesLogs                string
=======
	dropInvalidPackets          string
>>>>>>> 42b4ec28
}

type annotationValidationFunc func(value string) error

type annotationParam struct {
	key        string
	defaultVal string
	validator  annotationValidationFunc
}

func alwaysValidFunc(_ string) error {
	return nil
}

func splitPorts(portsString string) []string {
	return strings.Split(portsString, ",")
}

func parsePort(portStr string) (uint16, error) {
	port, err := strconv.ParseUint(strings.TrimSpace(portStr), 10, 16)
	if err != nil {
		return 0, errors.Wrapf(err, "failed parsing port %q", portStr)
	}
	return uint16(port), nil
}

func parsePorts(portsString string) ([]int, error) {
	portsString = strings.TrimSpace(portsString)
	ports := make([]int, 0)
	if len(portsString) > 0 {
		for _, portStr := range splitPorts(portsString) {
			port, err := parsePort(portStr)
			if err != nil {
				return nil, err
			}
			ports = append(ports, int(port))
		}
	}
	return ports, nil
}

func validatePortList(ports string) error {
	if _, err := parsePorts(ports); err != nil {
		return errors.Wrapf(err, "portList %q", ports)
	}
	return nil
}

func validateIpFamilyMode(val string) error {
	if val == "" {
		return errors.New("value is empty")
	}

	validValues := []string{"dualstack", "ipv4", "ipv6"}
	for _, valid := range validValues {
		if valid == val {
			return nil
		}
	}
	return errors.New(fmt.Sprintf("value '%s' is not a valid IP family mode", val))
}

func getAnnotationOrDefault(name string, annotations map[string]string) (string, error) {
	if _, ok := annotationRegistry[name]; !ok {
		return "", errors.Errorf("no registered annotation with name %s", name)
	}
	if val, found := annotations[annotationRegistry[name].key]; found {
		if err := annotationRegistry[name].validator(val); err != nil {
			log.V(1).Info("error accessing annotation - using default", "name", name)
			return annotationRegistry[name].defaultVal, err
		}
		log.V(1).Info("annotation found", "name", name)
		return val, nil
	}
	log.V(1).Info("annotation not found - using default", "name", name)
	return annotationRegistry[name].defaultVal, nil
}

// NewIntermediateConfig returns a new IntermediateConfig Object constructed from a list of ports and annotations
func NewIntermediateConfig(annotations map[string]string) (*IntermediateConfig, error) {
	intermediateConfig := &IntermediateConfig{}

	allFields := map[string]*string{
		"outboundPort":                &intermediateConfig.targetPort,
		"inboundPort":                 &intermediateConfig.inboundPort,
		"ipFamilyMode":                &intermediateConfig.ipFamilyMode,
		"inboundPortV6":               &intermediateConfig.inboundPortV6,
		"excludeInboundPorts":         &intermediateConfig.excludeInboundPorts,
		"excludeOutboundPorts":        &intermediateConfig.excludeOutboundPorts,
		"isGateway":                   &intermediateConfig.isGateway,
		"builtinDNS":                  &intermediateConfig.builtinDNS,
		"builtinDNSPort":              &intermediateConfig.builtinDNSPort,
		"excludeOutboundPortsForUIDs": &intermediateConfig.excludeOutboundPortsForUIDs,
		"noRedirectUID":               &intermediateConfig.noRedirectUID,
<<<<<<< HEAD
		"iptablesLogs":                &intermediateConfig.iptablesLogs,
=======
		"dropInvalidPackets":          &intermediateConfig.dropInvalidPackets,
>>>>>>> 42b4ec28
	}

	for fieldName, fieldPointer := range allFields {
		if err := mapAnnotation(annotations, fieldPointer, fieldName); err != nil {
			return nil, err
		}
	}

	// defaults to the ipv4 port if ipv6 port is not set
	assignIPv6InboundRedirectPort(allFields)
	return intermediateConfig, nil
}

func mapAnnotation(annotations map[string]string, field *string, fieldName string) error {
	val, err := getAnnotationOrDefault(fieldName, annotations)
	if err != nil {
		return err
	}
	*field = val
	return nil
}

func assignIPv6InboundRedirectPort(allFields map[string]*string) {
	v6PortFieldPointer := allFields["inboundPortV6"]
	ipFamilyModeAnno := allFields["ipFamilyMode"]

	if *ipFamilyModeAnno == defaultIPFamilyMode {
		defaultIpMode := "dualstack"
		// an existing pod can disable ipv6 by setting inboundPortV6 to 0, and they don't have ipFamilyMode set
		if *v6PortFieldPointer == zeroInboundPortV6 {
			defaultIpMode = "ipv4"
		}
		*ipFamilyModeAnno = defaultIpMode
	}

	if *ipFamilyModeAnno == "ipv4" {
		*v6PortFieldPointer = "0"
	} else if *v6PortFieldPointer == defaultInboundPortV6 {
		*v6PortFieldPointer = *allFields["inboundPort"]
	}
}<|MERGE_RESOLUTION|>--- conflicted
+++ resolved
@@ -34,11 +34,8 @@
 	"builtinDNSPort":              {"kuma.io/builtin-dns-port", defaultBuiltinDNSPort, validatePortList},
 	"excludeOutboundPortsForUIDs": {"traffic.kuma.io/exclude-outbound-ports-for-uids", "", alwaysValidFunc},
 	"noRedirectUID":               {"kuma.io/sidecar-uid", defaultNoRedirectUID, alwaysValidFunc},
-<<<<<<< HEAD
+	"dropInvalidPackets":          {"traffic.kuma.io/drop-invalid-packets", "false", alwaysValidFunc},
 	"iptablesLogs":                {"traffic.kuma.io/iptables-logs", "false", alwaysValidFunc},
-=======
-	"dropInvalidPackets":          {"traffic.kuma.io/drop-invalid-packets", "false", alwaysValidFunc},
->>>>>>> 42b4ec28
 }
 
 type IntermediateConfig struct {
@@ -56,11 +53,8 @@
 	isGateway                   string
 	builtinDNS                  string
 	builtinDNSPort              string
-<<<<<<< HEAD
+	dropInvalidPackets          string
 	iptablesLogs                string
-=======
-	dropInvalidPackets          string
->>>>>>> 42b4ec28
 }
 
 type annotationValidationFunc func(value string) error
@@ -155,11 +149,8 @@
 		"builtinDNSPort":              &intermediateConfig.builtinDNSPort,
 		"excludeOutboundPortsForUIDs": &intermediateConfig.excludeOutboundPortsForUIDs,
 		"noRedirectUID":               &intermediateConfig.noRedirectUID,
-<<<<<<< HEAD
+		"dropInvalidPackets":          &intermediateConfig.dropInvalidPackets,
 		"iptablesLogs":                &intermediateConfig.iptablesLogs,
-=======
-		"dropInvalidPackets":          &intermediateConfig.dropInvalidPackets,
->>>>>>> 42b4ec28
 	}
 
 	for fieldName, fieldPointer := range allFields {
