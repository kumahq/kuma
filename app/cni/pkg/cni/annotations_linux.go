--- conflicted
+++ resolved
@@ -34,15 +34,12 @@
 	"builtinDNSPort":              {"kuma.io/builtin-dns-port", defaultBuiltinDNSPort, validatePortList},
 	"excludeOutboundPortsForUIDs": {"traffic.kuma.io/exclude-outbound-ports-for-uids", "", alwaysValidFunc},
 	"noRedirectUID":               {"kuma.io/sidecar-uid", defaultNoRedirectUID, alwaysValidFunc},
-<<<<<<< HEAD
-	"virtualProbesEnabled":        {"kuma.io/virtual-probes", defaultVirtualProbeEnabled, alwaysValidFunc},
-	"virtualProbesPort":           {"kuma.io/virtual-probes-port", defaultVirtualProbePorts, validateSinglePort},
-=======
 	"dropInvalidPackets":          {"traffic.kuma.io/drop-invalid-packets", "false", alwaysValidFunc},
 	"iptablesLogs":                {"traffic.kuma.io/iptables-logs", "false", alwaysValidFunc},
 	"excludeInboundIPs":           {"traffic.kuma.io/exclude-inbound-ips", "", validateIPs},
 	"excludeOutboundIPs":          {"traffic.kuma.io/exclude-outbound-ips", "", validateIPs},
->>>>>>> 84a6377e
+	"virtualProbesEnabled":        {"kuma.io/virtual-probes", defaultVirtualProbeEnabled, alwaysValidFunc},
+	"virtualProbesPort":           {"kuma.io/virtual-probes-port", defaultVirtualProbePorts, validateSinglePort},
 }
 
 type IntermediateConfig struct {
@@ -209,15 +206,12 @@
 		"builtinDNSPort":              &intermediateConfig.builtinDNSPort,
 		"excludeOutboundPortsForUIDs": &intermediateConfig.excludeOutboundPortsForUIDs,
 		"noRedirectUID":               &intermediateConfig.noRedirectUID,
-<<<<<<< HEAD
 		"virtualProbesEnabled":        &valTrue,
 		"virtualProbesPort":           &valDefaultVirtualPort,
-=======
 		"dropInvalidPackets":          &intermediateConfig.dropInvalidPackets,
 		"iptablesLogs":                &intermediateConfig.iptablesLogs,
 		"excludeInboundIPs":           &intermediateConfig.excludeInboundIPs,
 		"excludeOutboundIPs":          &intermediateConfig.excludeOutboundIPs,
->>>>>>> 84a6377e
 	}
 
 	for fieldName, fieldPointer := range allFields {
@@ -226,12 +220,7 @@
 		}
 	}
 
-<<<<<<< HEAD
-	// defaults to the ipv4 port if ipv6 port is not set
-	assignIPv6InboundRedirectPort(allFields)
 	excludeVirtualProbePort(allFields)
-=======
->>>>>>> 84a6377e
 	return intermediateConfig, nil
 }
 
@@ -242,27 +231,6 @@
 	}
 	*field = val
 	return nil
-<<<<<<< HEAD
-}
-
-func assignIPv6InboundRedirectPort(allFields map[string]*string) {
-	v6PortFieldPointer := allFields["inboundPortV6"]
-	ipFamilyModeAnno := allFields["ipFamilyMode"]
-
-	if *ipFamilyModeAnno == defaultIPFamilyMode {
-		defaultIpMode := "dualstack"
-		// an existing pod can disable ipv6 by setting inboundPortV6 to 0, and they don't have ipFamilyMode set
-		if *v6PortFieldPointer == zeroInboundPortV6 {
-			defaultIpMode = "ipv4"
-		}
-		*ipFamilyModeAnno = defaultIpMode
-	}
-
-	if *ipFamilyModeAnno == "ipv4" {
-		*v6PortFieldPointer = "0"
-	} else if *v6PortFieldPointer == defaultInboundPortV6 {
-		*v6PortFieldPointer = *allFields["inboundPort"]
-	}
 }
 
 func excludeVirtualProbePort(allFields map[string]*string) {
@@ -284,6 +252,4 @@
 	} else {
 		*inboundPortsToExclude = fmt.Sprintf("%s,%s", existingExcludes, virtualProbesPort)
 	}
-=======
->>>>>>> 84a6377e
 }