package install

import (
	"context"
	"encoding/base64"
	"fmt"
	"net"
	"net/url"
	"os"
	"path/filepath"
	"strings"

	"github.com/natefinch/atomic"
	"github.com/pkg/errors"

	"github.com/kumahq/kuma/pkg/config"
	"github.com/kumahq/kuma/pkg/util/files"
)

const (
	defaultKumaCniConfName = "YYY-kuma-cni.conflist"
)

var _ config.Config = &InstallerConfig{}

type InstallerConfig struct {
	config.BaseConfig

<<<<<<< HEAD
	CfgCheckInterval                  int    `envconfig:"cfgcheck_interval" default:"1"`
	ChainedCniPlugin                  bool   `envconfig:"chained_cni_plugin" default:"true"`
	CniConfName                       string `envconfig:"cni_conf_name" default:""`
	CniLogLevel                       string `envconfig:"cni_log_level" default:"info"`
	CniNetworkConfig                  string `envconfig:"cni_network_config" default:""`
	HostCniNetDir                     string `envconfig:"cni_net_dir" default:"/etc/cni/net.d"`
	KubeconfigName                    string `envconfig:"kubecfg_file_name" default:"ZZZ-kuma-cni-kubeconfig"`
	KubernetesCaFile                  string `envconfig:"kube_ca_file" default:"/var/run/secrets/kubernetes.io/serviceaccount/ca.crt"`
	KubernetesServiceAccountTokenPath string `envconfig:"kube_service_account_token_path" default:"/var/run/secrets/kubernetes.io/serviceaccount/token"`
	KubernetesServiceHost             string `envconfig:"kubernetes_service_host"`
	KubernetesServicePort             string `envconfig:"kubernetes_service_port"`
	KubernetesServiceProtocol         string `envconfig:"kubernetes_service_protocol" default:"https"`
	MountedCniNetDir                  string `envconfig:"mounted_cni_net_dir" default:"/host/etc/cni/net.d"`
	ShouldSleep                       bool   `envconfig:"sleep" default:"true"`
=======
	CfgCheckInterval          int    `envconfig:"cfgcheck_interval" default:"1"`
	ChainedCniPlugin          bool   `envconfig:"chained_cni_plugin" default:"true"`
	CniConfName               string `envconfig:"cni_conf_name" default:""`
	CniLogLevel               string `envconfig:"cni_log_level" default:"info"`
	CniNetworkConfig          string `envconfig:"cni_network_config" default:""`
	HostCniNetDir             string `envconfig:"cni_net_dir" default:"/etc/cni/net.d"`
	KubeconfigName            string `envconfig:"kubecfg_file_name" default:"ZZZ-kuma-cni-kubeconfig"`
	KubernetesCaFile          string `envconfig:"kube_ca_file"`
	KubernetesServiceHost     string `envconfig:"kubernetes_service_host"`
	KubernetesServicePort     string `envconfig:"kubernetes_service_port"`
	KubernetesServiceProtocol string `envconfig:"kubernetes_service_protocol" default:"https"`
	MountedCniNetDir          string `envconfig:"mounted_cni_net_dir" default:"/host/etc/cni/net.d"`
	ShouldSleep               bool   `envconfig:"sleep" default:"true"`
	RefreshSATokenInterval    int    `envconfig:"refresh_sa_token_interval" default:"60"`
>>>>>>> 64a72fe5
}

func (c *InstallerConfig) Validate() error {
	if c.CfgCheckInterval <= 0 {
		return errors.New("CFGCHECK_INTERVAL env variable needs to be greater than 0")
	}

	// TODO: improve validation

	return nil
}

func (c *InstallerConfig) PostProcess() error {
	if c.CniConfName != "" {
		return nil
	}

	for _, ext := range []string{"*.conf", "*.conflist"} {
		matches, err := filepath.Glob(filepath.Join(c.MountedCniNetDir, ext))
		if err != nil {
			log.Info("failed to search for CNI config files", "error", err)
			continue
		}

		if file, ok := lookForValidConfig(matches, isValidConfFile); ok {
			log.Info("found CNI config file", "file", file)
			c.CniConfName = filepath.Base(file)
			return nil
		}
	}

	log.Info("could not find CNI config file, using default")
	c.CniConfName = defaultKumaCniConfName

	return nil
}

func (c *InstallerConfig) PrepareKubeconfig() error {
	token, err := os.ReadFile(c.KubernetesServiceAccountTokenPath)
	if err != nil {
		return errors.Wrap(err, "failed to read service account token")
	}

	if c.KubernetesServiceHost == "" {
		return errors.New("kubernetes service host is not set")
	}

	if c.KubernetesServicePort == "" {
		return errors.New("kubernetes service port is not set")
	}

	kubeCa, err := os.ReadFile(c.KubernetesCaFile)
	if err != nil {
		return errors.Wrap(err, "failed to read Kubernetes CA file")
	}

	return c.writeKubeconfig(c.GenerateKubeconfigTemplate(token, kubeCa))
}

func (c *InstallerConfig) writeKubeconfig(kubeconfig string) error {
	path := filepath.Join(c.MountedCniNetDir, c.KubeconfigName)

	log.Info("writing kubernetes config", "path", path)

	if err := atomic.WriteFile(path, strings.NewReader(kubeconfig)); err != nil {
		return errors.Wrap(err, "failed to write kubeconfig")
	}

	return nil
}

func (c *InstallerConfig) GenerateKubeconfigTemplate(token, caData []byte) string {
	return fmt.Sprintf(
		`# Kubeconfig file for kuma CNI plugin.
apiVersion: v1
kind: Config
clusters:
- name: local
  cluster:
    server: %s
    certificate-authority-data: %s
users:
- name: kuma-cni
  user:
    token: %s
contexts:
- name: kuma-cni-context
  context:
    cluster: local
    user: kuma-cni
current-context: kuma-cni-context`,
		c.kubernetesServiceURL(),
		base64.StdEncoding.EncodeToString(caData),
		token,
	)
}

func (c *InstallerConfig) kubernetesServiceURL() *url.URL {
	return &url.URL{
		Scheme: c.KubernetesServiceProtocol,
		Host:   net.JoinHostPort(c.KubernetesServiceHost, c.KubernetesServicePort),
	}
}

func (c *InstallerConfig) PrepareKumaCniConfig(ctx context.Context) error {
	token, err := os.ReadFile(c.KubernetesServiceAccountTokenPath)
	if err != nil {
		return errors.Wrap(err, "failed to read service account token")
	}

	// Replace placeholders in the CNI network configuration
	cniConfig := strings.NewReplacer(
		"__KUBECONFIG_FILEPATH__", filepath.Join(c.HostCniNetDir, c.KubeconfigName),
		"__SERVICEACCOUNT_TOKEN__", string(token),
	).Replace(c.CniNetworkConfig)

	log.V(1).Info("CNI config after replacement", "CNI config", cniConfig)

	if c.ChainedCniPlugin {
		if err := setupChainedPlugin(ctx, c.MountedCniNetDir, c.CniConfName, cniConfig); err != nil {
			return errors.Wrap(err, "unable to setup kuma CNI as chained plugin")
		}

		return nil
	}

	configPath := filepath.Join(c.MountedCniNetDir, c.CniConfName)
	log.Info("writing standalone CNI config", "path", configPath)

	if err := atomic.WriteFile(configPath, strings.NewReader(cniConfig)); err != nil {
		return errors.Wrap(err, "failed to write standalone CNI config")
	}

	return nil
}

func (c *InstallerConfig) CheckInstall() error {
	confPath := filepath.Join(c.MountedCniNetDir, c.CniConfName)

	if !files.FileExists(confPath) {
		return errors.Errorf("cni config file does not exist at the specified path: %s", confPath)
	}

	parsed, err := parseFileToHashMap(confPath)
	if err != nil {
		return errors.Wrap(err, "failed to parse cni config file")
	}

	if c.ChainedCniPlugin {
		if err := isValidConflistFile(confPath); err != nil {
			return errors.Wrap(err, "chained plugin requires a valid conflist file format")
		}

		plugins, err := getPluginsArray(parsed)
		if err != nil {
			return errors.Wrap(err, "failed to retrieve plugins array from cni config")
		}

		if index, err := findKumaCniConfigIndex(plugins); err != nil {
			return errors.Wrap(err, "failed to find kuma-cni plugin in chained config file")
		} else if index < 0 {
			return errors.New("kuma-cni plugin is missing in the chained config file")
		}

		return nil
	}

	if err := isValidConfFile(confPath); err != nil {
		return errors.Wrap(err, "standalone plugin requires a valid conf file format")
	}

	if pluginType, ok := parsed["type"]; !ok {
		return errors.New("cni config is missing the required 'type' field")
	} else if pluginType != "kuma-cni" {
		return errors.New("cni config 'type' field is not set to 'kuma-cni'")
	}

	return nil
}

func loadInstallerConfig() (*InstallerConfig, error) {
	var installerConfig InstallerConfig

	if err := config.Load("", &installerConfig); err != nil {
		return nil, err
	}

	return &installerConfig, nil
}<|MERGE_RESOLUTION|>--- conflicted
+++ resolved
@@ -26,7 +26,6 @@
 type InstallerConfig struct {
 	config.BaseConfig
 
-<<<<<<< HEAD
 	CfgCheckInterval                  int    `envconfig:"cfgcheck_interval" default:"1"`
 	ChainedCniPlugin                  bool   `envconfig:"chained_cni_plugin" default:"true"`
 	CniConfName                       string `envconfig:"cni_conf_name" default:""`
@@ -41,22 +40,7 @@
 	KubernetesServiceProtocol         string `envconfig:"kubernetes_service_protocol" default:"https"`
 	MountedCniNetDir                  string `envconfig:"mounted_cni_net_dir" default:"/host/etc/cni/net.d"`
 	ShouldSleep                       bool   `envconfig:"sleep" default:"true"`
-=======
-	CfgCheckInterval          int    `envconfig:"cfgcheck_interval" default:"1"`
-	ChainedCniPlugin          bool   `envconfig:"chained_cni_plugin" default:"true"`
-	CniConfName               string `envconfig:"cni_conf_name" default:""`
-	CniLogLevel               string `envconfig:"cni_log_level" default:"info"`
-	CniNetworkConfig          string `envconfig:"cni_network_config" default:""`
-	HostCniNetDir             string `envconfig:"cni_net_dir" default:"/etc/cni/net.d"`
-	KubeconfigName            string `envconfig:"kubecfg_file_name" default:"ZZZ-kuma-cni-kubeconfig"`
-	KubernetesCaFile          string `envconfig:"kube_ca_file"`
-	KubernetesServiceHost     string `envconfig:"kubernetes_service_host"`
-	KubernetesServicePort     string `envconfig:"kubernetes_service_port"`
-	KubernetesServiceProtocol string `envconfig:"kubernetes_service_protocol" default:"https"`
-	MountedCniNetDir          string `envconfig:"mounted_cni_net_dir" default:"/host/etc/cni/net.d"`
-	ShouldSleep               bool   `envconfig:"sleep" default:"true"`
-	RefreshSATokenInterval    int    `envconfig:"refresh_sa_token_interval" default:"60"`
->>>>>>> 64a72fe5
+	RefreshSATokenInterval            int    `envconfig:"refresh_sa_token_interval" default:"60"`
 }
 
 func (c *InstallerConfig) Validate() error {
