package install

import (
	"encoding/json"
<<<<<<< HEAD
	"os"
=======
	"io/ioutil"
	"os"

	"github.com/go-logr/logr"

	"github.com/kumahq/kuma/pkg/core"
	kuma_log "github.com/kumahq/kuma/pkg/log"
>>>>>>> 7d4c4403
)

func parseFileToHashMap(file string) (map[string]interface{}, error) {
	contents, err := os.ReadFile(file)
	if err != nil {
		return nil, err
	}

	return parseBytesToHashMap(contents)
}

func parseBytesToHashMap(bytes []byte) (map[string]interface{}, error) {
	var parsed map[string]interface{}
	err := json.Unmarshal(bytes, &parsed)
	if err != nil {
		return nil, err
	}
	return parsed, nil
}

func CreateNewLogger(name string, logLevel kuma_log.LogLevel) logr.Logger {
	// kubelet expects a specific JSON on stdout, so we're using stderr in CNI
	return core.NewLoggerTo(os.Stderr, logLevel).WithName(name)
}

func SetLogLevel(logger *logr.Logger, level string, name string) error {
	logLevel, err := kuma_log.ParseLogLevel(level)

	if err != nil {
		return err
	}

	*logger = CreateNewLogger(name, logLevel)
	return nil
}<|MERGE_RESOLUTION|>--- conflicted
+++ resolved
@@ -2,17 +2,12 @@
 
 import (
 	"encoding/json"
-<<<<<<< HEAD
-	"os"
-=======
-	"io/ioutil"
 	"os"
 
 	"github.com/go-logr/logr"
 
 	"github.com/kumahq/kuma/pkg/core"
 	kuma_log "github.com/kumahq/kuma/pkg/log"
->>>>>>> 7d4c4403
 )
 
 func parseFileToHashMap(file string) (map[string]interface{}, error) {
