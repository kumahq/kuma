--- conflicted
+++ resolved
@@ -270,19 +270,12 @@
 		select {
 		case <-osSignals:
 			return nil
-<<<<<<< HEAD
-		case <-time.After(time.Duration(ic.CfgCheckInterval) * time.Second):
+		case <-checkInstallTicker.C:
 			if err := ic.CheckInstall(); err != nil {
-=======
-		case <-checkInstallTicker.C:
-			err := checkInstall(ic.MountedCniNetDir+"/"+ic.CniConfName, ic.ChainedCniPlugin)
-			if err != nil {
->>>>>>> 64a72fe5
 				return err
 			}
 		case <-refreshSATokenTicker.C:
-			err := prepareKubeconfig(ic, serviceAccountPath)
-			if err != nil {
+			if err := ic.PrepareKubeconfig(); err != nil {
 				return err
 			}
 		}
