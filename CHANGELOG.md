--- conflicted
+++ resolved
@@ -1,13 +1,10 @@
 # CHANGELOG
 
 ## master
-<<<<<<< HEAD
 * feat(kuma-cp) envoy configs for fault injections
   [#649](https://github.com/Kong/kuma/pull/649)
-=======
 * feat: endpoints for fetching resources from all meshes 
   [#657](https://github.com/Kong/kuma/pull/657)
->>>>>>> 5586f9bf
 * feature: filter gateway dataplanes through api and through `kumactl inspect dataplanes --gateway`
   [#654](https://github.com/Kong/kuma/pull/654)
 * fix: added shorthand command name for mesh in kumactl
