# CHANGELOG

## master
<<<<<<< HEAD
* feat: added a new `kumactl install tracing` CLI command
  [#655](https://github.com/Kong/kuma/pull/655)
=======
* chore: replace deprected field ORIGINAL_DST_LB to CLUSTER_PROVIDED 
  [#656](https://github.com/Kong/kuma/pull/656)
* chore: upgrade Envoy to 1.13.1 
  [#653](https://github.com/Kong/kuma/pull/653)
* chore: migrate deprecated Envoy config to support newest version of Envoy 
  [#652](https://github.com/Kong/kuma/pull/652)
* chore: prevent dataplane creation with a headless services and provide more descriptive error message on pod converter error
  [#651](https://github.com/Kong/kuma/pull/651)
>>>>>>> 5d3c70f9
* feat: save service's tags to header for L7-traffic
  [#647](https://github.com/Kong/kuma/pull/647/files)
* chore: the API root `/` now returns the hostname
  [#645](https://github.com/Kong/kuma/pull/645) 
* feat: FaultInjection entity, support in API and `kumactl` 
  [#643](https://github.com/Kong/kuma/pull/643)
* chore: merge mTLS and CA status into one column
  [#637](https://github.com/Kong/kuma/pull/637)
* fix: `kumactl apply -v ...` support dots in variables name
  [#636](https://github.com/Kong/kuma/pull/636)
* feat: read only cached manager
  [#634](https://github.com/Kong/kuma/pull/634)
* fix: explicitly set parameters in securityContext of kuma-init
  [#631](https://github.com/Kong/kuma/pull/631)
* feature: log requests to external services
  [#630](https://github.com/Kong/kuma/pull/630)
* feature: added flag `--dry-run` for `kumactl apply`
  [#622](https://github.com/Kong/kuma/pull/622)

## [0.4.0]

> Released on 2020/02/28

Changes:

* feature: added a `Traffic Traces` page to `Kuma GUI`
  [#610](https://github.com/Kong/kuma/pull/610)
* feature: added styling for `Tags` column on the `Dataplanes` page in `Kuma GUI`
  [#610](https://github.com/Kong/kuma/pull/610)
* feature: improved data loading experience in `Kuma GUI`
  [#610](https://github.com/Kong/kuma/pull/610)
* feature: on `k8s`, when a Dataplane cannot be generated automatically for a particular `Pod`, emit `k8s` `Events` to make the error state apparent to a user
  [#609](https://github.com/Kong/kuma/pull/609)
* feature: include `k8s` namespace into a set of labels that describe a `Dataplane` to `Prometheus`
  [#601](https://github.com/Kong/kuma/pull/601)
* feature: provision Grafana with Kuma Dashboards
  [#608](https://github.com/Kong/kuma/pull/608)
* feature: add support for `kuma.io/sidecar-injection: disabled` annotation on `Pods` to let users selectively opt out of side-car injection on `k8s`
  [#607](https://github.com/Kong/kuma/pull/607)
* fix: remove the requirement to a `Pod` to explicitly list container ports in a case where a `Service` defines target port by number
  [#605](https://github.com/Kong/kuma/pull/605)
* feature: kumactl install metrics for one line Prometheus and Grafana install on K8S
  [#604](https://github.com/Kong/kuma/pull/604)
* feature: order of meta in REST Resource JSON 
  [#600](https://github.com/Kong/kuma/pull/600)
* feature: extend embedded gRPC Access Log Server to support the entire Envoy access log format
  [#595](https://github.com/Kong/kuma/pull/595)
* feature: generate HTTP-specific configuration of access log
  [#590](https://github.com/Kong/kuma/pull/590)
* feature: add support for Kuma-specific placeholders, such as `%KUMA_SOURCE_SERVICE%`, inside Envoy access log format
  [#594](https://github.com/Kong/kuma/pull/594)
* feature: add support for the entire Envoy access log command operator syntax
  [#589](https://github.com/Kong/kuma/pull/589)
* feature: generate tracing configuration in boostrap configuration
  [#592](https://github.com/Kong/kuma/pull/592)
* feature: generate tracing configuration on listeners
  [#591](https://github.com/Kong/kuma/pull/591)
* chore: generify proxy template matching (it now supports Gateway dataplane and '*' selector)
  [#588](https://github.com/Kong/kuma/pull/588)
* feature: generate HTTP-specific outbound listeners for services tagged with `protocol: http`
  [#585](https://github.com/Kong/kuma/pull/585)
* feature: TracingTrace in kumactl
  [#584](https://github.com/Kong/kuma/pull/584)
* feature: TracingTrace in Kuma REST API
  [#583](https://github.com/Kong/kuma/pull/583)
* feature: TracingTrace entity
  [#582](https://github.com/Kong/kuma/pull/582)
* feature: Tracing section in Mesh entity
  [#581](https://github.com/Kong/kuma/pull/581)
* chore: use new Dataplane format across the project
  [#580](https://github.com/Kong/kuma/pull/580)
* feature: support new format of the Dataplane including scraping metrics from Gateway Dataplane
  [#579](https://github.com/Kong/kuma/pull/579)
* feature: new Dataplane format
  [#578](https://github.com/Kong/kuma/pull/578)
* feature: validate value of `protocol` tag on a Dataplane resource
  [#576](https://github.com/Kong/kuma/pull/576)
* feature: support `<port>.service.kuma.io/protocol` annotation on k8s as a way for users to indicate protocol of a service
  [#575](https://github.com/Kong/kuma/pull/575)
* feature: generate HTTP-specific inbound listeners for services tagged with `protocol: http`
  [#574](https://github.com/Kong/kuma/pull/574)
* feature: support IPv6 in Dataplane resource
  [#567](https://github.com/Kong/kuma/pull/567)
* fix: separate tcp access logs with a new line
  [#566](https://github.com/Kong/kuma/pull/566)
* feature: validate certificates that users want to use as a `provided` CA
  [#565](https://github.com/Kong/kuma/pull/565)
* fix: add MADS port to K8S install script
  [#564](https://github.com/Kong/kuma/pull/564)
* feature: sanitize metrics for StatsD and Prometheus
  [#562](https://github.com/Kong/kuma/pull/562)
* feature: reformat some Envoy metrics available in Prometheus
  [#558](https://github.com/Kong/kuma/pull/558)
* feature: make maximum number of open connections to Postgres configurable
  [#557](https://github.com/Kong/kuma/pull/557)
* feature: DB migrations for Postgres
  [#552](https://github.com/Kong/kuma/pull/552)
* feature: order matching policies by creation time
  [#522](https://github.com/Kong/kuma/pull/522)
* feature: add creation and modification time to core entities
  [#521](https://github.com/Kong/kuma/pull/521)

## [0.3.2]

> Released on 2020/01/10

A new `Kuma` release that brings in many highly-requested features:

* **support for ingress traffic into the service mesh** - it is now possible to re-use
  existing, feature-rich `API Gateway` solutions at the front doors of
  your service mesh.
  E.g., check out our [instructions](https://kuma.io/docs/0.3.2/documentation/#gateway) how to leverage `Kuma` and [Kong](https://github.com/Kong/kong) together. Or, if you're a hands-on kind of person, play with our demos for [kubernetes](https://github.com/Kong/kuma-demo/tree/master/kubernetes) and [universal](https://github.com/Kong/kuma-demo/tree/master/vagrant).
* **access to Prometheus metrics collected by individual dataplanes** (Envoys) -
  as a user, you only need to enable `Prometheus` metrics as part of your `Mesh` policy,
  and that's it - every dataplane (Envoy) will automatically make its metrics available for scraping. Read more about it in the [docs](https://kuma.io/docs/0.3.2/policies/#traffic-metrics).
* **native integration with Prometheus auto-discovery** - be it `kubernetes` or `universal` (😮), `Prometheus` will automatically find all dataplanes in your mesh and scrape metrics out of them. Sounds interesting? See our [docs](https://kuma.io/docs/0.3.2/policies/#traffic-metrics) and play with our demos for [kubernetes](https://github.com/Kong/kuma-demo/tree/master/kubernetes) and [universal](https://github.com/Kong/kuma-demo/tree/master/vagrant).
* **brand new Kuma GUI** - following the very first preview release, `Kuma GUI` have been significantly overhauled to include more features, like support for every Kuma policy. Read more about it in the [docs](https://kuma.io/docs/0.3.2/documentation/#gui), see it live as part of our demos for [kubernetes](https://github.com/Kong/kuma-demo/tree/master/kubernetes) and [universal](https://github.com/Kong/kuma-demo/tree/master/vagrant).

Changes:

* feature: enable proxying of Kuma REST API via Kuma GUI
  [#542](https://github.com/Kong/kuma/pull/542)
* feature: add a brand new version of Kuma GUI
  [#538](https://github.com/Kong/kuma/pull/538)
* feature: add support for `MonitoringAssignment`s with arbitrary `Target` labels (rather than only `__address__`) to `kuma-prometheus-sd`
  [#540](https://github.com/Kong/kuma/pull/540)
* feature: on `kuma-prometheus-sd` start-up, check write permissions on the output dir
  [#539](https://github.com/Kong/kuma/pull/539)
* feature: implement MADS xDS client and integrate `kuma-prometheus-sd` with `Prometheus` via `file_sd` discovery
  [#537](https://github.com/Kong/kuma/pull/537)
* feature: add configuration options to `kuma-prometheus-sd run`
  [#536](https://github.com/Kong/kuma/pull/536)
* feature: add `kuma-prometheus-sd` binary
  [#535](https://github.com/Kong/kuma/pull/535)
* feature: advertise MonitoringAssignment server via API Catalog
  [#534](https://github.com/Kong/kuma/pull/534)
* feature: generate MonitoringAssignment for each Dataplane in a Mesh
  [#532](https://github.com/Kong/kuma/pull/532)
* feature: add a Monitoring Assignment Discovery Service (MADS) server
  [#531](https://github.com/Kong/kuma/pull/531)
* feature: add a generic watchdog for xDS streams
  [#530](https://github.com/Kong/kuma/pull/530)
* feature: add a generic versioner for xDS Snapshots
  [#529](https://github.com/Kong/kuma/pull/529)
* feature: add a custom version of SnapshotCache that supports arbitrary xDS resources
  [#528](https://github.com/Kong/kuma/pull/528)
* feature: add proto definition for Monitoring Assignment Discovery Service (MADS)
  [#525](https://github.com/Kong/kuma/pull/525)
* feature: enable Envoy Admin API by default with an option to opt out
  [#523](https://github.com/Kong/kuma/pull/523)
* feature: add integration with Prometheus on K8S
  [#524](https://github.com/Kong/kuma/pull/524)
* feature: redirect requests to /api path on GUI server to API Server
  [#520](https://github.com/Kong/kuma/pull/520)
* feature: generate Envoy configuration that exposes Prometheus metrics
  [#510](https://github.com/Kong/kuma/pull/510)
* feature: make port of Envoy Admin API available to Envoy config generators
  [#508](https://github.com/Kong/kuma/pull/508)
* feature: add option to run dataplane as a gateway without inbounds
  [#503](https://github.com/Kong/kuma/pull/503)
* feature: add `METRICS` column to the table output of `kumactl get meshes` to make it visible whether Prometheus settings have been configured
  [#502](https://github.com/Kong/kuma/pull/502)
* feature: automatically set default values for Prometheus settings in the Mesh resource
  [#501](https://github.com/Kong/kuma/pull/501)
* feature: add proto definitions for metrics that should be collected and exposed by dataplanes
  [#500](https://github.com/Kong/kuma/pull/500)
* chore: encapsulate proxy init into kuma-init container
  [#495](https://github.com/Kong/kuma/pull/495)
* feature: display CA type in kumactl get meshes
  [#494](https://github.com/Kong/kuma/pull/494)
* chore: update Envoy to v1.12.2
  [#493](https://github.com/Kong/kuma/pull/493)

Breaking changes:

* ⚠️ An `--dataplane-init-version` argument was removed. Init container was changed to `kuma-init` which version is in sync with the rest of the Kuma containers.

## [0.3.1]

> Released on 2019/12/13

Changes:

* feature: added Kuma UI
  [#461](https://github.com/Kong/kuma/pull/461)
* feature: support TLS in Postgres-based storage backend
  [#472](https://github.com/Kong/kuma/pull/472)
* feature: prevent removal of a signing certificate from a "provided" CA in use
  [#490](https://github.com/Kong/kuma/pull/490)
* feature: validate consistency of changes to "provided" CA on `k8s`
  [#485](https://github.com/Kong/kuma/pull/485)
* feature: validate consistency of changes to "provided" CA on `universal`
  [#475](https://github.com/Kong/kuma/pull/475)
* feature: add `kumactl manage ca` commands to support "provided" CA
  [#474](https://github.com/Kong/kuma/pull/474)
  ⚠️ warning: api breaking change
* feature: include health checks into generated Envoy configuration (#483)
  [#483](https://github.com/Kong/kuma/pull/483)
* feature: pick a single the most specific `HealthCheck` for every service reachable from a given `Dataplane`
  [#481](https://github.com/Kong/kuma/pull/481)
* feature: add REST API for managing "provided" CA
  [#473](https://github.com/Kong/kuma/pull/473)
* feature: reuse policy matching logic for `TrafficLog` resource
  [#482](https://github.com/Kong/kuma/pull/482)
  ⚠️ warning: backwards-incompatible change of behaviour
* feature: refactor policy matching logic into reusable function
  [#479](https://github.com/Kong/kuma/pull/479)
* feature: add `kumactl get healthchecks` command
  [#477](https://github.com/Kong/kuma/pull/477)
* feature: validate `HealthCheck` resource
  [#476](https://github.com/Kong/kuma/pull/476)
* feature: add `HealthCheck` CRD on kubernetes
  [#471](https://github.com/Kong/kuma/pull/471)
* feature: add `HealthCheck` to core model
  [#470](https://github.com/Kong/kuma/pull/470)
* feature: add proto definition for `HealthCheck` resource
  [#446](https://github.com/Kong/kuma/pull/446)
* feature: ground work for "provided" CA support
  [#467](https://github.com/Kong/kuma/pull/467)
* feature: remove "namespace" from core model
  [#458](https://github.com/Kong/kuma/pull/458)
  ⚠️ warning: api breaking change
* feature: expose effective configuration of `kuma-cp` as part of REST API
  [#454](https://github.com/Kong/kuma/pull/454)
* feature: improve error messages in `kumactl config control-planes add`
  [#455](https://github.com/Kong/kuma/pull/455)
* feature: delete resource operation should return 404 if resource is not found
  [#450](https://github.com/Kong/kuma/pull/450)
* feature: autoconfigure bootstrap server on `kuma-cp` startup
  [#449](https://github.com/Kong/kuma/pull/449)
* feature: update envoy to v1.12.1
  [#448](https://github.com/Kong/kuma/pull/448)

Breaking changes:
* ⚠️ a few arguments of `kumactl config control-planes add` have been renamed: `--dataplane-token-client-cert => --admin-client-cert` and `--dataplane-token-client-key => --admin-client-key`
  [474](https://github.com/Kong/kuma/pull/474)
* ⚠️ instead of applying all matching `TrafficLog` policies to a given `outbound` interface of a `Dataplane`, only a single the most specific `TrafficLog` policy is now applied
  [#482](https://github.com/Kong/kuma/pull/482)
* ⚠️ `Mesh` CRD on Kubernetes is now Cluster-scoped
  [#458](https://github.com/Kong/kuma/pull/458)

## [0.3.0]

> Released on 2019/11/18

Changes:

* fix: fixed discrepancy between `ProxyTemplate` documentation and actual implementation
  [#422](https://github.com/Kong/kuma/pull/422)
* chore: dropped support for `Mesh`-wide logging settings
  [#438](https://github.com/Kong/kuma/pull/438)
  ⚠️ warning: api breaking change
* feature: validate `ProxyTemplate` resource on CREATE/UPDATE in universal mode
  [#431](https://github.com/Kong/kuma/pull/431)
  ⚠️ warning: api breaking change
* feature: add `kumactl generate tls-certificate` command
  [#437](https://github.com/Kong/kuma/pull/437)
* feature: validate `TrafficLog` resource on CREATE/UPDATE in universal mode
  [#435](https://github.com/Kong/kuma/pull/435)
* feature: validate `TrafficPermission` resource on CREATE/UPDATE in universal mode
  [#436](https://github.com/Kong/kuma/pull/436)
* feature: dropped support for multiple rules per single `TrafficPermission` resource
  [#434](https://github.com/Kong/kuma/pull/434)
  ⚠️ warning: api breaking change
* feature: added configuration for Kuma UI
  [#428](https://github.com/Kong/kuma/pull/428)
* feature: included Kuma UI into `kuma-cp`
  [#410](https://github.com/Kong/kuma/pull/410)
* feature: dropped support for multiple rules per single `TrafficLog` resource
  [#433](https://github.com/Kong/kuma/pull/433)
  ⚠️ warning: api breaking change
* feature: validate `Mesh` resource on CREATE/UPDATE in universal mode
  [#430](https://github.com/Kong/kuma/pull/430)
* feature: `kumactl` commands now do custom formating of errors returned by the Kuma REST API
  [#411](https://github.com/Kong/kuma/pull/411)
* feature: `tcp_proxy` configuration now routes to a list of weighted clusters according to `TrafficRoute`
  [#423](https://github.com/Kong/kuma/pull/423)
* feature: included tags of a dataplane into `ClusterLoadAssignment`
  [#422](https://github.com/Kong/kuma/pull/422)
* feature: validate Kuma CRDs on Kubernetes
  [#401](https://github.com/Kong/kuma/pull/401)
* feature: improved feedback given to a user when `kuma-dp run` is configured with an invalid dataplane token
  [#418](https://github.com/Kong/kuma/pull/418)
* release: included Docker image with `kumactl` into release build
  [#425](https://github.com/Kong/kuma/pull/425)
* feature: support enabling/disabling DataplaneToken server via a configuration flag
  [#415](https://github.com/Kong/kuma/pull/415)
* feature: pick a single the most specific `TrafficRoute` for every outbound interface of a `Dataplane`
  [#421](https://github.com/Kong/kuma/pull/421)
* feature: validate `TrafficRoute` resource on CREATE/UPDATE in universal mode
  [#424](https://github.com/Kong/kuma/pull/424)
* feature: `kumactl apply` can now download a resource from URL
  [#402](https://github.com/Kong/kuma/pull/402)
* chore: migrated to the latest version of `go-control-plane`
  [#419](https://github.com/Kong/kuma/pull/419)
* feature: added `kumactl get traffic-routes` command
  [#400](https://github.com/Kong/kuma/pull/400)
* feature: added `TrafficRoute` CRD on Kubernetes
  [#398](https://github.com/Kong/kuma/pull/398)
* feature: added `TrafficRoute` resource to core model
  [#397](https://github.com/Kong/kuma/pull/397)
* feature: added support for CORS to Kuma REST API
  [#412](https://github.com/Kong/kuma/pull/412)
* feature: validate `Dataplane` resource on CREATE/UPDATE in universal mode
  [#388](https://github.com/Kong/kuma/pull/388)
* feature: added support for client certificate-based authentication to `kumactl generate dataplane-token` command
  [#372](https://github.com/Kong/kuma/pull/372)
* feature: added `--overwrite` flag to the `kumactl config control-planes add` command
  [#381](https://github.com/Kong/kuma/pull/381)
  👍contributed by @Gabitchov
* feature: added `MESH` column into the output of `kumactl get proxytemplates`
  [#399](https://github.com/Kong/kuma/pull/399)
  👍contributed by @programmer04
* feature: `kuma-dp run` is now configured with a URL of the API server instead of a former URL of the boostrap config server
  [#417](https://github.com/Kong/kuma/pull/417)
  ⚠️ warning: interface breaking change
* feature: added a REST endpoint to advertize location of various sub-components of the control plane
  [#369](https://github.com/Kong/kuma/pull/369)
* feature: added protobuf descriptor for `TrafficRoute` resource
  [#396](https://github.com/Kong/kuma/pull/396)
* fix: added reconciliation on Dataplane delete to handle a case where a user manually deletes Dataplane on Kubernetes
  [#392](https://github.com/Kong/kuma/pull/392)
* feature: Kuma REST API on Kubernetes is now restricted to READ operations only
  [#377](https://github.com/Kong/kuma/pull/377)
  👍contributed by @sterchelen
* fix: ignored errors in unit tests
  [#376](https://github.com/Kong/kuma/pull/376)
  👍contributed by @alrs
* feature: JSON output of `kumactl` is now pretty-printed
  [#360](https://github.com/Kong/kuma/pull/360)
  👍contributed by @sterchelen
* feature: DataplaneToken server is now exposed for remote access over HTTPS with mandatory client certificate-based authentication
  [#349](https://github.com/Kong/kuma/pull/349)
* feature: `kuma-dp` now passes a path to a file with a dataplane token as an argumenent for bootstrap config API
  [#348](https://github.com/Kong/kuma/pull/348)
* feature: added support for mTLS on Kubernetes v1.13+
  [#356](https://github.com/Kong/kuma/pull/356)
* feature: added `kumactl delete` command
  [#343](https://github.com/Kong/kuma/pull/343)
  👍contributed by @pradeepmurugesan
* feature: added `kumactl gerenerate dataplane-token` command
  [#342](https://github.com/Kong/kuma/pull/342)
* feature: added a DataplaneToken server to support dataplane authentication in universal mode
  [#342](https://github.com/Kong/kuma/pull/342)
* feature: on removal of a Mesh remove all policies defined in it
  [#332](https://github.com/Kong/kuma/pull/332)
* docs: documented release process
  [#341](https://github.com/Kong/kuma/pull/341)
* docs: DEVELOPER.md was brought up to date
  [#346](https://github.com/Kong/kuma/pull/346)
* docs: added instructions how to deploy `kuma-demo` on Kubernetes
  [#347](https://github.com/Kong/kuma/pull/347)

Community contributions from:

* 👍@pradeepmurugesan
* 👍@alrs
* 👍@sterchelen
* 👍@programmer04
* 👍@Gabitchov

Breaking changes:

* ⚠️ fixed discrepancy between `ProxyTemplate` documentation and actual implementation
  [#422](https://github.com/Kong/kuma/pull/422)
* ⚠️ `selectors` in `ProxyTemplate` now always require `service` tag
  [#431](https://github.com/Kong/kuma/pull/431)
* ⚠️ dropped support for `Mesh`-wide logging settings
  [#438](https://github.com/Kong/kuma/pull/438)
* ⚠️ dropped support for multiple rules per single `TrafficPermission` resource
  [#434](https://github.com/Kong/kuma/pull/434)
* ⚠️ dropped support for multiple rules per single `TrafficLog` resource
  [#433](https://github.com/Kong/kuma/pull/433)
* ⚠️ value of `--cp-address` parameter in `kuma-dp run` is now a URL of the API server instead of a former URL of the boostrap config server
  [#417](https://github.com/Kong/kuma/pull/417)

## [0.2.2]

> Released on 2019/10/11

Changes:

* Draining time is now configurable
  [#310](https://github.com/Kong/kuma/pull/310)
* Validation that Control Plane is running when adding it with `kumactl`
  [#181](https://github.com/Kong/kuma/issues/181)
* Upgraded version of go-control-plane
* Upgraded version of Envoy to 1.11.2
* Connection timeout to ADS server is now configurable (part of `envoy` bootstrap config)
  [#340](https://github.com/Kong/kuma/pull/340)

Fixed issues:
* Cluster never went out warming state
  [#331](https://github.com/Kong/kuma/pull/331)
* SDS server didn't handle requests with empty resources list
  [#337](https://github.com/Kong/kuma/pull/337) 

## [0.2.1]

> Released on 2019/10/03

Fixed issues:

* Issue with `Access Log Server` (integrated into `kuma-dp`) on k8s:
 `kuma-cp` was configuring Envoy to use a Unix socket other than
 `kuma-dp` was actually listening on
  [#307](https://github.com/Kong/kuma/pull/307)

## [0.2.0]

> Released on 2019/10/02

Changes:

* Fix an issue with `Access Log Server` (integrated into `kuma-dp`) on Kubernetes
  by replacing `Google gRPC client` with `Envoy gRPC client`
  [#306](https://github.com/Kong/kuma/pull/306)
* Settings of a `kuma-sidecar` container, such as `ReadinessProbe`, `LivenessProbe` and `Resources`,
  are now configurable
  [#304](https://github.com/Kong/kuma/pull/304)
* Added support for `TCP` logging backends, such as `ELK` and `Splunk`
  [#300](https://github.com/Kong/kuma/pull/300)
* `Builtin CA` on `Kubernetes` is now (re-)generated by a `Controller`
  [#299](https://github.com/Kong/kuma/pull/299)
* Default `Mesh` on `Kubernetes` is now (re-)generated by a `Controller`
  [#298](https://github.com/Kong/kuma/pull/298)
* Added `Kubernetes Admission WebHook` to apply defaults to `Mesh` resources
  [#297](https://github.com/Kong/kuma/pull/297)
* Upgraded version of `kubernetes-sigs/controller-runtime` dependency
  [#293](https://github.com/Kong/kuma/pull/293)
* Added a concept of `RuntimePlugin` to `kuma-cp`
  [#296](https://github.com/Kong/kuma/pull/296)
* Updated `LDS` to configure `access_loggers` on `outbound` listeners
  according to `TrafficLog` resources
  [#276](https://github.com/Kong/kuma/pull/276)
* Changed default locations where `kuma-dp` is looking for `envoy` binary
  [#268](https://github.com/Kong/kuma/pull/268)
* Added model for `TrafficLog` resource with `File` as a logging backend
  [#266](https://github.com/Kong/kuma/pull/266)
* Added `kumactl install database-schema` command to generate DB schema
  used by `kuma-cp` on `universal` environment
  [#236](https://github.com/Kong/kuma/pull/236)
* Automated release of `Docker` images
  [#265](https://github.com/Kong/kuma/pull/265)
* Changed default location where auto-generated Envoy bootstrap configuration is saved to
  [#261](https://github.com/Kong/kuma/pull/261)
* Added support for multiple `kuma-dp` instances on a single Linux machine
  [#260](https://github.com/Kong/kuma/pull/260)
* Automated release of `*.tar` artifacts
  [#250](https://github.com/Kong/kuma/pull/250)

Fixed issues (user feedback):

* Dataplanes cannot connect to a non-default Mesh with mTLS enabled on k8s
  [262](https://github.com/Kong/kuma/issues/262)
* Starting multiple services on the same Linux machine
  [254](https://github.com/Kong/kuma/issues/254)
* Fallback when invoking `envoy` from `kuma-dp`
  [249](https://github.com/Kong/kuma/issues/249)

## [0.1.2]

> Released on 2019/09/11

* Upgraded version of Go to address CVE-2019-14809.
  [#248](https://github.com/Kong/kuma/pull/248)
* Improved support for mTLS on `kubernetes`.
  [#238](https://github.com/Kong/kuma/pull/238)

## [0.1.1]

> Released on 2019/09/10

* Bugfix in the distribution process that caused `kumactl install control-plane` to not work properly.

## [0.1.0]

> Released on 2019/09/10

The main features of this release are:

* Multi-Tenancy: With the `Mesh` entity.
* Platform-Agnosticity: With `universal` and `kubernetes` modes.
* Mutual TLS: By setting mtls property in Mesh.
* Logging: By setting the logging property in Mesh.
* Traffic Permissions: With the `TrafficPermission` entity.
* Proxy Templating: For low-level Envoy configuration via the `ProxyTemplate` entity.<|MERGE_RESOLUTION|>--- conflicted
+++ resolved
@@ -1,10 +1,8 @@
 # CHANGELOG
 
 ## master
-<<<<<<< HEAD
 * feat: added a new `kumactl install tracing` CLI command
   [#655](https://github.com/Kong/kuma/pull/655)
-=======
 * chore: replace deprected field ORIGINAL_DST_LB to CLUSTER_PROVIDED 
   [#656](https://github.com/Kong/kuma/pull/656)
 * chore: upgrade Envoy to 1.13.1 
@@ -13,7 +11,6 @@
   [#652](https://github.com/Kong/kuma/pull/652)
 * chore: prevent dataplane creation with a headless services and provide more descriptive error message on pod converter error
   [#651](https://github.com/Kong/kuma/pull/651)
->>>>>>> 5d3c70f9
 * feat: save service's tags to header for L7-traffic
   [#647](https://github.com/Kong/kuma/pull/647/files)
 * chore: the API root `/` now returns the hostname
