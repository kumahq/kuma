--- conflicted
+++ resolved
@@ -1,18 +1,15 @@
 # CHANGELOG
 
 ## master
-<<<<<<< HEAD
 * chore: unify matching for TrafficPermission
   [#668](https://github.com/Kong/kuma/pull/668)
   ⚠️ warning: breaking change of matching mechanism
 * feat: envoy configs for fault injections
-=======
 * feat kuma-dp and kumactl can communiate with kuma-cp over https
   [#633](https://github.com/Kong/kuma/pull/633)
 * fix: reduce Prometheus scrape_interval to work with Kong Prometheus plugin 
   [#674](https://github.com/Kong/kuma/pull/674)
 * feat(kuma-cp) envoy configs for fault injections
->>>>>>> 896d961c
   [#649](https://github.com/Kong/kuma/pull/649)
 * feat: endpoints for fetching resources from all meshes 
   [#657](https://github.com/Kong/kuma/pull/657)
@@ -54,7 +51,8 @@
   [#622](https://github.com/Kong/kuma/pull/622)
 * feature: validate `<port>.service.kuma.io/protocol` annotations on K8S Service objects
   [#611](https://github.com/Kong/kuma/pull/611)
-<<<<<<< HEAD
+* feat: added `kumactl get` command for individual resources
+  [#667](https://github.com/Kong/kuma/pull/667)
 
 Breaking changes:
 * ⚠️ before the change TrafficPermission worked in cumulative way, which means that all policies that matched a connection were applied.
@@ -62,10 +60,6 @@
   Consult [docs](https://kuma.io/docs/0.4.0/policies/how-kuma-chooses-the-right-policy-to-apply/) to learn more how Kuma picks the right policy.
   [668](https://github.com/Kong/kuma/pull/668)
 
-=======
-* feat: added `kumactl get` command for individual resources
-  [#667](https://github.com/Kong/kuma/pull/667)
->>>>>>> 896d961c
 ## [0.4.0]
 
 > Released on 2020/02/28
