--- conflicted
+++ resolved
@@ -1,13 +1,10 @@
 # CHANGELOG
 
 ## master
-<<<<<<< HEAD
 * feat include traffic direction in access log
   [#682](https://github.com/Kong/kuma/pull/682)
-=======
 * feat: validate tags and selectors
   [#691](https://github.com/Kong/kuma/pull/691) 
->>>>>>> 32110557
 * feat: refactor CA to plugins
   [#694](https://github.com/Kong/kuma/pull/694)
 * feat: expose CreationTime and modificationTime
