--- conflicted
+++ resolved
@@ -121,14 +121,9 @@
 - Rebase your work on top of the base branch (seek help online on how to use
   `git rebase`; this is important to ensure your commit history is clean and
    linear)
-<<<<<<< HEAD
 - The tests are passing: run `make test`, `make test/kuma-cp`,
   `make test/kuma-dp`, or whichever make target under `test/` is appropriate
   for your change
-=======
-- The tests are passing: run `make test`, `make test kuma-dp`, or whichever is 
-  appropriate for your change
->>>>>>> 1709c162
 - Do not update CHANGELOG.md yourself. Your change will be included there in
   due time if it is accepted, no worries!
 
