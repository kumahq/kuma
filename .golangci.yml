version: "2"
run:
  modules-download-mode: readonly
linters:
  enable:
    - bodyclose
    - contextcheck
    - depguard
    - errcheck
    - ginkgolinter
    - gocritic
    - gomodguard
    - govet
    - gosec
    - importas
    - loggercheck
    - makezero
    - misspell
    - nonamedreturns
    - nosprintfhostport
    - revive
    - staticcheck
    - unconvert
    - unparam
    - unused
    - usestdlibvars
    - whitespace
  settings:
    depguard:
      rules:
        DenyGolangProtobuf:
          files:
            - $all
          deny:
            - pkg: github.com/golang/protobuf
              desc: github.com/golang/protobuf is deprecated; use google.golang.org/protobuf instead
        DenyGoogleProtoJson:
          files:
            - $all
          deny:
            - pkg: google.golang.org/protobuf/encoding/protojson
              desc: don't use the protojson package, it's incompatible and might cause issues(https://github.com/golang/protobuf/issues/1374); use github.com/golang/protobuf/jsonpb instead
        DenyControllerRuntimePkgLog:
          files:
            - $all
          deny:
            - pkg: sigs.k8s.io/controller-runtime/pkg/log$
              desc: Disallowed due to internal data races caused by cyclic dependencies and global state in controller-runtime. This can lead to long delays (up to 2 minutes) in init containers. Use sigs.k8s.io/controller-runtime instead. See https://github.com/kumahq/kuma/issues/13299
        pkg-import:
          list-mode: lax
          files:
            - '!**/app/**/*.go'
            - '!**/pkg/api-server/gui_handler.go'
          deny:
            - pkg: github.com/kumahq/kuma/app
              desc: pkg can't import app
    gocritic:
      disabled-checks:
        - appendAssign
        - appendCombine
        - builtinShadow
        - commentedOutCode
        - deferInLoop
        - docStub
        - emptyFallthrough
        - emptyStringTest
        - exposedSyncMutex
        - filepathJoin
        - hugeParam
        - importShadow
        - nestingReduce
        - nilValReturn
        - paramTypeCombine
        - preferStringWriter
        - rangeValCopy
        - regexpSimplify
        - singleCaseSwitch
        - sloppyReassign
        - sprintfQuotedString
        - stringConcatSimplify
        - stringXbytes
        - typeAssertChain
        - typeDefFirst
        - unnamedResult
        - whyNoLint
        - yodaStyleExpr
      enable-all: true
    gomodguard:
      blocked:
        modules:
          - github.com/go-errors/errors:
              recommendations:
                - github.com/pkg/errors
          - github.com/ghodss/yaml:
              recommendations:
                - sigs.k8s.io/yaml
          - github.com/hashicorp/multierror:
              recommendations:
                - errors
          - gopkg.in/yaml.v2:
              recommendations:
                - sigs.k8s.io/yaml
          - gopkg.in/yaml.v3:
              recommendations:
                - sigs.k8s.io/yaml
          - io/ioutil:
              recommendations:
                - io
                - os
    gosec:
      excludes:
        - G115
    importas:
      alias:
        - pkg: github.com/kumahq/kuma/pkg/core/resources/apis/mesh
          alias: core_mesh
        - pkg: github.com/kumahq/kuma/api/mesh/v1alpha1
          alias: mesh_proto
        - pkg: github.com/kumahq/kuma/api/system/v1alpha1
          alias: system_proto
        - pkg: github.com/kumahq/kuma/pkg/util/proto
          alias: util_proto
        - pkg: github.com/kumahq/kuma/pkg/util/rsa
          alias: util_rsa
        - pkg: github.com/kumahq/kuma/pkg/cmd
          alias: kuma_cmd
        - pkg: github.com/kumahq/kuma/pkg/plugins/bootstrap/k8s
          alias: bootstrap_k8s
        - pkg: github.com/kumahq/kuma/pkg/config/core
          alias: config_core
        - pkg: github.com/kumahq/kuma/pkg/core/resources/model
          alias: core_model
        - pkg: github.com/kumahq/kuma/api/common/v1alpha1
          alias: common_api
        - pkg: github.com/kumahq/kuma/api/openapi/types
          alias: api_types
    misspell:
      locale: US
      ignore-rules:
        - cancelled
    nonamedreturns:
      report-error-in-defer: false
<<<<<<< HEAD
    revive:
      max-open-files: 2048
      rules:
        - name: var-declaration
=======
    usestdlibvars:
      http-status-code: false
>>>>>>> ea678c08
  exclusions:
    generated: lax
    presets:
      - comments
      - common-false-positives
      - legacy
      - std-error-handling
    rules:
      - linters:
          - staticcheck
        text: 'SA1019: "github.com/golang/protobuf/jsonpb"'
      - linters:
          - staticcheck
        text: 'SA1019: l.UseOriginalDst is deprecated: Do not use.'
      - linters:
          - staticcheck
        text: 'IsIngress is deprecated: use ZoneIngress'
      - linters:
          - staticcheck
        text: 'SA1019: package sigs.k8s.io/controller-runtime/pkg/client/fake is deprecated'
      - linters:
          - staticcheck
        text: 'SA1019: l.ReusePort is deprecated'
      - linters:
          - staticcheck
        text: 'SA1019: cfg.Runtime.Kubernetes.Injector.SidecarContainer.AdminPort is deprecated: Use KUMA_BOOTSTRAP_SERVER_PARAMS_ADMIN_PORT instead.'
      - linters:
          - staticcheck
        text: 'SA1019: kumaCPConfig.Runtime.Kubernetes.Injector.SidecarContainer.AdminPort is deprecated: Use KUMA_BOOTSTRAP_SERVER_PARAMS_ADMIN_PORT instead.'
      - linters:
          - staticcheck
        text: 'SA1019: c.Runtime.Kubernetes.Injector.SidecarContainer.AdminPort is deprecated: Use KUMA_BOOTSTRAP_SERVER_PARAMS_ADMIN_PORT instead.'
      - linters:
          - staticcheck
        text: 'SA1019: .* for new policies use pkg/plugins/policies/xds/cluster.go'
      - linters:
          - staticcheck
        text: 'SA1019: .* is deprecated: use MinResyncInterval instead'
      - linters:
          - staticcheck
        text: 'SA1019: .* is deprecated: use FullResyncInterval instead'
      - linters:
          - staticcheck
        text: 'SA1019: .* is deprecated: use common.WithPolicyAttributes instead'
      - linters:
          - staticcheck
        text: 'ST1001: should not use dot imports'
    paths:
      - app/kumactl/pkg/k8s/kubectl_proxy.go
      - pkg/xds/server/server.go
      - pkg/xds/server/server_test.go
      - (^|/)vendored($|/)
      - pkg/transparentproxy/iptables/builder
issues:
  # Fix found issues (if it's supported by the linter).
  fix: true
  # Maximum issues count per one linter.
  # Set to 0 to disable.
  max-issues-per-linter: 0
  # Maximum count of issues with the same text.
  # Set to 0 to disable.
  max-same-issues: 0
formatters:
  enable:
    - gci
    - gofumpt
  settings:
    gci:
      sections:
        - standard
        - default
        - prefix(github.com/kumahq/kuma)
      custom-order: true
  exclusions:
    generated: lax
    paths:
      - app/kumactl/pkg/k8s/kubectl_proxy.go
      - pkg/xds/server/server.go
      - pkg/xds/server/server_test.go
      - (^|/)vendored($|/)<|MERGE_RESOLUTION|>--- conflicted
+++ resolved
@@ -140,15 +140,12 @@
         - cancelled
     nonamedreturns:
       report-error-in-defer: false
-<<<<<<< HEAD
     revive:
       max-open-files: 2048
       rules:
         - name: var-declaration
-=======
     usestdlibvars:
       http-status-code: false
->>>>>>> ea678c08
   exclusions:
     generated: lax
     presets:
