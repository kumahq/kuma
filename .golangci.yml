linters:
  enable:
    - bodyclose
    - gci
    - gocritic
    - gomodguard
    - govet
    - importas
    - misspell
    - unconvert
    - whitespace

run:
  skip-files:
    - app/kumactl/pkg/k8s/kubectl_proxy.go # excluded to keep as close to original file from K8S repository
    - pkg/xds/server/server.go # excluded to keep as close to original file from Envoy repository
    - pkg/xds/server/server_test.go # excluded to keep as close to original file from Envoy repository
  modules-download-mode: readonly
  skip-dirs-use-default: false # The default skip omits "builtin" directories, which we have.
  skip-dirs:
  - (^|/)vendored($|/)

linters-settings:
  gocritic:
    disabled-checks:
      - singleCaseSwitch
  gci:
    local-prefixes: github.com/kumahq/kuma
  importas:
    alias:
    - pkg: github.com/kumahq/kuma/pkg/core/resources/apis/mesh
      alias: core_mesh
    - pkg: github.com/kumahq/kuma/api/mesh/v1alpha1
      alias: mesh_proto
    - pkg: github.com/kumahq/kuma/pkg/util/proto
      alias: util_proto
<<<<<<< HEAD
  gomodguard:
    blocked:
      modules:
      - github.com/go-errors/errors:
          recommendations:
          - github.com/pkg/errors
=======
  misspell:
    locale: US
    ignore-words:
    - cancelled # US English should be "canceled", but this is in the Retry API, so we can't change it.
>>>>>>> 3665e512

issues:
  fix: true
  exclude-rules:
    - linters:
        - staticcheck
      text: "SA1019: package github.com/golang/protobuf/proto is deprecated" # TODO ignore deprecation of proto library. We don't want to migrate yet because go-control-plane is not ready
    - linters:
        - staticcheck
      text: "SA1019: package github.com/golang/protobuf/jsonpb" # TODO ignore deprecation of proto library. We don't want to migrate yet because go-control-plane is not ready
    - linters:
        - staticcheck
      text: "SA1019: proto.MessageName is deprecated" # TODO ignore deprecation of proto library. We don't want to migrate yet because go-control-plane is not ready
    - linters:
        - staticcheck
      text: "SA1019: proto.MessageType is deprecated" # TODO ignore deprecation of proto library. We don't want to migrate yet because go-control-plane is not ready
    - linters:
        - staticcheck
      text: "SA1019: l.UseOriginalDst is deprecated: Do not use." # TODO What is the up-to-date alternative ?
    - linters:
        - staticcheck
      text: "IsIngress is deprecated: use ZoneIngress" # It's deprecated but Kuma still needs to support it for backwards compatibility.
    - linters:
        - gocritic
      text: "appendAssign: append result not assigned to the same slice" # None of the instances of this in Kuma were bugs.
    - linters:
        - staticcheck
      text: "SA1019: package sigs.k8s.io/controller-runtime/pkg/client/fake is deprecated" # https://github.com/kumahq/kuma/issues/2460<|MERGE_RESOLUTION|>--- conflicted
+++ resolved
@@ -34,19 +34,16 @@
       alias: mesh_proto
     - pkg: github.com/kumahq/kuma/pkg/util/proto
       alias: util_proto
-<<<<<<< HEAD
   gomodguard:
     blocked:
       modules:
       - github.com/go-errors/errors:
           recommendations:
           - github.com/pkg/errors
-=======
   misspell:
     locale: US
     ignore-words:
     - cancelled # US English should be "canceled", but this is in the Retry API, so we can't change it.
->>>>>>> 3665e512
 
 issues:
   fix: true
