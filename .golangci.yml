--- conflicted
+++ resolved
@@ -34,18 +34,10 @@
       alias: mesh_proto
     - pkg: github.com/kumahq/kuma/pkg/util/proto
       alias: util_proto
-<<<<<<< HEAD
-<<<<<<< HEAD
-=======
     - pkg: github.com/kumahq/kuma/pkg/cmd
       alias: kuma_cmd
     - pkg: github.com/kumahq/kuma/pkg/plugins/bootstrap/k8s
       alias: bootstrap_k8s
->>>>>>> 09949cff (chore(*) migrate from closed channel to context for app lifetime (#2804))
-=======
-    - pkg: github.com/kumahq/kuma/pkg/plugins/bootstrap/k8s
-      alias: bootstrap_k8s
->>>>>>> bd0f2fda
   gomodguard:
     blocked:
       modules:
