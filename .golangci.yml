linters:
  enable:
    - bodyclose
    - gci
    - gocritic
    - gomodguard
    - govet
    - importas
    - misspell
    - unconvert
    - whitespace

run:
  skip-files:
    - app/kumactl/pkg/k8s/kubectl_proxy.go # excluded to keep as close to original file from K8S repository
    - pkg/xds/server/server.go # excluded to keep as close to original file from Envoy repository
    - pkg/xds/server/server_test.go # excluded to keep as close to original file from Envoy repository
  modules-download-mode: readonly
  skip-dirs-use-default: false # The default skip omits "builtin" directories, which we have.
  skip-dirs:
  - (^|/)vendored($|/)

linters-settings:
  gocritic:
    disabled-checks:
      - singleCaseSwitch
  gci:
    local-prefixes: github.com/kumahq/kuma
  importas:
    alias:
    - pkg: github.com/kumahq/kuma/pkg/core/resources/apis/mesh
      alias: core_mesh
    - pkg: github.com/kumahq/kuma/api/mesh/v1alpha1
      alias: mesh_proto
    - pkg: github.com/kumahq/kuma/pkg/util/proto
      alias: util_proto
<<<<<<< HEAD
    - pkg: github.com/kumahq/kuma/pkg/cmd
      alias: kuma_cmd
=======
    - pkg: github.com/kumahq/kuma/pkg/plugins/bootstrap/k8s
      alias: bootstrap_k8s
>>>>>>> fdc5f1a9
  gomodguard:
    blocked:
      modules:
      - github.com/go-errors/errors:
          recommendations:
          - github.com/pkg/errors
  misspell:
    locale: US
    ignore-words:
    - cancelled # US English should be "canceled", but this is in the Retry API, so we can't change it.

issues:
  fix: true
  exclude-rules:
    - linters:
        - staticcheck
      text: "SA1019: package github.com/golang/protobuf/proto is deprecated" # TODO ignore deprecation of proto library. We don't want to migrate yet because go-control-plane is not ready
    - linters:
        - staticcheck
      text: "SA1019: package github.com/golang/protobuf/jsonpb" # TODO ignore deprecation of proto library. We don't want to migrate yet because go-control-plane is not ready
    - linters:
        - staticcheck
      text: "SA1019: proto.MessageName is deprecated" # TODO ignore deprecation of proto library. We don't want to migrate yet because go-control-plane is not ready
    - linters:
        - staticcheck
      text: "SA1019: proto.MessageType is deprecated" # TODO ignore deprecation of proto library. We don't want to migrate yet because go-control-plane is not ready
    - linters:
        - staticcheck
      text: "SA1019: l.UseOriginalDst is deprecated: Do not use." # TODO What is the up-to-date alternative ?
    - linters:
        - staticcheck
      text: "IsIngress is deprecated: use ZoneIngress" # It's deprecated but Kuma still needs to support it for backwards compatibility.
    - linters:
        - gocritic
      text: "appendAssign: append result not assigned to the same slice" # None of the instances of this in Kuma were bugs.
    - linters:
        - staticcheck
      text: "SA1019: package sigs.k8s.io/controller-runtime/pkg/client/fake is deprecated" # https://github.com/kumahq/kuma/issues/2460<|MERGE_RESOLUTION|>--- conflicted
+++ resolved
@@ -34,13 +34,10 @@
       alias: mesh_proto
     - pkg: github.com/kumahq/kuma/pkg/util/proto
       alias: util_proto
-<<<<<<< HEAD
     - pkg: github.com/kumahq/kuma/pkg/cmd
       alias: kuma_cmd
-=======
     - pkg: github.com/kumahq/kuma/pkg/plugins/bootstrap/k8s
       alias: bootstrap_k8s
->>>>>>> fdc5f1a9
   gomodguard:
     blocked:
       modules:
