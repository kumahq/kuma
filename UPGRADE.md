--- conflicted
+++ resolved
@@ -26,7 +26,6 @@
 kubectl label namespace SYSTEM_NAMESPACE kuma.io/sidecar-injection=disabled
 ```
 
-<<<<<<< HEAD
 ### More Restricted `ClusterRole` for Control Plane and CNI
 
 We have split the `ClusterRole` for the control plane into two parts:
@@ -35,7 +34,7 @@
 * A `ClusterRole` with write permissions, now scoped more narrowly.
 
 By default, we use a `ClusterRoleBinding` to grant write permissions to the control plane. However, starting with version 2.11.x, you can specify the namespaces where the control plane should have write access by using the `enabledNamespaces` configuration.
-=======
+
 ### Namespaces that are part of the Mesh requires `kuma.io/sidecar-injection` label to exist
 
 Since version 2.11.x, to improve performance and security, each namespace participating in the Mesh is required to have the `kuma.io/sidecar-injection` label set.
@@ -59,7 +58,6 @@
 ```bash
 kubectl label namespace NAMESPACE_NAME kuma.io/sidecar-injection=disabled
 ```
->>>>>>> 4b76f92c
 
 ## Upgrade to `2.10.x`
 
