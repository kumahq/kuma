--- conflicted
+++ resolved
@@ -14,14 +14,13 @@
 changes](https://github.com/kubernetes-sigs/gateway-api/releases/tag/v0.6.0) for
 more info.
 
-<<<<<<< HEAD
 ### Auth configuration of DP server in Kuma CP
 
 `dpServer.auth` configuration of Kuma CP was deprecated. You can still set config in this section, but it will be removed in the future.
 It's recommended to migrate to `dpServer.authn` if you explicitly set any of the configuration in this config section.
 * `dpServer.auth.type` is now split into two: `dpServer.authn.dpProxy.type` and `dpServer.authn.zoneProxy.type` and is still autoconfigured based on the environment.
 * `dpServer.auth.useTokenPath` is now `dpServer.authn.enableReloadableTokens`
-=======
+
 ### Transparent Proxy Engine v2 and CNI v2 as default
 
 As they matured, in the upcoming release Kuma will by default use transparent
@@ -75,7 +74,6 @@
 ```sh
 kumactl install control-plane --set "legacy.transparentProxy=true" | kubectl apply -f-
 ```
->>>>>>> 61dabd40
 
 ## Upgrade to `2.1.x`
 
