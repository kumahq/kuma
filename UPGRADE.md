--- conflicted
+++ resolved
@@ -146,29 +146,6 @@
 
 We recommend that you update your configurations to use the new defaults for IPv6 traffic redirection. If you need to retain separate ports for IPv4 and IPv6 traffic, you can continue to use the deprecated flags and configuration options until they are removed.
 
-<<<<<<< HEAD
-### Change in internal resources with Kubernetes Gateway API
-
-This section describes changes to internal resources used by Kuma when configuring the built-in gateway using the Kubernetes Gateway API.
-
-#### Prior Behavior (Before Kuma 2.7.0):
-
-  * Applying a `Gateway` resource resulted in the creation of corresponding `MeshGateway` and `MeshGatewayInstance` resources.
-  * An applied `HTTPRoute` resource was converted to a `MeshGatewayRoute` resource.
-
-#### Changes Introduced in Kuma 2.7.0:
-
-  * `HTTPRoute` resources are now converted to `MeshHTTPRoute` resources instead of `MeshGatewayRoute` resources.
-
-#### Upgrade Impact:
-
-  * Existing `MeshGatewayRoute` resources automatically created from `HTTPRoute` definitions will be deleted during the upgrade.
-  * New `MeshHTTPRoute` resources will be created to replace the deleted ones.
-
-#### Important Note:
-
-This change is transparent with regard to the generated Envoy configuration. There should be no impact on existing traffic routing.
-=======
 ### Deprecation of 'from[].targetRef.kind: MeshService'
 
 At this moment only MeshTrafficPermission and MeshFaultInjection allowed `MeshService` in the `from[].targetRef.kind`.
@@ -206,7 +183,28 @@
       default:
         action: Allow
 ```
->>>>>>> 7ad16bc1
+
+### Change in internal resources with Kubernetes Gateway API
+
+This section describes changes to internal resources used by Kuma when configuring the built-in gateway using the Kubernetes Gateway API.
+
+#### Prior Behavior (Before Kuma 2.7.0):
+
+  * Applying a `Gateway` resource resulted in the creation of corresponding `MeshGateway` and `MeshGatewayInstance` resources.
+  * An applied `HTTPRoute` resource was converted to a `MeshGatewayRoute` resource.
+
+#### Changes Introduced in Kuma 2.7.0:
+
+  * `HTTPRoute` resources are now converted to `MeshHTTPRoute` resources instead of `MeshGatewayRoute` resources.
+
+#### Upgrade Impact:
+
+  * Existing `MeshGatewayRoute` resources automatically created from `HTTPRoute` definitions will be deleted during the upgrade.
+  * New `MeshHTTPRoute` resources will be created to replace the deleted ones.
+
+#### Important Note:
+
+This change is transparent with regard to the generated Envoy configuration. There should be no impact on existing traffic routing.
 
 ## Upgrade to `2.6.x`
 
