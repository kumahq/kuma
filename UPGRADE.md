This document guides you through the process of upgrading `Kuma`.

First, check if a section named `Upgrade to x.y.z` exists,
with `x.y.z` being the version you are planning to upgrade to.

If such a section does not exist, the upgrade you want to perform
does not have any particular instructions.

<<<<<<< HEAD
## Upgrade to `2.7.x`

=======
## Upgrade to `2.8.x`

## Upgrade to `2.7.x`

### MeshMetric and cluster stats merging

For MeshMetric we disabled cluster [stats merging](https://github.com/kumahq/kuma/pull/9768) so that metrics are generated per [traffic split](https://kuma.io/docs/2.6.x/policies/meshhttproute/#traffic-split).
This means that in Grafana there will be at least two entries under "Destination service" - one for the service without a hash (e.g. `backend_kuma-demo_svc_3001`) and one per each split ending with a hash (e.g. `backend_kuma-demo_svc_3001-de1397ec09e96dfb`).
If you want to see combined metrics you can run queries with a prefix instead of exact match, e.g.:

```
... envoy_cluster_name=~"$destination_cluster.*" ...
```

instead of

```
... envoy_cluster_name="$destination_cluster" ...
```

To correlate between a hash and a particular pod you have to click on the outbound, and then click on "clusters" and associate pod ip with cluster ip.
This will be improved in the future by having the tags next to the outbound.
[This issue](https://github.com/kumahq/kuma-gui/issues/2412) tracks the progress of that as well as contains screenshots of the steps.

### MeshMetric `sidecar.regex` is replaced by `sidecar.profiles.exclude`

If you're using `sidecar.regex` field it is getting replaced by `sidecar.profiles.exclude`.
Replace usages of:

```yaml
...
  sidecar:
    regex: "my_match.*"
...
```

with:

```yaml
  sidecar:
    profiles:
      exclude:
        - type: Regex
          match: "my_match.*"
```

>>>>>>> 9b166fc9
### Setting `kuma.io/service` in tags of `MeshGatewayInstance` is deprecated

To increase security, since version 2.7.x, setting a `kuma.io/service` tag for the `MeshGatewayInstance` is deprecated. If the tag is not provided, we generate the `kuma.io/service` tag based on the `MeshGatewayInstance` resource. The service name is constructed as `{MeshGatewayInstance name}_{MeshGatewayInstance namespace}_svc`.

E.g.:

```yaml
apiVersion: kuma.io/v1alpha1
kind: MeshGatewayInstance
metadata:
  name: demo-app
  namespace: kuma-demo
  labels:
    kuma.io/mesh: default
```

The generated `kuma.io/service` value is `demo-app_kuma-demo_svc`.

#### Migration

The migration process requires updating all policies and `MeshGateway` resources using the old `kuma.io/service` value to adopt the new one.

Migration step:
1. Create a copy of policies using the new `kuma.io/service` and the new resource name to avoid overwriting previous policies.
2. Duplicate the `MeshGateway` resource with a selector using the new `kuma.io/service` value.
3. Deploy the gateway and verify if traffic works correctly.
4. Remove the old resources.

### ZoneIngress Token support removed

The control-plane does not support tokens generated with `kumactl generate zone-ingress-token`. If you are running Kuma ingress with a zone ingress token generated using the deprecated method, before upgrading, verify if you are still using the old token.

#### How to validate if I am using `zone-ingress-token`?

1. Obtain the ingress token value
2. Run the following command
```bash
jq -R 'split(".") | .[0],.[1] | @base64d | fromjson' <<< $YOUR_TOKEN
```

Example output of a zone token:
```json
{
  "alg": "RS256",
  "kid": "1",
  "typ": "JWT"
}
{
  "Zone": "test",
  "Scope": [
    "ingress",
    "egress",
    "cp",
    "ratelimit"
  ],
  "exp": 1712414035,
  "nbf": 1709821735,
  "iat": 1709822035,
  "jti": "efeb8cca-2341-47a4-b4f2-daf49290e481"
}
```

Example output of a zone ingress token:
```json
{
  "alg": "RS256",
  "kid": "1",
  "typ": "JWT"
}
{
  "Zone": "test",
  "exp": 1709822002,
  "nbf": 1709821702,
  "iat": 1709822002,
  "jti": "c4cf30c5-ca30-42ec-b08d-de56fba75e7b"
}
```
3. If the output does not have the `Scope` field, you need to generate a new zone token using `kumactl generate zone-token` for your ingress before upgrading.
4. Restart the Ingress with the new token.
5. Now, you can safely upgrade the control-plane.

### Configuration option `KUMA_DP_SERVER_AUTH_*`, `dpServer.auth.*` was removed

The option to configure authentication was deprecated and has been removed in release `2.7.x`. If you are still using `KUMA_DP_SERVER_AUTH_*`
environment variables or `dpServer.auth.*` configuration, please migrate your configuration to use `dpServer.authn` before upgrade.

### Deprecation of `--redirect-inbound-port-v6` flag and `runtime.kubernetes.injector.sidecarContainer.redirectPortInboundV6` configuration option.

The `--redirect-inbound-port-v6` flag and the corresponding configuration option `runtime.kubernetes.injector.sidecarContainer.redirectPortInboundV6` are deprecated and will be removed in a future release of Kuma. These flags and configuration options were used to configure the port used for redirecting IPv6 traffic to Kuma.

In the upcoming release, Kuma will redirect IPv6 traffic to the same port as IPv4 traffic (15006). This means that you no longer need to configure a separate port for IPv6 traffic. If you want to disable traffic redirection for IPv6 traffic, you can set `--ip-family-mode ipv4`. We have also added a new configuration option `runtime.kubernetes.injector.sidecarContainer.ipFamilyMode` to switch traffic redirection for IP families.

We recommend that you update your configurations to use the new defaults for IPv6 traffic redirection. If you need to retain separate ports for IPv4 and IPv6 traffic, you can continue to use the deprecated flags and configuration options until they are removed.

### MeshMetric `sidecar.regex` is replaced by `sidecar.profiles.exclude`

If you're using `sidecar.regex` field it is getting replaced by `sidecar.profiles.exclude`.
Replace usages of:

```yaml
...
  sidecar:
    regex: "my_match.*"
...
```

with:

```yaml
  sidecar:
    profiles:
      exclude:
        - type: Regex
          match: "my_match.*"
```

### Deprecation of 'from[].targetRef.kind: MeshService'

At this moment only MeshTrafficPermission and MeshFaultInjection allowed `MeshService` in the `from[].targetRef.kind`.
Starting `2.7` this value is deprecated, instead the `MeshSubset` with `kuma.io/service` tag should be used. For example, instead of:

```yaml
type: MeshTrafficPermission
name: allow-orders
mesh: default
spec:
  targetRef:
    kind: Mesh
  from:
    - targetRef:
        kind: MeshService
        name: orders
      default:
        action: Allow
```

we should have:

```yaml
type: MeshTrafficPermission
name: allow-orders
mesh: default
spec:
  targetRef:
    kind: Mesh
  from:
    - targetRef:
        kind: MeshSubset
        tags:
          kuma.io/service: orders
      default:
        action: Allow
```

## Upgrade to `2.6.x`

### Policy

#### Sorting

This change relates only to the new targetRef policies. When 2 policies have a tie on the targetRef kind we compare their names lexicographically.
Policy merging now gives precedence to policies that lexicographically "less" than other policies, i.e. policy "aaa" takes precedence over "bbb" because "aaa" < "bbb".
Previously, before 2.6.0 the order was the opposite.

#### `targetRef.kind: MeshGateway`

Note that when targeting `MeshGateways` you should be using `targetRef.kind:
MeshGateway`. Previously `targetRef.kind: MeshService` was necessary but this
left the control plane unable to fully validate policies for builtin gateway
usage.

##### `to` instead of `from`

With `MeshFaultInjection` and `MeshRateLimit`, `spec.to` with `kind:
MeshGateway` is now required instead of `spec.from` and `kind: MeshService`.

### `MeshGateway`

A new maximum length of 253 characters for listener hostnames has been introduced in order to ensure they are valid DNS names.

### Unifying Default Connection Timeout Values

To simplify configuration and provide a more consistent user experience, we've unified the default connection timeout values. When no `MeshTimeout` or `Timeout` policy is specified, the connection timeout will now be the same as the default `connectTimeout` values for `MeshTimeout` and `Timeout` policies. This value is now `5s`, which is a decrease from the previous default of `10s`.

The connection timeout specifies the amount of time Envoy will wait for an upstream TCP connection to be established.

The only users who need to take action are those who are explicitly relying on the previous default connection timeout value of `10s`. These users will need to create a new `MeshTimeout` policy with the appropriate `connectTimeout` value to maintain their desired behavior.

We encourage all users to review their configuration, but we do not anticipate that this change will require any action for most users.

### Default `TrafficRoute` and `TrafficPermission` resources are not created when creating a new `Mesh`

We decided to remove default `TrafficRoute` and `TrafficPermission` policies that were created during a new mesh creation. Since this release your applications can communicate without need to apply any policy by default.
If you want to keep the previous behaviour set `KUMA_DEFAULTS_CREATE_MESH_ROUTING_RESOURCES` to `true`.

**The following policies will no longer be created automatically**:
  
  * `CircuitBreaker`
  * `Retry`
  * `Timeout`
  * `TrafficPermission`
  * `TrafficRoute`

**The following policies will be created by default**:

  * `MeshCircuitBreaker`
  * `MeshRetry`
  * `MeshTimeout`

> [!CAUTION]
> Before enabling `mTLS`, remember to add `MeshTrafficPermission.`

Previously, Kuma would automatically create the default `TrafficPermission` policy for traffic routing. However, starting from version `2.6.0`, this is no longer the case.

If you are using `mTLS`, you will need to manually create the `MeshTrafficPermission` policy before enabling `mTLS`.

The `MeshTrafficPermission` policy allows you to specify which services can communicate with each other. This is necessary in a `mTLS` environment because `mTLS` requires that all communication between services be authenticated and authorized.

#### When is it appropriate to set the `KUMA_DEFAULTS_CREATE_MESH_ROUTING_RESOURCES` environment variable to `true`?

* When zones connecting to the global control plane may be running an older version than `2.6.0`.
* When recreating an environment using continuous delivery (CD) with legacy policies, missing the `TrafficRoute` policy will prevent legacy policies from being applied.

### Change of underlying envoy RBAC plugin for MeshTrafficPermission policies targeting HTTP services

With the release of Kuma 2.6.0, we've made some changes to the implementation of `MeshTrafficPermission` policies targeting HTTP services. These changes primarily revolve around the use of the `envoy.filters.http.rbac` envoy filter instead of the `envoy.filters.network.rbac` filter. This migration entails the following adjustments:

1. **Denied Request Response**: Rejected requests will now receive a 403 response code with the message `RBAC: access denied` instead of the previous 503 code. This aligns with the typical HTTP response code for authorization failures.

2. **RBAC-Related Envoy Stats**: The prefix for RBAC-related Envoy stats has been updated from `<inbound|outbound>:<stat_prefix>.rbac.` to `http.<stat_prefix>.rbac.`. This reflects the use of the HTTP filter for RBAC enforcement. For instance, the stat `inbound:127.0.0.1:21011.rbac.allowed` will now become `http.127.0.0.1:21011.rbac.allowed.` If you're utilizing these stats in your observability stack, you'll need to update your configuration to reflect the change.

To ensure a smooth transition to Kuma 2.6.0, carefully review your existing configuration files and make necessary adjustments related to denied request responses and RBAC-related Envoy stats.

### Make SI format valid for bandwidth in MeshFaultInjection policy

Prior to this upgrade `mbps` and `gbps` were used for units for parameter `conf.responseBandwidth.percentage`.
These are not valid units according to the [International System of Units](https://en.wikipedia.org/wiki/International_System_of_Units) they are respectively corrected to `Gbps` and `Mbps` if using
these invalid units convert them into `kbps` prior to upgrade to avoid invalid format.

### Deprecation of postgres driverName=postgres (lib/pq)

The postgres driver `postgres` (lib/pq) is deprecated and will be removed in the future.
Please migrate to the new postgres driver `pgx` by setting `DriverName=pgx` configuration option or `KUMA_STORE_POSTGRES_DRIVER_NAME=pgx` env variable.

## Upgrade to `2.5.x`

### Transparent-proxy and CNI v1 removal

v2 has been default since 2.2.x. We are therefore removing v1.

### Deprecated argument to transparent-proxy

Parameters `--exclude-outbound-tcp-ports-for-uids` and `--exclude-outbound-udp-ports-for-uids` are now merged into `--exclude-outbound-ports-for-uids` for `kumactl install transparent-proxy`.
We've also added the matching Kubernetes annotation: `traffic.kuma.io/exclude-outbound-ports-for-uids`.
The previous versions will still work but will be removed in the future.

### More strict validation rules for resource names

In order to be compatible with Kubernetes naming policy we updated the validation rules. Old rule:

> Valid characters are numbers, lowercase latin letters and '-', '_' symbols.

New rule:

> A lowercase RFC 1123 subdomain must consist of lower case alphanumeric characters, '-' or '.', and must start and end with an alphanumeric character

New rule is applied for CREATE operations. The old rule is still applied for UPDATE, but this is going to change in Kuma 2.7.x or later.

### API

#### overview API coherency

These endpoints are getting replaced to achieve more coherency on the API:

- `/meshes/{mesh}/zoneegressoverviews` moves to `/meshes/{mesh}/zoneegresses/_overview`
- `/meshes/{mesh}/zoneingresses+insights` moves to `/meshes/{mesh}/zone-ingresses/_overview`
- `/meshes/{mesh}/dataplanes+insights` moves to `/meshes/{mesh}/dataplanes/_overview`
- `/zones+insights` moves to `/zones/_overview`

While you can use the old API they will be removed in a future version

### Prometheus inbound listener is not secured by TrafficPermission anymore

Due to the shadowing [issue](https://github.com/kumahq/kuma/issues/2417) with old TrafficPermission it was quite impossible to protect Prometheus inbound listener as expected.
RBAC rules on the Prometheus inbound listener were blocking users from fully migrate to the new MeshTrafficPermission policy. 
That's why we decided to discontinue TrafficPermission support on the Prometheus inbound listener starting 2.5.x.

### Gateway API

We support `v1` resources and `v1.0.0` of `gateway-api`. `v1beta1` resources are
still supported but support for these WILL be removed in a future release.

### KDS Delta enabled by default

KDS Delta is enabled by default. You can fallback to SOTW KDS by setting `KUMA_EXPERIMENTAL_KDS_DELTA_ENABLED=false`.
As a side effect, on kubernetes policies synced will be persisted in the `kuma-system` namespace instead of `default`.

## Upgrade to `2.4.x`

### Configuration change

The configuration: `Metrics.Mesh.MinResyncTimeout` and `Metrics.Mesh.MaxResyncTimeout` are replaced by `Metrics.Mesh.MinResyncInterval` and `Metrics.Mesh.FullResyncInterval`.
You can still use the current configs but it will be removed in the future.

### **Breaking changes**

#### Removal of service field in Dataplane outbound

After a period of depreciation, the service field in now removed. The service name is only defined by the value of  `kuma.io/service` in the outbound tags field.

## Upgrade to `2.3.x`

### **Breaking changes**

#### `MeshHTTPRoute`

* Changed path match `type` from `Prefix` to `PathPrefix`

#### `MeshAccessLog`

* Added a new field `Type` for `Backend` as a [Discriminator Field](https://github.com/kubernetes/enhancements/blob/master/keps/sig-api-machinery/1027-api-unions/README.md#discriminator-field)
* Added a new field `Type` for `Format` as a [Discriminator Field](https://github.com/kubernetes/enhancements/blob/master/keps/sig-api-machinery/1027-api-unions/README.md#discriminator-field)

#### `MeshTrace`

* Added a new field `Type` for `Backend` as a [Discriminator Field](https://github.com/kubernetes/enhancements/blob/master/keps/sig-api-machinery/1027-api-unions/README.md#discriminator-field)

#### `kumactl` container image

* Changed image's entrypoint to `/usr/bin/kumactl`

This change was introduced to be consistent with `kuma-cp` and `kuma-dp` images,
where names of images refer to binaries set in entrypoint. 

Example valid before:
```sh
docker run kumahq/kumactl:2.2.1 kumactl install transparent-proxy --help
```

Equivalent example valid now:
```sh
docker run kumahq/kumactl:2.3.0 install transparent-proxy --help
```

#### TLS verification between Zone CP and Global CP

If the CA used to sign the Global CP sync server is not provided to a Zone CP (HELM `controlPlane.tls.kdsZoneClient`, ENV: `KUMA_MULTIZONE_ZONE_KDS_ROOT_CA_FILE`), and the certificate is signed by a CA that is not included in the system's CA bundle on the Zone CP machine, you must do one of the following:
* Provide the CA to the Zone CP, see https://kuma.io/docs/2.2.x/production/secure-deployment/certificates/#control-plane-to-control-plane-multizone .
* Configure Zone CP. Set `KUMA_MULTIZONE_ZONE_KDS_TLS_SKIP_VERIFY` or HELM value of `controlPlane.tls.kdsZoneClient.skipVerify` to `true`. 

#### Removal of Common Name from generated certificates

This only affects users who rely on generated certificates having a common name set.

* `kumactl generate tls-certificate` generates certificates without CN
* autogenerated TLS certificate for kuma-cp (when `general.tlsCertFile` is not provided) won't have CN

## Upgrade to `2.2.x`

### Universal

#### CentOS 7

We are dropping support for running Envoy on CentOS 7 with this release and will
not release CentOS 7 compatible Envoy builds.

#### Changed default postgres driver to pgx

- If you encounter any problems with the persistence layer please [submit an issue](https://github.com/kumahq/kuma/issues/new) and temporarily switch to the previous driver (`lib/pq`) by setting
`DriverName=postgres` configuration option or `KUMA_STORE_POSTGRES_DRIVER_NAME='postgres'` env variable.
- Several configuration settings are not supported by the new driver right now, if used to configure them please try running with new defaults or [submit an issue](https://github.com/kumahq/kuma/issues/new).
List of unsupported configuration options:
  - MaxIdleConnections (used in store)
  - MinReconnectInterval (used in events listener)
  - MaxReconnectInterval (used in events listener)

#### Longer name of the resource in postgres

Kuma now permits the creation of a resource with a name of up to 253 characters, which is an increase from the previous limit of 100 characters. This adjustment brings our system in line with the naming convention supported by Kubernetes.
This change requires to run `kuma-cp migrate up` to apply changes to the postgres database.

### K8s

#### Removed deprecated annotations

- `kuma.io/builtindns` and `kuma.io/builtindnsport` are removed in favour of `kuma.io/builtin-dns` and `kuma.io/builtin-dns-port` introduced in 1.8.0. If you are using the legacy CNI you main need to set these old annotations manually in your pod definition.
- `kuma.io/sidecar-injection` is no longer supported as an annotation, you should use it as a label.

#### Helm

All containers now have defaults for `resources.requests.{cpu,memory}` and `resources.limits.{memory}`.
There are new default values for `*.podSecurityContext` and `*.containerSecurityContext`, see `values.yaml`.

#### Gateway API

We now support version `v0.6.0` of the Gateway API. See the [upstream API
changes](https://github.com/kubernetes-sigs/gateway-api/releases/tag/v0.6.0) for
more info.

### Auth configuration of DP server in Kuma CP

`dpServer.auth` configuration of Kuma CP was deprecated. You can still set config in this section, but it will be removed in the future.
It's recommended to migrate to `dpServer.authn` if you explicitly set any of the configuration in this config section.
* `dpServer.auth.type` is now split into two: `dpServer.authn.dpProxy.type` and `dpServer.authn.zoneProxy.type` and is still autoconfigured based on the environment.
* `dpServer.auth.useTokenPath` is now `dpServer.authn.enableReloadableTokens`

### Transparent Proxy Engine v2 and CNI v2 as default

As they matured, in the upcoming release Kuma will by default use transparent
proxy engine v2 and CNI v2.

If you want to still use v1 versions of these components, you will have to install 
Kuma with provided `legacy.transparentProxy=true` or `legacy.cni.enabled=true`
options.

#### Examples

##### CNI

*Helm*

```sh
helm upgrade --install --create-namespace --namespace kuma-system \
  --set "legacy.cni.enabled=true" \
  --set "cni.enabled=true" \
  --set "cni.chained=true" \
  --set "cni.netDir=/etc/cni/net.d" \
  --set "cni.binDir=/opt/cni/bin" \
  --set "cni.confName=10-calico.conflist"
  kuma kuma/kuma
```

*kumactl*

```sh
kumactl install control-plane \
  --set "legacy.cni.enabled=true" \
  --set "cni.enabled=true" \
  --set "cni.chained=true" \
  --set "cni.netDir=/etc/cni/net.d" \
  --set "cni.binDir=/opt/cni/bin" \
  --set "cni.confName=10-calico.conflist" \
  | kubectl apply -f-
```

##### Transparent Proxy Engine

*Helm*

```sh
helm upgrade --install --create-namespace --namespace kuma-system \
  --set "legacy.transparentProxy=true" kuma kuma/kuma
```

*kumactl*

```sh
kumactl install control-plane --set "legacy.transparentProxy=true" | kubectl apply -f-
```

### Removal of deprecated options to reach applications bound to `localhost`

The deprecated options `KUMA_DEFAULTS_ENABLE_LOCALHOST_INBOUND_CLUSTERS` and
`defaults.enableLocalhostInboundClusters` were removed.

This change affects only applications using transparent proxy.

Applications that are binding to `localhost` won't be reachable anymore.
This is the default behaviour from Kuma 1.8.0. Until now, it was possible to set
a deprecated kuma-cp configurations `KUMA_DEFAULTS_ENABLE_LOCALHOST_INBOUND_CLUSTERS`
or `defaults.enableLocalhostInboundClusters` to `true`, which was allowing to
still reach these applications.

One of the options to upgrade change address which the application is
listening on, to `0.0.0.0`.
Other option is to define `dataplane.networking.inbound[].serviceAddress`
to the address which service is binding to.

## Upgrade to `2.1.x`

### **Breaking changes**

#### **Naming Serviceless dataplanes has changed**

Currently, the `kuma.io/service` value of the inbound of a `Dataplane` generated for a `Pod` without a `Service` is based on the `Pod` name. The Kuma CP takes the pod's name and removes 2 last elements after splitting by `-`. This behavior is correct when the `Pod` is owned by a `Deployment` or `CronJob` but not for other owner kinds. Kuma will now use the name of the owner resource as the `kuma.io/service` value.
Before upgrade:
1. Identify all `Service`less `Pods` that are not managed by a `Deployment` or `CronJob`.
2. Create copies of policies that were created for the services corresponding to these `Pods`. The `kuma.io/service` value is the name of the owner resource. If there is no owner, `Kuma` uses the `Pod`'s name.

This breaking change is required to provide correct naming. The previous behavior could produce the same `kuma.io/service` value of the inbound of a `Dataplane` for many different serviceless Dataplanes.

#### MeshTrafficPermission

Action value have switched to PascalCase. ALLOW is Allow, DENY is Deny and ALLOW_WITH_SHADOW_DENY is AllowWithShadowDeny.

### HTTP api

We've removed the deprecated endpoint `POST /tokens`, use the `POST /tokens/dataplane` endpoint instead (same request and response).
Make sure you are using a recent `kumactl` or that you use the right path if using the API directly to upgrade with no issues.

### Kubernetes

The sidecar container is always injected first (since [#5436](https://github.com/kumahq/kuma/pull/5436)). This should only impact you when modifying the sidecar container with a container-patch. If you do so, upgrade Kuma and then change your container patch to modify the right container.

This version changes the leader election mechanism from leader for life to the more robust leader with lease.
As the result, during the upgrade you may have two leaders in the cluster.
This should not impact the system in any significant way other than logs like `resource was already updated`.

### Kumactl

`--valid-for` must be set for all token types, before it was defaulting to 10 years.

## Upgrade to `2.0.x`

### Built-in gateway

If you're using the `PREFIX` path match for `MeshGatewayRoute`,
note that validation is now stricter.
If you try to update an existing `MeshGatewayRoute` or create a new one,
make sure your `PREFIX` matching `value` does not include a trailing slash.
All prefix matches are checked path-separated,
meaning that `/prefix` only matches
if the request's path is `/prefix` or begins with `/prefix/`.
This has always been the case,
so no behavior has been changed
and existing resources with a trailing slash are not affected.

### Universal

A `lib/pq` change enables SNI by default when connecting to Postgres over TLS.
Either make sure your certificates contain a valid CN or SANs for the hostname
you're using
or update to `2.0.1` and disable `sslsni` by setting the
`KUMA_STORE_POSTGRES_TLS_DISABLE_SSLSNI` environment variable or
`store.postgres.tls.disableSSLSNI` in the config to `true`.

### `kuma-prometheus-sd`

This component has been removed
after [a long period of deprecation](https://github.com/kumahq/kuma/issues/2851).

### Zone Ingress Token migration

This is only relevant to Multizone deployment with Universal zones.
Zone Token that was previously used for authenticating Zone Egress, can now be used to authenticate Zone Ingress.
Please regenerate Zone Ingress token using `kumactl generate zone-token --scope=ingress`.
For the time being you can still use the old Zone Ingress token and Zone Token with scope ingress.
However, Zone Ingress Token is now deprecated and will be removed in the future.

### Helm

`ingress.annotations` and `egress.annotations` are deprecated in favour of `ingress.podAnnotations` and `egress.podAnnotations` which is a better name and aligne with the existing `controlPlane.podAnnoations`.


### Kuma-cp

- By default, the minimum TLS version allowed on servers is TLSv1.2. If you require using TLS < 1.2 you can set `KUMA_GENERAL_TLS_MIN_VERSION`.
- `KUMA_MONITORING_ASSIGNMENT_SERVER_GRPC_PORT` was removed after a long deprecation period use `KUMA_MONITORING_ASSIGNMENT_SERVER_PORT` instead.

### gRPC metrics

With this release, emitting separate statistics for every gRPC method is disabled.
gRPC metrics from different methods are now aggregated under `envoy_cluster_grpc_request_message_count`.
It will be re-enabled again in the future once Envoy with [`replace_dots_in_grpc_service_name`](https://www.envoyproxy.io/docs/envoy/latest/api-v3/extensions/filters/http/grpc_stats/v3/config.proto#envoy-v3-api-field-extensions-filters-http-grpc-stats-v3-filterconfig-stats-for-all-methods) feature is released.
If you need to enable this setting, you can use ProxyTemplate to patch `envoy.filters.http.grpc_stats` http filter.

## Upgrade to `1.8.x`

### Kumactl

* `kumactl inspect dataplane --config-dump` was deprecated in favour of `kumactl inspect dataplane --type config-dump`. The behaviour of the new flag is unchanged but you should migrate.
* `kumactl install transparent-proxy --skip-resolv-conf` was deprecated as there's no reason for us to update the `/etc/resolv.conf` of the user.
* `kumactl install transparent-proxy --kuma-cp-ip` was removed as it's not possible to run a DNS server on the cp. 

### Helm

* Under `cni.image`, the default values for `repository` and `registry` have been
changed to agree with the other `image` values.

### CP

* The `/versions` endpoint was removed. This is not something that was reliable enough and version compatibility
is checked inside the DP
* We are deprecating `kuma.io/builtindns` and `kuma.io/builtindnsport` annotations in favour of the clearer `kuma.io/builtin-dns` and `kuma.io/builtin-dns-port`. The behavior of the new annotations is unchanged but you should migrate (a warning is present on the log if you are using the deprecated version).
* By default, applications binding to `localhost` are not reachable anymore. A `Dataplane` inbound's default `serviceAddress` is now the inbound's `address`. Before upgrade, if you have applications listening on `localhost` that you want to expose on:
  * Kubernetes: listen on `0.0.0.0` instead
  * Universal: listen on `inbound.address` instead or set `dataplane.networking.inbound[].serviceAddress: "127.0.0.1"`
To make migration easier you can temporarily disable this new behavior by setting `KUMA_DEFAULTS_ENABLE_LOCALHOST_INBOUND_CLUSTERS=true` on `kuma-cp`, this option will be removed in a future version.

## Upgrade to `1.7.x`

### Kumactl

* We're deprecating `kumactl install metrics/tracing/logging`, please use `kumactl install observability` instead

### DNS

The `control-plane` no longer hosts a builtin DNS server. You should always rely on the embedded DNS in the dataplane proxy and VIPs can't be used without transparent proxy.

### Timeout policy

'grpc' section is deprecated.
Timeouts for HTTP, HTTP2 and GRPC should be set in 'http' section:

```yaml
tcp: 
  idleTimeout: 1h 
http: # http, http2, grpc
  requestTimeout: 15s 
  idleTimeout: 1h
  streamIdleTimeout: 30m
  maxStreamDuration: 0s
grpc: # DEPRECATED
  streamIdleTimeout: 30m # DEPRECATED, use 'http.streamIdleTimeout'
  maxStreamDuration: 0s # DEPRECATED, use 'http.maxStreamDuration'
```

## Upgrade to `1.6.x`

### Helm

* the Helm chart for this release requires at least Helm version `3.8.0`.
* `controlPlane.resources` is now on object instead of a string. Any existing value should be adapted accordingly.

### Zone egress and ExternalService

When an `ExternalService` has the tag `kuma.io/zone` and `ZoneEgress` is enabled then the request flow will be different after upgrading Kuma to the newest version.
Previously, the request to the `ExternalService` goes through the `ZoneEgress` in the current zone. The newest version flow is different, and when `ExternalService` is defined in a different zone then the request will go through local `ZoneEgress` to `ZoneIngress` in zone where `ExternalService` is defined and leave the cluster through `ZoneEgress` in this cluster. To keep previous behavior, remove the `kuma.io/zone` tag from the `ExternalService` definition.

### Zone egress

Previously, when mTLS was configured and `ZoneEgress` deployed, requests were routed automatically through `ZoneEgress`. Now it's required to
explicitly set that traffic should be routed through `ZoneEgress` by setting `Mesh` configuration property `routing.zoneEgress: true`. The
default value of the property is set to `false` so in case your network policies don't allow you to reach other external services/zone without
using `ZoneEgress`, set `routing.zoneEgress: true`.

```yaml
type: Mesh
name: default
mtls: # mTLS is required for zoneEgress
 [...]
routing:
 zoneEgress: true
```

The new approach changes the flow of requests to external services. Previously when there was no instance of `ZoneEgress` traffic was routed
directly to the destination, now it won't reach the destination.

### Gateway (experimental)

Previously, a `MeshGatewayInstance` generated a `Deployment` and `Service` whose
names ended with a unique suffix. With this release, those objects will have the
same name as the `MeshGatewayInstance`.

### Inspect API

In connection with the changes around `MeshGateway` and `MeshGatewayRoute`, the output
schema of the `<policy-type>/<policy>/dataplanes` has changed. Every policy can
now affect both normal `Dataplane`s and `Dataplane`s configured as builtin gateways.
The configuration for the latter type is done via `MeshGateway` resources.

Every item in the `items` array now has a `kind` property of either:

* `SidecarDataplane`: a normal `Dataplane` with outbounds, inbounds,
  etc.
* `MeshGatewayDataplane`: a `MeshGateway`-configured `Dataplane` with a new
  structure representing the `MeshGateway` it serves.

Some examples can be found in the [Inspect API
docs](https://kuma.io/docs/1.6.x/reference/http-api/#inspect-api).

## Upgrade to `1.5.x`

### Any type

The `kuma.metrics.dataplane.enabled` and `kuma.metrics.zone.enabled` configurations have been removed.

Kuma always generate the corresponding metrics.

### Kubernetes

- Please migrate your `kuma.io/sidecar-injection` annotations to labels.
  The new version still supports annotation, but to have a guarantee that applications can only start with sidecar, you must use label instead of annotation.
- Configuration parameter `kuma.runtime.kubernetes.injector.sidecarContainer.adminPort` and environment variable `KUMA_RUNTIME_KUBERNETES_INJECTOR_SIDECAR_CONTAINER_ADMIN_PORT`
  have been deprecated in favor of `kuma.bootstrapServer.params.adminPort` and `KUMA_BOOTSTRAP_SERVER_PARAMS_ADMIN_PORT`.

### Universal

- We removed support for old Ingress (`Dataplane#networking.ingress`) from pre 1.2 days.
  If you are still using it, please migrate to `ZoneIngress` first (see `Upgrade to 1.2.0` section).
- You can't use 0.0.0.0 or :: in `networking.address` most of the time using loopback is what people intended.
- Kuma DP flag `--admin-port` and environment variable `KUMA_DATAPLANE_ADMIN_PORT` have been deprecated, 
  admin port should be specified in Dataplane or ZoneIngress resources.

## Upgrade to `1.4.0`

Starting with this version, the default API server authentication method is user
tokens. In order to continue using client certificates (the previous default
method), you'll need to explicitly set the authentication method to client
certificates. This can be done by setting the `KUMA_API_SERVER_AUTHN_TYPE` variable to
`"clientCerts"`.

See [Configuration - Control plane](https://kuma.io/docs/1.3.1/documentation/configuration/#control-plane)
for how to set this variable.

## Upgrade to `1.3.0`

Starting with this version `Mesh` resource will limit the maximal number of mtls backends to 1, so please make sure your `Mesh` has correct backend applied before the upgrade.

Outbound generated internally are no longer listed in `dataplane.network.outbound[]`. For Kubernetes, they will automatically disappear. For universal to remove them you should recreate your dataplane resources (either with `kumactl apply` or by restarting your services if the dataplanes lifecycle is managed by Kuma).

Kuma 1.3.0 has additional mechanism for tracking data plane proxies and zone statuses in a more reliable way. This mechanism works as a heartbeat and periodically increments the `generation` counter for the Insights. If the overall time for upgrading all Kuma CP instances is more than 5 minutes, then some data plane proxies or zones may become Offline in the GUI, but this doesn't affect real connectivity, only view. This unwanted effect will disappear as soon as all Kuma CP instances will be upgraded to 1.3.0.

## Upgrade to `1.2.1`

When Global is upgraded to `1.2.1` and Zone CP is still `1.2.0`, ZoneIngresses will always be listed as offline.
After Zone CPs are upgraded to `1.2.1`, the status will work again. ZoneIngress status does not affect cross-zone traffic.

## Upgrade to `1.2.0`

One of the changes introduced by Kuma 1.2.0 is renaming `Remote Control Planes` to `Zone Control Planes` and `Dataplane Ingress` to `Zone Ingress`. 
We think this change makes the naming more consistent with the rest of the application and also removes some of unnecessary confusion.

As a result of this renaming, some values and arguments in multizone/kubernetes environment changed. You can read below more.

### Upgrading with `kumactl` on Kubernetes

1. Changes in arguments/flags for `kumactl install control-plane`

   * `--mode` accepts now values: `standalone`, `zone` and `global` (`remote` changed to `zone`)

   * `--tls-kds-remote-client-secret` flag was renamed to `--tls-kds-zone-client-secret`

2. Service `kuma-global-remote-sync` changed to `kuma-global-zone-sync` so after upgrading `global` control plane you have to manually remote old service. For example:

   ```sh
   kubectl delete -n kuma-system service/kuma-global-remote-sync 
   ```

    Hint: It's worth to remember that often at this point the IP address/hostname which is used as a KDS address when installing Kuma Zone Control Planes will change. Make sure that you update the address when upgrading the Remote CPs to the newest version.

### Upgrading with `helm` on Kubernetes

Changes in values in Kuma's HELM chart

* `controlPlane.mode` accepts now values: `standalone`, `zone` and `global` (`remote` changed to `zone`)

* `controlPlane.globalRemoteSyncService` was renamed to `controlPlane.globalZoneSyncService`

* `controlPlane.tls.kdsRemoteClient` was renamed to `controlPlane.tls.kdsZoneClient`

### Suggested Upgrade Path on Universal

1. Zone Control Planes should be started using new environment variables

   * `KUMA_MODE` accepts now values: `standalone`, `zone` and `global` (`remote` changed to `zone`)

     Old:
     ```sh
     KUMA_MODE="remote" [...] kuma-cp run
     ```

     New:
     ```sh
     KUMA_MODE="zone" [...] kuma-cp run
     ```

   * `KUMA_MULTIZONE_REMOTE_ZONE` was renamed to `KUMA_MULTIZONE_ZONE_NAME`

     Old:
     ```sh
     KUMA_MULTIZONE_REMOTE_ZONE="remote-1" [...] kuma-cp run
     ```

     New:
     ```sh
     KUMA_MULTIZONE_ZONE_NAME="remote-1" [...] kuma-cp run
     ```

   * `KUMA_MULTIZONE_REMOTE_GLOBAL_ADDRESS` was renamed to `KUMA_MULTIZONE_ZONE_GLOBAL_ADDRESS`

     Old:
     ```sh
     KUMA_MULTIZONE_REMOTE_GLOBAL_ADDRESS="grpcs://localhost:5685" [...] kuma-cp run
     ```

     New:
     ```sh
     KUMA_MULTIZONE_ZONE_GLOBAL_ADDRESS="grpcs://localhost:5685" [...]  kuma-cp run
     ```

   * `KUMA_MULTIZONE_REMOTE_KDS_ROOT_CA_FILE` was renamed to `KUMA_MULTIZONE_ZONE_KDS_ROOT_CA_FILE`

     Old:
     ```sh
     KUMA_MULTIZONE_REMOTE_KDS_ROOT_CA_FILE="/rootCa" [...] kuma-cp run
     ```

     New:
     ```sh
     KUMA_MULTIZONE_ZONE_KDS_ROOT_CA_FILE="/rootCa" [...] kuma-cp run
     ```

   * `KUMA_MULTIZONE_REMOTE_KDS_ROOT_CA_FILE` was renamed to `KUMA_MULTIZONE_ZONE_KDS_ROOT_CA_FILE`

     Old:
     ```sh
     KUMA_MULTIZONE_REMOTE_KDS_REFRESH_INTERVAL="9s" [...] kuma-cp run
     ```

     New:
     ```sh
     KUMA_MULTIZONE_ZONE_KDS_REFRESH_INTERVAL="9s" [...] kuma-cp run
     ```

2. Dataplane Ingress resource should be replaced with ZoneIngress resource:

    Old:
    ```yaml
    type: Dataplane
    name: dp-ingress
    mesh: default
    networking:
      address: <ADDRESS>
      ingress:
        publicAddress: <PUBLIC_ADDRESS>
        publicPort: <PUBLIC_PORT>
      inbound:
      - port: <PORT>
        tags:
          kuma.io/service: ingress
    ```

    New:
    ```yaml
    type: ZoneIngress
    name: zone-ingress
    networking:
      address: <ADDRESS>
      port: <PORT>
      advertisedAddress: <PUBLIC_ADDRESS>
      advertisedPort: <PUBLIC_PORT>
    ```

    NOTE: ZoneIngress resource is a global scoped resource, it's not bound to a Mesh
    The old Dataplane resource is still supported but it's considered deprecated and will be removed in the next major version of Kuma


3. Since ZoneIngress resource is not bound to a Mesh, it requires another token type that is bound to a Zone:
   
    ```shell
    kumactl generate zone-ingress-token --zone=zone-1 > /tmp/zone-ingress-token
    ```

4. `kuma-dp run` command should be updated with a new flag `--proxy-type=ingress`:

    ```sh
    kuma-dp run \
      --proxy-type=ingress \
      --dataplane-token-file=/tmp/zone-ingress-token \
      --dataplane-file=zone-ingress.yaml
    ```


## Upgrade to `1.1.0`

The major change in this release is the migration to XDSv3 for the `kuma-cp` to `envoy` data plane proxy communication. The
previous XDSv2 is still available and will continue working. All the existing data plane proxies will still use XDSv2 until
being restarted. The newly deployed `kuma-dp` instances will automatically get bootstrapped to XDSv3. In case that needs to be
changed, `kuma-cp` needs to be started with `KUMA_BOOTSTRAP_SERVER_API_VERSION=v2`.

With Kuma 1.1.0, the `kuma-cp` will installs default retry and timeout policies for each new
created Mesh object. The pre-existing meshes will not automatically get these default policies. If needed, they should be created accordingly.

This version removes the deprecated `--dataplane` flag in `kumactl generate dataplane-token`, please consider migrating to use `--name` instead.

## Upgrade to `1.0.0`

This release introduces a number of breaking changes. If Kuma is being deployed in production we strongly suggest to backup the current configuration, tear down the whole cluster and zones, and install in a clean setup. However, we enumerate the details of these changes below.

### Suggested Upgrade Path on Kubernetes
 * Drop k8s 1.13 support

    Take this into account if you run Kuma on an old Kubernetes version.

 * `kumactl` merged `install ingress` into `install control-plane`

    This change impacts any deployment pipelines that are based on `kumactl` and are used for multi-zone deployments.

 * Change policies on K8S to scope global

    All the CRDs are now in the global scope, therefore all policies need to be backed up. The relevant CRDs need to be deleted, which will clear all the policies. After the upgrade, you can apply the policies again. We do recommend to keep all the Kuma Control Planes down while doing these operations.

 * Autoconfigure single cert for all services

    Deployment flags for providing TLS certificates in Helm and `kumactl` have changed, refer to the relevant [documentation](https://github.com/kumahq/kuma/blob/release-1.0/deployments/charts/kuma/README.md#values) to verify the new naming.

 * Create default resources for Mesh

    The following default resources will be created upon the first start of Kuma Control Plane
        - default signing key
        - default Allow All traffic permission policy `allow-all-<mesh name>`
        - Default Allow All traffic route policy `allow-all-<mesh name>`
    
    Please verify if this conflicts with your deployment and expected policies.

 * New Multizone deployment flow

    Deploying Multizone clusters is now simplified, please refer to the deployment documentation of the updated procedure.
   
 * Improved control plane communication security
   
    Kuma Control Plane exposed ports are reduced, please revise the documentation for detailed list.
    Consider reinstalling the metrics due to the port changes in Kuma Prometheus SD.
 
 * Traffic route format
 
    The format of the TrafficRoute has changed. Please check the documentation and adapt your resources. 

### Suggested Upgrade Path on Universal
 * Get rid of advertised hostname
    `KUMA_GENERAL_ADVERTISED_HOSTNAME` was removed and not needed now.
 
 * Autoconfigure single cert for all services
    Deployment flags for providing TLS certificates in Helm and `kumactl` have changed, refer to the documentation](https://github.com/kumahq/kuma/blob/release-1.0/pkg/config/app/kuma-cp/kuma-cp.defaults.yaml) to verify the new naming.

 * Create default resources for Mesh
    
    The following default resources will be created upon the first start of Kuma Control Plane
        - default signing key
        - default Allow All traffic permission policy `allow-all-<mesh name>`
        - Default Allow All traffic route policy `allow-all-<mesh name>`
    
    Please verify if this conflicts with your deployment and expected policies.

* New Multizone deployment flow

    Deploying Multizone clusters is now simplified, please refer to the deployment documentation of the updated procedure.
   
 * Improved control plane communication security
   
    `kuma-dp` invocation has changed and now allows for a more flexible usage leveraging automated, template based Dataplane resource creation, customizable data-plane token boundaries and additional CA ceritficate validation for the Kuma Control plane boostrap server.
    Kuma Control Plane exposed ports are reduced, please revise the documentation for detailed list.
 
  * Traffic route format
  
     The format of the TrafficRoute has changed. Please check the documentation and adapt your resources. 

 
## Upgrade to `0.7.0`
Support for `kuma.io/sidecar-injection` annotation. On Kubernetes change the namespace resources that host Kuma mesh services with the aforementioned annotation and delete the label. 

Prefix the Kuma built-in tags with `kuma.io/` as follows: `kuma.io/service`, `kuma.io/protocol`, `kuma.io/zone`.

### Suggested Upgrade Path on Kubernetes

Update the applied policy tag selector to include the `kuma.io/` prefix. A sample traffic resource follows:

```yaml
apiVersion: kuma.io/v1alpha1
kind: TrafficPermission
mesh: default
metadata:
  namespace: default
  name: allow-all-traffic
spec:
  sources:
    - match:
        kuma.io/service: '*'
  destinations:
    - match:
        kuma.io/service: '*'
```

The Kuma Control Plane will update the relevant Dataplane resources accordingly

### Suggested Upgrade Path on Universal

Update the applied policy tag selector to include the `kuma.io/` prefix. A sample traffic resource follows:

```yaml
type: TrafficPermission
name: allow-all-traffic
mesh: default
sources:
  - match:
      kuma.io/service: '*'
destinations:
  - match:
      kuma.io/service: '*'
```

Update the dataplane resources with the new tag format as well. Example:

```bash
echo "type: Dataplane
mesh: default
name: redis-1
networking:
  address: 192.168.0.1
  inbound:
  - port: 9000
    servicePort: 6379
    tags:
      kuma.io/service: redis" | kumactl apply -f -
```

This release changes the way that Distributed and Hybrid Kuma Control planes are deployed. Please refer to the documentation for more details.

## Upgrade to `0.6.0`

Passive Health Check were removed in favor of Circuit Breaking.

Format of Active Health Check changed from :
```yaml
apiVersion: kuma.io/v1alpha1
kind: HealthCheck
mesh: default
metadata:
  namespace: default
  name: web-to-backend-check
mesh: default
spec:
  sources:
  - match:
      service: web
  destinations:
  - match:
      service: backend
  conf:
    activeChecks:
      interval: 10s
      timeout: 2s
      unhealthyThreshold: 3
      healthyThreshold: 1
    passiveChecks:
      unhealthyThreshold: 3
      penaltyInterval: 5s
```
to 
```yaml
apiVersion: kuma.io/v1alpha1
kind: HealthCheck
mesh: default
metadata:
  namespace: default
  name: web-to-backend-check
mesh: default
spec:
  sources:
  - match:
      service: web
  destinations:
  - match:
      service: backend
  conf:
    interval: 10s
    timeout: 2s
    unhealthyThreshold: 3
    healthyThreshold: 1
```

### Suggested Upgrade Path on Kubernetes

In the new Kuma version serivce tag format has been changed. Instead of `backend.kuma-demo.svc:5678` service tag will look like this `backend_kuma-demo_svc_5678`. This is a breaking change and Policies should be updated to be compatible with the new Kuma version.

Please re-install Prometheus via `kubectl install metrics` and make sure that `skipMTLS` is set to `false` or omitted.
```yaml
apiVersion: kuma.io/v1alpha1
kind: Mesh
metadata:
  name: default
spec:
  metrics:
    enabledBackend: prometheus-1
    backends:
    - name: prometheus-1
      type: prometheus
      conf:
        skipMTLS: false
```

### Suggested Upgrade Path on Universal

Make sure that `skipMTLS` is set to `true`.

```yaml
type: Mesh
name: default
metrics:
  enabledBackend: prometheus-1
  backends:
  - name: prometheus-1
    type: prometheus
    conf:
      skipMTLS: true
```


## Upgrade to `0.5.0`
### Suggested Upgrade Path on Kubernetes

#### Mesh resource format changes

The Mesh resource format in Kubernetes changed from
```yaml
apiVersion: kuma.io/v1alpha1
kind: Mesh
metadata:
  name: default
spec:
  mtls:
    enabled: true
    ca:
      builtin: {}
  metrics:
    prometheus: {}
  logging:
    backends:
    - name: file-1
      file:
        path: /var/log/access.log
  tracing:
    backends:
    - name: zipkin-1
      zipkin:
        url: http://zipkin.local:9411/api/v1/spans
```
to
```yaml
apiVersion: kuma.io/v1alpha1
kind: Mesh
metadata:
  name: default
spec:
  mtls:
    enabledBackend: ca-1
    backends:
    - name: ca-1
      type: builtin
  metrics:
    enabledBackend: prom-1
    backends:
    - name: prom-1
      type: prometheus
  logging:
    backends:
    - name: file-1
      type: file
      conf:
        path: /var/log/access.log
  tracing:
    backends:
    - name: zipkin-1
      type: zipkin
      conf:
        url: http://zipkin.local:9411/api/v1/spans
```

#### Removing `kuma-injector`

Kuma 0.5.0 ships with `kuma-injector` embedded into the `kuma-cp`, which makes its previously created resources obsolete and potentially
 can cause problems with the deployments. Before deploying the new version, it is strongly advised to run a cleanup script kuma-0.5.0-k8s-remove_injector_resources.sh.
 
 NOTE: if Kuma was deployed in a namespace other than `kuma-system`, please run `export KUMA_SYSTEM=<othernamespace` before running the cleanup script.

#### Kuma resources `ownerReferences` 
Kuma 0.5.0 introduce webhook for setting `ownerReferences` to the Kuma resources. If you have some 
Kuma resources in your k8s cluster, then you can use our script kuma-0.5.0-k8s-set_owner_references.sh 
in order to properly set `ownerReferences` .

### Suggested Upgrade Path on Universal

#### Mesh resource format changes
Mesh format on Universal changed from
```yaml
type: Mesh
name: default
mtls:
  enabled: true
  ca:
    builtin: {}
metrics:
  prometheus: {}
logging:
  backends:
  - name: file-1
    file:
      path: /var/log/access.log
tracing:
  backends:
  - name: zipkin-1
    zipkin:
      url: http://zipkin.local:9411/api/v1/spans
```
to
```yaml
type: Mesh
name: default
mtls:
  enabledBackend: ca-1
  backends:
  - name: ca-1
    type: builtin
metrics:
  enabledBackend: prom-1
  backends:
  - name: prom-1
    type: prometheus
logging:
  backends:
  - name: file-1
    type: file
    conf:
      path: /var/log/access.log
tracing:
  backends:
  - name: zipkin-1
    type: zipkin
    conf:
      url: http://zipkin.local:9411/api/v1/spans
```

## Upgrade to `0.4.0`

### Suggested Upgrade Path on Kubernetes

No additional steps are needed.

### Suggested Upgrade Path on Universal

#### Migrations

Kuma 0.4.0 introduces DB Migrations for Postgres therefore before running the new version of Kuma, run the kuma-cp migration command.
```
kuma-cp migrate up
```
Remember to provide config just like in `kuma-cp run` command.
All existing data will be preserved.

#### New Dataplane Entity format

Kuma 0.4.0 introduces new Dataplane entity format to improve readability as well as add support for scraping metrics of Gateway Dataplanes. 

Here is example of migration to the new format.

**Dataplane**

Old format
```yaml
type: Dataplane
mesh: default
name: web-01
networking:
  inbound:
  - interface: 192.168.0.1:21011:21012
    tags:
      service: web
  outbound:
  - interface: :3000
    service: backend
```

New format
```yaml
type: Dataplane
mesh: default
name: web-01
networking:
  address: 192.168.0.1
  inbound:
  - port: 21011
    servicePort: 21012
    tags:
      service: web
  outbound:
  - port: 3000
    service: backend
```

**Gateway Dataplane**

Old format
```yaml
type: Dataplane
mesh: default
name: kong-01
networking:
  gateway:
    tags:
      service: kong
```

New format
```yaml
type: Dataplane
mesh: default
name: kong-01
networking:
  address: 192.168.0.1
  gateway:
    tags:
      service: kong
```

Although the old format is still supported, it is recommended to migrate since the support for it will be dropped in the next major version of Kuma.

## Upgrade to `0.3.1`

### List of breaking changes

`kuma policies`:
* `Mesh` CRD on Kubernetes is now Cluster-scoped
* `TrafficLog` policy is applied differently now: instead of applying all `TrafficLog` policies that match to a given `outbound` interface of a `Dataplane`, only a single the most specific `TrafficLog` policy is applied

`kumactl`:
* a few options in `kumactl config control-planes add` command have been renamed:
  * `--dataplane-token-client-cert` has been renamed into `--admin-client-cert`
  * `--dataplane-token-client-key` has been renamed into `--admin-client-key`

### Suggested Upgrade Path on Kubernetes

* Users on Kubernetes will have to re-install `Kuma`:

  1. Export all `Kuma` resources
     ```shell
     kubectl get meshes,trafficpermissions,trafficroutes,trafficlogs,proxytemplates --all-namespaces -oyaml > backup.yaml
     ```
  2. Uninstall previous version of `Kuma Control Plane`
     ```shell
     # using previous version of `kumactl`

     kumactl install control-plane | kubectl delete -f -
     ```
  3. Install new version of `Kuma Control Plane`
     ```shell
     # using new version of `kumactl`

     kumactl install control-plane | kubectl apply -f -
     ```
  4. Re-apply `Kuma` resources back again
     ```shell
     kubectl apply -f backup.yaml
     ```

### Suggested Upgrade Path on Universal

* Those users who used `--dataplane-token-client-cert` and `--dataplane-token-client-key` command line options in the past will have to re-run

   ```
   kumactl config control-planes add
   ```

   this time with

    ```shell
    --admin-client-cert <CERT> --admin-client-cert <KEY> --overwrite
    ```
* all components of `Kuma Control Plane` - `kuma-cp`, `kuma-dp`, `envoy` - have to be re-deployed<|MERGE_RESOLUTION|>--- conflicted
+++ resolved
@@ -6,10 +6,6 @@
 If such a section does not exist, the upgrade you want to perform
 does not have any particular instructions.
 
-<<<<<<< HEAD
-## Upgrade to `2.7.x`
-
-=======
 ## Upgrade to `2.8.x`
 
 ## Upgrade to `2.7.x`
@@ -56,7 +52,6 @@
           match: "my_match.*"
 ```
 
->>>>>>> 9b166fc9
 ### Setting `kuma.io/service` in tags of `MeshGatewayInstance` is deprecated
 
 To increase security, since version 2.7.x, setting a `kuma.io/service` tag for the `MeshGatewayInstance` is deprecated. If the tag is not provided, we generate the `kuma.io/service` tag based on the `MeshGatewayInstance` resource. The service name is constructed as `{MeshGatewayInstance name}_{MeshGatewayInstance namespace}_svc`.
@@ -150,28 +145,6 @@
 In the upcoming release, Kuma will redirect IPv6 traffic to the same port as IPv4 traffic (15006). This means that you no longer need to configure a separate port for IPv6 traffic. If you want to disable traffic redirection for IPv6 traffic, you can set `--ip-family-mode ipv4`. We have also added a new configuration option `runtime.kubernetes.injector.sidecarContainer.ipFamilyMode` to switch traffic redirection for IP families.
 
 We recommend that you update your configurations to use the new defaults for IPv6 traffic redirection. If you need to retain separate ports for IPv4 and IPv6 traffic, you can continue to use the deprecated flags and configuration options until they are removed.
-
-### MeshMetric `sidecar.regex` is replaced by `sidecar.profiles.exclude`
-
-If you're using `sidecar.regex` field it is getting replaced by `sidecar.profiles.exclude`.
-Replace usages of:
-
-```yaml
-...
-  sidecar:
-    regex: "my_match.*"
-...
-```
-
-with:
-
-```yaml
-  sidecar:
-    profiles:
-      exclude:
-        - type: Regex
-          match: "my_match.*"
-```
 
 ### Deprecation of 'from[].targetRef.kind: MeshService'
 
