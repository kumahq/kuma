--- conflicted
+++ resolved
@@ -30,12 +30,6 @@
 
 We have split the `ClusterRole` for the control plane into two parts:
 
-<<<<<<< HEAD
-* A cluster-scoped `ClusterRole` with read access to namespaced resources .
-* A `ClusterRole` with write permissions, now scoped more narrowly.
-
-By default, we use a `ClusterRoleBinding` to grant write permissions to the control plane. However, starting with version 2.11.x, you can specify the namespaces where the control plane should have write access by using the `enabledNamespaces` configuration.
-=======
 * A cluster-scoped `ClusterRole` with read access to namespaced resources.
 * A `ClusterRole` with write permissions, now scoped more narrowly.
 
@@ -64,7 +58,6 @@
 ```bash
 kubectl label namespace NAMESPACE_NAME kuma.io/sidecar-injection=disabled
 ```
->>>>>>> 8b2da656
 
 ## Upgrade to `2.10.x`
 
