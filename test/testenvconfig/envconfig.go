--- conflicted
+++ resolved
@@ -83,29 +83,6 @@
 }
 
 func decoderFrom(field reflect.Value) Decoder {
-<<<<<<< HEAD
-	var d Decoder
-	interfaceFrom(field, func(v interface{}, ok *bool) { d, *ok = v.(Decoder) })
-	return d
-}
-
-func setterFrom(field reflect.Value) Setter {
-	var s Setter
-	interfaceFrom(field, func(v interface{}, ok *bool) { s, *ok = v.(Setter) })
-	return s
-}
-
-func textUnmarshaler(field reflect.Value) encoding.TextUnmarshaler {
-	var t encoding.TextUnmarshaler
-	interfaceFrom(field, func(v interface{}, ok *bool) { t, *ok = v.(encoding.TextUnmarshaler) })
-	return t
-}
-
-func binaryUnmarshaler(field reflect.Value) encoding.BinaryUnmarshaler {
-	var b encoding.BinaryUnmarshaler
-	interfaceFrom(field, func(v interface{}, ok *bool) { b, *ok = v.(encoding.BinaryUnmarshaler) })
-	return b
-=======
 	return interfaceFrom[Decoder](field)
 }
 
@@ -119,7 +96,6 @@
 
 func binaryUnmarshaler(field reflect.Value) encoding.BinaryUnmarshaler {
 	return interfaceFrom[encoding.BinaryUnmarshaler](field)
->>>>>>> c15d33e5
 }
 
 var gatherRegexp = regexp.MustCompile("([^A-Z]+|[A-Z]+[^A-Z]+|[A-Z]+)")
