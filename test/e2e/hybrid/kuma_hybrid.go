--- conflicted
+++ resolved
@@ -119,13 +119,8 @@
 			Install(Kuma(core.Zone, optsZone3...)).
 			Install(EchoServerUniversal(AppModeEchoServer, nonDefaultMesh, "universal", echoServerToken, WithTransparentProxy(true))).
 			Install(DemoClientUniversal(AppModeDemoClient, nonDefaultMesh, demoClientToken, WithTransparentProxy(true))).
-<<<<<<< HEAD
 			Install(IngressUniversal(ingressToken)).
-			Setup(remote_3)
-=======
-			Install(IngressUniversal(defaultMesh, ingressToken)).
 			Setup(zone3)
->>>>>>> 26726ff9
 		Expect(err).ToNot(HaveOccurred())
 		err = zone3.VerifyKuma()
 		Expect(err).ToNot(HaveOccurred())
@@ -138,13 +133,8 @@
 		err = NewClusterSetup().
 			Install(Kuma(core.Zone, optsZone4...)).
 			Install(DemoClientUniversal(AppModeDemoClient, nonDefaultMesh, demoClientToken)).
-<<<<<<< HEAD
 			Install(IngressUniversal(ingressToken)).
-			Setup(remote_4)
-=======
-			Install(IngressUniversal(defaultMesh, ingressToken)).
 			Setup(zone4)
->>>>>>> 26726ff9
 		Expect(err).ToNot(HaveOccurred())
 		err = zone4.VerifyKuma()
 		Expect(err).ToNot(HaveOccurred())
