package universal_multizone

import (
	"fmt"

	. "github.com/onsi/ginkgo"
	. "github.com/onsi/gomega"
	"github.com/onsi/gomega/types"

	"github.com/kumahq/kuma/pkg/config/core"
	. "github.com/kumahq/kuma/test/e2e/trafficroute/testutil"
	. "github.com/kumahq/kuma/test/framework"
)

func KumaMultizone() {
	var meshMTLSOn = func(mesh, localityAware string) string {
		return fmt.Sprintf(`
type: Mesh
name: %s
mtls:
  enabledBackend: ca-1
  backends:
  - name: ca-1
    type: builtin
routing:
  localityAwareLoadBalancing: %s
`, mesh, localityAware)
	}

	const defaultMesh = "default"

	var global, zone1, zone2 Cluster
	var optsGlobal, optsZone1, optsZone2 = KumaUniversalDeployOpts, KumaUniversalDeployOpts, KumaUniversalDeployOpts

	E2EBeforeSuite(func() {
		clusters, err := NewUniversalClusters(
			[]string{Kuma3, Kuma4, Kuma5},
			Verbose)
		Expect(err).ToNot(HaveOccurred())

		// Global
		global = clusters.GetCluster(Kuma5)
		err = NewClusterSetup().
			Install(Kuma(core.Global, optsGlobal...)).
			Install(YamlUniversal(meshMTLSOn(defaultMesh, "false"))).
			Setup(global)
		Expect(err).ToNot(HaveOccurred())
		err = global.VerifyKuma()
		Expect(err).ToNot(HaveOccurred())

		globalCP := global.GetKuma()

		testServerToken, err := globalCP.GenerateDpToken(defaultMesh, "test-server")
		Expect(err).ToNot(HaveOccurred())
		anotherTestServerToken, err := globalCP.GenerateDpToken(defaultMesh, "another-test-server")
		Expect(err).ToNot(HaveOccurred())
		demoClientToken, err := globalCP.GenerateDpToken(defaultMesh, "demo-client")
		Expect(err).ToNot(HaveOccurred())

		// Cluster 1
		zone1 = clusters.GetCluster(Kuma3)
<<<<<<< HEAD
		optsZone1 = []DeployOptionsFunc{
			WithGlobalAddress(globalCP.GetKDSServerAddress()),
		}
		ingressTokenKuma3, err := globalCP.GenerateZoneIngressToken(Kuma3)
		Expect(err).ToNot(HaveOccurred())
=======
		optsZone1 = append(optsZone1, WithGlobalAddress(globalCP.GetKDSServerAddress()))
>>>>>>> a5b18977

		err = NewClusterSetup().
			Install(Kuma(core.Zone, optsZone1...)).
			Install(DemoClientUniversal(AppModeDemoClient, defaultMesh, demoClientToken, WithTransparentProxy(true))).
			Install(IngressUniversal(ingressTokenKuma3)).
			Setup(zone1)
		Expect(err).ToNot(HaveOccurred())
		err = zone1.VerifyKuma()
		Expect(err).ToNot(HaveOccurred())

		// Cluster 2
		zone2 = clusters.GetCluster(Kuma4)
<<<<<<< HEAD
		optsZone2 = []DeployOptionsFunc{
			WithGlobalAddress(globalCP.GetKDSServerAddress()),
		}
		ingressTokenKuma4, err := globalCP.GenerateZoneIngressToken(Kuma4)
		Expect(err).ToNot(HaveOccurred())
=======
		optsZone2 = append(optsZone2, WithGlobalAddress(globalCP.GetKDSServerAddress()))
>>>>>>> a5b18977

		err = NewClusterSetup().
			Install(Kuma(core.Zone, optsZone2...)).
			Install(TestServerUniversal("dp-echo-1", defaultMesh, testServerToken,
				WithArgs([]string{"echo", "--instance", "echo-v1"}),
				WithProtocol("http"),
				WithServiceVersion("v1"),
				WithTransparentProxy(true),
			)).
			Install(TestServerUniversal("dp-echo-2", defaultMesh, testServerToken,
				WithArgs([]string{"echo", "--instance", "echo-v2"}),
				WithProtocol("http"),
				WithServiceVersion("v2"),
				WithTransparentProxy(true),
			)).
			Install(TestServerUniversal("dp-echo-3", defaultMesh, testServerToken,
				WithArgs([]string{"echo", "--instance", "echo-v3"}),
				WithProtocol("http"),
				WithServiceVersion("v3"),
				WithTransparentProxy(true),
			)).
			Install(TestServerUniversal("dp-echo-4", defaultMesh, testServerToken,
				WithArgs([]string{"echo", "--instance", "echo-v4"}),
				WithProtocol("http"),
				WithServiceVersion("v4"),
				WithTransparentProxy(true),
			)).
			Install(TestServerUniversal("dp-another-test", defaultMesh, anotherTestServerToken,
				WithArgs([]string{"echo", "--instance", "another-test-server"}),
				WithProtocol("http"),
				WithServiceName("another-test-server"),
				WithTransparentProxy(true),
			)).
			Install(IngressUniversal(ingressTokenKuma4)).
			Setup(zone2)
		Expect(err).ToNot(HaveOccurred())
		err = zone2.VerifyKuma()
		Expect(err).ToNot(HaveOccurred())
	})

	E2EAfterEach(func() {
		// remove all TrafficRoutes
		items, err := global.GetKumactlOptions().KumactlList("traffic-routes", "default")
		Expect(err).ToNot(HaveOccurred())
		for _, item := range items {
			if item == "route-all-default" {
				continue
			}
			err := global.GetKumactlOptions().KumactlDelete("traffic-route", item, "default")
			Expect(err).ToNot(HaveOccurred())
		}
	})

	E2EAfterSuite(func() {
		Expect(zone1.DeleteKuma(optsZone1...)).To(Succeed())
		Expect(zone1.DismissCluster()).To(Succeed())

		Expect(zone2.DeleteKuma(optsZone2...)).To(Succeed())
		Expect(zone2.DismissCluster()).To(Succeed())

		Expect(global.DeleteKuma(optsGlobal...)).To(Succeed())
		Expect(global.DismissCluster()).To(Succeed())
	})

	It("should access all instances of the service", func() {
		const trafficRoute = `
type: TrafficRoute
name: three-way-route
mesh: default
sources:
  - match:
      kuma.io/service: demo-client
destinations:
  - match:
      kuma.io/service: test-server
conf:
  loadBalancer:
    roundRobin: {}
  split:
    - weight: 1
      destination:
        kuma.io/service: test-server
        version: v1
    - weight: 1
      destination:
        kuma.io/service: test-server
        version: v2
    - weight: 1
      destination:
        kuma.io/service: test-server
        version: v4
`
		Expect(YamlUniversal(trafficRoute)(global)).To(Succeed())

		Eventually(func() (map[string]int, error) {
			return CollectResponsesByInstance(zone1, "demo-client", "test-server.mesh")
		}, "30s", "500ms").Should(
			And(
				HaveLen(3),
				HaveKeyWithValue(MatchRegexp(`.*echo-v1.*`), Not(BeNil())),
				HaveKeyWithValue(MatchRegexp(`.*echo-v2.*`), Not(BeNil())),
				Not(HaveKeyWithValue(MatchRegexp(`.*echo-v3.*`), Not(BeNil()))),
				HaveKeyWithValue(MatchRegexp(`.*echo-v4.*`), Not(BeNil())),
			),
		)
	})

	It("should route 100 percent of the traffic to the different service", func() {
		const trafficRoute = `
type: TrafficRoute
name: route-echo-to-backend
mesh: default
sources:
  - match:
      kuma.io/service: demo-client
destinations:
  - match:
      kuma.io/service: test-server
conf:
  loadBalancer:
    roundRobin: {}
  destination:
    kuma.io/service: another-test-server
`
		Expect(YamlUniversal(trafficRoute)(global)).To(Succeed())

		Eventually(func() (map[string]int, error) {
			return CollectResponsesByInstance(zone1, "demo-client", "test-server.mesh")
		}, "30s", "500ms").Should(
			And(
				HaveLen(1),
				HaveKeyWithValue(Equal(`another-test-server`), Not(BeNil())),
			),
		)
	})

	It("should route split traffic between the versions with 20/80 ratio", func() {
		v1Weight := 80
		v2Weight := 20

		trafficRoute := fmt.Sprintf(`
type: TrafficRoute
name: route-20-80-split
mesh: default
sources:
  - match:
      kuma.io/service: demo-client
destinations:
  - match:
      kuma.io/service: test-server
conf:
  loadBalancer:
    roundRobin: {}
  split:
    - weight: %d
      destination:
        kuma.io/service: test-server
        version: v1
    - weight: %d
      destination:
        kuma.io/service: test-server
        version: v2
`, v1Weight, v2Weight)
		Expect(YamlUniversal(trafficRoute)(global)).To(Succeed())

		Eventually(func() (map[string]int, error) {
			return CollectResponsesByInstance(zone1, "demo-client", "test-server.mesh", WithNumberOfRequests(100))
		}, "30s", "500ms").Should(
			And(
				HaveLen(2),
				HaveKeyWithValue(MatchRegexp(`.*echo-v1.*`), ApproximatelyEqual(v1Weight, 10)),
				HaveKeyWithValue(MatchRegexp(`.*echo-v2.*`), ApproximatelyEqual(v2Weight, 10)),
			),
		)
	})

	Context("HTTP routing", func() {
		HaveOnlyResponseFrom := func(response string) types.GomegaMatcher {
			return And(
				HaveLen(1),
				HaveKeyWithValue(MatchRegexp(`.*`+response+`.*`), Not(BeNil())),
			)
		}

		It("should route matching by path", func() {
			const trafficRoute = `
type: TrafficRoute
name: route-by-path
mesh: default
sources:
  - match:
      kuma.io/service: demo-client
destinations:
  - match:
      kuma.io/service: test-server
conf:
  http:
  - match:
      path:
        prefix: /version1
    destination:
      kuma.io/service: test-server
      version: v1
  - match:
      path:
        exact: /version2
    destination:
      kuma.io/service: test-server
      version: v2
  - match:
      path:
        regex: "^/version3$"
    destination:
      kuma.io/service: test-server
      version: v3
  loadBalancer:
    roundRobin: {}
  destination:
    kuma.io/service: test-server
    version: v4
`
			Expect(YamlUniversal(trafficRoute)(global)).To(Succeed())

			Eventually(func() (map[string]int, error) {
				return CollectResponsesByInstance(zone1, "demo-client", "test-server.mesh/version1")
			}, "30s", "500ms").Should(HaveOnlyResponseFrom("echo-v1"))
			Eventually(func() (map[string]int, error) {
				return CollectResponsesByInstance(zone1, "demo-client", "test-server.mesh/version2")
			}, "30s", "500ms").Should(HaveOnlyResponseFrom("echo-v2"))
			Eventually(func() (map[string]int, error) {
				return CollectResponsesByInstance(zone1, "demo-client", "test-server.mesh/version3")
			}, "30s", "500ms").Should(HaveOnlyResponseFrom("echo-v3"))
			Eventually(func() (map[string]int, error) {
				return CollectResponsesByInstance(zone1, "demo-client", "test-server.mesh")
			}, "30s", "500ms").Should(HaveOnlyResponseFrom("echo-v4"))
		})

		It("should same splits with a different weights", func() {
			const trafficRoute = `
type: TrafficRoute
name: two-splits
mesh: default
sources:
  - match:
      kuma.io/service: demo-client
destinations:
  - match:
      kuma.io/service: test-server
conf:
  http:
  - match:
      path:
        prefix: /split
    split:
    - weight: 50
      destination:
        kuma.io/service: test-server
        version: v1
    - weight: 50
      destination:
        kuma.io/service: test-server
        version: v2
  loadBalancer:
    roundRobin: {}
  split:
  - weight: 20
    destination:
      kuma.io/service: test-server
      version: v1
  - weight: 80
    destination:
      kuma.io/service: test-server
      version: v2
`
			Expect(YamlUniversal(trafficRoute)(global)).To(Succeed())

			Eventually(func() (map[string]int, error) {
				return CollectResponsesByInstance(zone1, "demo-client", "test-server.mesh/split", WithNumberOfRequests(10))
			}, "30s", "500ms").Should(
				And(
					HaveLen(2),
					HaveKeyWithValue(MatchRegexp(`.*echo-v1.*`), ApproximatelyEqual(5, 1)),
					HaveKeyWithValue(MatchRegexp(`.*echo-v2.*`), ApproximatelyEqual(5, 1)),
				),
			)

			Eventually(func() (map[string]int, error) {
				return CollectResponsesByInstance(zone1, "demo-client", "test-server.mesh", WithNumberOfRequests(10))
			}, "30s", "500ms").Should(
				And(
					HaveLen(2),
					HaveKeyWithValue(MatchRegexp(`.*echo-v1.*`), ApproximatelyEqual(2, 1)),
					HaveKeyWithValue(MatchRegexp(`.*echo-v2.*`), ApproximatelyEqual(8, 1)),
				),
			)
		})
	})
}<|MERGE_RESOLUTION|>--- conflicted
+++ resolved
@@ -59,15 +59,9 @@
 
 		// Cluster 1
 		zone1 = clusters.GetCluster(Kuma3)
-<<<<<<< HEAD
-		optsZone1 = []DeployOptionsFunc{
-			WithGlobalAddress(globalCP.GetKDSServerAddress()),
-		}
+		optsZone1 = append(optsZone1, WithGlobalAddress(globalCP.GetKDSServerAddress()))
 		ingressTokenKuma3, err := globalCP.GenerateZoneIngressToken(Kuma3)
 		Expect(err).ToNot(HaveOccurred())
-=======
-		optsZone1 = append(optsZone1, WithGlobalAddress(globalCP.GetKDSServerAddress()))
->>>>>>> a5b18977
 
 		err = NewClusterSetup().
 			Install(Kuma(core.Zone, optsZone1...)).
@@ -80,15 +74,9 @@
 
 		// Cluster 2
 		zone2 = clusters.GetCluster(Kuma4)
-<<<<<<< HEAD
-		optsZone2 = []DeployOptionsFunc{
-			WithGlobalAddress(globalCP.GetKDSServerAddress()),
-		}
+		optsZone2 = append(optsZone2, WithGlobalAddress(globalCP.GetKDSServerAddress()))
 		ingressTokenKuma4, err := globalCP.GenerateZoneIngressToken(Kuma4)
 		Expect(err).ToNot(HaveOccurred())
-=======
-		optsZone2 = append(optsZone2, WithGlobalAddress(globalCP.GetKDSServerAddress()))
->>>>>>> a5b18977
 
 		err = NewClusterSetup().
 			Install(Kuma(core.Zone, optsZone2...)).
