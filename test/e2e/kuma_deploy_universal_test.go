package e2e_test

import (
	"strings"

	"github.com/go-errors/errors"
	"github.com/gruntwork-io/terratest/modules/retry"
	. "github.com/onsi/ginkgo"
	. "github.com/onsi/gomega"

<<<<<<< HEAD
	. "github.com/kumahq/kuma/test/framework"
=======
	"github.com/Kong/kuma/pkg/config/mode"

	. "github.com/Kong/kuma/test/framework"
>>>>>>> 4abb9b35
)

var _ = Describe("Test Universal deployment", func() {

	meshDefaulMtlsOn := `
type: Mesh
name: default
mtls:
  enabledBackend: ca-1
  backends:
  - name: ca-1
    type: builtin
`
	trafficPermissionAll := `
type: TrafficPermission
name: traffic-permission-all
mesh: default
sources:
- match:
   service: "*"
destinations:
- match:
   service: "*"
`
	var global, remote_1, remote_2 Cluster

	BeforeEach(func() {
		clusters, err := NewUniversalClusters(
			[]string{Kuma1, Kuma2, Kuma3},
			Silent)
		Expect(err).ToNot(HaveOccurred())

		// Cluster 1
		remote_1 = clusters.GetCluster(Kuma2)

		err = NewClusterSetup().
			Install(Kuma(mode.Remote)).
			Install(EchoServerUniversal()).
			Install(DemoClientUniversal()).
			Setup(remote_1)
		Expect(err).ToNot(HaveOccurred())
		err = remote_1.VerifyKuma()
		Expect(err).ToNot(HaveOccurred())

		// Cluster 2
		remote_2 = clusters.GetCluster(Kuma3)

		err = NewClusterSetup().
			Install(Kuma(mode.Remote)).
			Install(DemoClientUniversal()).
			Setup(remote_2)
		Expect(err).ToNot(HaveOccurred())
		err = remote_2.VerifyKuma()
		Expect(err).ToNot(HaveOccurred())

		// Global
		global = clusters.GetCluster(Kuma1)

		err = NewClusterSetup().
			Install(Kuma(mode.Global)).
			Setup(global)
		Expect(err).ToNot(HaveOccurred())
		err = global.VerifyKuma()
		Expect(err).ToNot(HaveOccurred())

		globalCP := global.GetKuma()
		remote_1CP := remote_1.GetKuma()
		remote_2CP := remote_2.GetKuma()
		err = globalCP.AddCluster(remote_1CP.GetName(),
			globalCP.GetKDSServerAddress(), remote_1CP.GetKDSServerAddress(), remote_1CP.GetIngressAddress())
		Expect(err).ToNot(HaveOccurred())
		err = globalCP.AddCluster(remote_2CP.GetName(),
			globalCP.GetKDSServerAddress(), remote_2CP.GetKDSServerAddress(), remote_2CP.GetIngressAddress())
		Expect(err).ToNot(HaveOccurred())

		err = global.RestartKuma()
		Expect(err).ToNot(HaveOccurred())

		// remove these once Zones are added dynamically
		err = YamlUniversal(meshDefaulMtlsOn)(global)
		Expect(err).ToNot(HaveOccurred())

		err = YamlUniversal(trafficPermissionAll)(global)
		Expect(err).ToNot(HaveOccurred())
	})

	AfterEach(func() {
		_ = remote_1.DeleteKuma()
		_ = remote_2.DeleteKuma()
		_ = global.DeleteKuma()

		_ = remote_1.DismissCluster()
		_ = remote_2.DismissCluster()
		_ = global.DismissCluster()
	})

	It("Should deploy two apps", func() {
		stdout, _, err := remote_1.ExecWithRetries("", "", "demo-client",
			"curl", "-v", "-m", "3", "localhost:4001")
		Expect(err).ToNot(HaveOccurred())
		Expect(stdout).To(ContainSubstring("HTTP/1.1 200 OK"))

		retry.DoWithRetry(remote_2.GetTesting(), "curl remote service",
			DefaultRetries, DefaultTimeout,
			func() (string, error) {
				stdout, _, err = remote_2.ExecWithRetries("", "", "demo-client",
					"curl", "-v", "-m", "3", "localhost:4001")
				if err != nil {
					return "should retry", err
				}
				if strings.Contains(stdout, "HTTP/1.1 200 OK") {
					return "Accessing service successful", nil
				}
				return "should retry", errors.Errorf("should retry")
			})
	})
})<|MERGE_RESOLUTION|>--- conflicted
+++ resolved
@@ -8,13 +8,9 @@
 	. "github.com/onsi/ginkgo"
 	. "github.com/onsi/gomega"
 
-<<<<<<< HEAD
+	"github.com/kumahq/kuma/pkg/config/mode"
+
 	. "github.com/kumahq/kuma/test/framework"
-=======
-	"github.com/Kong/kuma/pkg/config/mode"
-
-	. "github.com/Kong/kuma/test/framework"
->>>>>>> 4abb9b35
 )
 
 var _ = Describe("Test Universal deployment", func() {
