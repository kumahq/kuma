--- conflicted
+++ resolved
@@ -38,40 +38,7 @@
 
 		// then
 		err = clusters.VerifyKuma()
-<<<<<<< HEAD
-
-		// then
-		Expect(err).ToNot(HaveOccurred())
-	})
-
-	It("Should deploy Local and Global on 2 clusters", func() {
-		// given
-		c1 := clusters.GetCluster(framework.Kuma1)
-		c2 := clusters.GetCluster(framework.Kuma2)
-
-		// when
-		err := c1.DeployKuma("global")
-		Expect(err).ToNot(HaveOccurred())
-
-		err = c2.DeployKuma("local")
-		Expect(err).To(HaveOccurred())
-
-		// then
-		err = clusters.VerifyKuma()
-		Expect(err).ToNot(HaveOccurred())
-
-		// and
-		logs1, err := c1.GetKumaCPLogs()
-		Expect(err).ToNot(HaveOccurred())
-		Expect(logs1).To(ContainSubstring("\"mode\":\"global\""))
-
-		logs2, err := c2.GetKumaCPLogs()
-		Expect(err).ToNot(HaveOccurred())
-		Expect(logs2).To(ContainSubstring("\"mode\":\"local\""))
-	})
-=======
 		//then
 		Expect(err).ToNot(HaveOccurred())
 	})
->>>>>>> 64bda6f0
 })