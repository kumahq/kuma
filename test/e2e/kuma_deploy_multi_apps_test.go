package e2e_test

import (
	"github.com/gruntwork-io/terratest/modules/k8s"
	"github.com/gruntwork-io/terratest/modules/retry"
	. "github.com/onsi/ginkgo"
	. "github.com/onsi/gomega"
	metav1 "k8s.io/apimachinery/pkg/apis/meta/v1"

	. "github.com/Kong/kuma/test/framework"
)

var _ = Describe("Test App deployment", func() {

	var clusters Clusters

	BeforeEach(func() {
		var err error
		clusters, err = NewK8sClusters(
			[]string{Kuma1},
			Verbose)
		Expect(err).ToNot(HaveOccurred())

		err = clusters.CreateNamespace("kuma-test")
		Expect(err).ToNot(HaveOccurred())

		err = clusters.LabelNamespaceForSidecarInjection("kuma-test")
		Expect(err).ToNot(HaveOccurred())

		_, err = clusters.DeployKuma()
		Expect(err).ToNot(HaveOccurred())

		err = clusters.VerifyKuma()
		Expect(err).ToNot(HaveOccurred())

		err = clusters.InjectDNS()
		Expect(err).ToNot(HaveOccurred())
	})

	AfterEach(func() {
		err := clusters.DeleteNamespace("kuma-test")
		Expect(err).ToNot(HaveOccurred())

		_ = clusters.DeleteKuma()
	})

	It("Should deploy two apps", func() {
<<<<<<< HEAD
		// setup
		c := clusters.GetCluster(framework.Kuma1)

		// given
		err := c.DeployApp("kuma-test", "example-app")
=======
		// given
		c := clusters.GetCluster(Kuma1)

		// when
		err := c.DeployApp(TestNamespace, "example-app")
>>>>>>> 398039e2
		Expect(err).ToNot(HaveOccurred())

		err = c.DeployApp(TestNamespace, "example-client")
		Expect(err).ToNot(HaveOccurred())

		clientPods := k8s.ListPods(c.GetTesting(),
			c.GetKubectlOptions(TestNamespace),
			metav1.ListOptions{
				LabelSelector: "app=example-client",
			})
		Expect(len(clientPods)).To(Equal(1))

		clientPod := clientPods[0]

		k8s.WaitUntilPodAvailable(c.GetTesting(),
			c.GetKubectlOptions(TestNamespace),
			clientPod.GetName(),
			defaultRetries, defaultTimeout)

		// when
		out, err := k8s.RunKubectlAndGetOutputE(c.GetTesting(),
			c.GetKubectlOptions(TestNamespace),
			"exec", clientPod.GetName(), "--", "/usr/bin/curl", "example-app")
		// then
		Expect(err).ToNot(HaveOccurred())
		// and
		Expect(out).To(ContainSubstring("Thank you for using nginx."))

		retry.DoWithRetry(c.GetTesting(), "resolve example-app.mesh",
			defaultRetries, defaultTimeout,
			func() (string, error) {
				out, err = k8s.RunKubectlAndGetOutputE(c.GetTesting(),
					c.GetKubectlOptions("kuma-test"),
					"exec", clientPod.GetName(),
					"-c", "client", "--", "getent", "hosts", "example-app.mesh")
				return out, err
			})

		// when
		out, err = k8s.RunKubectlAndGetOutputE(c.GetTesting(),
			c.GetKubectlOptions("kuma-test"),
			"exec", clientPod.GetName(), "--", "/usr/bin/curl", "example-app.mesh")
		// then
		Expect(err).ToNot(HaveOccurred())
		// and
		Expect(out).To(ContainSubstring("Thank you for using nginx."))
	})
})<|MERGE_RESOLUTION|>--- conflicted
+++ resolved
@@ -45,19 +45,11 @@
 	})
 
 	It("Should deploy two apps", func() {
-<<<<<<< HEAD
 		// setup
-		c := clusters.GetCluster(framework.Kuma1)
+		c := clusters.GetCluster(Kuma1)
 
 		// given
-		err := c.DeployApp("kuma-test", "example-app")
-=======
-		// given
-		c := clusters.GetCluster(Kuma1)
-
-		// when
 		err := c.DeployApp(TestNamespace, "example-app")
->>>>>>> 398039e2
 		Expect(err).ToNot(HaveOccurred())
 
 		err = c.DeployApp(TestNamespace, "example-client")
