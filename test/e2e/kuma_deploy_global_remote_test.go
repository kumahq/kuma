package e2e_test

import (
	"encoding/json"
	"fmt"
	"net/http"

	"github.com/Kong/kuma/pkg/config/mode"

	http_helper "github.com/gruntwork-io/terratest/modules/http-helper"

	"github.com/Kong/kuma/pkg/clusters/poller"

	"github.com/gruntwork-io/terratest/modules/k8s"
	. "github.com/onsi/ginkgo"
	. "github.com/onsi/gomega"

	. "github.com/Kong/kuma/test/framework"
)

var _ = Describe("Test Remote and Global", func() {
<<<<<<< HEAD

	namespaceWithSidecarInjection := func(namespace string) string {
		return fmt.Sprintf(`
apiVersion: v1
kind: Namespace
metadata:
  name: %s
  labels:
    kuma.io/sidecar-injection: "enabled"
`, namespace)
	}

	var c1, c2 Cluster
	var global, remote ControlPlane
	var nodeIP string
=======
	var clusters Clusters
	var c1, c2 Cluster
	var global, remote ControlPlane
>>>>>>> dac99f9f

	BeforeEach(func() {
		clusters, err := NewK8sClusters(
			[]string{Kuma1, Kuma2},
			Verbose)
		Expect(err).ToNot(HaveOccurred())

		c1 = clusters.GetCluster(Kuma1)
		c2 = clusters.GetCluster(Kuma2)

		err = NewClusterSetup().
			Install(Kuma(core.Global)).
			Setup(c1)
		Expect(err).ToNot(HaveOccurred())
<<<<<<< HEAD

		global = c1.GetKuma()
		Expect(global).ToNot(BeNil())

		err = NewClusterSetup().
			Install(Kuma(core.Remote)).
			Install(KumaDNS()).
			Install(Yaml(namespaceWithSidecarInjection(TestNamespace))).
			Install(DemoClientK8s()).
			Install(EchoServerK8s()).
			Setup(c2)
		Expect(err).ToNot(HaveOccurred())

		remote = c2.GetKuma()
		Expect(remote).ToNot(BeNil())

		clientset, err := k8s.GetKubernetesClientFromOptionsE(c1.GetTesting(), c1.GetKubectlOptions())
		Expect(err).ToNot(HaveOccurred())

		nodeList, err := clientset.CoreV1().Nodes().List(context.Background(), metav1.ListOptions{})
=======

		c1 = clusters.GetCluster(Kuma1)
		c2 = clusters.GetCluster(Kuma2)

		global, err = c1.DeployKuma(mode.Global)
		Expect(err).ToNot(HaveOccurred())

		remote, err = c2.DeployKuma(mode.Remote)
>>>>>>> dac99f9f
		Expect(err).ToNot(HaveOccurred())
		Expect(nodeList.Items).To(HaveLen(1)) // our strategy of getting IP based on the fact that cluster has single node

		for _, addr := range nodeList.Items[0].Status.Addresses {
			if addr.Type == corev1.NodeInternalIP {
				nodeIP = addr.Address
			}
		}
		Expect(nodeIP).ToNot(BeEmpty())
	})

	AfterEach(func() {
		_ = c1.DeleteKuma()
		_ = c2.DeleteKuma()
		_ = k8s.KubectlDeleteFromStringE(c2.GetTesting(), c2.GetKubectlOptions(), namespaceWithSidecarInjection(TestNamespace))
	})

<<<<<<< HEAD
	It("Should deploy Local and Global on 2 clusters", func() {
		err := global.AddCluster(remote.GetName(), remote.GetHostAPI(), fmt.Sprintf("http://%s:%d", nodeIP, LocalCPSyncNodePort))
=======
		err = global.AddCluster(remote.GetName(), remote.GetKDSServerAddress(), global.GetKDSServerAddress())
>>>>>>> dac99f9f
		Expect(err).ToNot(HaveOccurred())

		err = c1.RestartKuma()
		Expect(err).ToNot(HaveOccurred())

		// then
		logs1, err := global.GetKumaCPLogs()
		Expect(err).ToNot(HaveOccurred())
		Expect(logs1).To(ContainSubstring("\"mode\":\"global\""))

		// and
		logs2, err := remote.GetKumaCPLogs()
		Expect(err).ToNot(HaveOccurred())
		Expect(logs2).To(ContainSubstring("\"mode\":\"remote\""))
	})

	AfterEach(func() {
		err := clusters.DeleteNamespace(TestNamespace)
		Expect(err).ToNot(HaveOccurred())

		_ = clusters.DeleteKuma()
	})

	It("Should deploy Remote and Global on 2 clusters", func() {
		// when
		status, response := http_helper.HttpGet(c1.GetTesting(), global.GetGlobaStatusAPI(), nil)
		// then
		Expect(status).To(Equal(http.StatusOK))

		// when
		clustersStatus := poller.Clusters{}
		_ = json.Unmarshal([]byte(response), &clustersStatus)

		// then
		found := false
		for _, cluster := range clustersStatus {
			if cluster.URL == remote.GetKDSServerAddress() {
				Expect(cluster.Active).To(BeTrue())
				found = true
				break
			}
		}
		Expect(found).To(BeTrue())

	})

	It("should deploy Remote and Global on 2 clusters and sync dataplanes", func() {
<<<<<<< HEAD
		err := global.AddCluster(remote.GetName(), remote.GetHostAPI(), fmt.Sprintf("http://%s:%d", nodeIP, LocalCPSyncNodePort))
		Expect(err).ToNot(HaveOccurred())

		err = c1.RestartKuma()
		Expect(err).ToNot(HaveOccurred())

		// then
		logs1, err := global.GetKumaCPLogs()
		Expect(err).ToNot(HaveOccurred())
		Expect(logs1).To(ContainSubstring("\"mode\":\"global\""))

		// and
		logs2, err := remote.GetKumaCPLogs()
		Expect(err).ToNot(HaveOccurred())
		Expect(logs2).To(ContainSubstring("\"mode\":\"remote\""))

=======
		// given
>>>>>>> dac99f9f
		namespace := func(namespace string) string {
			return fmt.Sprintf(`
apiVersion: v1
kind: Namespace
metadata:
  name: %s
`, namespace)
		}
		dp := func(cluster, namespace, name string) string {
			return fmt.Sprintf(`
apiVersion: kuma.io/v1alpha1
kind: Dataplane
mesh: default
metadata:
  name: %s
  namespace: %s
spec:
  networking:
    address: 192.168.0.1
    inbound:
      - port: 12343
        tags:
          service: backend
          zone: %s
    outbound:
      - port: 1212
        tags:
          service: web
`, name, namespace, cluster)
		}

		// when
		err := Yaml(namespace("custom-ns"))(c2)
		Expect(err).ToNot(HaveOccurred())
		err = Yaml(dp("kuma-2-remote", "custom-ns", "dp-1"))(c2)
		Expect(err).ToNot(HaveOccurred())

		// then
		Eventually(func() string {
			output, err := k8s.RunKubectlAndGetOutputE(c1.GetTesting(), c1.GetKubectlOptions("default"), "get", "dataplanes")
			Expect(err).ToNot(HaveOccurred())
			return output
		}, "5s", "500ms").Should(ContainSubstring("kuma-2-remote.dp-1.custom-ns"))
	})
})<|MERGE_RESOLUTION|>--- conflicted
+++ resolved
@@ -19,8 +19,6 @@
 )
 
 var _ = Describe("Test Remote and Global", func() {
-<<<<<<< HEAD
-
 	namespaceWithSidecarInjection := func(namespace string) string {
 		return fmt.Sprintf(`
 apiVersion: v1
@@ -32,14 +30,9 @@
 `, namespace)
 	}
 
-	var c1, c2 Cluster
-	var global, remote ControlPlane
-	var nodeIP string
-=======
 	var clusters Clusters
 	var c1, c2 Cluster
 	var global, remote ControlPlane
->>>>>>> dac99f9f
 
 	BeforeEach(func() {
 		clusters, err := NewK8sClusters(
@@ -51,16 +44,15 @@
 		c2 = clusters.GetCluster(Kuma2)
 
 		err = NewClusterSetup().
-			Install(Kuma(core.Global)).
+			Install(Kuma(mode.Global)).
 			Setup(c1)
 		Expect(err).ToNot(HaveOccurred())
-<<<<<<< HEAD
 
 		global = c1.GetKuma()
 		Expect(global).ToNot(BeNil())
 
 		err = NewClusterSetup().
-			Install(Kuma(core.Remote)).
+			Install(Kuma(mode.Remote)).
 			Install(KumaDNS()).
 			Install(Yaml(namespaceWithSidecarInjection(TestNamespace))).
 			Install(DemoClientK8s()).
@@ -71,43 +63,17 @@
 		remote = c2.GetKuma()
 		Expect(remote).ToNot(BeNil())
 
-		clientset, err := k8s.GetKubernetesClientFromOptionsE(c1.GetTesting(), c1.GetKubectlOptions())
+		// when
+		err = c1.VerifyKuma()
+		// then
 		Expect(err).ToNot(HaveOccurred())
 
-		nodeList, err := clientset.CoreV1().Nodes().List(context.Background(), metav1.ListOptions{})
-=======
-
-		c1 = clusters.GetCluster(Kuma1)
-		c2 = clusters.GetCluster(Kuma2)
-
-		global, err = c1.DeployKuma(mode.Global)
+		// when
+		err = c2.VerifyKuma()
+		// then
 		Expect(err).ToNot(HaveOccurred())
 
-		remote, err = c2.DeployKuma(mode.Remote)
->>>>>>> dac99f9f
-		Expect(err).ToNot(HaveOccurred())
-		Expect(nodeList.Items).To(HaveLen(1)) // our strategy of getting IP based on the fact that cluster has single node
-
-		for _, addr := range nodeList.Items[0].Status.Addresses {
-			if addr.Type == corev1.NodeInternalIP {
-				nodeIP = addr.Address
-			}
-		}
-		Expect(nodeIP).ToNot(BeEmpty())
-	})
-
-	AfterEach(func() {
-		_ = c1.DeleteKuma()
-		_ = c2.DeleteKuma()
-		_ = k8s.KubectlDeleteFromStringE(c2.GetTesting(), c2.GetKubectlOptions(), namespaceWithSidecarInjection(TestNamespace))
-	})
-
-<<<<<<< HEAD
-	It("Should deploy Local and Global on 2 clusters", func() {
-		err := global.AddCluster(remote.GetName(), remote.GetHostAPI(), fmt.Sprintf("http://%s:%d", nodeIP, LocalCPSyncNodePort))
-=======
 		err = global.AddCluster(remote.GetName(), remote.GetKDSServerAddress(), global.GetKDSServerAddress())
->>>>>>> dac99f9f
 		Expect(err).ToNot(HaveOccurred())
 
 		err = c1.RestartKuma()
@@ -122,6 +88,7 @@
 		logs2, err := remote.GetKumaCPLogs()
 		Expect(err).ToNot(HaveOccurred())
 		Expect(logs2).To(ContainSubstring("\"mode\":\"remote\""))
+
 	})
 
 	AfterEach(func() {
@@ -155,26 +122,7 @@
 	})
 
 	It("should deploy Remote and Global on 2 clusters and sync dataplanes", func() {
-<<<<<<< HEAD
-		err := global.AddCluster(remote.GetName(), remote.GetHostAPI(), fmt.Sprintf("http://%s:%d", nodeIP, LocalCPSyncNodePort))
-		Expect(err).ToNot(HaveOccurred())
-
-		err = c1.RestartKuma()
-		Expect(err).ToNot(HaveOccurred())
-
-		// then
-		logs1, err := global.GetKumaCPLogs()
-		Expect(err).ToNot(HaveOccurred())
-		Expect(logs1).To(ContainSubstring("\"mode\":\"global\""))
-
-		// and
-		logs2, err := remote.GetKumaCPLogs()
-		Expect(err).ToNot(HaveOccurred())
-		Expect(logs2).To(ContainSubstring("\"mode\":\"remote\""))
-
-=======
 		// given
->>>>>>> dac99f9f
 		namespace := func(namespace string) string {
 			return fmt.Sprintf(`
 apiVersion: v1
