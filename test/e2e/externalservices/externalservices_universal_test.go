package externalservices_test

import (
	"github.com/kumahq/kuma/test/e2e/externalservices"

	. "github.com/onsi/ginkgo"
)

<<<<<<< HEAD
var _ = Describe("Test ExternalServices on Universal", func() {
	if IsApiV2() {
		fmt.Println("Test not supported on API v2")
		return
	}
	meshDefaulMtlsOn := `
type: Mesh
name: default
mtls:
  enabledBackend: ca-1
  backends:
  - name: ca-1
    type: builtin
networking:
  outbound:
    passthrough: false
`

	trafficRoute := `
type: TrafficRoute
name: route-example
mesh: default
sources:
- match:
   kuma.io/service: "*"
destinations:
- match:
   kuma.io/service: external-service-%s
conf:
  split:
  - weight: 1
    destination:
      kuma.io/service: external-service-%s
`

	externalService := `
type: ExternalService
mesh: default
name: external-service-%s
tags:
  kuma.io/service: external-service-%s
  kuma.io/protocol: http
networking:
  address: %s
  tls:
    enabled: %s
    caCert:
      inline: "%s"
`
	es1 := "1"
	es2 := "2"

	var cluster Cluster
	var deployOptsFuncs []DeployOptionsFunc

	BeforeEach(func() {
		clusters, err := NewUniversalClusters(
			[]string{Kuma3},
			Silent)
		Expect(err).ToNot(HaveOccurred())

		// Global
		cluster = clusters.GetCluster(Kuma3)
		deployOptsFuncs = []DeployOptionsFunc{}

		err = NewClusterSetup().
			Install(Kuma(core.Standalone, deployOptsFuncs...)).
			Setup(cluster)
		Expect(err).ToNot(HaveOccurred())
		err = cluster.VerifyKuma()
		Expect(err).ToNot(HaveOccurred())

		demoClientToken, err := cluster.GetKuma().GenerateDpToken("default", "demo-client")
		Expect(err).ToNot(HaveOccurred())

		err = NewClusterSetup().
			Install(externalservice.Install(externalservice.HttpServer, externalservice.UniversalAppEchoServer)).
			Install(externalservice.Install(externalservice.HttpsServer, externalservice.UniversalAppHttpsEchoServer)).
			Install(DemoClientUniversal(AppModeDemoClient, "default", demoClientToken, WithTransparentProxy(true), WithBuiltinDNS(true))).
			Setup(cluster)
		Expect(err).ToNot(HaveOccurred())

		err = YamlUniversal(meshDefaulMtlsOn)(cluster)
		Expect(err).ToNot(HaveOccurred())

		externalServiceAddress := externalservice.From(cluster, externalservice.HttpServer).GetExternalAppAddress()
		Expect(externalServiceAddress).ToNot(BeEmpty())

		err = YamlUniversal(fmt.Sprintf(externalService,
			es1, es1,
			"kuma-3_externalservice-http-server:80",
			"false", ""))(cluster)
		Expect(err).ToNot(HaveOccurred())
	})

	AfterEach(func() {
		if ShouldSkipCleanup() {
			return
		}
		err := cluster.DeleteKuma(deployOptsFuncs...)
		Expect(err).ToNot(HaveOccurred())

		err = cluster.DismissCluster()
		Expect(err).ToNot(HaveOccurred())
	})

	It("should route to external-service", func() {
		err := YamlUniversal(fmt.Sprintf(trafficRoute, es1, es1))(cluster)
		Expect(err).ToNot(HaveOccurred())

		stdout, _, err := cluster.ExecWithRetries("", "", "demo-client",
			"curl", "-v", "-m", "3", "--fail", "external-service-1.mesh")
		Expect(err).ToNot(HaveOccurred())
		Expect(stdout).To(ContainSubstring("HTTP/1.1 200 OK"))
		Expect(stdout).ToNot(ContainSubstring("HTTPS"))

		stdout, _, err = cluster.ExecWithRetries("", "", "demo-client",
			"curl", "-v", "-m", "3", "--fail", "kuma-3_externalservice-http-server:80")
		Expect(err).ToNot(HaveOccurred())
		Expect(stdout).To(ContainSubstring("HTTP/1.1 200 OK"))
		Expect(stdout).ToNot(ContainSubstring("HTTPS"))
	})

	It("should route to external-service over tls", func() {
		// set the route to the secured external service
		err := YamlUniversal(fmt.Sprintf(trafficRoute, es2, es2))(cluster)
		Expect(err).ToNot(HaveOccurred())

		// when set invalid certificate
		otherCert := "LS0tLS1CRUdJTiBDRVJUSUZJQ0FURS0tLS0tCk1JSURMRENDQWhTZ0F3SUJBZ0lRSGRQaHhPZlhnV3VOeG9GbFYvRXdxVEFOQmdrcWhraUc5dzBCQVFzRkFEQVAKTVEwd0N3WURWUVFERXdScmRXMWhNQjRYRFRJd01Ea3hOakV5TWpnME5Gb1hEVE13TURreE5ERXlNamcwTkZvdwpEekVOTUFzR0ExVUVBeE1FYTNWdFlUQ0NBU0l3RFFZSktvWklodmNOQVFFQkJRQURnZ0VQQURDQ0FRb0NnZ0VCCkFPWkdiV2hTbFFTUnhGTnQ1cC8yV0NLRnlIWjNDdXdOZ3lMRVA3blM0Wlh5a3hzRmJZU3VWM2JJZ0Y3YlQvdXEKYTVRaXJlK0M2MGd1aEZicExjUGgyWjZVZmdJZDY5R2xRekhNVlljbUxHalZRdXlBdDRGTU1rVGZWRWw1STRPYQorMml0M0J2aWhWa0toVXo4eTVSUjVLYnFKZkdwNFoyMEZoNmZ0dG9DRmJlT0RtdkJzWUpGbVVRUytpZm95TVkvClAzUjAzU3U3ZzVpSXZuejd0bWt5ZG9OQzhuR1JEemRENUM4Zkp2clZJMVVYNkpSR3lMS3Q0NW9RWHQxbXhLMTAKNUthTjJ6TlYyV3RIc2FKcDlid3JQSCtKaVpHZVp5dnVoNVV3ckxkSENtcUs3c205VG9kR3p0VVpZMFZ6QWM0cQprWVZpWFk4Z1VqZk5tK2NRclBPMWtOOENBd0VBQWFPQmd6Q0JnREFPQmdOVkhROEJBZjhFQkFNQ0FxUXdIUVlEClZSMGxCQll3RkFZSUt3WUJCUVVIQXdFR0NDc0dBUVVGQndNQk1BOEdBMVVkRXdFQi93UUZNQU1CQWY4d0hRWUQKVlIwT0JCWUVGR01EQlBQaUJGSjNtdjJvQTlDVHFqZW1GVFYyTUI4R0ExVWRFUVFZTUJhQ0NXeHZZMkZzYUc5egpkSUlKYkc5allXeG9iM04wTUEwR0NTcUdTSWIzRFFFQkN3VUFBNElCQVFDLzE3UXdlT3BHZGIxTUVCSjhYUEc3CjNzSy91dG9XTFgxdGpmOFN1MURnYTZDRFQvZVRXSFpyV1JmODFLT1ZZMDdkbGU1U1JJREsxUWhmYkdHdEZQK1QKdlprcm9vdXNJOVVTMmFDV2xrZUNaV0dUbnF2TG1Eb091anFhZ0RvS1JSdWs0bVFkdE5Ob254aUwvd1p0VEZLaQorMWlOalVWYkxXaURYZEJMeG9SSVZkTE96cWIvTU54d0VsVXlhVERBa29wUXlPV2FURGtZUHJHbWFXamNzZlBHCmFPS293MHplK3pIVkZxVEhiam5DcUVWM2huc1V5UlV3c0JsbjkrakRKWGd3Wk0vdE1sVkpyWkNoMFNsZTlZNVoKTU9CMGZDZjZzVE1OUlRHZzVMcGw2dUlZTS81SU5wbUhWTW8zbjdNQlNucEVEQVVTMmJmL3VvNWdJaXE2WENkcAotLS0tLUVORCBDRVJUSUZJQ0FURS0tLS0tCg=="
		err = YamlUniversal(fmt.Sprintf(externalService,
			es2, es2,
			"kuma-3_externalservice-https-server:443",
			"true",
			otherCert))(cluster)
		Expect(err).ToNot(HaveOccurred())

		// then accessing the secured external service fails
		_, _, err = cluster.ExecWithRetries("", "", "demo-client",
			"curl", "-v", "-m", "3", "--fail", "http://kuma-3_externalservice-https-server:443")
		Expect(err).To(HaveOccurred())

		// when set proper certificate
		externalServiceCaCert := externalservice.From(cluster, externalservice.HttpsServer).GetCert()
		Expect(externalServiceCaCert).ToNot(BeEmpty())

		err = YamlUniversal(fmt.Sprintf(externalService,
			es2, es2,
			"kuma-3_externalservice-https-server:443",
			"true",
			base64.StdEncoding.EncodeToString([]byte(externalServiceCaCert))))(cluster)
		Expect(err).ToNot(HaveOccurred())

		// then accessing the secured external service succeeds
		stdout, _, err := cluster.ExecWithRetries("", "", "demo-client",
			"curl", "-v", "-m", "3", "--fail", "http://kuma-3_externalservice-https-server:443")
		Expect(err).ToNot(HaveOccurred())
		Expect(stdout).To(ContainSubstring("HTTP/1.1 200 OK"))
		Expect(stdout).To(ContainSubstring("HTTPS"))
	})

})
=======
var _ = Describe("Test ExternalServices on Universal", externalservices.ExternalServicesOnUniversal)
>>>>>>> 0a08d740
<|MERGE_RESOLUTION|>--- conflicted
+++ resolved
@@ -6,169 +6,4 @@
 	. "github.com/onsi/ginkgo"
 )
 
-<<<<<<< HEAD
-var _ = Describe("Test ExternalServices on Universal", func() {
-	if IsApiV2() {
-		fmt.Println("Test not supported on API v2")
-		return
-	}
-	meshDefaulMtlsOn := `
-type: Mesh
-name: default
-mtls:
-  enabledBackend: ca-1
-  backends:
-  - name: ca-1
-    type: builtin
-networking:
-  outbound:
-    passthrough: false
-`
-
-	trafficRoute := `
-type: TrafficRoute
-name: route-example
-mesh: default
-sources:
-- match:
-   kuma.io/service: "*"
-destinations:
-- match:
-   kuma.io/service: external-service-%s
-conf:
-  split:
-  - weight: 1
-    destination:
-      kuma.io/service: external-service-%s
-`
-
-	externalService := `
-type: ExternalService
-mesh: default
-name: external-service-%s
-tags:
-  kuma.io/service: external-service-%s
-  kuma.io/protocol: http
-networking:
-  address: %s
-  tls:
-    enabled: %s
-    caCert:
-      inline: "%s"
-`
-	es1 := "1"
-	es2 := "2"
-
-	var cluster Cluster
-	var deployOptsFuncs []DeployOptionsFunc
-
-	BeforeEach(func() {
-		clusters, err := NewUniversalClusters(
-			[]string{Kuma3},
-			Silent)
-		Expect(err).ToNot(HaveOccurred())
-
-		// Global
-		cluster = clusters.GetCluster(Kuma3)
-		deployOptsFuncs = []DeployOptionsFunc{}
-
-		err = NewClusterSetup().
-			Install(Kuma(core.Standalone, deployOptsFuncs...)).
-			Setup(cluster)
-		Expect(err).ToNot(HaveOccurred())
-		err = cluster.VerifyKuma()
-		Expect(err).ToNot(HaveOccurred())
-
-		demoClientToken, err := cluster.GetKuma().GenerateDpToken("default", "demo-client")
-		Expect(err).ToNot(HaveOccurred())
-
-		err = NewClusterSetup().
-			Install(externalservice.Install(externalservice.HttpServer, externalservice.UniversalAppEchoServer)).
-			Install(externalservice.Install(externalservice.HttpsServer, externalservice.UniversalAppHttpsEchoServer)).
-			Install(DemoClientUniversal(AppModeDemoClient, "default", demoClientToken, WithTransparentProxy(true), WithBuiltinDNS(true))).
-			Setup(cluster)
-		Expect(err).ToNot(HaveOccurred())
-
-		err = YamlUniversal(meshDefaulMtlsOn)(cluster)
-		Expect(err).ToNot(HaveOccurred())
-
-		externalServiceAddress := externalservice.From(cluster, externalservice.HttpServer).GetExternalAppAddress()
-		Expect(externalServiceAddress).ToNot(BeEmpty())
-
-		err = YamlUniversal(fmt.Sprintf(externalService,
-			es1, es1,
-			"kuma-3_externalservice-http-server:80",
-			"false", ""))(cluster)
-		Expect(err).ToNot(HaveOccurred())
-	})
-
-	AfterEach(func() {
-		if ShouldSkipCleanup() {
-			return
-		}
-		err := cluster.DeleteKuma(deployOptsFuncs...)
-		Expect(err).ToNot(HaveOccurred())
-
-		err = cluster.DismissCluster()
-		Expect(err).ToNot(HaveOccurred())
-	})
-
-	It("should route to external-service", func() {
-		err := YamlUniversal(fmt.Sprintf(trafficRoute, es1, es1))(cluster)
-		Expect(err).ToNot(HaveOccurred())
-
-		stdout, _, err := cluster.ExecWithRetries("", "", "demo-client",
-			"curl", "-v", "-m", "3", "--fail", "external-service-1.mesh")
-		Expect(err).ToNot(HaveOccurred())
-		Expect(stdout).To(ContainSubstring("HTTP/1.1 200 OK"))
-		Expect(stdout).ToNot(ContainSubstring("HTTPS"))
-
-		stdout, _, err = cluster.ExecWithRetries("", "", "demo-client",
-			"curl", "-v", "-m", "3", "--fail", "kuma-3_externalservice-http-server:80")
-		Expect(err).ToNot(HaveOccurred())
-		Expect(stdout).To(ContainSubstring("HTTP/1.1 200 OK"))
-		Expect(stdout).ToNot(ContainSubstring("HTTPS"))
-	})
-
-	It("should route to external-service over tls", func() {
-		// set the route to the secured external service
-		err := YamlUniversal(fmt.Sprintf(trafficRoute, es2, es2))(cluster)
-		Expect(err).ToNot(HaveOccurred())
-
-		// when set invalid certificate
-		otherCert := "LS0tLS1CRUdJTiBDRVJUSUZJQ0FURS0tLS0tCk1JSURMRENDQWhTZ0F3SUJBZ0lRSGRQaHhPZlhnV3VOeG9GbFYvRXdxVEFOQmdrcWhraUc5dzBCQVFzRkFEQVAKTVEwd0N3WURWUVFERXdScmRXMWhNQjRYRFRJd01Ea3hOakV5TWpnME5Gb1hEVE13TURreE5ERXlNamcwTkZvdwpEekVOTUFzR0ExVUVBeE1FYTNWdFlUQ0NBU0l3RFFZSktvWklodmNOQVFFQkJRQURnZ0VQQURDQ0FRb0NnZ0VCCkFPWkdiV2hTbFFTUnhGTnQ1cC8yV0NLRnlIWjNDdXdOZ3lMRVA3blM0Wlh5a3hzRmJZU3VWM2JJZ0Y3YlQvdXEKYTVRaXJlK0M2MGd1aEZicExjUGgyWjZVZmdJZDY5R2xRekhNVlljbUxHalZRdXlBdDRGTU1rVGZWRWw1STRPYQorMml0M0J2aWhWa0toVXo4eTVSUjVLYnFKZkdwNFoyMEZoNmZ0dG9DRmJlT0RtdkJzWUpGbVVRUytpZm95TVkvClAzUjAzU3U3ZzVpSXZuejd0bWt5ZG9OQzhuR1JEemRENUM4Zkp2clZJMVVYNkpSR3lMS3Q0NW9RWHQxbXhLMTAKNUthTjJ6TlYyV3RIc2FKcDlid3JQSCtKaVpHZVp5dnVoNVV3ckxkSENtcUs3c205VG9kR3p0VVpZMFZ6QWM0cQprWVZpWFk4Z1VqZk5tK2NRclBPMWtOOENBd0VBQWFPQmd6Q0JnREFPQmdOVkhROEJBZjhFQkFNQ0FxUXdIUVlEClZSMGxCQll3RkFZSUt3WUJCUVVIQXdFR0NDc0dBUVVGQndNQk1BOEdBMVVkRXdFQi93UUZNQU1CQWY4d0hRWUQKVlIwT0JCWUVGR01EQlBQaUJGSjNtdjJvQTlDVHFqZW1GVFYyTUI4R0ExVWRFUVFZTUJhQ0NXeHZZMkZzYUc5egpkSUlKYkc5allXeG9iM04wTUEwR0NTcUdTSWIzRFFFQkN3VUFBNElCQVFDLzE3UXdlT3BHZGIxTUVCSjhYUEc3CjNzSy91dG9XTFgxdGpmOFN1MURnYTZDRFQvZVRXSFpyV1JmODFLT1ZZMDdkbGU1U1JJREsxUWhmYkdHdEZQK1QKdlprcm9vdXNJOVVTMmFDV2xrZUNaV0dUbnF2TG1Eb091anFhZ0RvS1JSdWs0bVFkdE5Ob254aUwvd1p0VEZLaQorMWlOalVWYkxXaURYZEJMeG9SSVZkTE96cWIvTU54d0VsVXlhVERBa29wUXlPV2FURGtZUHJHbWFXamNzZlBHCmFPS293MHplK3pIVkZxVEhiam5DcUVWM2huc1V5UlV3c0JsbjkrakRKWGd3Wk0vdE1sVkpyWkNoMFNsZTlZNVoKTU9CMGZDZjZzVE1OUlRHZzVMcGw2dUlZTS81SU5wbUhWTW8zbjdNQlNucEVEQVVTMmJmL3VvNWdJaXE2WENkcAotLS0tLUVORCBDRVJUSUZJQ0FURS0tLS0tCg=="
-		err = YamlUniversal(fmt.Sprintf(externalService,
-			es2, es2,
-			"kuma-3_externalservice-https-server:443",
-			"true",
-			otherCert))(cluster)
-		Expect(err).ToNot(HaveOccurred())
-
-		// then accessing the secured external service fails
-		_, _, err = cluster.ExecWithRetries("", "", "demo-client",
-			"curl", "-v", "-m", "3", "--fail", "http://kuma-3_externalservice-https-server:443")
-		Expect(err).To(HaveOccurred())
-
-		// when set proper certificate
-		externalServiceCaCert := externalservice.From(cluster, externalservice.HttpsServer).GetCert()
-		Expect(externalServiceCaCert).ToNot(BeEmpty())
-
-		err = YamlUniversal(fmt.Sprintf(externalService,
-			es2, es2,
-			"kuma-3_externalservice-https-server:443",
-			"true",
-			base64.StdEncoding.EncodeToString([]byte(externalServiceCaCert))))(cluster)
-		Expect(err).ToNot(HaveOccurred())
-
-		// then accessing the secured external service succeeds
-		stdout, _, err := cluster.ExecWithRetries("", "", "demo-client",
-			"curl", "-v", "-m", "3", "--fail", "http://kuma-3_externalservice-https-server:443")
-		Expect(err).ToNot(HaveOccurred())
-		Expect(stdout).To(ContainSubstring("HTTP/1.1 200 OK"))
-		Expect(stdout).To(ContainSubstring("HTTPS"))
-	})
-
-})
-=======
-var _ = Describe("Test ExternalServices on Universal", externalservices.ExternalServicesOnUniversal)
->>>>>>> 0a08d740
+var _ = Describe("Test ExternalServices on Universal", externalservices.ExternalServicesOnUniversal)