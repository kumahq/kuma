--- conflicted
+++ resolved
@@ -152,38 +152,6 @@
 	})
 
 	It("should route to external-service", func() {
-<<<<<<< HEAD
-=======
-		err := YamlK8s(fmt.Sprintf(trafficRoute, es1))(cluster)
-		Expect(err).ToNot(HaveOccurred())
-
-		stdout, stderr, err := cluster.ExecWithRetries(TestNamespace, clientPod.GetName(), "demo-client",
-			"curl", "-v", "-m", "3", "--fail", "http://external-service.mesh:10080")
-		Expect(err).ToNot(HaveOccurred())
-		Expect(stderr).To(ContainSubstring("HTTP/1.1 200 OK"))
-		Expect(stdout).ToNot(ContainSubstring("externalservice-https-server"))
-
-		// todo (lobkovilya): check of backward compatibility, could be deleted in the next major release Kuma 1.2.x
-		stdout, stderr, err = cluster.ExecWithRetries(TestNamespace, clientPod.GetName(), "demo-client",
-			"curl", "-v", "-m", "3", "--fail", "http://external-service.mesh")
-		Expect(err).ToNot(HaveOccurred())
-		Expect(stderr).To(ContainSubstring("HTTP/1.1 200 OK"))
-		Expect(stdout).ToNot(ContainSubstring("externalservice-https-server"))
-	})
-
-	It("should route to external-service over tls", func() {
-		err := YamlK8s(fmt.Sprintf(trafficRoute, es2))(cluster)
-		Expect(err).ToNot(HaveOccurred())
-
-		stdout, stderr, err := cluster.ExecWithRetries(TestNamespace, clientPod.GetName(), "demo-client",
-			"curl", "-v", "-m", "3", "--fail", "http://external-service.mesh:10080")
-		Expect(err).ToNot(HaveOccurred())
-		Expect(stderr).To(ContainSubstring("HTTP/1.1 200 OK"))
-		Expect(stdout).To(ContainSubstring("externalservice-https-server"))
-	})
-
-	It("should disable passthrough", func() {
->>>>>>> 89bb2fc4
 		// given Mesh with passthrough enabled
 		err := YamlK8s(fmt.Sprintf(meshDefaulMtlsOn, "true"))(cluster)
 		Expect(err).ToNot(HaveOccurred())
@@ -227,9 +195,17 @@
 		Expect(stderr).To(ContainSubstring("HTTP/1.1 200 OK"))
 		Expect(stdout).ToNot(ContainSubstring("externalservice-https-server"))
 
-		// and you can also use .mesh
+		// and you can also use .mesh on port of the provided host
 		stdout, stderr, err = cluster.ExecWithRetries(TestNamespace, clientPod.GetName(), "demo-client",
 			"curl", "-v", "-m", "3", "--fail", "http://external-service.mesh:10080")
+		Expect(err).ToNot(HaveOccurred())
+		Expect(stderr).To(ContainSubstring("HTTP/1.1 200 OK"))
+		Expect(stdout).ToNot(ContainSubstring("externalservice-https-server"))
+
+		// and you can also use .mesh on port 80
+		// todo (lobkovilya): check of backward compatibility, could be deleted in the next major release Kuma 1.2.x
+		stdout, stderr, err = cluster.ExecWithRetries(TestNamespace, clientPod.GetName(), "demo-client",
+			"curl", "-v", "-m", "3", "--fail", "http://external-service.mesh")
 		Expect(err).ToNot(HaveOccurred())
 		Expect(stderr).To(ContainSubstring("HTTP/1.1 200 OK"))
 		Expect(stdout).ToNot(ContainSubstring("externalservice-https-server"))
