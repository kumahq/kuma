package universal

import (
	"bytes"
	"errors"
	"fmt"
	"net"
	"os"
	"strconv"
	"sync"
	"time"

	"golang.org/x/crypto/ssh"

	kssh "github.com/kumahq/kuma/test/framework/ssh"
)

type NetworkingState struct {
	ZoneEgress  Networking `json:"zoneEgress"`
	ZoneIngress Networking `json:"zoneIngress"`
	KumaCp      Networking `json:"kumaCp"`
}

type Networking struct {
	IP            string `json:"ip"` // IP inside a docker network
	ApiServerPort string `json:"apiServerPort"`
	SshPort       string `json:"sshPort"` // SshPort is the local port that is forwarded into the docker container
	StdOutFile    string `json:"stdOutFile"`
	StdErrFile    string `json:"stdErrFile"`
	sshClient     *ssh.Client
	id            int

	// RemoteHost is a remote SSH target that can be directly connected to
	RemoteHost *kssh.Host `json:"remoteHost,omitempty"`
	sync.Mutex
}

func (s *Networking) initSSH() (int, error) {
	s.Lock()
	defer s.Unlock()
	s.id++
	if s.sshClient == nil {
		for i := 0; ; i++ {
			if i == 10 {
				return s.id, errors.New("failed to connect to container")
			}
<<<<<<< HEAD

			var client *ssh.Client
			var err error

			if s.RemoteHost != nil {
				var pemBytes []byte
				if len(s.RemoteHost.PrivateKeyData) > 0 {
					pemBytes = s.RemoteHost.PrivateKeyData
				} else if s.RemoteHost.PrivateKeyFile != "" {
					privKeyBytes, err := os.ReadFile(s.RemoteHost.PrivateKeyFile)
					if err != nil {
						return s.id, fmt.Errorf("failed to read ssh private key file: %w", err)
					}
					pemBytes = privKeyBytes
				}
				signer, e := ssh.ParsePrivateKey(pemBytes)
				if e != nil {
					return s.id, fmt.Errorf("failed to parse ssh private key: %w", err)
				}

				configCfg := &ssh.ClientConfig{
					User: s.RemoteHost.User,
					Auth: []ssh.AuthMethod{
						ssh.PublicKeys(signer),
					},
					HostKeyCallback: ssh.InsecureIgnoreHostKey(), //#nosec G106 // skip for tests
				}

				client, err = ssh.Dial("tcp", net.JoinHostPort(s.RemoteHost.Address,
					strconv.Itoa(s.RemoteHost.Port)), configCfg)
			} else {
				client, err = ssh.Dial("tcp", net.JoinHostPort("localhost", s.SshPort), &ssh.ClientConfig{
					HostKeyCallback: ssh.InsecureIgnoreHostKey(), //#nosec G106 // skip for tests
					User:            "root",
				})
			}
=======
			client, err := ssh.Dial("tcp", net.JoinHostPort("localhost", s.SshPort), &ssh.ClientConfig{
				HostKeyCallback: ssh.InsecureIgnoreHostKey(), //#nosec G106 // skip for tests // lgtm [go/insecure-hostkeycallback]
				User:            "root",
			})
>>>>>>> ffeb8e62
			if err == nil {
				s.sshClient = client
				break
			}
			time.Sleep(500 * time.Millisecond)
		}
	}
	return s.id, nil
}

func (s *Networking) RunCommand(cmd string) (string, string, error) {
	_, err := s.initSSH()
	if err != nil {
		return "", "", err
	}

	session, err := s.sshClient.NewSession()
	if err != nil {
		return "", "", err
	}
	defer session.Close()

	// Set up command output
	var stdout bytes.Buffer
	var stderr bytes.Buffer
	session.Stdout = &stdout
	session.Stderr = &stderr

	// Execute complex command - no need to worry about escaping
	// since you're passing directly to the remote shell
	err = session.Run(cmd)
	return stdout.String(), stderr.String(), err
}

func (s *Networking) Close() error {
	return s.sshClient.Close()
}

func (s *Networking) NewSession(reportPath string, cmdName string, verbose bool, cmd string) (*kssh.Session, error) {
	id, err := s.initSSH()
	if err != nil {
		return nil, err
	}
	session, err := kssh.NewSession(s.sshClient, reportPath, fmt.Sprintf("%s-%d", cmdName, id), verbose, cmd)
	if err != nil {
		return nil, err
	}
	s.StdErrFile = session.StdErrFile()
	s.StdOutFile = session.StdOutFile()
	return session, nil
}

// PortForward establishes an SSH tunnel from the local address to the destination address that is accessible by the remote host
// destAddr is the destination host:port that we want to access from the local port
// returns the bound local address when the tunnel is established
func (s *Networking) PortForward(destAddr string, stopChan <-chan struct{}) (net.Addr, error) {
	_, err := s.initSSH()
	if err != nil {
		return nil, err
	}

	errorChan := make(chan error)
	readyChan := make(chan net.Addr)

	go func() {
		err := kssh.Tunnel(s.sshClient, "127.0.0.1:0", destAddr, stopChan, readyChan)
		if err != nil {
			errorChan <- err
		}
		close(errorChan)
	}()

	select {
	case err := <-errorChan:
		return nil, err
	case listenAddr := <-readyChan:
		return listenAddr, nil
	}
}

func (u *Networking) BootstrapAddress() string {
	if u.ApiServerPort == "" {
		panic("ApiServerPort is not set, this networking is not for a CP")
	}
	return "https://" + net.JoinHostPort(u.IP, "5678")
}<|MERGE_RESOLUTION|>--- conflicted
+++ resolved
@@ -44,7 +44,6 @@
 			if i == 10 {
 				return s.id, errors.New("failed to connect to container")
 			}
-<<<<<<< HEAD
 
 			var client *ssh.Client
 			var err error
@@ -77,16 +76,10 @@
 					strconv.Itoa(s.RemoteHost.Port)), configCfg)
 			} else {
 				client, err = ssh.Dial("tcp", net.JoinHostPort("localhost", s.SshPort), &ssh.ClientConfig{
-					HostKeyCallback: ssh.InsecureIgnoreHostKey(), //#nosec G106 // skip for tests
+					HostKeyCallback: ssh.InsecureIgnoreHostKey(), //#nosec G106 // skip for tests // lgtm [go/insecure-hostkeycallback]
 					User:            "root",
 				})
 			}
-=======
-			client, err := ssh.Dial("tcp", net.JoinHostPort("localhost", s.SshPort), &ssh.ClientConfig{
-				HostKeyCallback: ssh.InsecureIgnoreHostKey(), //#nosec G106 // skip for tests // lgtm [go/insecure-hostkeycallback]
-				User:            "root",
-			})
->>>>>>> ffeb8e62
 			if err == nil {
 				s.sshClient = client
 				break
