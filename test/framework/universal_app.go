--- conflicted
+++ resolved
@@ -371,11 +371,8 @@
 func (s *UniversalApp) setupTransparent(cpIp string) {
 	app := NewSshApp(s.verbose, s.ports[sshPort], []string{}, []string{
 		"/usr/bin/kumactl", "install", "transparent-proxy",
-<<<<<<< HEAD
-=======
 		"--redirect-dns",
 		"--redirect-dns-upstream-target-chain", "DOCKER_OUTPUT",
->>>>>>> 98050e66
 		"--kuma-dp-user", "kuma-dp",
 		"--kuma-cp-ip", cpIp,
 	})
