package framework

import (
	"fmt"
	"os"
	"path"
	"runtime"
	"time"

	"github.com/pkg/errors"

	"github.com/kumahq/kuma/pkg/config"
	kuma_version "github.com/kumahq/kuma/pkg/version"
)

var _ config.Config = E2eConfig{}

type E2eConfig struct {
	config.BaseConfig

<<<<<<< HEAD
	KumaImageRegistry                 string            `json:"imageRegistry,omitempty" envconfig:"KUMA_GLOBAL_IMAGE_REGISTRY"`
	KumaImageTag                      string            `json:"imageTag,omitempty" envconfig:"KUMA_GLOBAL_IMAGE_TAG"`
	KumaNamespace                     string            `json:"namespace,omitempty"`
	KumaServiceName                   string            `json:"serviceName,omitempty"`
	HelmChartPath                     string            `json:"helmChartPath,omitempty"`
	HelmSubChartPrefix                string            `json:"helmSubChartPrefix,omitempty"`
	HelmChartName                     string            `json:"helmChartName,omitempty"`
	HelmRepoUrl                       string            `json:"helmRepoUrl,omitempty"`
	HelmGlobalExtraYaml               string            `json:"HelmGlobalExtraYaml,omitempty"`
	CNIApp                            string            `json:"CNIApp,omitempty"`
	CNINamespace                      string            `json:"CNINamespace,omitempty"`
	CNIConf                           CniConf           `json:"CNIConf,omitempty"`
	KumaGlobalZoneSyncServiceName     string            `json:"globalZoneSyncServiceName,omitempty"`
	KumaUniversalEnvVars              map[string]string `json:"universalEnvVars,omitempty"`
	KumaZoneUniversalEnvVars          map[string]string `json:"universalZoneEnvVars,omitempty"`
	KumaK8sCtlFlags                   map[string]string `json:"k8sCtlFlags,omitempty"`
	KumaZoneK8sCtlFlags               map[string]string `json:"k8sZoneCtlFlags,omitempty"`
	DefaultObservabilityNamespace     string            `json:"observabilityNamespace,omitempty"`
	DefaultGatewayNamespace           string            `json:"gatewayNamespace,omitempty"`
	KumactlImageRepo                  string            `json:"ctlImageRepo,omitempty" envconfig:"KUMACTL_IMAGE_REPOSITORY"`
	KumaCPImageRepo                   string            `json:"cpImageRepo,omitempty" envconfig:"KUMA_CP_IMAGE_REPOSITORY"`
	KumaDPImageRepo                   string            `json:"dpImageRepo,omitempty" envconfig:"KUMA_DP_IMAGE_REPOSITORY"`
	KumaInitImageRepo                 string            `json:"initImageRepo,omitempty" envconfig:"KUMA_INIT_IMAGE_REPOSITORY"`
	KumaCNIImageRepo                  string            `json:"cniImageRepo,omitempty" envconfig:"KUMA_CNI_IMAGE_REPOSITORY"`
	KumaUniversalImageRepo            string            `json:"universalImageRepo,omitempty"`
	XDSApiVersion                     string            `json:"xdsVersion,omitempty" envconfig:"API_VERSION"`
	K8sType                           K8sType           `json:"k8sType,omitempty" envconfig:"KUMA_K8S_TYPE"`
	IPV6                              bool              `json:"ipv6,omitempty" envconfig:"IPV6"`
	UseHostnameInsteadOfIP            bool              `json:"useHostnameInsteadOfIP,omitempty" envconfig:"KUMA_USE_HOSTNAME_INSTEAD_OF_ID"`
	UseLoadBalancer                   bool              `json:"useLoadBalancer,omitempty" envconfig:"KUMA_USE_LOAD_BALANCER"`
	CIDR                              string            `json:"kumaCidr,omitempty"`
	DefaultClusterStartupRetries      int               `json:"defaultClusterStartupRetries,omitempty" envconfig:"KUMA_DEFAULT_RETRIES"`
	DefaultClusterStartupTimeout      time.Duration     `json:"defaultClusterStartupTimeout,omitempty" envconfig:"KUMA_DEFAULT_TIMEOUT"`
	KumactlBin                        string            `json:"kumactlBin,omitempty" envconfig:"KUMACTLBIN"`
	ZoneEgressApp                     string            `json:"zoneEgressApp,omitempty" envconfig:"KUMA_ZONE_EGRESS_APP"`
	ZoneIngressApp                    string            `json:"zoneIngressApp,omitempty" envconfig:"KUMA_ZONE_INGRESS_APP"`
	Arch                              string            `json:"arch,omitempty" envconfig:"ARCH"`
	OS                                string            `json:"os,omitempty" envconfig:"OS"`
	KumaCpConfig                      KumaCpConfig      `json:"kumaCpConfig,omitempty" envconfig:"KUMA_CP_CONFIG"`
	UniversalE2ELogsPath              string            `json:"universalE2ELogsPath,omitempty" envconfig:"UNIVERSAL_E2E_LOGS_PATH"`
	CleanupLogsOnSuccess              bool              `json:"cleanupLogsOnSuccess,omitempty" envconfig:"CLEANUP_LOGS_ON_SUCCESS"`
	KumaLegacyKDS                     bool              `json:"kumaLegacyKDS,omitempty" envconfig:"KUMA_LEGACY_KDS"`
	VersionsYamlPath                  string            `json:"versionsYamlPath,omitempty" envconfig:"VERSIONS_YAML_PATH"`
	KumaExperimentalSidecarContainers bool              `json:"kumaSidecarContainers,omitempty" envconfig:"KUMA_EXPERIMENTAL_SIDECAR_CONTAINERS"`
=======
	KumaImageRegistry             string            `json:"imageRegistry,omitempty" envconfig:"KUMA_GLOBAL_IMAGE_REGISTRY"`
	KumaImageTag                  string            `json:"imageTag,omitempty" envconfig:"KUMA_GLOBAL_IMAGE_TAG"`
	KumaNamespace                 string            `json:"namespace,omitempty"`
	KumaServiceName               string            `json:"serviceName,omitempty"`
	HelmChartPath                 string            `json:"helmChartPath,omitempty"`
	HelmSubChartPrefix            string            `json:"helmSubChartPrefix,omitempty"`
	HelmChartName                 string            `json:"helmChartName,omitempty"`
	HelmRepoUrl                   string            `json:"helmRepoUrl,omitempty"`
	HelmGlobalExtraYaml           string            `json:"HelmGlobalExtraYaml,omitempty"`
	CNIApp                        string            `json:"CNIApp,omitempty"`
	CNINamespace                  string            `json:"CNINamespace,omitempty"`
	CNIConf                       CniConf           `json:"CNIConf,omitempty"`
	KumaGlobalZoneSyncServiceName string            `json:"globalZoneSyncServiceName,omitempty"`
	KumaUniversalEnvVars          map[string]string `json:"universalEnvVars,omitempty"`
	KumaZoneUniversalEnvVars      map[string]string `json:"universalZoneEnvVars,omitempty"`
	KumaK8sCtlFlags               map[string]string `json:"k8sCtlFlags,omitempty"`
	KumaZoneK8sCtlFlags           map[string]string `json:"k8sZoneCtlFlags,omitempty"`
	DefaultObservabilityNamespace string            `json:"observabilityNamespace,omitempty"`
	DefaultGatewayNamespace       string            `json:"gatewayNamespace,omitempty"`
	KumactlImageRepo              string            `json:"ctlImageRepo,omitempty" envconfig:"KUMACTL_IMAGE_REPOSITORY"`
	KumaCPImageRepo               string            `json:"cpImageRepo,omitempty" envconfig:"KUMA_CP_IMAGE_REPOSITORY"`
	KumaDPImageRepo               string            `json:"dpImageRepo,omitempty" envconfig:"KUMA_DP_IMAGE_REPOSITORY"`
	KumaInitImageRepo             string            `json:"initImageRepo,omitempty" envconfig:"KUMA_INIT_IMAGE_REPOSITORY"`
	KumaCNIImageRepo              string            `json:"cniImageRepo,omitempty" envconfig:"KUMA_CNI_IMAGE_REPOSITORY"`
	KumaUniversalImageRepo        string            `json:"universalImageRepo,omitempty"`
	XDSApiVersion                 string            `json:"xdsVersion,omitempty" envconfig:"API_VERSION"`
	K8sType                       K8sType           `json:"k8sType,omitempty" envconfig:"KUMA_K8S_TYPE"`
	IPV6                          bool              `json:"ipv6,omitempty" envconfig:"IPV6"`
	UseHostnameInsteadOfIP        bool              `json:"useHostnameInsteadOfIP,omitempty" envconfig:"KUMA_USE_HOSTNAME_INSTEAD_OF_ID"`
	UseLoadBalancer               bool              `json:"useLoadBalancer,omitempty" envconfig:"KUMA_USE_LOAD_BALANCER"`
	CIDR                          string            `json:"kumaCidr,omitempty"`
	DefaultClusterStartupRetries  int               `json:"defaultClusterStartupRetries,omitempty" envconfig:"KUMA_DEFAULT_RETRIES"`
	DefaultClusterStartupTimeout  time.Duration     `json:"defaultClusterStartupTimeout,omitempty" envconfig:"KUMA_DEFAULT_TIMEOUT"`
	KumactlBin                    string            `json:"kumactlBin,omitempty" envconfig:"KUMACTLBIN"`
	ZoneEgressApp                 string            `json:"zoneEgressApp,omitempty" envconfig:"KUMA_ZONE_EGRESS_APP"`
	ZoneIngressApp                string            `json:"zoneIngressApp,omitempty" envconfig:"KUMA_ZONE_INGRESS_APP"`
	Arch                          string            `json:"arch,omitempty" envconfig:"ARCH"`
	OS                            string            `json:"os,omitempty" envconfig:"OS"`
	KumaCpConfig                  KumaCpConfig      `json:"kumaCpConfig,omitempty" envconfig:"KUMA_CP_CONFIG"`
	UniversalE2ELogsPath          string            `json:"universalE2ELogsPath,omitempty" envconfig:"UNIVERSAL_E2E_LOGS_PATH"`
	CleanupLogsOnSuccess          bool              `json:"cleanupLogsOnSuccess,omitempty" envconfig:"CLEANUP_LOGS_ON_SUCCESS"`
	VersionsYamlPath              string            `json:"versionsYamlPath,omitempty" envconfig:"VERSIONS_YAML_PATH"`
>>>>>>> fe37d209

	SuiteConfig SuiteConfig `json:"suites,omitempty"`
}

type SuiteConfig struct {
	Compatibility CompatibilitySuiteConfig `json:"compatibility,omitempty"`
}

type CompatibilitySuiteConfig struct {
	HelmVersion string `json:"helmVersion,omitempty"`
}

type KumaCpConfig struct {
	Standalone StandaloneConfig `json:"standalone,omitempty"`
	Multizone  MultizoneConfig  `json:"multizone,omitempty"`
}

type StandaloneConfig struct {
	Kubernetes ControlPlaneConfig `json:"kubernetes,omitempty"`
	Universal  ControlPlaneConfig `json:"universal,omitempty"`
}

type MultizoneConfig struct {
	Global    ControlPlaneConfig `json:"global,omitempty"`
	KubeZone1 ControlPlaneConfig `json:"kubeZone1,omitempty"`
	KubeZone2 ControlPlaneConfig `json:"kubeZone2,omitempty"`
	UniZone1  ControlPlaneConfig `json:"uniZone1,omitempty"`
	UniZone2  ControlPlaneConfig `json:"uniZone2,omitempty"`
}

type ControlPlaneConfig struct {
	Envs                 map[string]string `json:"envs,omitempty"`
	AdditionalYamlConfig string            `json:"additionalYamlConfig,omitempty"`
}

func (c E2eConfig) Validate() error {
	if Config.KumactlBin != "" {
		_, err := os.Stat(Config.KumactlBin)
		if os.IsNotExist(err) {
			return errors.Wrapf(err, "unable to find kumactl at:%s", Config.KumactlBin)
		}
	}
	return nil
}

func (c E2eConfig) AutoConfigure() error {
	if Config.CNIConf.ConfName == "" {
		switch Config.K8sType {
		case KindK8sType:
			Config.CNIConf = CniConf{
				ConfName: "10-kindnet.conflist",
				NetDir:   "/etc/cni/net.d",
				BinDir:   "/opt/cni/bin",
			}
		case K3dK8sType:
			Config.CNIConf = CniConf{
				ConfName: "10-flannel.conflist",
				NetDir:   "/var/lib/rancher/k3s/agent/etc/cni/net.d",
				BinDir:   "/bin",
			}
		case K3dCalicoK8sType:
			Config.CNIConf = CniConf{
				ConfName: "10-calico.conflist",
				NetDir:   "/etc/cni/net.d/",
				BinDir:   "/opt/cni/bin",
			}
		case AzureK8sType:
			Config.CNIConf = CniConf{
				ConfName: "10-azure.conflist",
				NetDir:   "/etc/cni/net.d",
				BinDir:   "/opt/cni/bin",
			}
		case AwsK8sType:
			Config.CNIConf = CniConf{
				ConfName: "10-aws.conflist",
				NetDir:   "/etc/cni/net.d",
				BinDir:   "/opt/cni/bin",
			}
		default:
			return fmt.Errorf("you must set a supported KUMA_K8S_TYPE got:%s", Config.K8sType)
		}
	}

	if Config.IPV6 && Config.CIDR == "" {
		Config.CIDR = "fd00:fd00::/64"
	}

	Config.Arch = runtime.GOARCH
	Config.OS = runtime.GOOS

	return nil
}

type K8sType string

const (
	KindK8sType      K8sType = "kind"
	K3dK8sType       K8sType = "k3d"
	K3dCalicoK8sType K8sType = "k3d-calico"
	AzureK8sType     K8sType = "azure"
	AwsK8sType       K8sType = "aws"
)

type CniConf struct {
	BinDir   string
	NetDir   string
	ConfName string
}

var Config E2eConfig

func (c E2eConfig) GetUniversalImage() string {
	if c.KumaImageTag != "" {
		return fmt.Sprintf("%s/%s:%s", c.KumaImageRegistry, c.KumaUniversalImageRepo, c.KumaImageTag)
	} else {
		return fmt.Sprintf("%s/%s", c.KumaImageRegistry, c.KumaUniversalImageRepo)
	}
}

var defaultConf = E2eConfig{
	HelmChartName:                 "kuma/kuma",
	HelmChartPath:                 "../../../deployments/charts/kuma",
	VersionsYamlPath:              "../../../versions.yml",
	HelmRepoUrl:                   "https://kumahq.github.io/charts",
	HelmSubChartPrefix:            "",
	KumaNamespace:                 "kuma-system",
	KumaServiceName:               "kuma-control-plane",
	KumaGlobalZoneSyncServiceName: "kuma-global-zone-sync",
	DefaultObservabilityNamespace: "mesh-observability",
	DefaultGatewayNamespace:       "kuma-gateway",
	CNIApp:                        "kuma-cni",
	CNINamespace:                  "kube-system",

	KumaImageRegistry:      "kumahq",
	KumaImageTag:           kuma_version.Build.Version,
	KumaUniversalImageRepo: "kuma-universal",
	KumaCPImageRepo:        "kuma-cp",
	KumaDPImageRepo:        "kuma-dp",
	KumaInitImageRepo:      "kuma-init",
	KumactlImageRepo:       "kumactl",
	KumaCNIImageRepo:       "kuma-cni",

	KumaUniversalEnvVars: map[string]string{},
	KumaK8sCtlFlags:      map[string]string{},
	KumaZoneK8sCtlFlags:  map[string]string{},
	SuiteConfig: SuiteConfig{
		Compatibility: CompatibilitySuiteConfig{
			HelmVersion: "2.3.3",
		},
	},
	K8sType:                      KindK8sType,
	DefaultClusterStartupRetries: 30,
	DefaultClusterStartupTimeout: time.Second * 3,
	KumaCpConfig: KumaCpConfig{
		Standalone: StandaloneConfig{
			Kubernetes: ControlPlaneConfig{
				Envs: map[string]string{
					"KUMA_RUNTIME_KUBERNETES_INJECTOR_IGNORED_SERVICE_SELECTOR_LABELS": "changesvc-test-label",
				},
				AdditionalYamlConfig: "",
			},
			Universal: ControlPlaneConfig{
				Envs:                 map[string]string{},
				AdditionalYamlConfig: "",
			},
		},
		Multizone: MultizoneConfig{
			Global: ControlPlaneConfig{
				Envs:                 map[string]string{},
				AdditionalYamlConfig: "",
			},
			KubeZone1: ControlPlaneConfig{
				Envs:                 map[string]string{},
				AdditionalYamlConfig: "",
			},
			KubeZone2: ControlPlaneConfig{
				Envs:                 map[string]string{},
				AdditionalYamlConfig: "",
			},
			UniZone1: ControlPlaneConfig{
				Envs:                 map[string]string{},
				AdditionalYamlConfig: "",
			},
			UniZone2: ControlPlaneConfig{
				Envs:                 map[string]string{},
				AdditionalYamlConfig: "",
			},
		},
	},
<<<<<<< HEAD
	ZoneEgressApp:                     "kuma-egress",
	ZoneIngressApp:                    "kuma-ingress",
	UniversalE2ELogsPath:              path.Join(os.TempDir(), "e2e"),
	CleanupLogsOnSuccess:              false,
	KumaLegacyKDS:                     false,
	KumaExperimentalSidecarContainers: false,
=======
	ZoneEgressApp:        "kuma-egress",
	ZoneIngressApp:       "kuma-ingress",
	UniversalE2ELogsPath: path.Join(os.TempDir(), "e2e"),
	CleanupLogsOnSuccess: false,
>>>>>>> fe37d209
}

func init() {
	Config = defaultConf
	if err := config.Load(os.Getenv("E2E_CONFIG_FILE"), &Config); err != nil {
		panic(err)
	}

	if err := Config.AutoConfigure(); err != nil {
		panic(err)
	}
}

func KumaDeploymentOptionsFromConfig(config ControlPlaneConfig) []KumaDeploymentOption {
	kumaOptions := []KumaDeploymentOption{}
	for key, value := range config.Envs {
		kumaOptions = append(kumaOptions, WithEnv(key, value))
	}
	if config.AdditionalYamlConfig != "" {
		kumaOptions = append(kumaOptions, WithYamlConfig(config.AdditionalYamlConfig))
	}
	return kumaOptions
}<|MERGE_RESOLUTION|>--- conflicted
+++ resolved
@@ -18,7 +18,6 @@
 type E2eConfig struct {
 	config.BaseConfig
 
-<<<<<<< HEAD
 	KumaImageRegistry                 string            `json:"imageRegistry,omitempty" envconfig:"KUMA_GLOBAL_IMAGE_REGISTRY"`
 	KumaImageTag                      string            `json:"imageTag,omitempty" envconfig:"KUMA_GLOBAL_IMAGE_TAG"`
 	KumaNamespace                     string            `json:"namespace,omitempty"`
@@ -60,53 +59,8 @@
 	KumaCpConfig                      KumaCpConfig      `json:"kumaCpConfig,omitempty" envconfig:"KUMA_CP_CONFIG"`
 	UniversalE2ELogsPath              string            `json:"universalE2ELogsPath,omitempty" envconfig:"UNIVERSAL_E2E_LOGS_PATH"`
 	CleanupLogsOnSuccess              bool              `json:"cleanupLogsOnSuccess,omitempty" envconfig:"CLEANUP_LOGS_ON_SUCCESS"`
-	KumaLegacyKDS                     bool              `json:"kumaLegacyKDS,omitempty" envconfig:"KUMA_LEGACY_KDS"`
 	VersionsYamlPath                  string            `json:"versionsYamlPath,omitempty" envconfig:"VERSIONS_YAML_PATH"`
 	KumaExperimentalSidecarContainers bool              `json:"kumaSidecarContainers,omitempty" envconfig:"KUMA_EXPERIMENTAL_SIDECAR_CONTAINERS"`
-=======
-	KumaImageRegistry             string            `json:"imageRegistry,omitempty" envconfig:"KUMA_GLOBAL_IMAGE_REGISTRY"`
-	KumaImageTag                  string            `json:"imageTag,omitempty" envconfig:"KUMA_GLOBAL_IMAGE_TAG"`
-	KumaNamespace                 string            `json:"namespace,omitempty"`
-	KumaServiceName               string            `json:"serviceName,omitempty"`
-	HelmChartPath                 string            `json:"helmChartPath,omitempty"`
-	HelmSubChartPrefix            string            `json:"helmSubChartPrefix,omitempty"`
-	HelmChartName                 string            `json:"helmChartName,omitempty"`
-	HelmRepoUrl                   string            `json:"helmRepoUrl,omitempty"`
-	HelmGlobalExtraYaml           string            `json:"HelmGlobalExtraYaml,omitempty"`
-	CNIApp                        string            `json:"CNIApp,omitempty"`
-	CNINamespace                  string            `json:"CNINamespace,omitempty"`
-	CNIConf                       CniConf           `json:"CNIConf,omitempty"`
-	KumaGlobalZoneSyncServiceName string            `json:"globalZoneSyncServiceName,omitempty"`
-	KumaUniversalEnvVars          map[string]string `json:"universalEnvVars,omitempty"`
-	KumaZoneUniversalEnvVars      map[string]string `json:"universalZoneEnvVars,omitempty"`
-	KumaK8sCtlFlags               map[string]string `json:"k8sCtlFlags,omitempty"`
-	KumaZoneK8sCtlFlags           map[string]string `json:"k8sZoneCtlFlags,omitempty"`
-	DefaultObservabilityNamespace string            `json:"observabilityNamespace,omitempty"`
-	DefaultGatewayNamespace       string            `json:"gatewayNamespace,omitempty"`
-	KumactlImageRepo              string            `json:"ctlImageRepo,omitempty" envconfig:"KUMACTL_IMAGE_REPOSITORY"`
-	KumaCPImageRepo               string            `json:"cpImageRepo,omitempty" envconfig:"KUMA_CP_IMAGE_REPOSITORY"`
-	KumaDPImageRepo               string            `json:"dpImageRepo,omitempty" envconfig:"KUMA_DP_IMAGE_REPOSITORY"`
-	KumaInitImageRepo             string            `json:"initImageRepo,omitempty" envconfig:"KUMA_INIT_IMAGE_REPOSITORY"`
-	KumaCNIImageRepo              string            `json:"cniImageRepo,omitempty" envconfig:"KUMA_CNI_IMAGE_REPOSITORY"`
-	KumaUniversalImageRepo        string            `json:"universalImageRepo,omitempty"`
-	XDSApiVersion                 string            `json:"xdsVersion,omitempty" envconfig:"API_VERSION"`
-	K8sType                       K8sType           `json:"k8sType,omitempty" envconfig:"KUMA_K8S_TYPE"`
-	IPV6                          bool              `json:"ipv6,omitempty" envconfig:"IPV6"`
-	UseHostnameInsteadOfIP        bool              `json:"useHostnameInsteadOfIP,omitempty" envconfig:"KUMA_USE_HOSTNAME_INSTEAD_OF_ID"`
-	UseLoadBalancer               bool              `json:"useLoadBalancer,omitempty" envconfig:"KUMA_USE_LOAD_BALANCER"`
-	CIDR                          string            `json:"kumaCidr,omitempty"`
-	DefaultClusterStartupRetries  int               `json:"defaultClusterStartupRetries,omitempty" envconfig:"KUMA_DEFAULT_RETRIES"`
-	DefaultClusterStartupTimeout  time.Duration     `json:"defaultClusterStartupTimeout,omitempty" envconfig:"KUMA_DEFAULT_TIMEOUT"`
-	KumactlBin                    string            `json:"kumactlBin,omitempty" envconfig:"KUMACTLBIN"`
-	ZoneEgressApp                 string            `json:"zoneEgressApp,omitempty" envconfig:"KUMA_ZONE_EGRESS_APP"`
-	ZoneIngressApp                string            `json:"zoneIngressApp,omitempty" envconfig:"KUMA_ZONE_INGRESS_APP"`
-	Arch                          string            `json:"arch,omitempty" envconfig:"ARCH"`
-	OS                            string            `json:"os,omitempty" envconfig:"OS"`
-	KumaCpConfig                  KumaCpConfig      `json:"kumaCpConfig,omitempty" envconfig:"KUMA_CP_CONFIG"`
-	UniversalE2ELogsPath          string            `json:"universalE2ELogsPath,omitempty" envconfig:"UNIVERSAL_E2E_LOGS_PATH"`
-	CleanupLogsOnSuccess          bool              `json:"cleanupLogsOnSuccess,omitempty" envconfig:"CLEANUP_LOGS_ON_SUCCESS"`
-	VersionsYamlPath              string            `json:"versionsYamlPath,omitempty" envconfig:"VERSIONS_YAML_PATH"`
->>>>>>> fe37d209
 
 	SuiteConfig SuiteConfig `json:"suites,omitempty"`
 }
@@ -296,19 +250,11 @@
 			},
 		},
 	},
-<<<<<<< HEAD
 	ZoneEgressApp:                     "kuma-egress",
 	ZoneIngressApp:                    "kuma-ingress",
 	UniversalE2ELogsPath:              path.Join(os.TempDir(), "e2e"),
 	CleanupLogsOnSuccess:              false,
-	KumaLegacyKDS:                     false,
 	KumaExperimentalSidecarContainers: false,
-=======
-	ZoneEgressApp:        "kuma-egress",
-	ZoneIngressApp:       "kuma-ingress",
-	UniversalE2ELogsPath: path.Join(os.TempDir(), "e2e"),
-	CleanupLogsOnSuccess: false,
->>>>>>> fe37d209
 }
 
 func init() {
