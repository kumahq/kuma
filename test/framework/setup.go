package framework

import (
	"fmt"
	"path/filepath"
	"time"

	"github.com/gruntwork-io/terratest/modules/k8s"
	"github.com/gruntwork-io/terratest/modules/retry"
	kube_meta "k8s.io/apimachinery/pkg/apis/meta/v1"
)

type InstallFunc func(cluster Cluster) error

func YamlK8s(yaml string) InstallFunc {
	return func(cluster Cluster) error {
		_, err := retry.DoWithRetryE(cluster.GetTesting(), "install yaml resource", DefaultRetries, DefaultTimeout,
			func() (s string, err error) {
				return "", k8s.KubectlApplyFromStringE(cluster.GetTesting(), cluster.GetKubectlOptions(), yaml)
			})
		return err
	}
}

func YamlUniversal(yaml string) InstallFunc {
	return func(cluster Cluster) error {
		_, err := retry.DoWithRetryE(cluster.GetTesting(), "install yaml resource", DefaultRetries, DefaultTimeout,
			func() (s string, err error) {
				kumactl := cluster.GetKumactlOptions()
				return "", kumactl.KumactlApplyFromString(yaml)
			})
		return err
	}
}

func YamlPathK8s(path string) InstallFunc {
	return func(cluster Cluster) error {
		_, err := retry.DoWithRetryE(cluster.GetTesting(), "install yaml resource by path", DefaultRetries, DefaultTimeout,
			func() (s string, err error) {
				return "", k8s.KubectlApplyE(cluster.GetTesting(), cluster.GetKubectlOptions(), path)
			})
		return err
	}
}

func Kuma(mode string, fs ...DeployOptionsFunc) InstallFunc {
	return func(cluster Cluster) error {
		err := cluster.DeployKuma(mode, fs...)
		return err
	}
}

func KumaDNS() InstallFunc {
	return func(cluster Cluster) error {
		err := cluster.InjectDNS()
		return err
	}
}

func WaitService(namespace, service string) InstallFunc {
	return func(c Cluster) error {
		k8s.WaitUntilServiceAvailable(c.GetTesting(), c.GetKubectlOptions(namespace), service, 10, 3*time.Second)
		return nil
	}
}

func WaitNumPods(num int, app string) InstallFunc {
	return func(c Cluster) error {
		k8s.WaitUntilNumPodsCreated(c.GetTesting(), c.GetKubectlOptions(),
			kube_meta.ListOptions{
				LabelSelector: fmt.Sprintf("app=%s", app),
			}, num, DefaultRetries, DefaultTimeout)
		return nil
	}
}

func WaitPodsAvailable(namespace, app string) InstallFunc {
	return func(c Cluster) error {
		pods, err := k8s.ListPodsE(c.GetTesting(), c.GetKubectlOptions(namespace),
			kube_meta.ListOptions{LabelSelector: fmt.Sprintf("app=%s", app)})
		if err != nil {
			return err
		}
		for _, p := range pods {
			err := k8s.WaitUntilPodAvailableE(c.GetTesting(), c.GetKubectlOptions(namespace), p.GetName(), DefaultRetries, DefaultTimeout)
			if err != nil {
				return err
			}
		}
		return nil
	}
}

func EchoServerK8s() InstallFunc {
	const name = "echo-server"
	return Combine(
		YamlPathK8s(filepath.Join("testdata", fmt.Sprintf("%s.yaml", name))),
		WaitService(TestNamespace, name),
		WaitNumPods(1, name),
		WaitPodsAvailable(TestNamespace, name),
	)
}

func EchoServerUniversal(token string) InstallFunc {
	return func(cluster Cluster) error {
		return cluster.DeployApp("", AppModeEchoServer, token)
	}
}

type IngressDesc struct {
	Port int32
	IP   string
}

<<<<<<< HEAD
func IngressUniversal(token string) InstallFunc {
	return func(cluster Cluster) error {
		uniCluster := cluster.(*UniversalCluster)
		app, err := NewUniversalApp(cluster.GetTesting(), uniCluster.name, AppIngress, true, []string{}, []string{})
		if err != nil {
			return err
		}
		err = app.mainApp.Start()
		if err != nil {
			return err
		}
		uniCluster.apps[AppIngress] = app

		dpyaml := fmt.Sprintf(IngressDataplane, kdsPort)
		return uniCluster.CreateDP(app, "ingress", app.ip, dpyaml, token)
	}
}

func Ingress(ingress *IngressDesc) InstallFunc {
	const name = "kuma-ingress"
	if ingress == nil {
		ingress = &IngressDesc{}
	}
	return func(c Cluster) error {
		yaml, err := c.GetKumactlOptions().KumactlInstallIngress()
		if err != nil {
			return err
		}
		return Combine(
			YamlK8s(yaml),
			WaitService(kumaNamespace, name),
			WaitNumPods(1, name),
			WaitPodsAvailable(kumaNamespace, name),
			func(cluster Cluster) error {
				ctx := context.Background()
				cs, err := k8s.GetKubernetesClientFromOptionsE(c.GetTesting(), c.GetKubectlOptions())
				if err != nil {
					return err
				}
				ingressSvc, err := cs.CoreV1().Services(kumaNamespace).Get(ctx, name, kube_meta.GetOptions{})
				if err != nil {
					return nil
				}
				ingress.Port = ingressSvc.Spec.Ports[0].NodePort

				nodes, err := cs.CoreV1().Nodes().List(ctx, kube_meta.ListOptions{})
				if err != nil {
					return err
				}
				// assume that we have single node cluster
				for _, addr := range nodes.Items[0].Status.Addresses {
					if addr.Type == kube_core.NodeInternalIP {
						ingress.IP = addr.Address
					}
				}
				return nil
			},
		)(c)
	}
}

=======
>>>>>>> 8dbff461
func DemoClientK8s() InstallFunc {
	const name = "demo-client"
	return Combine(
		YamlPathK8s(filepath.Join("testdata", fmt.Sprintf("%s.yaml", name))),
		WaitService(TestNamespace, name),
		WaitNumPods(1, name),
		WaitPodsAvailable(TestNamespace, name),
	)
}

func DemoClientUniversal(token string) InstallFunc {
	return func(cluster Cluster) error {
		return cluster.DeployApp("", AppModeDemoClient, token)
	}
}

func Combine(fs ...InstallFunc) InstallFunc {
	return func(cluster Cluster) error {
		for _, f := range fs {
			if err := f(cluster); err != nil {
				return err
			}
		}
		return nil
	}
}

func Namespace(name string) InstallFunc {
	return func(cluster Cluster) error {
		return k8s.CreateNamespaceE(cluster.GetTesting(), cluster.GetKubectlOptions(), name)
	}
}

type ClusterSetup struct {
	installFuncs []InstallFunc
}

func NewClusterSetup() *ClusterSetup {
	return &ClusterSetup{}
}

func (cs *ClusterSetup) Install(fn InstallFunc) *ClusterSetup {
	cs.installFuncs = append(cs.installFuncs, fn)
	return cs
}

func (cs *ClusterSetup) Setup(cluster Cluster) error {
	return Combine(cs.installFuncs...)(cluster)
}<|MERGE_RESOLUTION|>--- conflicted
+++ resolved
@@ -112,7 +112,6 @@
 	IP   string
 }
 
-<<<<<<< HEAD
 func IngressUniversal(token string) InstallFunc {
 	return func(cluster Cluster) error {
 		uniCluster := cluster.(*UniversalCluster)
@@ -131,51 +130,6 @@
 	}
 }
 
-func Ingress(ingress *IngressDesc) InstallFunc {
-	const name = "kuma-ingress"
-	if ingress == nil {
-		ingress = &IngressDesc{}
-	}
-	return func(c Cluster) error {
-		yaml, err := c.GetKumactlOptions().KumactlInstallIngress()
-		if err != nil {
-			return err
-		}
-		return Combine(
-			YamlK8s(yaml),
-			WaitService(kumaNamespace, name),
-			WaitNumPods(1, name),
-			WaitPodsAvailable(kumaNamespace, name),
-			func(cluster Cluster) error {
-				ctx := context.Background()
-				cs, err := k8s.GetKubernetesClientFromOptionsE(c.GetTesting(), c.GetKubectlOptions())
-				if err != nil {
-					return err
-				}
-				ingressSvc, err := cs.CoreV1().Services(kumaNamespace).Get(ctx, name, kube_meta.GetOptions{})
-				if err != nil {
-					return nil
-				}
-				ingress.Port = ingressSvc.Spec.Ports[0].NodePort
-
-				nodes, err := cs.CoreV1().Nodes().List(ctx, kube_meta.ListOptions{})
-				if err != nil {
-					return err
-				}
-				// assume that we have single node cluster
-				for _, addr := range nodes.Items[0].Status.Addresses {
-					if addr.Type == kube_core.NodeInternalIP {
-						ingress.IP = addr.Address
-					}
-				}
-				return nil
-			},
-		)(c)
-	}
-}
-
-=======
->>>>>>> 8dbff461
 func DemoClientK8s() InstallFunc {
 	const name = "demo-client"
 	return Combine(
