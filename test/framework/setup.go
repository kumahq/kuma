package framework

import (
	"bytes"
	"encoding/json"
	"fmt"
	"os"
	"path/filepath"
	"strings"
	"time"

	"github.com/gruntwork-io/terratest/modules/k8s"
	"github.com/gruntwork-io/terratest/modules/retry"
	"github.com/pkg/errors"
	batchv1 "k8s.io/api/batch/v1"
	corev1 "k8s.io/api/core/v1"
	metav1 "k8s.io/apimachinery/pkg/apis/meta/v1"
	"k8s.io/apimachinery/pkg/runtime"
	k8sjson "k8s.io/apimachinery/pkg/runtime/serializer/json"
	"sigs.k8s.io/yaml"

	"github.com/kumahq/kuma/pkg/config/core"
	"github.com/kumahq/kuma/pkg/core/resources/model"
	core_rest "github.com/kumahq/kuma/pkg/core/resources/model/rest"
	bootstrap_k8s "github.com/kumahq/kuma/pkg/plugins/bootstrap/k8s"
	"github.com/kumahq/kuma/pkg/tls"
)

const (
	demoClientDeployment = `
apiVersion: apps/v1
kind: Deployment
metadata:
  name: demo-client
  namespace: %s
  labels:
    app: demo-client
spec:
  strategy:
    rollingUpdate:
      maxSurge: 1
      maxUnavailable: 0
  selector:
    matchLabels:
      app: demo-client
  template:
    metadata:
      annotations:
        kuma.io/mesh: %s
      labels:
        app: demo-client
    spec:
      containers:
        - name: demo-client
          image: %s
          imagePullPolicy: IfNotPresent
          ports:
            - containerPort: 3000
          command: [ "ncat" ]
          args:
            - -lk
            - -p
            - "3000"
          resources:
            limits:
              cpu: 50m
              memory: 64Mi
`
)

type InstallFunc func(cluster Cluster) error

var Serializer *k8sjson.Serializer

func init() {
	K8sScheme, err := bootstrap_k8s.NewScheme()
	if err != nil {
		panic(err)
	}

	Serializer = k8sjson.NewSerializerWithOptions(
		k8sjson.DefaultMetaFactory, K8sScheme, K8sScheme,
		k8sjson.SerializerOptions{
			Yaml:   true,
			Pretty: true,
			Strict: true,
		},
	)
}

func YamlK8sObject(obj runtime.Object) InstallFunc {
	return func(cluster Cluster) error {
		b := bytes.Buffer{}
		err := Serializer.Encode(obj, &b)
		if err != nil {
			return err
		}

		// Remove "status" from Kubernetes YAMLs
		// "status" is an element in Kubernetes Object that is filled by Kubernetes, not a user.
		// Encoder by default also serializes the Status object with default values (since those are not pointers)
		// that does not have omitempty, so for example in case of StatefulSet.Status it will be
		// status:
		//   replicas: 0
		//   availableReplicas: 0
		// However, availableReplicas is a beta field that is not available in previous version of Kubernetes.
		obj := map[string]interface{}{}
		if err := yaml.Unmarshal(b.Bytes(), &obj); err != nil {
			return err
		}
		delete(obj, "status")
		bytes, err := yaml.Marshal(obj)
		if err != nil {
			return err
		}

		_, err = retry.DoWithRetryE(cluster.GetTesting(), "install yaml resource", DefaultRetries, DefaultTimeout,
			func() (string, error) {
				return "", k8s.KubectlApplyFromStringE(cluster.GetTesting(), cluster.GetKubectlOptions(), string(bytes))
			})
		return err
	}
}

func YamlK8s(yaml string) InstallFunc {
	return func(cluster Cluster) error {
		_, err := retry.DoWithRetryE(cluster.GetTesting(), "install yaml resource", DefaultRetries, DefaultTimeout,
			func() (string, error) {
				return "", k8s.KubectlApplyFromStringE(cluster.GetTesting(), cluster.GetKubectlOptions(), yaml)
			})
		return err
	}
}

func DeleteYamlK8s(yaml string) InstallFunc {
	return func(cluster Cluster) error {
		_, err := retry.DoWithRetryE(cluster.GetTesting(), "delete yaml resource", DefaultRetries, DefaultTimeout,
			func() (string, error) {
				return "", k8s.KubectlDeleteFromStringE(cluster.GetTesting(), cluster.GetKubectlOptions(), yaml)
			})
		return err
	}
}

func MeshUniversal(name string) InstallFunc {
	mesh := fmt.Sprintf(`
type: Mesh
name: %s
`, name)
	return YamlUniversal(mesh)
}

func MeshKubernetes(name string) InstallFunc {
	mesh := fmt.Sprintf(`
apiVersion: kuma.io/v1alpha1
kind: Mesh
metadata:
  name: %s
`, name)
	return YamlK8s(mesh)
}

func MTLSMeshKubernetes(name string) InstallFunc {
	mesh := fmt.Sprintf(`
apiVersion: kuma.io/v1alpha1
kind: Mesh
metadata:
  name: %s
spec:
  mtls:
    enabledBackend: ca-1
    backends:
      - name: ca-1
        type: builtin
`, name)
	return YamlK8s(mesh)
}

func MTLSMeshUniversal(name string) InstallFunc {
	mesh := fmt.Sprintf(`
type: Mesh
name: %s
mtls:
  enabledBackend: ca-1
  backends:
    - name: ca-1
      type: builtin
`, name)
	return YamlUniversal(mesh)
}

func YamlUniversal(yaml string) InstallFunc {
	return func(cluster Cluster) error {
		_, err := retry.DoWithRetryE(cluster.GetTesting(), "install yaml resource", DefaultRetries, DefaultTimeout,
			func() (string, error) {
				kumactl := cluster.GetKumactlOptions()
				return "", kumactl.KumactlApplyFromString(yaml)
			})
		return err
	}
}

func ResourceUniversal(resource model.Resource) InstallFunc {
	return func(cluster Cluster) error {
		_, err := retry.DoWithRetryE(cluster.GetTesting(), "install resource", DefaultRetries, DefaultTimeout,
			func() (string, error) {
				kumactl := cluster.GetKumactlOptions()

				res := core_rest.From.Resource(resource)
				jsonRes, err := json.Marshal(res)
				if err != nil {
					return "", err
				}
				yamlRes, err := yaml.JSONToYAML(jsonRes)
				if err != nil {
					return "", err
				}
				return "", kumactl.KumactlApplyFromString(string(yamlRes))
			})
		return err
	}
}

func YamlPathK8s(path string) InstallFunc {
	return func(cluster Cluster) error {
		_, err := retry.DoWithRetryE(cluster.GetTesting(), "install yaml resource by path", DefaultRetries, DefaultTimeout,
			func() (string, error) {
				return "", k8s.KubectlApplyE(cluster.GetTesting(), cluster.GetKubectlOptions(), path)
			})
		return err
	}
}

func Kuma(mode core.CpMode, opt ...KumaDeploymentOption) InstallFunc {
	return func(cluster Cluster) error {
		opt = append(opt, WithIPv6(Config.IPV6))
		return cluster.DeployKuma(mode, opt...)
	}
}

func WaitService(namespace, service string) InstallFunc {
	return func(c Cluster) error {
		k8s.WaitUntilServiceAvailable(c.GetTesting(), c.GetKubectlOptions(namespace), service, 10, 3*time.Second)
		return nil
	}
}

func WaitNumPods(namespace string, num int, app string) InstallFunc {
	return func(c Cluster) error {
		ck8s := c.(*K8sCluster)
		k8s.WaitUntilNumPodsCreated(c.GetTesting(), c.GetKubectlOptions(namespace),
			metav1.ListOptions{
				LabelSelector: fmt.Sprintf("app=%s", app),
			}, num, ck8s.defaultRetries, ck8s.defaultTimeout)
		return nil
	}
}

func WaitPodsAvailable(namespace, app string) InstallFunc {
	return func(c Cluster) error {
		ck8s := c.(*K8sCluster)
		pods, err := k8s.ListPodsE(c.GetTesting(), c.GetKubectlOptions(namespace),
			metav1.ListOptions{LabelSelector: fmt.Sprintf("app=%s", app)})
		if err != nil {
			return err
		}
		for _, p := range pods {
			err := WaitUntilPodAvailableE(c.GetTesting(), c.GetKubectlOptions(namespace), p.GetName(), ck8s.defaultRetries, ck8s.defaultTimeout)
			if err != nil {
				return err
			}
		}
		return nil
	}
}

func WaitUntilJobSucceed(namespace, app string) InstallFunc {
	return func(c Cluster) error {
		ck8s := c.(*K8sCluster)
		return k8s.WaitUntilJobSucceedE(c.GetTesting(), c.GetKubectlOptions(namespace), app, ck8s.defaultRetries, ck8s.defaultTimeout)
	}
}

func zoneRelatedResource(
	tokenProvider func(zone string) (string, error),
	appType AppMode,
	resourceManifestFunc func(address string, port, advertisedPort int) string,
) func(cluster Cluster) error {
	dpName := string(appType)

	return func(cluster Cluster) error {
		uniCluster := cluster.(*UniversalCluster)

		app, err := NewUniversalApp(
			cluster.GetTesting(),
			uniCluster.name,
			dpName,
			"",
			appType,
			Config.IPV6,
			false,
			[]string{},
			[]string{},
			"",
		)
		if err != nil {
			return err
		}

		app.CreateMainApp(nil, []string{})

		err = app.mainApp.Start()
		if err != nil {
			return err
		}

		uniCluster.apps[dpName] = app
		publicAddress := app.ip
		dpYAML := resourceManifestFunc(publicAddress, kdsPort, kdsPort)

		zone := uniCluster.name
		if uniCluster.controlplane.mode == core.Standalone {
			zone = ""
		}
		token, err := tokenProvider(zone)
		if err != nil {
			return err
		}

		switch appType {
		case AppIngress:
			return uniCluster.CreateZoneIngress(app, dpName, publicAddress, dpYAML, token, false)
		case AppEgress:
			return uniCluster.CreateZoneEgress(app, dpName, publicAddress, dpYAML, token, false)
		default:
			return errors.Errorf("unsupported appType: %s", appType)
		}
	}
}

func IngressUniversal(tokenProvider func(zone string) (string, error)) InstallFunc {
	manifestFunc := func(address string, port, advertisedPort int) string {
		return fmt.Sprintf(ZoneIngress, address, port, advertisedPort)
	}

	return zoneRelatedResource(tokenProvider, AppIngress, manifestFunc)
}

func EgressUniversal(tokenProvider func(zone string) (string, error)) InstallFunc {
	manifestFunc := func(_ string, port, _ int) string {
		return fmt.Sprintf(ZoneEgress, port)
	}

	return zoneRelatedResource(tokenProvider, AppEgress, manifestFunc)
}

func DemoClientK8sWithAffinity(mesh string, namespace string) InstallFunc {
	affinity := `      nodeSelector:
        second: "true"
`

	return DemoClientK8sCustomized(mesh, namespace, demoClientDeployment+affinity)
}

func DemoClientK8s(mesh string, namespace string) InstallFunc {
	return DemoClientK8sCustomized(mesh, namespace, demoClientDeployment)
}

func DemoClientK8sCustomized(mesh string, namespace string, deploymentYaml string) InstallFunc {
	const name = "demo-client"
	return Combine(
		YamlK8s(fmt.Sprintf(deploymentYaml, namespace, mesh, Config.GetUniversalImage())),
		WaitNumPods(namespace, 1, name),
		WaitPodsAvailable(namespace, name),
	)
}

func NamespaceWithSidecarInjection(namespace string) InstallFunc {
	return YamlK8s(fmt.Sprintf(`
apiVersion: v1
kind: Namespace
metadata:
  name: %s
  labels:
    kuma.io/sidecar-injection: "enabled"
`, namespace))
}

// NamespaceWithSidecarInjectionOnAnnotation creates namespace with sidecar-injection annotation
// Since we still support annotations for backwards compatibility, we should also test it.
// Use NamespaceWithSidecarInjection unless you want to explicitly check backwards compatibility.
// https://github.com/kumahq/kuma/issues/4005
func NamespaceWithSidecarInjectionOnAnnotation(namespace string) InstallFunc {
	return YamlK8s(fmt.Sprintf(`
apiVersion: v1
kind: Namespace
metadata:
  name: %s
  annotations:
    kuma.io/sidecar-injection: "enabled"
`, namespace))
}

func DemoClientJobK8s(namespace, mesh, destination string) InstallFunc {
	const name = "demo-job-client"
	job := &batchv1.Job{
		TypeMeta: metav1.TypeMeta{
			Kind:       "Job",
			APIVersion: batchv1.SchemeGroupVersion.String(),
		},
		ObjectMeta: metav1.ObjectMeta{
			Name:      name,
			Namespace: namespace,
			Labels:    map[string]string{"app": name},
		},
		Spec: batchv1.JobSpec{
			Template: corev1.PodTemplateSpec{
				ObjectMeta: metav1.ObjectMeta{
					Annotations: map[string]string{"kuma.io/mesh": mesh},
					Labels:      map[string]string{"app": name},
				},
				Spec: corev1.PodSpec{
					Containers: []corev1.Container{
						{
							Name:            name,
							Image:           Config.GetUniversalImage(),
							ImagePullPolicy: "IfNotPresent",
							Command:         []string{"curl"},
							Args:            []string{"-v", "-m", "3", "--fail", destination},
						},
					},
					RestartPolicy: "OnFailure",
				},
			},
		},
	}
	return Combine(
		YamlK8sObject(job),
		WaitUntilJobSucceed(namespace, name),
	)
}

func DemoClientUniversal(name string, mesh string, opt ...AppDeploymentOption) InstallFunc {
	return func(cluster Cluster) error {
		var opts appDeploymentOptions
		opts.apply(opt...)
		args := []string{"ncat", "-lvk", "-p", "3000"}
		appYaml := opts.appYaml
		transparent := opts.transparent != nil && *opts.transparent // default false
		if appYaml == "" {
			if transparent {
				appYaml = fmt.Sprintf(DemoClientDataplaneTransparentProxy, mesh, "3000", name, redirectPortInbound, redirectPortInboundV6, redirectPortOutbound, strings.Join(opts.reachableServices, ","))
			} else {
				if opts.serviceProbe {
					appYaml = fmt.Sprintf(DemoClientDataplaneWithServiceProbe, mesh, "13000", "3000", name, "80", "8080")
				} else {
					appYaml = fmt.Sprintf(DemoClientDataplane, mesh, "13000", "3000", name, "80", "8080")
				}
			}
		}

		if !opts.omitDataplane {
			token := opts.token
			var err error
			if token == "" {
				token, err = cluster.GetKuma().GenerateDpToken(mesh, name)
				if err != nil {
					return err
				}
			}
			opt = append(opt, WithToken(token))
		}

		opt = append(
			opt,
			WithName(name),
			WithMesh(mesh),
			WithAppname(AppModeDemoClient),
			WithArgs(args),
			WithYaml(appYaml),
			WithIPv6(Config.IPV6),
		)
		return cluster.DeployApp(opt...)
	}
}

func TestServerExternalServiceUniversal(name string, mesh string, port int, tls bool) InstallFunc {
	return func(cluster Cluster) error {
		containerName := fmt.Sprintf("%s.%s", name, mesh)
		args := []string{"test-server", "echo", "--instance", name, "--port", fmt.Sprintf("%d", port)}
		opt := []AppDeploymentOption{
			WithAppname(name),
			WithName(name),
			WithMesh(mesh),
			WithoutDataplane(),
			WithDockerContainerName(containerName),
		}
		if tls {
			path, err := DumpTempCerts("localhost", containerName)
			Logf("using temp dir: %s", path)
			if err != nil {
				return err
			}
			args = append(args, "--crt", "/certs/cert.pem", "--key", "/certs/key.pem", "--tls")
			opt = append(opt, WithDockerVolumes(path+":/certs"))
		}

		opt = append(opt, WithArgs(args))
		return cluster.DeployApp(opt...)
	}
}
func TestServerUniversal(name string, mesh string, opt ...AppDeploymentOption) InstallFunc {
	return func(cluster Cluster) error {
		var opts appDeploymentOptions
		opts.apply(opt...)
		if len(opts.protocol) == 0 {
			opts.protocol = "http"
		}
		if opts.serviceVersion == "" {
			opts.serviceVersion = "v1"
		}
		args := []string{"test-server"}
		if len(opts.appArgs) > 0 {
			args = append(args, opts.appArgs...)
		}
		if opts.serviceName == "" {
			opts.serviceName = "test-server"
		}
		if opts.serviceInstance == "" {
			opts.serviceInstance = "1"
		}
		transparent := opts.transparent == nil || *opts.transparent // default true
		transparentProxy := ""
		if transparent {
			transparentProxy = fmt.Sprintf(`
  transparentProxying:
    redirectPortInbound: %s
    redirectPortInboundV6: %s
    redirectPortOutbound: %s
`, redirectPortInbound, redirectPortInboundV6, redirectPortOutbound)
		}
		token := opts.token
		var err error
		if token == "" {
			token, err = cluster.GetKuma().GenerateDpToken(mesh, opts.serviceName)
			if err != nil {
				return err
			}
		}

		serviceProbe := ""
		if opts.serviceProbe {
			serviceProbe =
				`    serviceProbe:
      tcp: {}`
		}

		serviceAddress := ""
		if opts.serviceAddress != "" {
			serviceAddress = fmt.Sprintf(`    serviceAddress: %s`, opts.serviceAddress)
		}

		if len(args) < 2 || args[1] != "grpc" { // grpc client does not have port
			args = append(args, "--port", "8080")
		}
		appYaml := fmt.Sprintf(`
type: Dataplane
mesh: %s
name: {{ name }}
networking:
  address:  {{ address }}
  inbound:
  - port: %s
    servicePort: %s
%s
    tags:
      kuma.io/service: %s
      kuma.io/protocol: %s
      version: %s
      instance: '%s'
      team: server-owners
%s
%s
%s
`, mesh, "80", "8080", serviceAddress, opts.serviceName, opts.protocol, opts.serviceVersion, opts.serviceInstance, serviceProbe, transparentProxy, opts.appendDataplaneConfig)

		opt = append(opt,
			WithName(name),
			WithMesh(mesh),
			WithAppname(opts.serviceName),
			WithTransparentProxy(transparent),
			WithToken(token),
			WithArgs(args),
			WithYaml(appYaml),
			WithIPv6(Config.IPV6))
		return cluster.DeployApp(opt...)
	}
}

func Combine(fs ...InstallFunc) InstallFunc {
	return func(cluster Cluster) error {
		for _, f := range fs {
			if err := f(cluster); err != nil {
				return err
			}
		}
		return nil
	}
}

func CombineWithRetries(maxRetries int, fs ...InstallFunc) InstallFunc {
	return func(cluster Cluster) error {
		for _, f := range fs {
			_, err := retry.DoWithRetryE(
				cluster.GetTesting(),
				"installing component to cluster",
				maxRetries,
				0,
				func() (string, error) {
					return "", f(cluster)
				})
			if err != nil {
				return err
			}
		}
		return nil
	}
}

func Namespace(name string) InstallFunc {
	return func(cluster Cluster) error {
		return k8s.CreateNamespaceE(cluster.GetTesting(), cluster.GetKubectlOptions(), name)
	}
}

type ClusterSetup struct {
	installFuncs []InstallFunc
}

func NewClusterSetup() *ClusterSetup {
	return &ClusterSetup{}
}

func (cs *ClusterSetup) Install(fn InstallFunc) *ClusterSetup {
	cs.installFuncs = append(cs.installFuncs, fn)
	return cs
}

func (cs *ClusterSetup) Setup(cluster Cluster) error {
	return Combine(cs.installFuncs...)(cluster)
}

<<<<<<< HEAD
func CreateCertsFor(names ...string) (string, string, error) {
=======
func (cs *ClusterSetup) SetupWithRetries(cluster Cluster, maxRetries int) error {
	return CombineWithRetries(maxRetries, cs.installFuncs...)(cluster)
}

func CreateCertsFor(names ...string) (cert, key string, err error) {
>>>>>>> b1a73a08
	keyPair, err := tls.NewSelfSignedCert("kuma", tls.ServerCertType, tls.DefaultKeyType, names...)
	if err != nil {
		return "", "", err
	}

	return string(keyPair.CertPEM), string(keyPair.KeyPEM), nil
}

func DumpTempCerts(names ...string) (string, error) {
	cert, key, err := CreateCertsFor(names...)
	if err != nil {
		return "", err
	}
	path, err := os.MkdirTemp("", "cert-*")
	if err != nil {
		return "", err
	}
	if err := os.WriteFile(filepath.Join(path, "cert.pem"), []byte(fmt.Sprintf("---\n%s", cert)), os.ModePerm); err != nil {
		return "", err
	}
	if err := os.WriteFile(filepath.Join(path, "key.pem"), []byte(fmt.Sprintf("---\n%s", key)), os.ModePerm); err != nil {
		return "", err
	}
	return path, nil
}<|MERGE_RESOLUTION|>--- conflicted
+++ resolved
@@ -650,15 +650,11 @@
 	return Combine(cs.installFuncs...)(cluster)
 }
 
-<<<<<<< HEAD
-func CreateCertsFor(names ...string) (string, string, error) {
-=======
 func (cs *ClusterSetup) SetupWithRetries(cluster Cluster, maxRetries int) error {
 	return CombineWithRetries(maxRetries, cs.installFuncs...)(cluster)
 }
 
-func CreateCertsFor(names ...string) (cert, key string, err error) {
->>>>>>> b1a73a08
+func CreateCertsFor(names ...string) (string, string, error) {
 	keyPair, err := tls.NewSelfSignedCert("kuma", tls.ServerCertType, tls.DefaultKeyType, names...)
 	if err != nil {
 		return "", "", err
