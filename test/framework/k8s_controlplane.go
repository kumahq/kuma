--- conflicted
+++ resolved
@@ -108,7 +108,6 @@
 		return err
 	}
 
-<<<<<<< HEAD
 	if cfg.Mode == nil {
 		cfg.Mode = mode.DefaultModeConfig()
 		cfg.Mode.Mode = mode.Global
@@ -126,9 +125,6 @@
 	}
 
 	kumaCM.Data["config.yaml"] = string(yamlBytes)
-=======
-	kumaCM.Data["config.yaml"] = newYAML
->>>>>>> fb5d2327
 
 	_, err = clientset.CoreV1().ConfigMaps("kuma-system").Update(context.TODO(), kumaCM, metav1.UpdateOptions{})
 	if err != nil {
