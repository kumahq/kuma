--- conflicted
+++ resolved
@@ -212,7 +212,6 @@
 		return err
 	}
 
-<<<<<<< HEAD
 	if opts.kumactlFlow {
 		dataplaneResource := template.Render(opts.appYaml, map[string]string{
 			"name":    opts.name,
@@ -220,12 +219,14 @@
 		})
 		err := c.GetKumactlOptions().KumactlApplyFromString(string(dataplaneResource))
 		if err != nil {
-=======
+			return err
+		}
+	}
+
 	if opts.dpVersion != "" {
 		// override needs to be before setting up transparent proxy.
 		// Otherwise, we won't be able to fetch specific Kuma DP version.
 		if err := app.OverrideDpVersion(opts.dpVersion); err != nil {
->>>>>>> 7561bd0b
 			return err
 		}
 	}
@@ -237,7 +238,6 @@
 
 	ip := app.ip
 
-<<<<<<< HEAD
 	if opts.dpVersion != "" {
 		if err := app.OverrideDpVersion(opts.dpVersion); err != nil {
 			return err
@@ -252,9 +252,6 @@
 	}
 
 	err = c.CreateDP(app, opts.name, opts.mesh, ip, dataplaneResource, token, builtindns)
-=======
-	err = c.CreateDP(app, opts.name, ip, dpyaml, token, builtindns)
->>>>>>> 7561bd0b
 	if err != nil {
 		return err
 	}
