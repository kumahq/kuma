--- conflicted
+++ resolved
@@ -182,23 +182,17 @@
 	dpyaml := ""
 	switch appname {
 	case AppModeEchoServer:
-<<<<<<< HEAD
-		dpyaml = fmt.Sprintf(EchoServerDataplane, opts.mesh, "8080", "80", "8080")
-	case AppModeDemoClient:
-		dpyaml = fmt.Sprintf(DemoClientDataplane, opts.mesh, "13000", "3000", "80", "8080")
-=======
 		if transparent {
-			dpyaml = fmt.Sprintf(EchoServerDataplaneTransparentProxy, "80", "80", redirectPortInbound, redirectPortOutbound)
+			dpyaml = fmt.Sprintf(EchoServerDataplaneTransparentProxy, opts.mesh, "80", "80", redirectPortInbound, redirectPortOutbound)
 		} else {
-			dpyaml = fmt.Sprintf(EchoServerDataplane, "8080", "80", "8080")
+			dpyaml = fmt.Sprintf(EchoServerDataplane, opts.mesh, "8080", "80", "8080")
 		}
 	case AppModeDemoClient:
 		if transparent {
-			dpyaml = fmt.Sprintf(DemoClientDataplaneTransparentProxy, "3000", redirectPortInbound, redirectPortOutbound)
+			dpyaml = fmt.Sprintf(DemoClientDataplaneTransparentProxy, opts.mesh, "3000", redirectPortInbound, redirectPortOutbound)
 		} else {
-			dpyaml = fmt.Sprintf(DemoClientDataplane, "13000", "3000", "80", "8080")
-		}
->>>>>>> e9bad7f5
+			dpyaml = fmt.Sprintf(DemoClientDataplane, opts.mesh, "13000", "3000", "80", "8080")
+		}
 	}
 
 	err = c.CreateDP(app, appname, ip, dpyaml, token)
