package framework

import (
	"fmt"
	"net"
	"os"
	"path"
	"path/filepath"
	"slices"
	"strings"
	"sync"
	"time"

	"github.com/gruntwork-io/terratest/modules/k8s"
	"github.com/gruntwork-io/terratest/modules/retry"
	"github.com/gruntwork-io/terratest/modules/testing"
	"github.com/pkg/errors"
	"go.uber.org/multierr"
	"golang.org/x/crypto/ssh"

	"github.com/kumahq/kuma/pkg/config/core"
	core_mesh "github.com/kumahq/kuma/pkg/core/resources/apis/mesh"
	core_model "github.com/kumahq/kuma/pkg/core/resources/model"
	util_maps "github.com/kumahq/kuma/pkg/util/maps"
	"github.com/kumahq/kuma/pkg/util/pointer"
	"github.com/kumahq/kuma/pkg/util/template"
	"github.com/kumahq/kuma/test/framework/envoy_admin"
	"github.com/kumahq/kuma/test/framework/envoy_admin/tunnel"
	"github.com/kumahq/kuma/test/framework/kumactl"
	"github.com/kumahq/kuma/test/framework/universal"
	"github.com/kumahq/kuma/test/framework/utils"
)

type UniversalCluster struct {
	t              testing.TestingT
	name           string
	controlplane   *UniversalControlPlane
	apps           map[string]*UniversalApp
	verbose        bool
	deployments    map[string]Deployment
	dataplanes     []string
	defaultTimeout time.Duration
	defaultRetries int
	opts           kumaDeploymentOptions
	mutex          sync.RWMutex

	envoyTunnels map[string]envoy_admin.Tunnel
	networking   map[string]*universal.Networking
}

var _ Cluster = &UniversalCluster{}

func NewUniversalCluster(t *TestingT, name string, verbose bool) *UniversalCluster {
	return &UniversalCluster{
		t:              t,
		name:           name,
		apps:           map[string]*UniversalApp{},
		verbose:        verbose,
		deployments:    map[string]Deployment{},
		defaultRetries: Config.DefaultClusterStartupRetries,
		defaultTimeout: Config.DefaultClusterStartupTimeout,
		envoyTunnels:   map[string]envoy_admin.Tunnel{},
		networking:     map[string]*universal.Networking{},
	}
}

func (c *UniversalCluster) WithTimeout(timeout time.Duration) Cluster {
	c.defaultTimeout = timeout

	return c
}

func (c *UniversalCluster) WithRetries(retries int) Cluster {
	c.defaultRetries = retries

	return c
}

func (c *UniversalCluster) Name() string {
	return c.name
}

func (c *UniversalCluster) DismissCluster() error {
	c.mutex.Lock()
	defer c.mutex.Unlock()
	var errs error
	for _, app := range c.apps {
		err := app.Stop()
		if err != nil {
			errs = multierr.Append(errs, err)
		}
	}
	for name, deployment := range c.deployments {
		if err := deployment.Delete(c); err != nil {
			errs = multierr.Append(errs, err)
		}
		delete(c.deployments, name)
	}
	return errs
}

func (c *UniversalCluster) Verbose() bool {
	return c.verbose
}

func (c *UniversalCluster) DeployKuma(mode core.CpMode, opt ...KumaDeploymentOption) error {
	if mode == core.Zone {
		opt = append([]KumaDeploymentOption{WithEnvs(Config.KumaZoneUniversalEnvVars)}, opt...)
	} else {
		opt = append([]KumaDeploymentOption{WithEnvs(Config.KumaUniversalEnvVars)}, opt...)
	}
	c.opts.apply(opt...)
	if c.opts.installationMode != KumactlInstallationMode {
		return errors.Errorf("universal clusters only support the '%s' installation mode but got '%s'", KumactlInstallationMode, c.opts.installationMode)
	}

	env := map[string]string{"KUMA_MODE": mode, "KUMA_DNS_SERVER_PORT": "53"}

	if Config.IPV6 {
		env["KUMA_DNS_SERVER_CIDR"] = "fd00:fd00::/64"
		env["KUMA_IPAM_MESH_SERVICE_CIDR"] = "fd00:fd01::/64"
		env["KUMA_IPAM_MESH_EXTERNAL_SERVICE_CIDR"] = "fd00:fd02::/64"
		env["KUMA_IPAM_MESH_MULTI_ZONE_SERVICE_CIDR"] = "fd00:fd03::/64"
	}

	for k, v := range c.opts.env {
		env[k] = v
	}
	if c.opts.globalAddress != "" {
		env["KUMA_MULTIZONE_ZONE_GLOBAL_ADDRESS"] = c.opts.globalAddress
	}
	if c.opts.hdsDisabled {
		env["KUMA_DP_SERVER_HDS_ENABLED"] = "false"
	}

	if Config.XDSApiVersion != "" {
		env["KUMA_BOOTSTRAP_SERVER_API_VERSION"] = Config.XDSApiVersion
	}
	if mode == core.Zone {
		env["KUMA_MULTIZONE_ZONE_NAME"] = c.ZoneName()
		env["KUMA_MULTIZONE_ZONE_KDS_TLS_SKIP_VERIFY"] = "true"
	}

	var dockerVolumes []string
	if c.opts.yamlConfig != "" {
		path, err := os.MkdirTemp("", "e2e-cp-cfg-*")
		if err != nil {
			return err
		}
		path = filepath.Join(path, "kuma-cp.conf")
		if err := os.WriteFile(path, []byte(c.opts.yamlConfig), 0o600); err != nil {
			return err
		}
		dockerVolumes = append(dockerVolumes, path+":/kuma/kuma-cp.conf")
	}

	cmd := &strings.Builder{}
	_, _ = cmd.WriteString("#!/bin/sh\n")
	for k, v := range env {
		_, _ = fmt.Fprintf(cmd, "export %s=%s\n", k, utils.ShellEscape(v))
	}
	if c.opts.runPostgresMigration {
		_, _ = fmt.Fprintf(cmd, "/usr/bin/kuma-cp migrate up\n")
	}
	_, _ = fmt.Fprintf(cmd, "cat /kuma/kuma-cp.conf\n")

	runCp := "kuma-cp run --config-file /kuma/kuma-cp.conf"
	if Config.Debug {
		runCp += " --log-level debug"
	}
	_, _ = fmt.Fprintf(cmd, "%s\n", runCp)

	app, err := NewUniversalApp(c.t, c.name, AppModeCP, "", AppModeCP, c.opts.isipv6, false, []string{}, dockerVolumes, "", 0)
	if err != nil {
		return err
	}
	c.apps[AppModeCP] = app

	app.CreateMainApp(cmd.String())

	if err := app.mainApp.Start(); err != nil {
		return err
	}

	c.controlplane, err = NewUniversalControlPlane(c.t, mode, c.name, c.verbose, app.universalNetworking, c.opts.apiHeaders, c.opts.setupKumactl)
	if err != nil {
		return err
	}

	for name, updateFuncs := range c.opts.meshUpdateFuncs {
		for _, f := range updateFuncs {
			Logf("applying update function to mesh %q", name)
			err := c.controlplane.kumactl.KumactlUpdateObject("mesh", name,
				func(resource core_model.Resource) core_model.Resource {
					mesh := resource.(*core_mesh.MeshResource)
					mesh.Spec = f(mesh.Spec)
					return mesh
				})
			if err != nil {
				return err
			}
		}
	}

	if c.opts.verifyKuma {
		return c.VerifyKuma()
	}

	return nil
}

func (c *UniversalCluster) GetKuma() ControlPlane {
	return c.controlplane
}

func (c *UniversalCluster) GetKumaCPLogs() map[string]string {
	if c.controlplane == nil { // This is required if the cp never succeeded to start
		return map[string]string{}
	}
	net := c.controlplane.Networking()
	if net.IP == "" {
		return map[string]string{
			"failed": "control plane app not found",
		}
	}
	out := make(map[string]string)

	bytes, err := os.ReadFile(net.StdErrFile)
	if err != nil {
		out["stderr"] = fmt.Sprintf("error reading kuma stderr: %s", err)
	} else {
		out["stderr"] = string(bytes)
	}

	bytes, err = os.ReadFile(net.StdOutFile)
	if err != nil {
		out["stdout"] = fmt.Sprintf("error reading kuma stdout: %v", err)
	} else {
		out["stdout"] = string(bytes)
	}
	return out
}

func (c *UniversalCluster) VerifyKuma() error {
	return c.controlplane.kumactl.RunKumactl("get", "meshes")
}

func (c *UniversalCluster) DeleteKuma() error {
	Logf("Deleting Kuma cluster %q", c.Name())
	if err := c.DeleteApp(AppModeCP); err != nil {
		return err
	}
	c.controlplane = nil
	return nil
}

func (c *UniversalCluster) GetKumactlOptions() *kumactl.KumactlOptions {
	return c.controlplane.kumactl
}

// K8s
func (c *UniversalCluster) GetKubectlOptions(namespace ...string) *k8s.KubectlOptions {
	return nil
}

func (c *UniversalCluster) CreateNamespace(namespace string) error {
	return nil
}

func (c *UniversalCluster) DeleteNamespace(string, ...NamespaceDeleteHookFunc) error {
	return nil
}

func (c *UniversalCluster) CreateDP(app *UniversalApp, name string, mesh string, ip string, dpyaml string, envs map[string]string, token string, builtindns bool, concurrency int, transparent bool, dpVersion string) error {
	cpIp := c.controlplane.Networking().IP
	cpAddress := "https://" + net.JoinHostPort(cpIp, "5678")
	err := app.CreateDP(token, cpAddress, name, mesh, ip, dpyaml, builtindns, "", concurrency, envs, transparent, dpVersion)
	if err != nil {
		return err
	}

	c.mutex.Lock()
	c.dataplanes = append(c.dataplanes, name)
	c.mutex.Unlock()
	return app.dpApp.Start()
}

func (c *UniversalCluster) CreateZoneIngress(app *UniversalApp, name, ip, dpyaml, token string, builtindns bool) error {
	err := app.CreateDP(token, c.controlplane.Networking().BootstrapAddress(), name, "", ip, dpyaml, builtindns, "ingress", 0, nil, false, "")
	if err != nil {
		return err
	}

	c.networking[Config.ZoneIngressApp] = app.universalNetworking

	c.createEnvoyTunnel(Config.ZoneIngressApp)
	return app.dpApp.Start()
}

func (c *UniversalCluster) CreateZoneEgress(
	app *UniversalApp,
	name, ip, dpYAML, token string,
	builtinDNS bool,
) error {
	err := app.CreateDP(token, c.controlplane.Networking().BootstrapAddress(), name, "", ip, dpYAML, builtinDNS, "egress", app.concurrency, nil, false, "")
	if err != nil {
		return err
	}

	egressApp := c.GetApp(AppEgress)
	c.networking[Config.ZoneEgressApp] = egressApp.universalNetworking

	c.createEnvoyTunnel(Config.ZoneEgressApp)
	return app.dpApp.Start()
}

func (c *UniversalCluster) DeployApp(opt ...AppDeploymentOption) error {
	var opts appDeploymentOptions
	opts.apply(opt...)
	appname := opts.appname
	token := opts.token
	transparent := pointer.Deref(opts.transparent)
	args := opts.appArgs

	if opts.verbose == nil {
		opts.verbose = &c.verbose
	}

	var caps []string
	if transparent {
		caps = append(caps, "NET_ADMIN", "NET_RAW")
	}

	Logf("IPV6 is %v", opts.isipv6)

	app, err := NewUniversalApp(c.t, c.name, opts.name, opts.mesh, AppMode(appname), opts.isipv6, *opts.verbose, caps, opts.dockerVolumes, opts.dockerContainerName, 0)
	if err != nil {
		return err
	}

	// We need to record the app before running any other options,
	// since those options might fail. If they do, we have a running
	// container that isn't fully configured, and we need it to be
	// recorded so that DismissCluster can clean it up.
	Logf("Started universal app %q in container %q", opts.name, app.container)

	if app := c.GetApp(opts.name); app != nil {
		return errors.Errorf("app %q already exists", opts.name)
	}
	c.mutex.Lock()
	c.apps[opts.name] = app
	c.mutex.Unlock()

	if !opts.omitDataplane {
		if opts.kumactlFlow {
			dataplaneResource := template.Render(opts.appYaml, map[string]string{
				"name":    opts.name,
				"address": app.GetIP(),
			})
			err := c.GetKumactlOptions().KumactlApplyFromString(string(dataplaneResource))
			if err != nil {
				return err
			}
		}

		builtindns := pointer.DerefOr(opts.builtindns, true)

		ip := app.GetIP()

		var dataplaneResource string
		if opts.kumactlFlow {
			dataplaneResource = ""
		} else {
			dataplaneResource = opts.appYaml
		}

		if opts.mesh == "" {
			opts.mesh = "default"
		}
<<<<<<< HEAD
		app.dpEnv = opts.dpEnvs
		if Config.KumaExperimentalDPDNS {
			if app.dpEnv == nil {
				app.dpEnv = map[string]string{}
			}
			app.dpEnv["KUMA_DNS_PROXY_PORT"] = "15053"
		}
		if err := c.CreateDP(app, opts.name, opts.mesh, ip, dataplaneResource, token, builtindns, opts.concurrency); err != nil {
=======
		if err := c.CreateDP(app, opts.name, opts.mesh, ip, dataplaneResource, opts.dpEnvs, token, builtindns, opts.concurrency, transparent, opts.dpVersion); err != nil {
>>>>>>> c3f47f81
			return err
		}
	}

	if opts.boundToContainerIp {
		args = append(args, "--ip", app.GetIP())
	}

	if !opts.proxyOnly {
		app.CreateMainApp(strings.Join(args, " "))
		err = app.mainApp.Start()
		if err != nil {
			return err
		}
	}

	return nil
}

func (c *UniversalCluster) GetApp(appName string) *UniversalApp {
	c.mutex.RLock()
	defer c.mutex.RUnlock()
	return c.apps[appName]
}

func (c *UniversalCluster) GetDataplanes() []string {
	c.mutex.RLock()
	defer c.mutex.RUnlock()
	return c.dataplanes
}

func (c *UniversalCluster) DeleteApp(appname string) error {
	c.mutex.Lock()
	defer c.mutex.Unlock()
	app, ok := c.apps[appname]
	if !ok {
		return errors.Errorf("App %s not found for deletion", appname)
	}
	if err := app.Stop(); err != nil {
		return err
	}
	delete(c.apps, appname)
	c.dataplanes = slices.DeleteFunc(c.dataplanes, func(s string) bool {
		return s == appname
	})
	return nil
}

func (c *UniversalCluster) DeleteMesh(mesh string) error {
	now := time.Now()
	_, err := retry.DoWithRetryE(c.t, "remove mesh", DefaultRetries, 1*time.Second,
		func() (string, error) {
			return "", c.GetKumactlOptions().KumactlDelete("mesh", mesh, "")
		})
	Logf("mesh: " + mesh + " deleted in: " + time.Since(now).String())
	return err
}

func (c *UniversalCluster) DeleteMeshApps(mesh string) error {
	c.mutex.RLock()
	apps := util_maps.AllKeys(c.apps)
	c.mutex.RUnlock()
	for _, name := range apps {
		if c.GetApp(name).mesh == mesh {
			if err := c.DeleteApp(name); err != nil {
				return err
			}
		}
	}
	return nil
}

func (c *UniversalCluster) Exec(namespace, podName, appname string, cmd ...string) (string, string, error) {
	app := c.GetApp(appname)
	if app == nil {
		return "", "", errors.Errorf("App %s not found", appname)
	}
	runCmd := strings.Join(cmd, " ")
	Logf("Running on app %q command %q", appname, runCmd)
	return app.universalNetworking.RunCommand(runCmd)
}

// Kill a process running in this app
func (c *UniversalCluster) Kill(appname, cmd string) error {
	_, _, err := c.Exec("", "", appname, fmt.Sprintf("pkill -9 -f %q", cmd))
	if err != nil {
		return err
	}
	for i := 0; i < 10; i++ {
		out, _, err := c.Exec("", "", appname, fmt.Sprintf("pgrep -f %q", cmd))
		var exitError *ssh.ExitError
		if errors.As(err, &exitError) {
			if exitError.ExitStatus() == 1 {
				return nil
			}
		}
		if err != nil {
			Logf("Failed to check for process %q: %v", appname, err)
			continue
		}
		Logf("Process %q still running output %q", appname, out)
		time.Sleep(500 * time.Millisecond)
	}
	return errors.New("process killed timed out")
}

func (c *UniversalCluster) GetTesting() testing.TestingT {
	return c.t
}

func (c *UniversalCluster) Deployment(name string) Deployment {
	c.mutex.RLock()
	defer c.mutex.RUnlock()
	return c.deployments[name]
}

func (c *UniversalCluster) Deploy(deployment Deployment) error {
	c.mutex.Lock()
	c.deployments[deployment.Name()] = deployment
	c.mutex.Unlock()
	return deployment.Deploy(c)
}

func (c *UniversalCluster) DeleteDeployment(name string) error {
	c.mutex.Lock()
	defer c.mutex.Unlock()
	deployment, ok := c.deployments[name]
	if !ok {
		return errors.Errorf("deployment %s not found", name)
	}
	if err := deployment.Delete(c); err != nil {
		return err
	}
	delete(c.deployments, name)
	return nil
}

func (c *UniversalCluster) GetUniversalNetworkingState() universal.NetworkingState {
	out := universal.NetworkingState{
		KumaCp: *c.controlplane.Networking(),
	}
	if ingressState := c.networking[Config.ZoneIngressApp]; ingressState != nil {
		out.ZoneIngress = *ingressState // nolint:govet
	}
	if egressState := c.networking[Config.ZoneEgressApp]; egressState != nil {
		out.ZoneEgress = *egressState // nolint:govet
	}
	return out // nolint:govet
}

func (c *UniversalCluster) AddNetworking(networking *universal.Networking, name string) error {
	c.networking[name] = networking
	c.createEnvoyTunnel(name)
	return nil
}

func (c *UniversalCluster) createEnvoyTunnel(name string) {
	c.envoyTunnels[name] = tunnel.NewUniversalEnvoyAdminTunnel(func(cmdName, cmd string) (string, error) {
		s, err := c.networking[name].NewSession(path.Join(c.name, "universal", "envoytunnel", name), cmdName, c.verbose, cmd)
		if err != nil {
			return "", err
		}
		err = s.Run()
		if err != nil {
			return "", err
		}
		b, err := os.ReadFile(s.StdOutFile())
		return string(b), err
	})
}

func (c *UniversalCluster) GetZoneEgressEnvoyTunnel() envoy_admin.Tunnel {
	t, err := c.GetZoneEgressEnvoyTunnelE()
	if err != nil {
		c.t.Fatal(err)
	}

	return t
}

func (c *UniversalCluster) GetZoneIngressEnvoyTunnel() envoy_admin.Tunnel {
	t, err := c.GetZoneIngressEnvoyTunnelE()
	if err != nil {
		c.t.Fatal(err)
	}

	return t
}

func (c *UniversalCluster) GetZoneEgressEnvoyTunnelE() (envoy_admin.Tunnel, error) {
	t, ok := c.envoyTunnels[Config.ZoneEgressApp]
	if !ok {
		return nil, errors.Errorf("no tunnel with name %+q", Config.ZoneEgressApp)
	}

	return t, nil
}

func (c *UniversalCluster) GetZoneIngressEnvoyTunnelE() (envoy_admin.Tunnel, error) {
	t, ok := c.envoyTunnels[Config.ZoneIngressApp]
	if !ok {
		return nil, errors.Errorf("no tunnel with name %+q", Config.ZoneIngressApp)
	}

	return t, nil
}

func (c *UniversalCluster) Install(fn InstallFunc) error {
	return fn(c)
}

func (c *UniversalCluster) SetCp(cp *UniversalControlPlane) {
	c.controlplane = cp
}

func (c *UniversalCluster) ZoneName() string {
	if c.opts.zoneName != "" {
		return c.opts.zoneName
	}
	return c.Name()
}<|MERGE_RESOLUTION|>--- conflicted
+++ resolved
@@ -377,18 +377,13 @@
 		if opts.mesh == "" {
 			opts.mesh = "default"
 		}
-<<<<<<< HEAD
-		app.dpEnv = opts.dpEnvs
 		if Config.KumaExperimentalDPDNS {
-			if app.dpEnv == nil {
-				app.dpEnv = map[string]string{}
+			if opts.dpEnvs == nil {
+				opts.dpEnvs = map[string]string{}
 			}
-			app.dpEnv["KUMA_DNS_PROXY_PORT"] = "15053"
-		}
-		if err := c.CreateDP(app, opts.name, opts.mesh, ip, dataplaneResource, token, builtindns, opts.concurrency); err != nil {
-=======
+			opts.dpEnvs["KUMA_DNS_PROXY_PORT"] = "15053"
+		}
 		if err := c.CreateDP(app, opts.name, opts.mesh, ip, dataplaneResource, opts.dpEnvs, token, builtindns, opts.concurrency, transparent, opts.dpVersion); err != nil {
->>>>>>> c3f47f81
 			return err
 		}
 	}
