package framework

import (
	"fmt"
	"net"

	"github.com/gruntwork-io/terratest/modules/retry"
	"github.com/gruntwork-io/terratest/modules/testing"
	"github.com/pkg/errors"

	"github.com/kumahq/kuma/pkg/config/core"
	core_model "github.com/kumahq/kuma/pkg/core/resources/model"
	"github.com/kumahq/kuma/test/framework/ssh"
)

type UniversalControlPlane struct {
	t            testing.TestingT
	mode         core.CpMode
	name         string
	kumactl      *KumactlOptions
	verbose      bool
	cpNetworking UniversalNetworking
}

func NewUniversalControlPlane(
	t testing.TestingT,
	mode core.CpMode,
	clusterName string,
	verbose bool,
	networking UniversalNetworking,
) (*UniversalControlPlane, error) {
	name := clusterName + "-" + mode
	kumactl := NewKumactlOptions(t, name, verbose)
	ucp := &UniversalControlPlane{
		t:            t,
		mode:         mode,
		name:         name,
		kumactl:      kumactl,
		verbose:      verbose,
		cpNetworking: networking,
	}
	token, err := ucp.retrieveAdminToken()
	if err != nil {
		return nil, err
	}

	if err := kumactl.KumactlConfigControlPlanesAdd(clusterName, ucp.GetAPIServerAddress(), token); err != nil {
		return nil, err
	}
	return ucp, nil
}

func (c *UniversalControlPlane) Networking() UniversalNetworking {
	return c.cpNetworking
}

func (c *UniversalControlPlane) GetName() string {
	return c.name
}

func (c *UniversalControlPlane) GetKDSInsecureServerAddress() string {
	return c.getKDSServerAddress(false)
}

func (c *UniversalControlPlane) GetKDSServerAddress() string {
	return c.getKDSServerAddress(true)
}

func (c *UniversalControlPlane) getKDSServerAddress(secure bool) string {
	protocol := "grpcs"
	if !secure {
		protocol = "grpc"
	}

	return protocol + "://" + net.JoinHostPort(c.cpNetworking.IP, "5685")
}

func (c *UniversalControlPlane) GetGlobalStatusAPI() string {
	panic("not implemented")
}

func (c *UniversalControlPlane) GetAPIServerAddress() string {
	return "http://localhost:" + c.cpNetworking.ApiServerPort
}

func (c *UniversalControlPlane) GetMetrics() (string, error) {
	return retry.DoWithRetryE(c.t, "fetching CP metrics", DefaultRetries, DefaultTimeout, func() (string, error) {
		sshApp := ssh.NewApp(c.name, "", c.verbose, c.cpNetworking.SshPort, nil, []string{
			"curl",
			"--fail", "--show-error",
			"http://localhost:5680/metrics",
		})
		if err := sshApp.Run(); err != nil {
			return "", err
		}
		if sshApp.Err() != "" {
			return "", errors.New(sshApp.Err())
		}
		return sshApp.Out(), nil
	})
}

func (c *UniversalControlPlane) generateToken(
	tokenPath string,
	data string,
) (string, error) {
	description := fmt.Sprintf("generating %s token", tokenPath)

	return retry.DoWithRetryE(
		c.t,
		description,
		DefaultRetries,
		DefaultTimeout,
		func() (string, error) {
			sshApp := ssh.NewApp(
				c.name,
				"",
				c.verbose,
				c.cpNetworking.SshPort,
				nil,
				[]string{
					"curl",
					"--fail", "--show-error",
					"-H", "\"Content-Type: application/json\"",
					"--data", data,
					"http://localhost:5681/tokens" + tokenPath,
				},
			)

			if err := sshApp.Run(); err != nil {
				return "", err
			}

			if sshApp.Err() != "" {
				return "", errors.New(sshApp.Err())
			}

			return sshApp.Out(), nil
		},
	)
}

func (c *UniversalControlPlane) retrieveAdminToken() (string, error) {
	return retry.DoWithRetryE(
		c.t, "fetching user admin token",
		DefaultRetries,
		DefaultTimeout,
		func() (string, error) {
<<<<<<< HEAD
			sshApp := ssh.NewApp(
				c.name,
				"",
				c.verbose, c.cpNetworking.SshPort, nil, []string{
					"curl", "--fail", "--show-error",
					"http://localhost:5681/global-secrets/admin-user-token",
				},
			)
			if err := sshApp.Run(); err != nil {
=======
			out, stderr, err := c.Exec("curl", "--fail", "--show-error", "http://localhost:5681/global-secrets/admin-user-token")
			if err != nil {
>>>>>>> 38d4be15
				return "", err
			}
			if stderr != "" {
				return "", errors.New(stderr)
			}
			return ExtractSecretDataFromResponse(out)
		},
	)
}

func (c *UniversalControlPlane) Exec(cmd ...string) (string, string, error) {
	sshApp := ssh.NewApp(
		c.name,
		c.logsPath,
		c.verbose, c.cpNetworking.SshPort, nil, cmd,
	)
	if err := sshApp.Run(); err != nil {
		return "", sshApp.Err(), err
	}
	return sshApp.Out(), sshApp.Err(), nil
}

func (c *UniversalControlPlane) GenerateDpToken(mesh, service string) (string, error) {
	data := fmt.Sprintf(
		`'{"mesh": "%s", "tags": {"kuma.io/service":["%s"]}}'`,
		mesh,
		service,
	)

	return c.generateToken("/dataplane", data)
}

func (c *UniversalControlPlane) GenerateZoneIngressToken(zone string) (string, error) {
	data := fmt.Sprintf(`'{"zone": "%s", "scope": ["ingress"]}'`, zone)

	return c.generateToken("/zone", data)
}

func (c *UniversalControlPlane) GenerateZoneIngressLegacyToken(zone string) (string, error) {
	data := fmt.Sprintf(`'{"zone": "%s"}'`, zone)

	return c.generateToken("/zone-ingress", data)
}

func (c *UniversalControlPlane) GenerateZoneEgressToken(zone string) (string, error) {
	data := fmt.Sprintf(`'{"zone": "%s", "scope": ["egress"]}'`, zone)

	return c.generateToken("/zone", data)
}

func (c *UniversalControlPlane) UpdateObject(
	typeName string,
	objectName string,
	update func(object core_model.Resource) core_model.Resource,
) error {
	return c.kumactl.KumactlUpdateObject(typeName, objectName, update)
}<|MERGE_RESOLUTION|>--- conflicted
+++ resolved
@@ -146,20 +146,8 @@
 		DefaultRetries,
 		DefaultTimeout,
 		func() (string, error) {
-<<<<<<< HEAD
-			sshApp := ssh.NewApp(
-				c.name,
-				"",
-				c.verbose, c.cpNetworking.SshPort, nil, []string{
-					"curl", "--fail", "--show-error",
-					"http://localhost:5681/global-secrets/admin-user-token",
-				},
-			)
-			if err := sshApp.Run(); err != nil {
-=======
 			out, stderr, err := c.Exec("curl", "--fail", "--show-error", "http://localhost:5681/global-secrets/admin-user-token")
 			if err != nil {
->>>>>>> 38d4be15
 				return "", err
 			}
 			if stderr != "" {
@@ -173,7 +161,7 @@
 func (c *UniversalControlPlane) Exec(cmd ...string) (string, string, error) {
 	sshApp := ssh.NewApp(
 		c.name,
-		c.logsPath,
+		"",
 		c.verbose, c.cpNetworking.SshPort, nil, cmd,
 	)
 	if err := sshApp.Run(); err != nil {
