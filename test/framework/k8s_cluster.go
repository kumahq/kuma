package framework

import (
	"bytes"
	"context"
	"fmt"
	"io"
	"net/http"
	"net/url"
	"os"
	"path/filepath"
	"strconv"
	"strings"

	kuma_version "github.com/kumahq/kuma/pkg/version"

	"github.com/gruntwork-io/terratest/modules/random"

	"github.com/kumahq/kuma/pkg/config/core"

	"github.com/pkg/errors"

	"github.com/gruntwork-io/terratest/modules/helm"
	"github.com/gruntwork-io/terratest/modules/k8s"
	"github.com/gruntwork-io/terratest/modules/retry"
	"github.com/gruntwork-io/terratest/modules/testing"
	"github.com/onsi/gomega"
	"go.uber.org/multierr"
	v1 "k8s.io/api/core/v1"
	metav1 "k8s.io/apimachinery/pkg/apis/meta/v1"
	"k8s.io/client-go/kubernetes"
	"k8s.io/client-go/tools/clientcmd"
	"k8s.io/client-go/tools/portforward"
	"k8s.io/client-go/transport/spdy"
)

type K8sCluster struct {
	t                   testing.TestingT
	name                string
	kubeconfig          string
	controlplane        *K8sControlPlane
	loPort              uint32
	hiPort              uint32
	forwardedPortsChans map[uint32]chan struct{}
	verbose             bool
	clientset           *kubernetes.Clientset
	deployments         map[string]Deployment
}

func NewK8SCluster(t *TestingT, clusterName string, verbose bool) (Cluster, error) {
	cluster := &K8sCluster{
		t:                   t,
		name:                clusterName,
		kubeconfig:          os.ExpandEnv(fmt.Sprintf(defaultKubeConfigPathPattern, clusterName)),
		loPort:              uint32(kumaCPAPIPortFwdBase + 1000),
		hiPort:              uint32(kumaCPAPIPortFwdBase + 1999),
		forwardedPortsChans: map[uint32]chan struct{}{},
		verbose:             verbose,
		deployments:         map[string]Deployment{},
	}

	var err error
	cluster.clientset, err = k8s.GetKubernetesClientFromOptionsE(t, cluster.GetKubectlOptions())
	if err != nil {
		return nil, errors.Wrapf(err, "error in getting access to K8S")
	}
	return cluster, nil
}

func (c *K8sCluster) Apply(namespace string, yamlPath string) error {
	options := c.GetKubectlOptions(namespace)

	return k8s.KubectlApplyE(c.t,
		options,
		yamlPath)
}

func (c *K8sCluster) Deployment(name string) Deployment {
	return c.deployments[name]
}

func (c *K8sCluster) ApplyAndWaitServiceOnK8sCluster(namespace string, service string, yamlPath string) error {
	options := c.GetKubectlOptions(namespace)

	err := k8s.KubectlApplyE(c.t,
		options,
		yamlPath)
	if err != nil {
		return err
	}

	k8s.WaitUntilServiceAvailable(c.t,
		options,
		service,
		DefaultRetries,
		DefaultTimeout)

	return nil
}
func (c *K8sCluster) WaitNamespaceCreate(namespace string) {
	retry.DoWithRetry(c.t,
		"Wait the Kuma Namespace to terminate.",
		DefaultRetries,
		DefaultTimeout,
		func() (string, error) {
			_, err := k8s.GetNamespaceE(c.t,
				c.GetKubectlOptions(),
				namespace)
			if err != nil {
				return "Namespace not available " + namespace, fmt.Errorf("Namespace %s still active", namespace)
			}

			return "Namespace " + namespace + " created", nil
		})
}

func (c *K8sCluster) WaitNamespaceDelete(namespace string) {
	retry.DoWithRetry(c.t,
		"Wait the Kuma Namespace to terminate.",
		DefaultRetries,
		DefaultTimeout,
		func() (string, error) {
			_, err := k8s.GetNamespaceE(c.t,
				c.GetKubectlOptions(),
				namespace)
			if err != nil {
				return "Namespace " + namespace + " deleted", nil
			}
			return "Namespace available " + namespace, fmt.Errorf("Namespace %s still active", namespace)
		})
}

func (c *K8sCluster) PortForwardPod(namespace string, podName string, localPort, remotePort uint32) {
	config, err := clientcmd.BuildConfigFromFlags("", c.kubeconfig)
	if err != nil {
		fmt.Printf("Error building config %v", err)
		return
	}

	roundTripper, upgrader, err := spdy.RoundTripperFor(config)
	if err != nil {
		fmt.Printf("Error port forwarding %v", err)
		return
	}

	path := fmt.Sprintf("/api/v1/namespaces/%s/pods/%s/portforward", namespace, podName)
	hostIP := strings.TrimLeft(config.Host, "htps:/")
	serverURL := url.URL{
		Scheme: "https",
		Path:   path,
		Host:   hostIP,
	}

	stopChan, readyChan := make(chan struct{}, 1), make(chan struct{}, 1)
	stdOut, stdErr := new(bytes.Buffer), new(bytes.Buffer)

	dialer := spdy.NewDialer(upgrader,
		&http.Client{
			Transport: roundTripper,
		},
		http.MethodPost, &serverURL)

	localPortStr := strconv.FormatUint(uint64(localPort), 10)
	remotePortStr := strconv.FormatUint(uint64(remotePort), 10)
	ports := []string{localPortStr + ":" + remotePortStr}

	forwarder, err := portforward.New(dialer, ports,
		stopChan, readyChan,
		stdOut, stdErr)
	if err != nil {
		panic(err)
	}

	go func() {
		// Kubernetes will close this channel when it has something to tell us.
		for range readyChan {
		}

		if len(stdErr.String()) != 0 {
			panic(stdErr.String())
		} else if len(stdOut.String()) != 0 {
			fmt.Println(stdOut.String())
		}
	}()

	go func() {
		err := forwarder.ForwardPorts()
		if err != nil {
			panic(err)
		}
	}()

	c.forwardedPortsChans[localPort] = stopChan
}

func (c *K8sCluster) CleanupPortForwards() {
	for _, stop := range c.forwardedPortsChans {
		close(stop)
	}

	c.forwardedPortsChans = map[uint32]chan struct{}{}
}

func (c *K8sCluster) GetPodLogs(pod v1.Pod) (string, error) {
	podLogOpts := v1.PodLogOptions{}
	// creates the clientset
	clientset, err := k8s.GetKubernetesClientFromOptionsE(c.t, c.GetKubectlOptions())
	if err != nil {
		return "", errors.Wrapf(err, "error in getting access to K8S")
	}

	req := clientset.CoreV1().Pods(pod.Namespace).GetLogs(pod.Name, &podLogOpts)

	podLogs, err := req.Stream(context.Background())
	if err != nil {
		return "", errors.Wrapf(err, "error in opening stream")
	}
	defer podLogs.Close()

	buf := new(bytes.Buffer)

	_, err = io.Copy(buf, podLogs)
	if err != nil {
		return "", errors.Wrap(err, "error in copy information from podLogs to buf")
	}

	str := buf.String()

	return str, nil
}

// deployKumaViaKubectl uses kubectl to install kuma
// using the resources from the `kumactl install control-plane` command
func (c *K8sCluster) deployKumaViaKubectl(mode string, opts *deployOptions) error {
	argsMap := map[string]string{
		"--control-plane-image":  kumaCPImage,
		"--dataplane-image":      kumaDPImage,
		"--dataplane-init-image": kumaInitImage,
	}
	switch mode {
	case core.Remote:
		argsMap["--kds-global-address"] = opts.globalAddress
	}
	for opt, value := range opts.ctlOpts {
		argsMap[opt] = value
	}

	var args []string
	for k, v := range argsMap {
		args = append(args, k, v)
	}
	yaml, err := c.controlplane.InstallCP(args...)
	if err != nil {
		return err
	}

	return k8s.KubectlApplyFromStringE(c.t,
		c.GetKubectlOptions(),
		yaml)
}

// deployKumaViaHelm uses Helm to install kuma
// using the kuma helm chart
func (c *K8sCluster) deployKumaViaHelm(mode string, opts *deployOptions) error {
	// run from test/e2e
	helmChartPath, err := filepath.Abs(helmChartPath)
	if err != nil {
		return err
	}

	values := map[string]string{
		"controlPlane.mode":              mode,
		"global.image.tag":               kuma_version.Build.Version,
		"global.image.registry":          kumaImageRegistry,
		"controlPlane.image.repository":  kumaCPImageRepo,
		"dataPlane.image.repository":     kumaDPImageRepo,
		"dataPlane.initImage.repository": kumaInitImageRepo,
	}
	for opt, value := range opts.helmOpts {
		values[opt] = value
	}

	switch mode {
	case core.Global:
		values["controlPlane.globalRemoteSyncService.type"] = "NodePort"
	case core.Remote:
		values["controlPlane.zone"] = c.GetKumactlOptions().CPName
		values["controlPlane.kdsGlobalAddress"] = opts.globalAddress
	}

	helmOpts := &helm.Options{
		SetValues:      values,
		KubectlOptions: c.GetKubectlOptions(kumaNamespace),
	}

	releaseName := opts.helmReleaseName
	if releaseName == "" {
		releaseName = fmt.Sprintf(
			"kuma-%s",
			strings.ToLower(random.UniqueId()),
		)
	}

	// first create the namespace
	if err := k8s.CreateNamespaceE(c.t, c.GetKubectlOptions(), kumaNamespace); err != nil {
		return err
	}

	return helm.InstallE(c.t, helmOpts, helmChartPath, releaseName)
}

func (c *K8sCluster) DeployKuma(mode string, fs ...DeployOptionsFunc) error {
	c.controlplane = NewK8sControlPlane(c.t, mode, c.name, c.kubeconfig,
		c, c.loPort, c.hiPort, c.verbose)

	opts := newDeployOpt(fs...)
	switch mode {
	case core.Remote:
		if opts.globalAddress == "" {
			return errors.Errorf("GlobalAddress expected for remote")
		}
	}

	var err error
	switch opts.installationMode {
	case KumactlInstallationMode:
		err = c.deployKumaViaKubectl(mode, opts)
	case HelmInstallationMode:
		err = c.deployKumaViaHelm(mode, opts)
	default:
		return errors.Errorf("invalid installation mode: %s", opts.installationMode)
	}

	if err != nil {
		return err
	}

	k8s.WaitUntilNumPodsCreated(c.t,
		c.GetKubectlOptions(kumaNamespace),
		metav1.ListOptions{
			LabelSelector: "app=" + kumaServiceName,
		},
		1,
		DefaultRetries,
		DefaultTimeout)

	kumacpPods := c.controlplane.GetKumaCPPods()
	if len(kumacpPods) != 1 {
		return errors.Errorf("Kuma CP pods: %d", len(kumacpPods))
	}

	k8s.WaitUntilPodAvailable(c.t,
		c.GetKubectlOptions(kumaNamespace),
		kumacpPods[0].Name,
		DefaultRetries,
		DefaultTimeout)

	// wait for the mesh
	_, err = retry.DoWithRetryE(c.t,
		"get default mesh",
		DefaultRetries,
		DefaultTimeout,
		func() (s string, err error) {
			return k8s.RunKubectlAndGetOutputE(c.t, c.GetKubectlOptions(), "get", "mesh", "default")
		})
	if err != nil {
		return err
	}

	err = c.controlplane.FinalizeAdd()
	if err != nil {
		return err
	}

	return nil
}

func (c *K8sCluster) GetKuma() ControlPlane {
	return c.controlplane
}

func (c *K8sCluster) RestartKuma() error {
	c.CleanupPortForwards()

	kumacpPods := c.controlplane.GetKumaCPPods()
	if len(kumacpPods) != 1 {
		return errors.Errorf("Kuma CP pods: %d", len(kumacpPods))
	}
	oldPod := kumacpPods[0]

	// creates the clientset
	clientset, err := k8s.GetKubernetesClientFromOptionsE(c.t, c.GetKubectlOptions())
	if err != nil {
		return errors.Wrapf(err, "error in getting access to K8S")
	}

	// delete the pod
	err = clientset.CoreV1().Pods(oldPod.Namespace).Delete(context.TODO(), oldPod.Name, metav1.DeleteOptions{})
	if err != nil {
		return err
	}

	// wait for pod to terminate
	retry.DoWithRetry(c.t,
		"Wait the Kuma CP pod to terminate.",
		DefaultRetries,
		DefaultTimeout,
		func() (string, error) {
			_, err := k8s.GetPodE(c.t,
				c.GetKubectlOptions(oldPod.Namespace),
				oldPod.Name)
			if err != nil {
				return "Pod " + oldPod.Name + " deleted", nil
			}
			return "Pod available " + oldPod.Name, fmt.Errorf("Pod %s still active", oldPod.Name)
		})

	k8s.WaitUntilNumPodsCreated(c.t,
		c.GetKubectlOptions(kumaNamespace),
		metav1.ListOptions{
			LabelSelector: "app=" + kumaServiceName,
		},
		1,
		DefaultRetries,
		DefaultTimeout)

	kumacpPods = c.controlplane.GetKumaCPPods()
	if len(kumacpPods) != 1 {
		return errors.Errorf("Kuma CP pods: %d", len(kumacpPods))
	}

	newPod := kumacpPods[0]
	gomega.Expect(oldPod.Name).ToNot(gomega.Equal(newPod.Name))

	k8s.WaitUntilPodAvailable(c.t,
		c.GetKubectlOptions(kumaNamespace),
		newPod.Name,
		DefaultRetries,
		DefaultTimeout)

	err = c.controlplane.FinalizeAdd()
	if err != nil {
		return err
	}

	return nil
}

func (c *K8sCluster) VerifyKuma() error {
	if err := c.controlplane.VerifyKumaGUI(); err != nil {
		return err
	}

	if err := c.controlplane.VerifyKumaREST(); err != nil {
		return err
	}

	if err := c.controlplane.VerifyKumaCtl(); err != nil {
		return err
	}

	return nil
}

func (c *K8sCluster) deleteKumaViaHelm(opts *deployOptions) (errs error) {
	if opts.helmReleaseName == "" {
		return errors.New("must supply a helm release name for cleanup")
	}

	helmOpts := &helm.Options{
		KubectlOptions: c.GetKubectlOptions(kumaNamespace),
	}

	if err := helm.DeleteE(c.t, helmOpts, opts.helmReleaseName, true); err != nil {
		errs = multierr.Append(errs, err)
	}

	if err := c.DeleteNamespace(kumaNamespace); err != nil {
		errs = multierr.Append(errs, err)
	}

	return errs
}

func (c *K8sCluster) deleteKumaViaKumactl(opts *deployOptions) error {
	argsMap := map[string]string{}
	switch c.controlplane.mode {
	case core.Remote:
<<<<<<< HEAD
		argsMap["--kds-global-address"] = opts.globalAddress
	}
	for opt, value := range opts.ctlOpts {
		argsMap[opt] = value
	}

	var args []string
	for k, v := range argsMap {
		args = append(args, k, v)
=======
		// kumactl remote deployment will fail if GlobalAddress is not specified
		args = append(args, "--kds-global-address", "grpcs://0.0.0.0:5685")
>>>>>>> 57902b48
	}
	yaml, err := c.controlplane.InstallCP(args...)
	if err != nil {
		return err
	}

	_ = k8s.KubectlDeleteFromStringE(c.t,
		c.GetKubectlOptions(),
		yaml)

	c.WaitNamespaceDelete(kumaNamespace)

	return nil
}

func (c *K8sCluster) DeleteKuma(fs ...DeployOptionsFunc) error {
	c.CleanupPortForwards()

	opts := newDeployOpt(fs...)

	var err error
	switch opts.installationMode {
	case HelmInstallationMode:
		err = c.deleteKumaViaHelm(opts)
	case KumactlInstallationMode:
		err = c.deleteKumaViaKumactl(opts)
	}

	return err
}

func (c *K8sCluster) GetKumactlOptions() *KumactlOptions {
	return c.controlplane.kumactl
}

func (c *K8sCluster) GetKubectlOptions(namespace ...string) *k8s.KubectlOptions {
	options := &k8s.KubectlOptions{
		ConfigPath: c.kubeconfig,
	}
	for _, ns := range namespace {
		options.Namespace = ns
		break
	}

	return options
}

func (c *K8sCluster) CreateNamespace(namespace string) error {
	err := k8s.CreateNamespaceE(c.GetTesting(), c.GetKubectlOptions(), namespace)
	if err != nil {
		return err
	}

	c.WaitNamespaceCreate(namespace)

	return nil
}

func (c *K8sCluster) DeleteNamespace(namespace string) error {
	err := k8s.DeleteNamespaceE(c.GetTesting(), c.GetKubectlOptions(), namespace)
	if err != nil {
		return err
	}

	c.WaitNamespaceDelete(namespace)

	return nil
}

func (c *K8sCluster) DeployApp(namespace, appname string) error {
	retry.DoWithRetry(c.GetTesting(), "apply "+appname+" svc", DefaultRetries, DefaultTimeout,
		func() (string, error) {
			err := k8s.KubectlApplyE(c.GetTesting(),
				c.GetKubectlOptions(namespace),
				filepath.Join("testdata", appname+"-svc.yaml"))
			return "", err
		})

	k8s.WaitUntilServiceAvailable(c.GetTesting(),
		c.GetKubectlOptions(namespace),
		appname, DefaultRetries, DefaultTimeout)

	retry.DoWithRetry(c.GetTesting(), "apply "+appname, DefaultRetries, DefaultTimeout,
		func() (string, error) {
			err := k8s.KubectlApplyE(c.GetTesting(),
				c.GetKubectlOptions(namespace),
				filepath.Join("testdata", appname+".yaml"))
			return "", err
		})

	k8s.WaitUntilNumPodsCreated(c.GetTesting(),
		c.GetKubectlOptions(),
		metav1.ListOptions{
			LabelSelector: "app=" + appname,
		},
		1, DefaultRetries, DefaultTimeout)

	return nil
}

func (c *K8sCluster) DeleteApp(namespace, appname string) error {
	err := k8s.KubectlDeleteE(c.GetTesting(),
		c.GetKubectlOptions(namespace),
		filepath.Join("testdata", appname+"-svc.yaml"))
	if err != nil {
		return err
	}

	err = k8s.KubectlDeleteE(c.GetTesting(),
		c.GetKubectlOptions(namespace),
		filepath.Join("testdata", appname+".yaml"))
	if err != nil {
		return err
	}

	return nil
}

func (c *K8sCluster) InjectDNS() error {
	return c.controlplane.InjectDNS()
}

func (c *K8sCluster) GetTesting() testing.TestingT {
	return c.t
}

func (c *K8sCluster) DismissCluster() (errs error) {
	for _, deployment := range c.deployments {
		if err := deployment.Delete(c); err != nil {
			errs = multierr.Append(errs, err)
		}
	}
	return nil
}

func (c *K8sCluster) Deploy(deployment Deployment) error {
	c.deployments[deployment.Name()] = deployment
	return deployment.Deploy(c)
}<|MERGE_RESOLUTION|>--- conflicted
+++ resolved
@@ -486,8 +486,8 @@
 	argsMap := map[string]string{}
 	switch c.controlplane.mode {
 	case core.Remote:
-<<<<<<< HEAD
-		argsMap["--kds-global-address"] = opts.globalAddress
+		// kumactl remote deployment will fail if GlobalAddress is not specified
+		argsMap["--kds-global-address"] = "grpcs://0.0.0.0:5685"
 	}
 	for opt, value := range opts.ctlOpts {
 		argsMap[opt] = value
@@ -496,10 +496,6 @@
 	var args []string
 	for k, v := range argsMap {
 		args = append(args, k, v)
-=======
-		// kumactl remote deployment will fail if GlobalAddress is not specified
-		args = append(args, "--kds-global-address", "grpcs://0.0.0.0:5685")
->>>>>>> 57902b48
 	}
 	yaml, err := c.controlplane.InstallCP(args...)
 	if err != nil {
