--- conflicted
+++ resolved
@@ -1251,59 +1251,10 @@
 	return version.Compare(semver.MustParse(otherVersion)), fmt.Sprintf("%s with k8s version %s", baseMessage, version)
 }
 
-<<<<<<< HEAD
 func (c *K8sCluster) ZoneName() string {
 	return c.GetKumactlOptions().CPName
 }
 
-func printDetailedPodInfo(testingT testing.TestingT, kubectlOptions *k8s.KubectlOptions, podError error, pod v1.Pod) error {
-	if podError == nil {
-		return podError
-	}
-
-	podCond, _ := json.Marshal(pod.Status.Conditions)
-	podLogs, _ := k8s.GetPodLogsE(testingT, kubectlOptions, &pod, "")
-	if podLogs != "" {
-		logLines := strings.Split(podLogs, "\n")
-		if len(logLines) > 30 {
-			podLogs = strings.Join(logLines[len(logLines)-30:], "\n")
-		}
-		podLogs = "; last lines of pod logs: " + podLogs
-	}
-
-	podError = errors.New(fmt.Sprintf("%s; pod name: %s; pod phase: %s; pod conditions: %s%s",
-		podError.Error(),
-		pod.GetName(),
-		pod.Status.Phase,
-		podCond,
-		podLogs))
-
-	return podError
-}
-
-func printDeploymentConditions(testingT testing.TestingT, kubectlOptions *k8s.KubectlOptions, namespace string, name string) {
-	condition := deployConditions{Name: name, Namespace: namespace, Conditions: make([]appsv1.DeploymentCondition, 0), Replicas: make([]replicaSetCondition, 0)}
-
-	deploy := k8s.GetDeployment(testingT, kubectlOptions, name)
-	condition.Conditions = deploy.Status.Conditions
-
-	replicaSets := k8s.ListReplicaSets(testingT, kubectlOptions, metav1.ListOptions{
-		LabelSelector: "app=" + name,
-	})
-
-	for _, ars := range replicaSets {
-		condition.Replicas = append(condition.Replicas, replicaSetCondition{Name: ars.Name, Conditions: ars.Status.Conditions})
-	}
-
-	deployConditionJson, err := json.Marshal(condition)
-	if err != nil {
-		deployConditionJson = []byte(fmt.Sprintf("error marshaling deployment conditions: '%s'", err.Error()))
-	}
-	logger.Default.Logf(testingT, "Conditions of deployment '%s/%s': %s", namespace, name, string(deployConditionJson))
-}
-
-=======
->>>>>>> ff381a05
 type appInstallation struct {
 	Name      string
 	Namespace string
