package framework

import (
	"bytes"
	"context"
	"fmt"
	"io"
	"net/http"
	"net/url"
	"path/filepath"
	"strconv"
	"strings"

	"k8s.io/client-go/tools/clientcmd"
	"k8s.io/client-go/tools/portforward"
	"k8s.io/client-go/transport/spdy"

	"github.com/Kong/kuma/pkg/config/core"

	"k8s.io/client-go/kubernetes"

	"github.com/pkg/errors"

<<<<<<< HEAD
	"github.com/gruntwork-io/terratest/modules/k8s"
=======
	http_helper "github.com/gruntwork-io/terratest/modules/http-helper"
	k8s "github.com/gruntwork-io/terratest/modules/k8s"
>>>>>>> fd138054
	"github.com/gruntwork-io/terratest/modules/retry"
	"github.com/gruntwork-io/terratest/modules/testing"
	v1 "k8s.io/api/core/v1"
	metav1 "k8s.io/apimachinery/pkg/apis/meta/v1"
)

type K8sCluster struct {
<<<<<<< HEAD
	t                   testing.TestingT
	name                string
	kubeconfig          string
	controlplane        *K8sControlPlane
	loPort              uint32
	hiPort              uint32
	forwardedPortsChans map[uint32]chan struct{}
	verbose             bool
=======
	t          testing.TestingT
	name       string
	kubeconfig string
	kumactl    *KumactlOptions
	portFwd    PortFwd
	verbose    bool
	clientset  *kubernetes.Clientset
>>>>>>> fd138054
}

func (c *K8sCluster) Apply(namespace string, yamlPath string) error {
	options := c.GetKubectlOptions(namespace)

	return k8s.KubectlApplyE(c.t,
		options,
		yamlPath)
}

func (c *K8sCluster) ApplyAndWaitServiceOnK8sCluster(namespace string, service string, yamlPath string) error {
	options := c.GetKubectlOptions(namespace)

	err := k8s.KubectlApplyE(c.t,
		options,
		yamlPath)
	if err != nil {
		return err
	}

	k8s.WaitUntilServiceAvailable(c.t,
		options,
		service,
		DefaultRetries,
		DefaultTimeout)

	return nil
}
func (c *K8sCluster) WaitNamespaceCreate(namespace string) {
	retry.DoWithRetry(c.t,
		"Wait the Kuma Namespace to terminate.",
		DefaultRetries,
		DefaultTimeout,
		func() (string, error) {
			_, err := k8s.GetNamespaceE(c.t,
				c.GetKubectlOptions(),
				namespace)
			if err != nil {
				return "Namespace not available " + namespace, fmt.Errorf("Namespace %s still active", namespace)
			}

			return "Namespace " + namespace + " created", nil
		})
}

func (c *K8sCluster) WaitNamespaceDelete(namespace string) {
	retry.DoWithRetry(c.t,
		"Wait the Kuma Namespace to terminate.",
		DefaultRetries,
		DefaultTimeout,
		func() (string, error) {
			_, err := k8s.GetNamespaceE(c.t,
				c.GetKubectlOptions(),
				namespace)
			if err != nil {
				return "Namespace " + namespace + " deleted", nil
			}
			return "Namespace available " + namespace, fmt.Errorf("Namespace %s still active", namespace)
		})
}

func (c *K8sCluster) PortForwardPod(namespace string, podName string, localPort, remotePort uint32) {
	config, err := clientcmd.BuildConfigFromFlags("", c.kubeconfig)
	if err != nil {
		fmt.Printf("Error building config %v", err)
		return
	}

	roundTripper, upgrader, err := spdy.RoundTripperFor(config)
	if err != nil {
		fmt.Printf("Error port forwarding %v", err)
		return
	}

	path := fmt.Sprintf("/api/v1/namespaces/%s/pods/%s/portforward", namespace, podName)
	hostIP := strings.TrimLeft(config.Host, "htps:/")
	serverURL := url.URL{
		Scheme: "https",
		Path:   path,
		Host:   hostIP,
	}

	stopChan, readyChan := make(chan struct{}, 1), make(chan struct{}, 1)
	stdOut, stdErr := new(bytes.Buffer), new(bytes.Buffer)

	dialer := spdy.NewDialer(upgrader,
		&http.Client{
			Transport: roundTripper,
		},
		http.MethodPost, &serverURL)

	localPortStr := strconv.FormatUint(uint64(localPort), 10)
	remotePortStr := strconv.FormatUint(uint64(remotePort), 10)
	ports := []string{localPortStr + ":" + remotePortStr}

	forwarder, err := portforward.New(dialer, ports,
		stopChan, readyChan,
		stdOut, stdErr)
	if err != nil {
		panic(err)
	}

	go func() {
		// Kubernetes will close this channel when it has something to tell us.
		for range readyChan {
		}

		if len(stdErr.String()) != 0 {
			panic(stdErr.String())
		} else if len(stdOut.String()) != 0 {
			fmt.Println(stdOut.String())
		}
	}()

	go func() {
		err := forwarder.ForwardPorts()
		if err != nil {
			panic(err)
		}
	}()

	c.forwardedPortsChans[localPort] = stopChan
}

func (c *K8sCluster) CleanupPortForwards() {
	for _, stop := range c.forwardedPortsChans {
		close(stop)
	}

<<<<<<< HEAD
	c.forwardedPortsChans = map[uint32]chan struct{}{}
=======
	c.portFwd.forwardedPortsChans = map[uint32]chan struct{}{}
}

func (c *K8sCluster) VerifyKumaCtl() error {
	output, err := c.kumactl.RunKumactlAndGetOutputV(c.verbose, "get", "dataplanes")
	fmt.Println(output)

	return err
}

func (c *K8sCluster) VerifyKumaREST() error {
	return http_helper.HttpGetWithRetryWithCustomValidationE(
		c.t,
		"http://localhost:"+strconv.FormatUint(uint64(c.portFwd.localCPAPIPort), 10),
		&tls.Config{},
		DefaultRetries,
		DefaultTimeout,
		func(statusCode int, body string) bool {
			return statusCode == http.StatusOK
		},
	)
}

func (c *K8sCluster) VerifyKumaGUI() error {
	return http_helper.HttpGetWithRetryWithCustomValidationE(
		c.t,
		"http://localhost:"+strconv.FormatUint(uint64(c.portFwd.localCPGUIPort), 10),
		&tls.Config{},
		3,
		DefaultTimeout,
		func(statusCode int, body string) bool {
			return statusCode == http.StatusOK
		},
	)
}

func (c *K8sCluster) GetKumaCPPods() []v1.Pod {
	return k8s.ListPods(c.t,
		c.GetKubectlOptions(kumaNamespace),
		metav1.ListOptions{
			LabelSelector: "app=" + kumaServiceName,
		},
	)
>>>>>>> fd138054
}

func (c *K8sCluster) GetPodLogs(pod v1.Pod) (string, error) {
	podLogOpts := v1.PodLogOptions{}
	// creates the clientset
	clientset, err := k8s.GetKubernetesClientFromOptionsE(c.t, c.GetKubectlOptions())
	if err != nil {
		return "", errors.Wrapf(err, "error in getting access to K8S")
	}

	req := clientset.CoreV1().Pods(pod.Namespace).GetLogs(pod.Name, &podLogOpts)

	podLogs, err := req.Stream(context.Background())
	if err != nil {
		return "", errors.Wrapf(err, "error in opening stream")
	}
	defer podLogs.Close()

	buf := new(bytes.Buffer)

	_, err = io.Copy(buf, podLogs)
	if err != nil {
		return "", errors.Wrap(err, "error in copy information from podLogs to buf")
	}

	str := buf.String()

	return str, nil
}

func (c *K8sCluster) DeployKuma(mode ...string) (ControlPlane, error) {
	if len(mode) == 0 {
		mode = []string{core.Standalone}
	}
	c.controlplane = NewK8sControlPlane(c.t, mode[0], c.name, c.kubeconfig,
		c, c.loPort, c.hiPort, c.verbose)
	yaml, err := c.controlplane.InstallCP()
	if err != nil {
		return nil, err
	}

	err = k8s.KubectlApplyFromStringE(c.t,
		c.GetKubectlOptions(),
		yaml)
	if err != nil {
		return nil, err
	}

	k8s.WaitUntilNumPodsCreated(c.t,
		c.GetKubectlOptions(kumaNamespace),
		metav1.ListOptions{
			LabelSelector: "app=" + kumaServiceName,
		},
		1,
		DefaultRetries,
		DefaultTimeout)

	kumacpPods := c.controlplane.GetKumaCPPods()
	if len(kumacpPods) != 1 {
		return nil, errors.Errorf("Kuma CP pods: %d", len(kumacpPods))
	}

	k8s.WaitUntilPodAvailable(c.t,
		c.GetKubectlOptions(kumaNamespace),
		kumacpPods[0].Name,
		DefaultRetries,
		DefaultTimeout)

	_, err = retry.DoWithRetryE(c.t,
		"get default mesh",
		DefaultRetries,
		DefaultTimeout,
		func() (s string, err error) {
			return k8s.RunKubectlAndGetOutputE(c.t, c.GetKubectlOptions(), "get", "mesh", "default")
		})
	if err != nil {
		return err
	}

	err = c.controlplane.FinalizeAdd()
	if err != nil {
		return nil, err
	}

	return c.controlplane, nil
}

func (c *K8sCluster) RestartKuma() error {
	c.CleanupPortForwards()

	kumacpPods := c.controlplane.GetKumaCPPods()
	if len(kumacpPods) != 1 {
		return errors.Errorf("Kuma CP pods: %d", len(kumacpPods))
	}
	oldPod := kumacpPods[0]

	// creates the clientset
	clientset, err := k8s.GetKubernetesClientFromOptionsE(c.t, c.GetKubectlOptions())
	if err != nil {
		return errors.Wrapf(err, "error in getting access to K8S")
	}

	// delete the pod
	err = clientset.CoreV1().Pods(oldPod.Namespace).Delete(context.TODO(), oldPod.Name, metav1.DeleteOptions{})
	if err != nil {
		return err
	}

	// wait for pod to terminate
	for {
		_, err := clientset.CoreV1().Pods(oldPod.Namespace).Get(context.TODO(), oldPod.Name, metav1.GetOptions{})
		if err != nil {
			break
		}
	}

	k8s.WaitUntilNumPodsCreated(c.t,
		c.GetKubectlOptions(kumaNamespace),
		metav1.ListOptions{
			LabelSelector: "app=" + kumaServiceName,
		},
		1,
		defaultRetries,
		defaultTimeout)

	kumacpPods = c.controlplane.GetKumaCPPods()
	if len(kumacpPods) != 1 {
		return errors.Errorf("Kuma CP pods: %d", len(kumacpPods))
	}

	k8s.WaitUntilPodAvailable(c.t,
		c.GetKubectlOptions(kumaNamespace),
		kumacpPods[0].Name,
		defaultRetries,
		defaultTimeout)

	err = c.controlplane.FinalizeAdd()
	if err != nil {
		return err
	}

	return nil
}

func (c *K8sCluster) VerifyKuma() error {
	if err := c.controlplane.VerifyKumaGUI(); err != nil {
		return err
	}

	if err := c.controlplane.VerifyKumaREST(); err != nil {
		return err
	}

	if err := c.controlplane.VerifyKumaCtl(); err != nil {
		return err
	}

	return nil
}

func (c *K8sCluster) DeleteKuma() error {
	c.CleanupPortForwards()

	yaml, err := c.controlplane.InstallCP()
	if err != nil {
		return err
	}

	err = k8s.KubectlDeleteFromStringE(c.t,
		c.GetKubectlOptions(),
		yaml)

	c.WaitNamespaceDelete(kumaNamespace)

	return err
}

<<<<<<< HEAD
=======
func (c *K8sCluster) GetKumactlOptions() *KumactlOptions {
	return c.kumactl
}

func (c *K8sCluster) GetKumaCPLogs() (string, error) {
	logs := ""

	pods := c.GetKumaCPPods()
	if len(pods) < 1 {
		return "", errors.Errorf("no kuma-cp pods found for logs")
	}

	for _, p := range pods {
		log, err := c.GetPodLogs(p)
		if err != nil {
			return "", err
		}

		logs = logs + "\n >>> " + p.Name + "\n" + log
	}

	return logs, nil
}

>>>>>>> fd138054
func (c *K8sCluster) GetKubectlOptions(namespace ...string) *k8s.KubectlOptions {
	options := &k8s.KubectlOptions{
		ConfigPath: c.kubeconfig,
	}
	for _, ns := range namespace {
		options.Namespace = ns
		break
	}

	return options
}

func (c *K8sCluster) CreateNamespace(namespace string) error {
	err := k8s.CreateNamespaceE(c.GetTesting(), c.GetKubectlOptions(), namespace)
	if err != nil {
		return err
	}

	c.WaitNamespaceCreate(namespace)

	return nil
}

func (c *K8sCluster) DeleteNamespace(namespace string) error {
	err := k8s.DeleteNamespaceE(c.GetTesting(), c.GetKubectlOptions(), namespace)
	if err != nil {
		return err
	}

	c.WaitNamespaceDelete(namespace)

	return nil
}

func (c *K8sCluster) LabelNamespaceForSidecarInjection(namespace string) error {
	clientset, err := k8s.GetKubernetesClientFromOptionsE(c.t, c.GetKubectlOptions())
	if err != nil {
		return err
	}

	ns := &v1.Namespace{
		ObjectMeta: metav1.ObjectMeta{
			Name: namespace,
			Labels: map[string]string{
				"kuma.io/sidecar-injection": "enabled",
			},
		},
	}
	_, err = clientset.CoreV1().Namespaces().Update(context.Background(), ns, metav1.UpdateOptions{})

	if err != nil {
		return err
	}

	return err
}

func (c *K8sCluster) DeployApp(namespace, appname string) error {
	retry.DoWithRetry(c.GetTesting(), "apply "+appname+" svc", DefaultRetries, DefaultTimeout,
		func() (string, error) {
			err := k8s.KubectlApplyE(c.GetTesting(),
				c.GetKubectlOptions(namespace),
				filepath.Join("testdata", appname+"-svc.yaml"))
			return "", err
		})

	k8s.WaitUntilServiceAvailable(c.GetTesting(),
		c.GetKubectlOptions(namespace),
		appname, DefaultRetries, DefaultTimeout)

	retry.DoWithRetry(c.GetTesting(), "apply "+appname, DefaultRetries, DefaultTimeout,
		func() (string, error) {
			err := k8s.KubectlApplyE(c.GetTesting(),
				c.GetKubectlOptions(namespace),
				filepath.Join("testdata", appname+".yaml"))
			return "", err
		})

	k8s.WaitUntilNumPodsCreated(c.GetTesting(),
		c.GetKubectlOptions(),
		metav1.ListOptions{
			LabelSelector: "app=" + appname,
		},
		1, DefaultRetries, DefaultTimeout)

	return nil
}

func (c *K8sCluster) DeleteApp(namespace, appname string) error {
	err := k8s.KubectlDeleteE(c.GetTesting(),
		c.GetKubectlOptions(namespace),
		filepath.Join("testdata", appname+"-svc.yaml"))
	if err != nil {
		return err
	}

	err = k8s.KubectlDeleteE(c.GetTesting(),
		c.GetKubectlOptions(namespace),
		filepath.Join("testdata", appname+".yaml"))
	if err != nil {
		return err
	}

	return nil
}

func (c *K8sCluster) InjectDNS() error {
	return c.controlplane.InjectDNS()
}

func (c *K8sCluster) GetTesting() testing.TestingT {
	return c.t
}<|MERGE_RESOLUTION|>--- conflicted
+++ resolved
@@ -11,30 +11,23 @@
 	"strconv"
 	"strings"
 
-	"k8s.io/client-go/tools/clientcmd"
-	"k8s.io/client-go/tools/portforward"
-	"k8s.io/client-go/transport/spdy"
-
 	"github.com/Kong/kuma/pkg/config/core"
 
 	"k8s.io/client-go/kubernetes"
 
 	"github.com/pkg/errors"
 
-<<<<<<< HEAD
 	"github.com/gruntwork-io/terratest/modules/k8s"
-=======
-	http_helper "github.com/gruntwork-io/terratest/modules/http-helper"
-	k8s "github.com/gruntwork-io/terratest/modules/k8s"
->>>>>>> fd138054
 	"github.com/gruntwork-io/terratest/modules/retry"
 	"github.com/gruntwork-io/terratest/modules/testing"
 	v1 "k8s.io/api/core/v1"
 	metav1 "k8s.io/apimachinery/pkg/apis/meta/v1"
+	"k8s.io/client-go/tools/clientcmd"
+	"k8s.io/client-go/tools/portforward"
+	"k8s.io/client-go/transport/spdy"
 )
 
 type K8sCluster struct {
-<<<<<<< HEAD
 	t                   testing.TestingT
 	name                string
 	kubeconfig          string
@@ -43,15 +36,7 @@
 	hiPort              uint32
 	forwardedPortsChans map[uint32]chan struct{}
 	verbose             bool
-=======
-	t          testing.TestingT
-	name       string
-	kubeconfig string
-	kumactl    *KumactlOptions
-	portFwd    PortFwd
-	verbose    bool
-	clientset  *kubernetes.Clientset
->>>>>>> fd138054
+	clientset           *kubernetes.Clientset
 }
 
 func (c *K8sCluster) Apply(namespace string, yamlPath string) error {
@@ -181,53 +166,7 @@
 		close(stop)
 	}
 
-<<<<<<< HEAD
 	c.forwardedPortsChans = map[uint32]chan struct{}{}
-=======
-	c.portFwd.forwardedPortsChans = map[uint32]chan struct{}{}
-}
-
-func (c *K8sCluster) VerifyKumaCtl() error {
-	output, err := c.kumactl.RunKumactlAndGetOutputV(c.verbose, "get", "dataplanes")
-	fmt.Println(output)
-
-	return err
-}
-
-func (c *K8sCluster) VerifyKumaREST() error {
-	return http_helper.HttpGetWithRetryWithCustomValidationE(
-		c.t,
-		"http://localhost:"+strconv.FormatUint(uint64(c.portFwd.localCPAPIPort), 10),
-		&tls.Config{},
-		DefaultRetries,
-		DefaultTimeout,
-		func(statusCode int, body string) bool {
-			return statusCode == http.StatusOK
-		},
-	)
-}
-
-func (c *K8sCluster) VerifyKumaGUI() error {
-	return http_helper.HttpGetWithRetryWithCustomValidationE(
-		c.t,
-		"http://localhost:"+strconv.FormatUint(uint64(c.portFwd.localCPGUIPort), 10),
-		&tls.Config{},
-		3,
-		DefaultTimeout,
-		func(statusCode int, body string) bool {
-			return statusCode == http.StatusOK
-		},
-	)
-}
-
-func (c *K8sCluster) GetKumaCPPods() []v1.Pod {
-	return k8s.ListPods(c.t,
-		c.GetKubectlOptions(kumaNamespace),
-		metav1.ListOptions{
-			LabelSelector: "app=" + kumaServiceName,
-		},
-	)
->>>>>>> fd138054
 }
 
 func (c *K8sCluster) GetPodLogs(pod v1.Pod) (string, error) {
@@ -304,7 +243,7 @@
 			return k8s.RunKubectlAndGetOutputE(c.t, c.GetKubectlOptions(), "get", "mesh", "default")
 		})
 	if err != nil {
-		return err
+		return nil, err
 	}
 
 	err = c.controlplane.FinalizeAdd()
@@ -350,8 +289,8 @@
 			LabelSelector: "app=" + kumaServiceName,
 		},
 		1,
-		defaultRetries,
-		defaultTimeout)
+		DefaultRetries,
+		DefaultTimeout)
 
 	kumacpPods = c.controlplane.GetKumaCPPods()
 	if len(kumacpPods) != 1 {
@@ -361,8 +300,8 @@
 	k8s.WaitUntilPodAvailable(c.t,
 		c.GetKubectlOptions(kumaNamespace),
 		kumacpPods[0].Name,
-		defaultRetries,
-		defaultTimeout)
+		DefaultRetries,
+		DefaultTimeout)
 
 	err = c.controlplane.FinalizeAdd()
 	if err != nil {
@@ -405,33 +344,10 @@
 	return err
 }
 
-<<<<<<< HEAD
-=======
 func (c *K8sCluster) GetKumactlOptions() *KumactlOptions {
-	return c.kumactl
-}
-
-func (c *K8sCluster) GetKumaCPLogs() (string, error) {
-	logs := ""
-
-	pods := c.GetKumaCPPods()
-	if len(pods) < 1 {
-		return "", errors.Errorf("no kuma-cp pods found for logs")
-	}
-
-	for _, p := range pods {
-		log, err := c.GetPodLogs(p)
-		if err != nil {
-			return "", err
-		}
-
-		logs = logs + "\n >>> " + p.Name + "\n" + log
-	}
-
-	return logs, nil
-}
-
->>>>>>> fd138054
+	return c.controlplane.kumactl
+}
+
 func (c *K8sCluster) GetKubectlOptions(namespace ...string) *k8s.KubectlOptions {
 	options := &k8s.KubectlOptions{
 		ConfigPath: c.kubeconfig,
