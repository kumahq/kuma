--- conflicted
+++ resolved
@@ -63,64 +63,6 @@
 
 	return nil
 }
-<<<<<<< HEAD
-
-func (c *K8sCluster) DeployKuma(mode ...string) error {
-	yaml, err := c.kumactl.KumactlInstallCP(mode...)
-	if err != nil {
-		return err
-	}
-
-	err = k8s.KubectlApplyFromStringE(c.t,
-		c.GetKubectlOptions(),
-		yaml)
-	if err != nil {
-		return err
-	}
-
-	k8s.WaitUntilNumPodsCreated(c.t,
-		c.GetKubectlOptions(kumaNamespace),
-		metav1.ListOptions{
-			LabelSelector: "app=" + kumaServiceName,
-		},
-		1,
-		defaultRetries,
-		defaultTimeout)
-
-	kumacpPods := c.GetKumaCPPods()
-	if len(kumacpPods) != 1 {
-		return errors.Wrapf(err, "Kuma CP pods: %d", len(kumacpPods))
-	}
-
-	k8s.WaitUntilPodAvailable(c.t,
-		c.GetKubectlOptions(kumaNamespace),
-		kumacpPods[0].Name,
-		defaultRetries,
-		defaultTimeout)
-
-	c.localCPPort = c.PortForwardKumaCP()
-	kumacpURL := "http://localhost:" + strconv.FormatUint(uint64(c.localCPPort), 10)
-
-	return c.kumactl.KumactlConfigControlPlanesAdd(c.name, kumacpURL)
-}
-
-func (c *K8sCluster) DeleteKuma() error {
-	c.CleanupPortForwards()
-
-	yaml, err := c.kumactl.KumactlInstallCP()
-	if err != nil {
-		return err
-	}
-
-	err = k8s.KubectlDeleteFromStringE(c.t,
-		c.GetKubectlOptions(),
-		yaml)
-
-	c.WaitKumaNamespaceDelete()
-
-	return err
-}
-=======
 func (c *K8sCluster) WaitNamespaceCreate(namespace string) {
 	retry.DoWithRetry(c.t,
 		"Wait the Kuma Namespace to terminate.",
@@ -133,7 +75,6 @@
 			if err != nil {
 				return "Namespace not available " + namespace, fmt.Errorf("Namespace %s still active", namespace)
 			}
->>>>>>> d1b4c30d
 
 			return "Namespace " + namespace + " created", nil
 		})
