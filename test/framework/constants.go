--- conflicted
+++ resolved
@@ -32,19 +32,8 @@
 	kumaDPImage   = "kuma/kuma-dp"
 	kumaInitImage = "kuma/kuma-init"
 
-<<<<<<< HEAD
-	Kuma1 = "kuma-1"
-	Kuma2 = "kuma-2"
-	Kuma3 = "kuma-3"
-
 	localCPSyncNodePort  = 30681
 	kumaCPAPIPort        = 5681
 	kumaCPGUIPort        = 5683
 	kumaCPAPIPortFwdBase = 32000 + kumaCPAPIPort
-=======
-	kumaCPAPIPort       = 5681
-	kumaCPGUIPort       = 5683
-	kumaCPAPIPortFwdLow = 32000 + kumaCPAPIPort
-	kumaCPAPIPortFwdHi  = 42000 + kumaCPAPIPort
->>>>>>> fd138054
 )