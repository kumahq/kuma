--- conflicted
+++ resolved
@@ -503,22 +503,12 @@
 	})
 }
 
-<<<<<<< HEAD
-func WithTransparentProxyV1(transparent bool) AppDeploymentOption {
-	return AppOptionFunc(func(o *appDeploymentOptions) {
-		o.transparent = &transparent
-		o.transparentProxyV1 = true
-	})
-}
-
 func WithAdditionalTags(tags map[string]string) AppDeploymentOption {
 	return AppOptionFunc(func(o *appDeploymentOptions) {
 		o.additionalTags = tags
 	})
 }
 
-=======
->>>>>>> ce429084
 func WithDpEnvs(envs map[string]string) AppDeploymentOption {
 	return AppOptionFunc(func(o *appDeploymentOptions) {
 		o.dpEnvs = envs
