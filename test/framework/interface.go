package framework

import (
	"github.com/gruntwork-io/terratest/modules/k8s"
	"github.com/gruntwork-io/terratest/modules/testing"
)

type Clusters interface {
	GetCluster(name string) Cluster
	Cluster
}

type InstallationMode string

var (
	HelmInstallationMode    = InstallationMode("helm")
	KumactlInstallationMode = InstallationMode("kumactl")
)

type deployOptions struct {
	// cp specific
	globalAddress    string
	installationMode InstallationMode
	skipDefaultMesh  bool
	helmReleaseName  string
	helmOpts         map[string]string
	ctlOpts          map[string]string
	env              map[string]string
	ingress          bool
	cni              bool
	cpReplicas       int

	// app specific
<<<<<<< HEAD
	namespace string
	appname   string
	id        string
	token     string
	mesh      string
=======
	namespace   string
	appname     string
	id          string
	token       string
	transparent bool
>>>>>>> e9bad7f5
}

type DeployOptionsFunc func(*deployOptions)

func WithGlobalAddress(address string) DeployOptionsFunc {
	return func(o *deployOptions) {
		o.globalAddress = address
	}
}

// WithCPReplicas works only with HELM now
func WithCPReplicas(cpReplicas int) DeployOptionsFunc {
	return func(o *deployOptions) {
		o.cpReplicas = cpReplicas
	}
}

// WithSkipDefaultMesh works only with HELM now
func WithSkipDefaultMesh(skip bool) DeployOptionsFunc {
	return func(o *deployOptions) {
		o.skipDefaultMesh = skip
	}
}

func WithInstallationMode(mode InstallationMode) DeployOptionsFunc {
	return func(o *deployOptions) {
		o.installationMode = mode
	}
}

func WithHelmReleaseName(name string) DeployOptionsFunc {
	return func(o *deployOptions) {
		o.helmReleaseName = name
	}
}

func WithHelmOpt(name, value string) DeployOptionsFunc {
	return func(o *deployOptions) {
		if o.helmOpts == nil {
			o.helmOpts = map[string]string{}
		}
		o.helmOpts[name] = value
	}
}

func WithEnv(name, value string) DeployOptionsFunc {
	return func(o *deployOptions) {
		if o.env == nil {
			o.env = map[string]string{}
		}
		o.env[name] = value
	}
}

func WithIngress() DeployOptionsFunc {
	return func(o *deployOptions) {
		o.ingress = true
	}
}

func WithCNI() DeployOptionsFunc {
	return func(o *deployOptions) {
		o.cni = true
	}
}

func WithNamespace(namespace string) DeployOptionsFunc {
	return func(o *deployOptions) {
		o.namespace = namespace
	}
}

func WithMesh(mesh string) DeployOptionsFunc {
	return func(o *deployOptions) {
		o.mesh = mesh
	}
}

func WithAppname(appname string) DeployOptionsFunc {
	return func(o *deployOptions) {
		o.appname = appname
	}
}

func WithId(id string) DeployOptionsFunc {
	return func(o *deployOptions) {
		o.id = id
	}
}

func WithToken(token string) DeployOptionsFunc {
	return func(o *deployOptions) {
		o.token = token
	}
}

func WithTransparentProxy(transparent bool) DeployOptionsFunc {
	return func(o *deployOptions) {
		o.transparent = transparent
	}
}

func WithCtlOpt(name, value string) DeployOptionsFunc {
	return func(o *deployOptions) {
		if o.ctlOpts == nil {
			o.ctlOpts = map[string]string{}
		}
		o.ctlOpts[name] = value
	}
}

func newDeployOpt(fs ...DeployOptionsFunc) *deployOptions {
	rv := &deployOptions{
		installationMode: KumactlInstallationMode,
	}
	for _, f := range fs {
		f(rv)
	}
	return rv
}

type Deployment interface {
	Name() string
	Deploy(cluster Cluster) error
	Delete(cluster Cluster) error
}

type Cluster interface {
	// Cluster
	Name() string
	DismissCluster() error
	// Generic
	DeployKuma(mode string, opts ...DeployOptionsFunc) error
	GetKuma() ControlPlane
	VerifyKuma() error
	DeleteKuma(opts ...DeployOptionsFunc) error
	InjectDNS(namespace ...string) error
	GetKumactlOptions() *KumactlOptions
	Deployment(name string) Deployment
	Deploy(deployment Deployment) error

	// K8s
	GetKubectlOptions(namespace ...string) *k8s.KubectlOptions
	CreateNamespace(namespace string) error
	DeleteNamespace(namespace string) error
	DeployApp(fs ...DeployOptionsFunc) error
	DeleteApp(namespace, appname string) error
	Exec(namespace, podName, containerName string, cmd ...string) (string, string, error)
	ExecWithRetries(namespace, podName, containerName string, cmd ...string) (string, string, error)

	// Testing
	GetTesting() testing.TestingT
}

type ControlPlane interface {
	GetName() string
	GetKumaCPLogs() (string, error)
	GetKDSServerAddress() string
	GetGlobaStatusAPI() string
	GenerateDpToken(mesh, appname string) (string, error)
}<|MERGE_RESOLUTION|>--- conflicted
+++ resolved
@@ -31,19 +31,12 @@
 	cpReplicas       int
 
 	// app specific
-<<<<<<< HEAD
-	namespace string
-	appname   string
-	id        string
-	token     string
-	mesh      string
-=======
 	namespace   string
 	appname     string
 	id          string
 	token       string
 	transparent bool
->>>>>>> e9bad7f5
+	mesh        string
 }
 
 type DeployOptionsFunc func(*deployOptions)
