package framework

import (
	"time"

	"github.com/gruntwork-io/terratest/modules/k8s"
	"github.com/gruntwork-io/terratest/modules/testing"
)

type Clusters interface {
	GetCluster(name string) Cluster
	Cluster
}

type InstallationMode string

var (
	HelmInstallationMode    = InstallationMode("helm")
	KumactlInstallationMode = InstallationMode("kumactl")
)

type deployOptions struct {
	// cp specific
	globalAddress        string
	installationMode     InstallationMode
	skipDefaultMesh      bool
	helmReleaseName      string
	helmChartPath        *string
	helmChartVersion     string
	helmOpts             map[string]string
	noHelmOpts           []string
	ctlOpts              map[string]string
	env                  map[string]string
	ingress              bool
	cni                  bool
	cpReplicas           int
	proxyOnly            bool
	hdsDisabled          bool
	serviceProbe         bool
	isipv6               bool
	runPostgresMigration bool

	// app specific
	namespace       string
	appname         string
	name            string
	appYaml         string
	appArgs         []string
	token           string
	transparent     bool
	builtindns      *bool // true by default
	protocol        string
	serviceName     string
	serviceVersion  string
	serviceInstance string
	mesh            string
	dpVersion       string
	kumactlFlow     bool
	concurrency     int
	omitDataplane   bool
	verbose         *bool
}

type DeployOptionsFunc func(*deployOptions)

// WithoutDataplane suppresses the automatic configuration of kuma-dp
// in the application container. This is useful when the test requires a
// container that is not bound to the mesh.
func WithoutDataplane() DeployOptionsFunc {
	return func(o *deployOptions) {
		o.omitDataplane = true
	}
}

// WithVerbose enables verbose mode on the deployment.
func WithVerbose() DeployOptionsFunc {
	return func(o *deployOptions) {
		enabled := true
		o.verbose = &enabled
	}
}

func WithPostgres(envVars map[string]string) DeployOptionsFunc {
	return func(o *deployOptions) {
		o.runPostgresMigration = true

		if o.env == nil {
			o.env = map[string]string{}
		}

		for key, value := range envVars {
			o.env[key] = value
		}
	}
}

// WithKumactlFlow allows to create Dataplane resource before the actual data plane proxy start.
// If proxy is disconnected, resource won't be deleted from the storage and will be displayed as Offline.
func WithKumactlFlow() DeployOptionsFunc {
	return func(options *deployOptions) {
		options.kumactlFlow = true
	}
}

func WithYaml(appYaml string) DeployOptionsFunc {
	return func(o *deployOptions) {
		o.appYaml = appYaml
	}
}

func WithIPv6(isipv6 bool) DeployOptionsFunc {
	return func(o *deployOptions) {
		o.isipv6 = isipv6
	}
}

func WithProtocol(protocol string) DeployOptionsFunc {
	return func(o *deployOptions) {
		o.protocol = protocol
	}
}

func WithArgs(appArgs []string) DeployOptionsFunc {
	return func(o *deployOptions) {
		o.appArgs = appArgs
	}
}

func WithServiceName(name string) DeployOptionsFunc {
	return func(o *deployOptions) {
		o.serviceName = name
	}
}

func WithServiceVersion(version string) DeployOptionsFunc {
	return func(o *deployOptions) {
		o.serviceVersion = version
	}
}

func WithServiceInstance(instance string) DeployOptionsFunc {
	return func(o *deployOptions) {
		o.serviceInstance = instance
	}
}

func ProxyOnly() DeployOptionsFunc {
	return func(o *deployOptions) {
		o.proxyOnly = true
	}
}

func ServiceProbe() DeployOptionsFunc {
	return func(o *deployOptions) {
		o.serviceProbe = true
	}
}

func WithHDS(enabled bool) DeployOptionsFunc {
	return func(o *deployOptions) {
		o.hdsDisabled = !enabled
	}
}

func WithGlobalAddress(address string) DeployOptionsFunc {
	return func(o *deployOptions) {
		o.globalAddress = address
	}
}

// WithDPVersion only works with Universal now
func WithDPVersion(version string) DeployOptionsFunc {
	return func(o *deployOptions) {
		o.dpVersion = version
	}
}

// WithCPReplicas works only with HELM now
func WithCPReplicas(cpReplicas int) DeployOptionsFunc {
	return func(o *deployOptions) {
		o.cpReplicas = cpReplicas
	}
}

// WithSkipDefaultMesh works only with HELM now
func WithSkipDefaultMesh(skip bool) DeployOptionsFunc {
	return func(o *deployOptions) {
		o.skipDefaultMesh = skip
	}
}

func WithInstallationMode(mode InstallationMode) DeployOptionsFunc {
	return func(o *deployOptions) {
		o.installationMode = mode
	}
}

func WithHelmReleaseName(name string) DeployOptionsFunc {
	return func(o *deployOptions) {
		o.helmReleaseName = name
	}
}

func WithHelmChartPath(path string) DeployOptionsFunc {
	return func(o *deployOptions) {
		o.helmChartPath = &path
	}
}

func WithHelmChartVersion(version string) DeployOptionsFunc {
	return func(o *deployOptions) {
		o.helmChartVersion = version
	}
}

func WithHelmOpt(name, value string) DeployOptionsFunc {
	return func(o *deployOptions) {
		if o.helmOpts == nil {
			o.helmOpts = map[string]string{}
		}
		o.helmOpts[name] = value
	}
}

func WithoutHelmOpt(name string) DeployOptionsFunc {
	return func(o *deployOptions) {
		o.noHelmOpts = append(o.noHelmOpts, name)
	}
}

func WithEnv(name, value string) DeployOptionsFunc {
	return func(o *deployOptions) {
		if o.env == nil {
			o.env = map[string]string{}
		}
		o.env[name] = value
	}
}

func WithIngress() DeployOptionsFunc {
	return func(o *deployOptions) {
		o.ingress = true
	}
}

func WithCNI() DeployOptionsFunc {
	return func(o *deployOptions) {
		o.cni = true
	}
}

func WithNamespace(namespace string) DeployOptionsFunc {
	return func(o *deployOptions) {
		o.namespace = namespace
	}
}

func WithMesh(mesh string) DeployOptionsFunc {
	return func(o *deployOptions) {
		o.mesh = mesh
	}
}

func WithAppname(appname string) DeployOptionsFunc {
	return func(o *deployOptions) {
		o.appname = appname
	}
}

func WithName(name string) DeployOptionsFunc {
	return func(o *deployOptions) {
		o.name = name
	}
}

func WithToken(token string) DeployOptionsFunc {
	return func(o *deployOptions) {
		o.token = token
	}
}

func WithTransparentProxy(transparent bool) DeployOptionsFunc {
	return func(o *deployOptions) {
		o.transparent = transparent
	}
}

func WithBuiltinDNS(builtindns bool) DeployOptionsFunc {
	return func(o *deployOptions) {
		o.builtindns = &builtindns
	}
}

func WithConcurrency(concurrency int) DeployOptionsFunc {
	return func(o *deployOptions) {
		o.concurrency = concurrency
	}
}

func WithCtlOpt(name, value string) DeployOptionsFunc {
	return func(o *deployOptions) {
		if o.ctlOpts == nil {
			o.ctlOpts = map[string]string{}
		}
		o.ctlOpts[name] = value
	}
}

func newDeployOpt(fs ...DeployOptionsFunc) *deployOptions {
	rv := &deployOptions{
		installationMode: KumactlInstallationMode,
	}
	for _, f := range fs {
		f(rv)
	}
	return rv
}

type Deployment interface {
	Name() string
	Deploy(cluster Cluster) error
	Delete(cluster Cluster) error
}

type Cluster interface {
	// Cluster
	Name() string
	DismissCluster() error
	// Generic
	DeployKuma(mode string, opts ...DeployOptionsFunc) error
	GetKuma() ControlPlane
	VerifyKuma() error
	DeleteKuma(opts ...DeployOptionsFunc) error
	InjectDNS(namespace ...string) error
	GetKumactlOptions() *KumactlOptions
	Deployment(name string) Deployment
	Deploy(deployment Deployment) error
	DeleteDeployment(name string) error
	WithTimeout(timeout time.Duration) Cluster
	WithRetries(retries int) Cluster
	Verbose() bool

	// K8s
	GetKubectlOptions(namespace ...string) *k8s.KubectlOptions
	CreateNamespace(namespace string) error
	DeleteNamespace(namespace string) error
	DeployApp(fs ...DeployOptionsFunc) error
	DeleteApp(namespace, appname string) error
	Exec(namespace, podName, containerName string, cmd ...string) (string, string, error)
	ExecWithRetries(namespace, podName, containerName string, cmd ...string) (string, string, error)

	// Testing
	GetTesting() testing.TestingT
}

type ControlPlane interface {
	GetName() string
	GetKumaCPLogs() (string, error)
	GetMetrics() (string, error)
	GetKDSServerAddress() string
	GetGlobaStatusAPI() string
<<<<<<< HEAD
	GetAPIServerAddress() string
	GenerateDpToken(mesh, appname string) (string, error)
=======
	GenerateDpToken(mesh, serviceName string) (string, error)
>>>>>>> 08f5c6e4
	GenerateZoneIngressToken(zone string) (string, error)
}<|MERGE_RESOLUTION|>--- conflicted
+++ resolved
@@ -359,11 +359,7 @@
 	GetMetrics() (string, error)
 	GetKDSServerAddress() string
 	GetGlobaStatusAPI() string
-<<<<<<< HEAD
 	GetAPIServerAddress() string
-	GenerateDpToken(mesh, appname string) (string, error)
-=======
 	GenerateDpToken(mesh, serviceName string) (string, error)
->>>>>>> 08f5c6e4
 	GenerateZoneIngressToken(zone string) (string, error)
 }