package framework

import (
	"github.com/gruntwork-io/terratest/modules/k8s"
	"github.com/gruntwork-io/terratest/modules/testing"
)

type Clusters interface {
	GetCluster(name string) Cluster
	Cluster
}

type Cluster interface {
	DeployKuma(mode ...string) error
	VerifyKuma() error
	DeleteKuma() error
	GetKumaCPLogs() (string, error)

	// K8s
	GetKubectlOptions(namespace ...string) *k8s.KubectlOptions
	CreateNamespace(namespace string) error
	DeleteNamespace(namespace string) error
	LabelNamespaceForSidecarInjection(namespace string) error
<<<<<<< HEAD
	InjectDNS() error
=======
	DeployApp(namespace, appname string) error
	DeleteApp(namespace, appname string) error
>>>>>>> d1b4c30d

	// Testing
	GetTesting() testing.TestingT
}<|MERGE_RESOLUTION|>--- conflicted
+++ resolved
@@ -15,18 +15,15 @@
 	VerifyKuma() error
 	DeleteKuma() error
 	GetKumaCPLogs() (string, error)
+	InjectDNS() error
 
 	// K8s
 	GetKubectlOptions(namespace ...string) *k8s.KubectlOptions
 	CreateNamespace(namespace string) error
 	DeleteNamespace(namespace string) error
 	LabelNamespaceForSidecarInjection(namespace string) error
-<<<<<<< HEAD
-	InjectDNS() error
-=======
 	DeployApp(namespace, appname string) error
 	DeleteApp(namespace, appname string) error
->>>>>>> d1b4c30d
 
 	// Testing
 	GetTesting() testing.TestingT
