package testserver

import (
	"github.com/pkg/errors"

	"github.com/kumahq/kuma/test/framework"
)

type DeploymentOpts struct {
	Name               string
	Namespace          string
	Mesh               string
	ReachableServices  []string
	WithStatefulSet    bool
	ServiceAccount     string
	echoArgs           []string
	healthcheckTCPArgs []string
	Replicas           int32
	WaitingToBeReady   bool
	PodAnnotations     map[string]string
<<<<<<< HEAD
	ProbeEnabled       bool
=======
	NodeSelector       map[string]string
>>>>>>> ad3258f0
}

func DefaultDeploymentOpts() DeploymentOpts {
	return DeploymentOpts{
		Mesh:             "default",
		Name:             "test-server",
		Namespace:        framework.TestNamespace,
		Replicas:         1,
		WaitingToBeReady: true,
		PodAnnotations:   map[string]string{},
		ProbeEnabled:     true,
	}
}

type DeploymentOptsFn = func(*DeploymentOpts)

func WithMesh(mesh string) DeploymentOptsFn {
	return func(opts *DeploymentOpts) {
		opts.Mesh = mesh
	}
}

func WithName(name string) DeploymentOptsFn {
	return func(opts *DeploymentOpts) {
		opts.Name = name
	}
}

func WithReachableServices(services ...string) DeploymentOptsFn {
	return func(opts *DeploymentOpts) {
		opts.ReachableServices = services
	}
}

func WithNamespace(namespace string) DeploymentOptsFn {
	return func(opts *DeploymentOpts) {
		opts.Namespace = namespace
	}
}

func WithReplicas(n int32) DeploymentOptsFn {
	return func(opts *DeploymentOpts) {
		opts.Replicas = n
	}
}

func WithStatefulSet(apply bool) DeploymentOptsFn {
	return func(opts *DeploymentOpts) {
		opts.WithStatefulSet = apply
	}
}

func WithServiceAccount(serviceAccountName string) DeploymentOptsFn {
	return func(opts *DeploymentOpts) {
		opts.ServiceAccount = serviceAccountName
	}
}

func WithoutWaitingToBeReady() DeploymentOptsFn {
	return func(opts *DeploymentOpts) {
		opts.WaitingToBeReady = false
	}
}

func WithEchoArgs(args ...string) DeploymentOptsFn {
	return func(opts *DeploymentOpts) {
		opts.echoArgs = args
	}
}

func WithHealthCheckTCPArgs(args ...string) DeploymentOptsFn {
	return func(opts *DeploymentOpts) {
		opts.healthcheckTCPArgs = args
	}
}

func WithPodAnnotations(annotations map[string]string) DeploymentOptsFn {
	return func(opts *DeploymentOpts) {
		opts.PodAnnotations = annotations
	}
}

func WithoutProbe() DeploymentOptsFn {
	return func(opts *DeploymentOpts) {
		opts.ProbeEnabled = false
	}
}

type TestServer interface {
}

type Deployment interface {
	framework.Deployment
	TestServer
}

func Install(fn ...DeploymentOptsFn) framework.InstallFunc {
	opts := DefaultDeploymentOpts()
	for _, f := range fn {
		f(&opts)
	}

	return func(cluster framework.Cluster) error {
		var deployment Deployment
		switch cluster.(type) {
		case *framework.K8sCluster:
			deployment = &k8SDeployment{
				opts: opts,
			}
		default:
			return errors.New("invalid cluster")
		}
		return cluster.Deploy(deployment)
	}
}<|MERGE_RESOLUTION|>--- conflicted
+++ resolved
@@ -18,11 +18,8 @@
 	Replicas           int32
 	WaitingToBeReady   bool
 	PodAnnotations     map[string]string
-<<<<<<< HEAD
 	ProbeEnabled       bool
-=======
 	NodeSelector       map[string]string
->>>>>>> ad3258f0
 }
 
 func DefaultDeploymentOpts() DeploymentOpts {
