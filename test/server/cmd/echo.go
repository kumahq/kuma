package cmd

import (
	"encoding/json"
	"fmt"
	"net/http"
	"os"

	"github.com/spf13/cobra"

	"github.com/kumahq/kuma/test/server/types"
)

func newEchoHTTPCmd() *cobra.Command {
	args := struct {
		port     uint32
		instance string
		tls      bool
		crtFile  string
		keyFile  string
	}{}
	cmd := &cobra.Command{
		Use:   "echo",
		Short: "Run Test Server with generic echo response",
		Long:  `Run Test Server with generic echo response.`,
		RunE: func(cmd *cobra.Command, _ []string) error {
			http.HandleFunc("/", func(writer http.ResponseWriter, request *http.Request) {
				headers := request.Header
				headers.Add("host", request.Host)
				resp := &types.EchoResponse{
					Instance: args.instance,
					Received: types.EchoResponseReceived{
						Method:  request.Method,
						Path:    request.URL.Path,
						Headers: headers,
					},
				}
				respBody, err := json.Marshal(resp)
				if err != nil {
					if _, err := writer.Write([]byte(`could not marshal json`)); err != nil {
						panic(err)
					}
					writer.WriteHeader(500)
				}
				writer.WriteHeader(http.StatusOK)
				if _, err := writer.Write(respBody); err != nil {
					panic(err)
				}
			})
			if args.tls {
				return http.ListenAndServeTLS(fmt.Sprintf(":%d", args.port), args.crtFile, args.keyFile, nil)
			}
			return http.ListenAndServe(fmt.Sprintf(":%d", args.port), nil)
		},
	}
	cmd.PersistentFlags().Uint32Var(&args.port, "port", 10011, "port server is listening on")
<<<<<<< HEAD
	cmd.PersistentFlags().StringVar(&args.instance, "instance", "unknown", "will be included in response")
	cmd.PersistentFlags().BoolVar(&args.tls, "tls", false, "")
	cmd.PersistentFlags().StringVar(&args.crtFile, "crt", "./test/server/certs/server.crt", "")
	cmd.PersistentFlags().StringVar(&args.keyFile, "key", "./test/server/certs/server.key", "")
=======
	r, err := os.Hostname()
	if r == "" || err != nil {
		r = "unknown"
	}
	cmd.PersistentFlags().StringVar(&args.instance, "instance", r, "will be included in response")
>>>>>>> ab55603d
	return cmd
}<|MERGE_RESOLUTION|>--- conflicted
+++ resolved
@@ -54,17 +54,13 @@
 		},
 	}
 	cmd.PersistentFlags().Uint32Var(&args.port, "port", 10011, "port server is listening on")
-<<<<<<< HEAD
+	r, err := os.Hostname()
+	if r == "" || err != nil {
+		r = "unknown"
+	}
 	cmd.PersistentFlags().StringVar(&args.instance, "instance", "unknown", "will be included in response")
 	cmd.PersistentFlags().BoolVar(&args.tls, "tls", false, "")
 	cmd.PersistentFlags().StringVar(&args.crtFile, "crt", "./test/server/certs/server.crt", "")
 	cmd.PersistentFlags().StringVar(&args.keyFile, "key", "./test/server/certs/server.key", "")
-=======
-	r, err := os.Hostname()
-	if r == "" || err != nil {
-		r = "unknown"
-	}
-	cmd.PersistentFlags().StringVar(&args.instance, "instance", r, "will be included in response")
->>>>>>> ab55603d
 	return cmd
 }