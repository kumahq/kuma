--- conflicted
+++ resolved
@@ -51,19 +51,6 @@
 	opts := cluster.GetKubectlOptions()
 
 	t.Cleanup(func() {
-<<<<<<< HEAD
-		if t.Failed() {
-			var namespaces []string
-			clientset, err := k8s.GetKubernetesClientFromOptionsE(t, opts)
-			if err == nil {
-				if nsList, err := clientset.CoreV1().Namespaces().List(context.Background(),
-					metav1.ListOptions{
-						LabelSelector: fmt.Sprintf("%s=%s", metadata.KumaSidecarInjectionAnnotation, metadata.AnnotationEnabled),
-					}); err == nil {
-					for _, ns := range nsList.Items {
-						namespaces = append(namespaces, ns.Name)
-					}
-=======
 		var meshNamespaces []string
 		clientset, err := k8s.GetKubernetesClientFromOptionsE(t, opts)
 		if err == nil {
@@ -73,7 +60,6 @@
 				}); err == nil {
 				for _, ns := range nsList.Items {
 					meshNamespaces = append(meshNamespaces, ns.Name)
->>>>>>> 3203955c
 				}
 			}
 		}
@@ -123,13 +109,8 @@
 		RestConfig:           clientConfig,
 		Clientset:            clientset,
 		GatewayClassName:     "kuma",
-<<<<<<< HEAD
-		CleanupBaseResources: !Config.Debug,
-		Debug:                Config.Debug,
-=======
 		CleanupBaseResources: false,        // we want to collect details when test fails, so don't clean up here, we'll clean up resources by ourselves.
 		Debug:                Config.Debug, // controls if request details should be printed to stdout
->>>>>>> 3203955c
 		NamespaceLabels: map[string]string{
 			metadata.KumaSidecarInjectionAnnotation: metadata.AnnotationEnabled,
 		},
