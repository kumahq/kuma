--- conflicted
+++ resolved
@@ -54,8 +54,5 @@
 var _ = Describe("User Auth", auth.UserAuth)
 var _ = Describe("DP Auth", auth.DpAuth, Ordered)
 var _ = Describe("HealthCheck panic threshold", healthcheck.HealthCheckPanicThreshold, Ordered)
-<<<<<<< HEAD
-var _ = FDescribe("Inspect", inspect.Inspect, Ordered)
-=======
 var _ = Describe("External Services", externalservices.ExternalServiceHostHeader, Ordered)
->>>>>>> f7e30f28
+var _ = FDescribe("Inspect", inspect.Inspect, Ordered)