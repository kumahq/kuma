--- conflicted
+++ resolved
@@ -118,11 +118,7 @@
 	_ = Describe("Envoy Config – Sidecars", envoyconfig.Sidecars, Ordered)
 	_ = Describe("Envoy Config – Builtin Gateway", envoyconfig.BuiltinGateway, Ordered)
 	_ = Describe("Bind Outbounds", Label("ipv6-not-supported"), bindoutbounds.BindToLoopbackAddresses, Ordered)
-<<<<<<< HEAD
-	_ = Describe("MeshIdentity Rotate CA", meshidentity.Rotate, Ordered)
-	_ = Describe("Strict Inbound Ports", strictinbounds.StrictInboundPorts, Ordered)
-=======
 	_ = Describe("MeshIdentity - Spire", meshidentity.Spire, Ordered)
 	_ = Describe("MeshIdentity - Rotate CA", meshidentity.Rotate, Ordered)
->>>>>>> 970668e5
+  _ = Describe("Strict Inbound Ports", strictinbounds.StrictInboundPorts, Ordered)
 )