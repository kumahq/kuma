package auth_test

import (
	"testing"

	. "github.com/onsi/ginkgo/v2"

	"github.com/kumahq/kuma/v2/pkg/test"
	"github.com/kumahq/kuma/v2/test/e2e_env/universal/api"
	"github.com/kumahq/kuma/v2/test/e2e_env/universal/auth"
	"github.com/kumahq/kuma/v2/test/e2e_env/universal/bindoutbounds"
	"github.com/kumahq/kuma/v2/test/e2e_env/universal/compatibility"
	"github.com/kumahq/kuma/v2/test/e2e_env/universal/envoyconfig"
	"github.com/kumahq/kuma/v2/test/e2e_env/universal/externalservices"
	"github.com/kumahq/kuma/v2/test/e2e_env/universal/gateway"
	"github.com/kumahq/kuma/v2/test/e2e_env/universal/grpc"
	"github.com/kumahq/kuma/v2/test/e2e_env/universal/healthcheck"
	"github.com/kumahq/kuma/v2/test/e2e_env/universal/inspect"
	"github.com/kumahq/kuma/v2/test/e2e_env/universal/intercp"
	"github.com/kumahq/kuma/v2/test/e2e_env/universal/matching"
	"github.com/kumahq/kuma/v2/test/e2e_env/universal/membership"
	"github.com/kumahq/kuma/v2/test/e2e_env/universal/meshaccesslog"
	"github.com/kumahq/kuma/v2/test/e2e_env/universal/meshexternalservice"
	"github.com/kumahq/kuma/v2/test/e2e_env/universal/meshfaultinjection"
	"github.com/kumahq/kuma/v2/test/e2e_env/universal/meshhealthcheck"
	"github.com/kumahq/kuma/v2/test/e2e_env/universal/meshidentity"
	"github.com/kumahq/kuma/v2/test/e2e_env/universal/meshloadbalancingstrategy"
	"github.com/kumahq/kuma/v2/test/e2e_env/universal/meshproxypatch"
	"github.com/kumahq/kuma/v2/test/e2e_env/universal/meshratelimit"
	"github.com/kumahq/kuma/v2/test/e2e_env/universal/meshretry"
	"github.com/kumahq/kuma/v2/test/e2e_env/universal/meshservice"
	"github.com/kumahq/kuma/v2/test/e2e_env/universal/meshtls"
	"github.com/kumahq/kuma/v2/test/e2e_env/universal/meshtrafficpermission"
	"github.com/kumahq/kuma/v2/test/e2e_env/universal/mtls"
	"github.com/kumahq/kuma/v2/test/e2e_env/universal/observability"
	"github.com/kumahq/kuma/v2/test/e2e_env/universal/projectedsatoken"
	"github.com/kumahq/kuma/v2/test/e2e_env/universal/proxytemplate"
	"github.com/kumahq/kuma/v2/test/e2e_env/universal/ratelimit"
	"github.com/kumahq/kuma/v2/test/e2e_env/universal/reachableservices"
	"github.com/kumahq/kuma/v2/test/e2e_env/universal/resilience"
	"github.com/kumahq/kuma/v2/test/e2e_env/universal/retry"
	"github.com/kumahq/kuma/v2/test/e2e_env/universal/timeout"
	"github.com/kumahq/kuma/v2/test/e2e_env/universal/trafficlog"
	"github.com/kumahq/kuma/v2/test/e2e_env/universal/trafficpermission"
	"github.com/kumahq/kuma/v2/test/e2e_env/universal/trafficroute"
	"github.com/kumahq/kuma/v2/test/e2e_env/universal/transparentproxy"
	"github.com/kumahq/kuma/v2/test/e2e_env/universal/virtualoutbound"
	"github.com/kumahq/kuma/v2/test/e2e_env/universal/workload"
	"github.com/kumahq/kuma/v2/test/e2e_env/universal/zoneegress"
	. "github.com/kumahq/kuma/v2/test/framework"
	"github.com/kumahq/kuma/v2/test/framework/envs/universal"
)

func TestE2E(t *testing.T) {
	test.RunE2ESpecs(t, "E2E Universal Suite")
}

var (
	_ = E2ESynchronizedBeforeSuite(universal.SetupAndGetState, universal.RestoreState)
	_ = SynchronizedAfterSuite(func() {}, universal.SynchronizedAfterSuite)
	_ = ReportAfterSuite("universal after suite", universal.AfterSuite)
)

var (
	_ = Describe("User Auth", auth.UserAuth)
	_ = Describe("DP Auth", auth.DpAuth, Ordered)
	_ = Describe("Offline Auth", auth.OfflineAuth, Ordered)
	_ = Describe("Gateway", gateway.Gateway, Ordered)
	_ = Describe("Gateway - Cross-mesh", gateway.CrossMeshGatewayOnUniversal, Ordered)
	_ = Describe("HealthCheck panic threshold", healthcheck.HealthCheckPanicThreshold, Ordered)
	_ = Describe("HealthCheck", healthcheck.Policy)
	_ = Describe("MeshHealthCheck panic threshold", meshhealthcheck.MeshHealthCheckPanicThreshold, Ordered)
	_ = Describe("MeshHealthCheck", meshhealthcheck.MeshHealthCheck)
	_ = Describe("Workload", workload.Workload, Ordered)
	_ = Describe("Service Probes", healthcheck.ServiceProbes, Ordered)
	_ = Describe("External Services", externalservices.Policy, Ordered)
	_ = Describe("External Services through Zone Egress", externalservices.ThroughZoneEgress, Ordered)
	_ = Describe("Inspect", inspect.Inspect, Ordered)
	_ = Describe("Mesh External Services", meshexternalservice.MeshExternalService, Ordered)
	_ = Describe("MeshService", meshservice.MeshService, Ordered)
	_ = Describe("Applications Metrics", observability.ApplicationsMetrics, Ordered)
	_ = Describe("Tracing", observability.Tracing, Ordered)
	_ = Describe("MeshTrace", observability.PluginTest, Ordered)
	_ = Describe("Membership", membership.Membership, Ordered)
	_ = Describe("Traffic Logging", trafficlog.TCPLogging, Ordered)
	_ = Describe("MeshAccessLog", meshaccesslog.TestPlugin, Ordered)
	_ = Describe("Timeout", timeout.Policy, Ordered)
	_ = Describe("Retry", retry.Policy, Ordered)
	_ = Describe("MeshRetry", meshretry.HttpRetry, Ordered)
	_ = Describe("MeshRetry", meshretry.GrpcRetry, Ordered)
	_ = Describe("RateLimit", ratelimit.Policy, Ordered)
	_ = Describe("ProxyTemplate", proxytemplate.ProxyTemplate, Ordered)
	_ = Describe("MeshProxyPatch", meshproxypatch.MeshProxyPatch, Ordered)
	_ = Describe("Matching", matching.Matching, Ordered)
	_ = Describe("Mtls", mtls.Policy, Ordered)
	_ = Describe("Reachable Services", reachableservices.ReachableServices, Ordered)
	_ = Describe("Apis", api.Api, Ordered)
	_ = Describe("Traffic Permission", trafficpermission.TrafficPermission, Ordered)
	_ = Describe("Traffic Route", trafficroute.TrafficRoute, Ordered)
	_ = Describe("Zone Egress", zoneegress.ExternalServices, Ordered)
	_ = Describe("Virtual Outbound", virtualoutbound.VirtualOutbound, Ordered)
	_ = Describe("Transparent Proxy", transparentproxy.TransparentProxy, Ordered)
	_ = Describe("Mesh Traffic Permission", meshtrafficpermission.MeshTrafficPermissionUniversal, Ordered)
	_ = Describe("GRPC", grpc.GRPC, Ordered)
	_ = Describe("MeshRateLimit", meshratelimit.Policy, Ordered)
	_ = Describe("MeshTimeout", timeout.PluginTest, Ordered)
	_ = Describe("Projected Service Account Token", projectedsatoken.ProjectedServiceAccountToken, Ordered)
	_ = Describe("Compatibility", compatibility.UniversalCompatibility, Ordered)
	_ = Describe("Resilience", resilience.ResilienceUniversal, Ordered)
	_ = Describe("Leader Election", resilience.LeaderElectionPostgres, Ordered)
	_ = Describe("MeshFaultInjection", meshfaultinjection.Policy, Ordered)
	_ = Describe("MeshLoadBalancingStrategy", meshloadbalancingstrategy.Policy, Ordered)
	_ = Describe("InterCP Server", intercp.InterCP, Ordered)
	_ = Describe("Prometheus Metrics", observability.PrometheusMetrics, Ordered)
	_ = Describe("MeshTLS", meshtls.Policy, Ordered)
	_ = Describe("Envoy Config – Sidecars", envoyconfig.Sidecars, Ordered)
	_ = Describe("Envoy Config – Builtin Gateway", envoyconfig.BuiltinGateway, Ordered)
	_ = Describe("Bind Outbounds", Label("ipv6-not-supported"), bindoutbounds.BindToLoopbackAddresses, Ordered)
<<<<<<< HEAD
	_ = Describe("MeshIdentity - Spire", meshidentity.Spire, Ordered)
=======
	_ = Describe("MeshIdentity Rotate CA", meshidentity.Rotate, Ordered)
>>>>>>> 657125d0
)<|MERGE_RESOLUTION|>--- conflicted
+++ resolved
@@ -116,9 +116,6 @@
 	_ = Describe("Envoy Config – Sidecars", envoyconfig.Sidecars, Ordered)
 	_ = Describe("Envoy Config – Builtin Gateway", envoyconfig.BuiltinGateway, Ordered)
 	_ = Describe("Bind Outbounds", Label("ipv6-not-supported"), bindoutbounds.BindToLoopbackAddresses, Ordered)
-<<<<<<< HEAD
 	_ = Describe("MeshIdentity - Spire", meshidentity.Spire, Ordered)
-=======
-	_ = Describe("MeshIdentity Rotate CA", meshidentity.Rotate, Ordered)
->>>>>>> 657125d0
+	_ = Describe("MeshIdentity - Rotate CA", meshidentity.Rotate, Ordered)
 )