package mtls

import (
	"fmt"
	"net"
	"time"

	. "github.com/onsi/ginkgo/v2"
	. "github.com/onsi/gomega"

	"github.com/kumahq/kuma/test/e2e_env/universal/env"
	. "github.com/kumahq/kuma/test/framework"
)

func Policy() {
	var meshName = "mtls-test"
	E2EAfterEach(func() {
		Expect(env.Cluster.DeleteMeshApps(meshName)).To(Succeed())
		Expect(env.Cluster.DeleteMesh(meshName)).To(Succeed())
	})
	curlAddr := func(addr string, opts ...string) (string, string, error) {
		cmd := append([]string{"curl", "-v", addr}, opts...)
		return env.Cluster.Exec("", "", "demo-client", cmd...)
	}
	trafficAllowed := func(addr string, opts ...string) {
		expectation := func(g Gomega) {
			stdout, _, err := curlAddr(addr, opts...)
			g.Expect(err).ToNot(HaveOccurred())
			g.Expect(stdout).To(ContainSubstring("HTTP/1.1 200 OK"))
		}
		Eventually(expectation).WithOffset(1).WithPolling(time.Millisecond * 250).WithTimeout(time.Second * 20).Should(Succeed())
		Consistently(expectation).WithOffset(1).WithPolling(time.Millisecond * 250).WithTimeout(time.Second * 2).Should(Succeed())
	}
	trafficBlocked := func(addr string, opts ...string) {
		expectation := func(g Gomega) {
			_, _, err := curlAddr(addr, opts...)
			g.Expect(err).To(HaveOccurred())
		}
		Eventually(expectation).WithOffset(1).WithPolling(time.Millisecond * 250).WithTimeout(time.Second * 20).Should(Succeed())
		Consistently(expectation).WithOffset(1).WithPolling(time.Millisecond * 250).WithTimeout(time.Second * 2).Should(Succeed())
	}

	// Added Flake because: https://github.com/kumahq/kuma/issues/4700
	Describe("should support mode", FlakeAttempts(3), func() {
		publicAddress := func() string {
			return net.JoinHostPort(env.Cluster.GetApp("test-server").GetIP(), "80")
		}
		setupTest := func(mode string, serverTLS bool) {
			meshYaml := fmt.Sprintf(
				`
type: Mesh
name: %s
mtls:
  enabledBackend: ca-1
  backends:
  - name: ca-1
    type: builtin
    mode: %s`, meshName, mode)
			err := NewClusterSetup().
				Install(YamlUniversal(meshYaml)).
				Install(TestServerUniversal("test-server", meshName, WithArgs([]string{"echo", "--instance", "echo-v1"}))).
				Install(DemoClientUniversal("demo-client", meshName, WithTransparentProxy(true))).
				Setup(env.Cluster)
			Expect(err).ToNot(HaveOccurred())
		}
<<<<<<< HEAD
	}

	clientToServer := curlAddr("test-server.mesh")
	clientToServerDirect := func() error {
		// using direct IP:PORT allows bypassing outbound listeners
		addr := net.JoinHostPort(env.Cluster.GetApp("test-server").GetIP(), "8080")
		return curlAddr(addr)()
	}
	clientToServerTLS := curlAddr("https://test-server.mesh:80", "--cacert", "/kuma/server.crt")
	clientToServerTLSDirect := func() error {
		host := env.Cluster.GetApp("test-server").GetIP()
		// we're using curl with '--resolve' flag to verify certificate Common Name 'test-server.mesh'
		return curlAddr("https://test-server.mesh:8080", "--cacert", "/kuma/server.crt", "--resolve", fmt.Sprintf("test-server.mesh:8080:[%s]", host))()
	}

	It("should support STRICT mTLS mode", func() {
		meshName = "strict-test"
		createMeshMTLS(meshName, "STRICT")

		runTestServer(meshName, false)

		runDemoClient(meshName)

		// check the inside-mesh communication
		Eventually(clientToServer, "20s", "250ms").Should(Succeed())

		// check the outside-mesh communication
		Eventually(clientToServerDirect).ShouldNot(Succeed())
=======
		It("PERMISSIVE server without TLS", func() {
			setupTest("PERMISSIVE", false)
			By("Check inside-mesh communication")
			trafficAllowed("test-server.mesh")

			By("Check outside-mesh communication")
			trafficAllowed(publicAddress())
		})
		It("STRICT server without TLS", func() {
			setupTest("STRICT", false)
			By("Check inside-mesh communication")
			trafficAllowed("test-server.mesh")

			By("Check outside-mesh communication")
			trafficBlocked(publicAddress())
		})
		It("PERMISSIVE server with TLS", func() {
			setupTest("PERMISSIVE", true)
			By("Check inside-mesh communication")
			trafficAllowed("test-server.mesh", "--cacert", "/kuma/server.crt")

			By("Check outside-mesh communication")
			// we're using curl with '--resolve' flag to verify certificate Common Name 'test-server.mesh'
			host := env.Cluster.GetApp("test-server").GetIP()
			trafficAllowed(publicAddress(), "--cacert", "/kuma/server.crt", "--resolve", fmt.Sprintf("test-server.mesh:80:[%s]", host))
		})
		It("STRICT server with TLS", func() {
			setupTest("STRICT", true)
			By("Check inside-mesh communication")
			trafficAllowed("test-server.mesh", "--cacert", "/kuma/server.crt")

			By("Check outside-mesh communication")
			// we're using curl with '--resolve' flag to verify certificate Common Name 'test-server.mesh'
			host := env.Cluster.GetApp("test-server").GetIP()
			trafficBlocked(publicAddress(), "--cacert", "/kuma/server.crt", "--resolve", fmt.Sprintf("test-server.mesh:80:[%s]", host))
		})
>>>>>>> fd3c678d
	})
	It("enabling PERMISSIVE with no failed requests", func() {
		Expect(env.Cluster.Install(MeshUniversal(meshName))).To(Succeed())

		// Disable retries so that we see every failed request
		kumactl := env.Cluster.GetKumactlOptions()
		Expect(kumactl.KumactlDelete("retry", fmt.Sprintf("retry-all-%s", meshName), meshName)).To(Succeed())

		// We must start client before server to test this properly. The client
		// should get XDS refreshes first to trigger the race condition fixed by
		// kumahq/kuma#3019
		Expect(env.Cluster.Install(DemoClientUniversal("demo-client", meshName, WithTransparentProxy(true))))

		Expect(env.Cluster.Install(TestServerUniversal("test-server", meshName, WithArgs([]string{"echo", "--instance", "echo-v1"}))))

		By("Check inside-mesh communication")
		trafficAllowed("test-server.mesh")

		By("Enable permissions mtls")
		meshYaml := fmt.Sprintf(
			`
type: Mesh
name: %s
mtls:
  enabledBackend: ca-1
  backends:
  - name: ca-1
    type: builtin
    mode: PERMISSIVE`, meshName)
		Expect(env.Cluster.Install(YamlUniversal(meshYaml)))

		By("inside-mesh communication never fails")
		Consistently(func(g Gomega) {
			stdout, _, err := curlAddr("test-server.mesh")
			g.Expect(err).ToNot(HaveOccurred())
			g.Expect(stdout).To(ContainSubstring("HTTP/1.1 200 OK"))
		}).Should(Succeed())
	})
	// Added Flake because: https://github.com/kumahq/kuma/issues/4700
	DescribeTable("should enforce traffic permissions", FlakeAttempts(3),
		func(yaml string) {
			err := NewClusterSetup().
				Install(MeshUniversal(meshName)).
				Install(TestServerUniversal("test-server", meshName, WithArgs([]string{"echo", "--instance", "echo-v1"}))).
				Install(DemoClientUniversal("demo-client", meshName, WithTransparentProxy(true))).
				Setup(env.Cluster)
			Expect(err).ToNot(HaveOccurred())
			By("Remove default traffic-permission")
			// Default default traffic-permission
			var items []string
			Eventually(func(g Gomega) {
				items, err = env.Cluster.GetKumactlOptions().KumactlList("traffic-permissions", meshName)
				g.Expect(err).ToNot(HaveOccurred())
				g.Expect(items).To(HaveLen(1))
			}).Should(Succeed())
			err = env.Cluster.GetKumactlOptions().KumactlDelete("traffic-permission", items[0], meshName)
			Expect(err).ToNot(HaveOccurred())

			By("Can access test-server")
			trafficAllowed("test-server.mesh")

			By("When adding mTLS mesh")
			Expect(env.Cluster.Install(YamlUniversal(yaml))).To(Succeed())

			By("Can't access test-server")
			trafficBlocked("test-server.mesh", "--fail")

			By("When adding traffic-permission")
			perm := fmt.Sprintf(`
type: TrafficPermission
name: example
mesh: "%s"
sources:
  - match:
      kuma.io/service: demo-client
destinations:
  - match:
      kuma.io/service: test-server
`, meshName)
			Expect(env.Cluster.Install(YamlUniversal(perm))).To(Succeed())

			By("Can access test-server again")
			trafficAllowed("test-server.mesh")
		},
		Entry("builtin CA", fmt.Sprintf(`
type: Mesh
name: "%s" 
mtls:
  enabledBackend: ca-builtin
  backends:
  - name: ca-builtin
    type: builtin
`, meshName),
		),
		Entry("Provided CA with Root CA", fmt.Sprintf(`
type: Mesh
name: "%s" 
mtls:
  enabledBackend: ca-provided-root
  backends:
  - name: ca-provided-root
    type: provided
    conf:
      cert:
        inline: "LS0tLS1CRUdJTiBDRVJUSUZJQ0FURS0tLS0tCk1JSURiakNDQWxhZ0F3SUJBZ0lKQUxETU1hOXJYS0xQTUEwR0NTcUdTSWIzRFFFQkN3VUFNRVF4Q3pBSkJnTlYKQkFZVEFrZENNUkF3RGdZRFZRUUlEQWRGYm1kc1lXNWtNUkl3RUFZRFZRUUtEQWxCYkdsalpTQk1kR1F4RHpBTgpCZ05WQkFNTUJrdDFiV0ZEUVRBZUZ3MHlNVEExTVRJeE16RTJNakZhRncwME1UQTFNRGN4TXpFMk1qRmFNRVF4CkN6QUpCZ05WQkFZVEFrZENNUkF3RGdZRFZRUUlEQWRGYm1kc1lXNWtNUkl3RUFZRFZRUUtEQWxCYkdsalpTQk0KZEdReER6QU5CZ05WQkFNTUJrdDFiV0ZEUVRDQ0FTSXdEUVlKS29aSWh2Y05BUUVCQlFBRGdnRVBBRENDQVFvQwpnZ0VCQU5DSnFWSmpZT1dGVVpjZGhyZkJ4Z29DWk5FK0xGcTlzaWVQMnlSR3JZekpzQ2R3cGhINkw3R3NXZHM4ClZqbG9iZklQNG5BMjNUSmlNV2xzeDEyNnI3cFNSYlZFcTgvSm9OYTB2TXNwRW10akhaaFN3ZUlYV1hYN284VisKRlJLYkNXNU55cUdpSEYwU2NFNFZwTmMzdVdDQTJ6Y2FVODBHOVNBS0k4M2NVam5wMkp6TFBNcXBwUStwajZIcwpHKzgzMjJGUEEyTDExZnNDQXFkQ1crZ3dKV3BLemxmQlB5ZU5UVU9NcGNQOG4rWWpjYWg0dHFjQ1kyUFo3bkg3CmNaTjF2SEdoVDUvUG4zVlJhTkhVcTR5MVpuL3dKbmpsT2NENERiVkZYWXBZSWxQeCt5QXM1NkZYZDNhN0ltZmcKNTZIek9MT1pjRFkvK1N4eTdKMlBxOGNpcFRjQ0F3RUFBYU5qTUdFd0hRWURWUjBPQkJZRUZFcnRoT0ZIdVdqOAozVmtBZ2phZCtqMzk0bUczTUI4R0ExVWRJd1FZTUJhQUZFcnRoT0ZIdVdqODNWa0FnamFkK2ozOTRtRzNNQThHCkExVWRFd0VCL3dRRk1BTUJBZjh3RGdZRFZSMFBBUUgvQkFRREFnRUdNQTBHQ1NxR1NJYjNEUUVCQ3dVQUE0SUIKQVFDQnFqOUYrT0paWGlmeVVHcTliQWl5YnBQOVJZbktkMEpDaUJ5dk8vUzk1djZCejlSbndydmdONzVtenBQZApPTTUxTVlLeUJMRktKcHZybXlRK25qY3NWTW52Ly9NSDdjSEU4aDZXa3dQOUlnZ05nMEsyMUoxemtTOEFwZlR3CjdidVVlbVpuNk5GcUhneXNBVW5XcThXTThZeGZFRXJ1YmJUQ202d3NsVEx6TGRibEJHTGpoN3FPekRHaDhuMGUKQmpxV2dDWWpiRXNCNHREeGpmU2pMalN5bGR2bklNVHlXckE4YS8xaUNORFhqMHdNdEhvQmppMzA3ZHNJNWRycApWb2tFTHdldTZTUzdNNE9ERTgvQ2kzUUxTL21teCsrOXMya0NDcXE0OWR5QTIvWmFiTGIybkJGOTZ3by9SRHA5CjNrSXpmTnZ6TWtDM1ZSd0VTVitTVUcweAotLS0tLUVORCBDRVJUSUZJQ0FURS0tLS0tCg=="
      key:
        inline: "LS0tLS1CRUdJTiBSU0EgUFJJVkFURSBLRVktLS0tLQpNSUlFcEFJQkFBS0NBUUVBMEltcFVtTmc1WVZSbHgyR3Q4SEdDZ0prMFQ0c1dyMnlKNC9iSkVhdGpNbXdKM0NtCkVmb3ZzYXhaMnp4V09XaHQ4Zy9pY0RiZE1tSXhhV3pIWGJxdnVsSkZ0VVNyejhtZzFyUzh5eWtTYTJNZG1GTEIKNGhkWmRmdWp4WDRWRXBzSmJrM0tvYUljWFJKd1RoV2sxemU1WUlEYk54cFR6UWIxSUFvanpkeFNPZW5Zbk1zOAp5cW1sRDZtUG9ld2I3emZiWVU4RFl2WFYrd0lDcDBKYjZEQWxha3JPVjhFL0o0MU5RNHlsdy95ZjVpTnhxSGkyCnB3SmpZOW51Y2Z0eGszVzhjYUZQbjgrZmRWRm8wZFNyakxWbWYvQW1lT1U1d1BnTnRVVmRpbGdpVS9IN0lDem4Kb1ZkM2Ryc2laK0Rub2ZNNHM1bHdOai81TEhMc25ZK3J4eUtsTndJREFRQUJBb0lCQVFDWTlHK3FDMVExNU14TQpYNDdCVnpKdmd3UDVhWFhVOUpBb2JsNVl4REpsTWtXdkYvUG0rYTlqelR0M0QxRmErQnEwVWl4UERCNi81ci9CClNOVU9EWEQ0NDRGWGpFL01yMkgyT1VqRVpwS3BDMkRZcWRLbGgyVEpvZEdrZUc3eVg1N1NOZUtySFNGYXJyeUsKdVZ0WHMvcVhLc3dmSllOVHZZZXJnV1J6aU9jU3EveUtZR2s4TDE5Nk9yUlUzL1pmbWpBWk1zN1JTN3pwTEJNSQpKc3VkczUvTUlUdzROMWJwTkJ3KzJyYkhqR2owS2VaNjBDbzJ4QUY0WUQ1VGxxWi95Y01FT2g5NVJnTU1iUjRkCmpzNXRNK0RlMHlGcG11amM3L3U0NnRPOENHT3M0eG1zK1JBenpycFBMRnBUUTFDZW5BempTQ0s1akpvZUltU3gKUEVua0xUK3BBb0dCQU9uYVZTeWtCU0F5dzl3NVMvcmlPc0xBUU9LNG90a3krSTduMDVpSDVDdk9HV2VIM3RmdgpZMHJjTm5mNHBCSmdBS0dnMk9pakJPQ2dqTjcwMGJJU3pPRWJPN3RKdGxJd2wvdEhKR0t3WTk1WFlWRUtWV2hNCjlDbVV2QUl0dzNPSnYxQlVhRnNQVnpLVW8rTUtQYXdBVlZZbVJEMnNqSGRxM3hYa0UvZEFHcVpiQW9HQkFPUkoKa3VvVEVxZmkrOG5xME1HczdTblMzSVl1enQ5TEtSZEZnZTBjWUl1a09yQVBHNXhuYjBpTnZZVXhUM0Y0ZHp0WgpXcDVrekoxUE1vdW9jZXAxQ0VHMmlsN3RwaWl4MTF4VFdEYkdTalFPa1pIaDVKaGJmeUVOcWl6eG04dEttSXRkCkNhUzlLb0dqbHlnd3dwTStrNjJtZmIza0tWTENLbm42MXd6dndvdFZBb0dCQU5UcEo2c2hHbG1hWHFCZXVrS04KUHBxWmwzblVTTkFmakJYd0U4Skgxd0hhLzE0M1lqaVBoNE5jdzJxdlFoSkl2Y3BxTzVKeStiblo4dWY3VmdBZgpCZEhkamFDVEdCLzBoaXNOTnA5em9UbUpyTnl2MzlxNlZZS1dIQ2FQcStmQmZpR1ErQUlRRVgvSHZQNjFFRGxOCmhHU1BLb3BNVXdkV2tnM0lQalZhYytrSkFvR0FJRzRMUHRGaXp4TEJyaGQ3ZkdmeWNRU1JhMFp2QU8yT2NzM2UKL1M0UTBRV05pTUU4ck9WTXU4UFc3bnJvekRmT3lGR1RPL2taMENjV0NSenV3ZDNLUkh1SUFLQkdBSFh6SUJ4Kwo1WmtacFhlRVduTDZwR0lyRnlqM3lkYXd5UnBadlVLRVFqRFZQd0ZjVWN0TGVOdGs0MEJKa0pZL0FKQ3d0QTljClNXd3QrTmtDZ1lCa2hjZk9ZTXhlWUd6Q0JCYVZMb0pKUEY2bUowUXRHRVZaYzRsdThEam81MXNKbVpyMW1XWmwKS2ZlTFArdncyc2o4SFZzRlBwVHppTzhFTmZzVUlObXpsajhHamFwcGdJNks4dTQrYVlBRStmMEhHZzFzZ08ydQpMNDhja2JPV05FUS9nQ0NTemY1MHJtQ2FuQ0VDbEUranZCWXZqZGhZclppNWltWWtYMytOakE9PQotLS0tLUVORCBSU0EgUFJJVkFURSBLRVktLS0tLQo="
`, meshName)),
		Entry("Provided CA with Intermediate CA", fmt.Sprintf(`
type: Mesh
name: "%s" 
mtls:
  enabledBackend: ca-provided-intermediate
  backends:
  - name: ca-provided-intermediate
    type: provided
    conf:
      cert:
        inline: "LS0tLS1CRUdJTiBDRVJUSUZJQ0FURS0tLS0tCk1JSURkakNDQWw2Z0F3SUJBZ0lDRUFFd0RRWUpLb1pJaHZjTkFRRUxCUUF3UkRFTE1Ba0dBMVVFQmhNQ1IwSXgKRURBT0JnTlZCQWdNQjBWdVoyeGhibVF4RWpBUUJnTlZCQW9NQ1VGc2FXTmxJRXgwWkRFUE1BMEdBMVVFQXd3RwpTM1Z0WVVOQk1CNFhEVEl4TURVeE1qRXpNelUxTVZvWERUTXhNRFV4TURFek16VTFNVm93VURFTE1Ba0dBMVVFCkJoTUNSMEl4RURBT0JnTlZCQWdNQjBWdVoyeGhibVF4RWpBUUJnTlZCQW9NQ1VGc2FXTmxJRXgwWkRFYk1Ca0cKQTFVRUF3d1NTM1Z0WVVsdWRHVnliV1ZrYVdGMFpVTkJNSUlCSWpBTkJna3Foa2lHOXcwQkFRRUZBQU9DQVE4QQpNSUlCQ2dLQ0FRRUExVnpZOXZPcjgrU0lOenFBOFJ3azRicGVleDMyWm45QkdBVVR3ZVJnb21RQzdZZnpybTYvClZrNzQvVC80Nm4zRnlkcGRFWlRkb0ZLQ0Y4RXNBMGVxQUVmV2k2dHU3RDQxR09VRlVZcGRSSkJKRXErSEUxN1EKTjhTRk1xdXk4TmhDdEs4dGg4eXRTdTJUaHZDT3ExTUhUNVdqdFFVbVJHU0pNbGNmV0E1VHNDSUswU2IzY1NmMwpqYWRqRXFjbWN2Sk42WGEwWTBWaXZjUGc1ZUIrV2U3Qk5ucDRvZ3FtWncwdmVvUGpjMTRIVlpwcXhycmE5WWV6CkRSYWk2cm5IcURqbmtNTWhlOU1tU2tDS0Q5TGR3ZHVxMFpmdU9RRklCT2FYKzRNS1V5RE40dFRNQ2NSUmwvTmwKQTRKZ3JOTldDRmZVUVYwVm1RMFRjOCtjbi8rZ29rSEFad0lEQVFBQm8yWXdaREFkQmdOVkhRNEVGZ1FVR05qegpUZTcyN0hYNEFxWkRNbjFMOVh6a1RhWXdId1lEVlIwakJCZ3dGb0FVU3UyRTRVZTVhUHpkV1FDQ05wMzZQZjNpClliY3dFZ1lEVlIwVEFRSC9CQWd3QmdFQi93SUJBREFPQmdOVkhROEJBZjhFQkFNQ0FRWXdEUVlKS29aSWh2Y04KQVFFTEJRQURnZ0VCQUN1T2N6SmxmNHdjVDlyZkFJclpIdUk1YUN6WVRLT3hKbGxoTjVlL2VFaE1ZcHNveDZaYgo0Q1pYUzN3ZEozZlZ1Z2RkTFdEeklBanJORTFEck9wdWdVUHVyTklwSHNUNnUrU0hGWGtSc1h5SEZmTUErQ1pKCjB0T1lFdFAxcjNCbnFzWS9uaDBHSnFISnhhSm9sRWFxRmFLZ0tUUVBUaW5PeFRLRnhzSGExT0hsc3ZrZHh2b3QKZDJCUWhQUVlXZXMzTE1QeHRHaFM1a3dLYVhhQjNnelRuempHdmdHTmVKK2wwQWlXcVhraXZpeHBveDMvNm1NYQo5MG13c3NsNHNSUVFMUjFrTEZVNGh3Z2hObTUyUGs3bzdIU1RFWHNuQitaaEhCOXNrcGV0WTZSNHVLV2g4eGFwClhtajRQRHJBQTVPS1p6U083WWhkdDB2WFBPSXJqU2hNeHZBPQotLS0tLUVORCBDRVJUSUZJQ0FURS0tLS0tCi0tLS0tQkVHSU4gQ0VSVElGSUNBVEUtLS0tLQpNSUlEYmpDQ0FsYWdBd0lCQWdJSkFMRE1NYTlyWEtMUE1BMEdDU3FHU0liM0RRRUJDd1VBTUVReEN6QUpCZ05WCkJBWVRBa2RDTVJBd0RnWURWUVFJREFkRmJtZHNZVzVrTVJJd0VBWURWUVFLREFsQmJHbGpaU0JNZEdReER6QU4KQmdOVkJBTU1Ca3QxYldGRFFUQWVGdzB5TVRBMU1USXhNekUyTWpGYUZ3MDBNVEExTURjeE16RTJNakZhTUVReApDekFKQmdOVkJBWVRBa2RDTVJBd0RnWURWUVFJREFkRmJtZHNZVzVrTVJJd0VBWURWUVFLREFsQmJHbGpaU0JNCmRHUXhEekFOQmdOVkJBTU1Ca3QxYldGRFFUQ0NBU0l3RFFZSktvWklodmNOQVFFQkJRQURnZ0VQQURDQ0FRb0MKZ2dFQkFOQ0pxVkpqWU9XRlVaY2RocmZCeGdvQ1pORStMRnE5c2llUDJ5UkdyWXpKc0Nkd3BoSDZMN0dzV2RzOApWamxvYmZJUDRuQTIzVEppTVdsc3gxMjZyN3BTUmJWRXE4L0pvTmEwdk1zcEVtdGpIWmhTd2VJWFdYWDdvOFYrCkZSS2JDVzVOeXFHaUhGMFNjRTRWcE5jM3VXQ0EyemNhVTgwRzlTQUtJODNjVWpucDJKekxQTXFwcFErcGo2SHMKRys4MzIyRlBBMkwxMWZzQ0FxZENXK2d3SldwS3psZkJQeWVOVFVPTXBjUDhuK1lqY2FoNHRxY0NZMlBaN25INwpjWk4xdkhHaFQ1L1BuM1ZSYU5IVXE0eTFabi93Sm5qbE9jRDREYlZGWFlwWUlsUHgreUFzNTZGWGQzYTdJbWZnCjU2SHpPTE9aY0RZLytTeHk3SjJQcThjaXBUY0NBd0VBQWFOak1HRXdIUVlEVlIwT0JCWUVGRXJ0aE9GSHVXajgKM1ZrQWdqYWQrajM5NG1HM01COEdBMVVkSXdRWU1CYUFGRXJ0aE9GSHVXajgzVmtBZ2phZCtqMzk0bUczTUE4RwpBMVVkRXdFQi93UUZNQU1CQWY4d0RnWURWUjBQQVFIL0JBUURBZ0VHTUEwR0NTcUdTSWIzRFFFQkN3VUFBNElCCkFRQ0JxajlGK09KWlhpZnlVR3E5YkFpeWJwUDlSWW5LZDBKQ2lCeXZPL1M5NXY2Qno5Um53cnZnTjc1bXpwUGQKT001MU1ZS3lCTEZLSnB2cm15UStuamNzVk1udi8vTUg3Y0hFOGg2V2t3UDlJZ2dOZzBLMjFKMXprUzhBcGZUdwo3YnVVZW1abjZORnFIZ3lzQVVuV3E4V004WXhmRUVydWJiVENtNndzbFRMekxkYmxCR0xqaDdxT3pER2g4bjBlCkJqcVdnQ1lqYkVzQjR0RHhqZlNqTGpTeWxkdm5JTVR5V3JBOGEvMWlDTkRYajB3TXRIb0JqaTMwN2RzSTVkcnAKVm9rRUx3ZXU2U1M3TTRPREU4L0NpM1FMUy9tbXgrKzlzMmtDQ3FxNDlkeUEyL1phYkxiMm5CRjk2d28vUkRwOQoza0l6Zk52ek1rQzNWUndFU1YrU1VHMHgKLS0tLS1FTkQgQ0VSVElGSUNBVEUtLS0tLQ=="
      key:
        inline: "LS0tLS1CRUdJTiBSU0EgUFJJVkFURSBLRVktLS0tLQpNSUlFb2dJQkFBS0NBUUVBMVZ6WTl2T3I4K1NJTnpxQThSd2s0YnBlZXgzMlpuOUJHQVVUd2VSZ29tUUM3WWZ6CnJtNi9Wazc0L1QvNDZuM0Z5ZHBkRVpUZG9GS0NGOEVzQTBlcUFFZldpNnR1N0Q0MUdPVUZVWXBkUkpCSkVxK0gKRTE3UU44U0ZNcXV5OE5oQ3RLOHRoOHl0U3UyVGh2Q09xMU1IVDVXanRRVW1SR1NKTWxjZldBNVRzQ0lLMFNiMwpjU2YzamFkakVxY21jdkpONlhhMFkwVml2Y1BnNWVCK1dlN0JObnA0b2dxbVp3MHZlb1BqYzE0SFZacHF4cnJhCjlZZXpEUmFpNnJuSHFEam5rTU1oZTlNbVNrQ0tEOUxkd2R1cTBaZnVPUUZJQk9hWCs0TUtVeURONHRUTUNjUlIKbC9ObEE0SmdyTk5XQ0ZmVVFWMFZtUTBUYzgrY24vK2dva0hBWndJREFRQUJBb0lCQUVZelhXT3JldWt0U1RBNgp2SkFZUFg1VHJxQjlsRVBYSE5qRld1SFJ2WVhRdURIbEtHVTlKUkZGdktDK3VxeVVvMDR0M2E5YU5xMTRXRHR1Cm9JZVh2YlNIN214WUJKQVFTN0ljTUdyS3hyTTNjZ09HNHorWlU1TDF3d21QK3JsSnZuRHFybVZmRDZsMmo3SzMKVlluRE1NV2JxNWgwMEVseWRyMnNjckNyVGhmR0VhanRRems5VWxqTWZhenlSODVlYXdLdmlMZGpPVERXRGtFUgpZb3ZGYjZzRkNLaUc5T1RTY3FRS296Sm5mYm42VGtyT1kzejV6WVdTbCtGS0dxbFp1Z0JhNHlkSWpYNnd2em83CjR0NWwrMjdTcXlRZFhoTWtjMkRCREgvdmZrNElMM3dwWWVuUTR4UDhxaXNYMjluakFQbUhRL0RZTnlPRHZEUTUKU0paa3lna0NnWUVBOU9LS1k4aVh3TXN1RmF5Z0lFZGNHS0RXMFZjRWNXWnNrNGVVajZtbHVnQ3k2MnZ1MUI1QgpHeW9tbG9zekNCQUs3bHRHM3JWN1pYck9BZXlVT1dtRlNwclF4aFczYUZHSTJNUkVQWlo2VlV4Tmh0S3dWczVGCkgzOGxPdUEzTGxnNHh4VnNqVGtERzBDUkJsMDBHVVlhSDIzQlE3aFB0cGlPZmxJUVRIZWJPQU1DZ1lFQTN3d0kKSmg2alBQR1NucjNZdHJDcjI4Y3M5WmZZKzZWQldYYnlrek1kODEzQnR0MDg4SmpBbCt4V2hNRFF1em9GTlJvbgo5dGdSWnZNZnNDMitGQWI0RFZlR2lpWkdiTnVkcm50T1ErdE95cTJBSTBxZnk0bHg1SUlucnBsRmp2OUxuV0NiClhjMytVb05HZVhwMzZ0VHhBMzlOS1RoajVPUWw3Q3N0MzZzc29zMENnWUFZbzVxTkE2ZlJMQ0JNNmZ1S2crT08KVHRDT2E1VDAyL3RjdEsyTDd1UFAzVFlqWGM2LzVQTmtDaytyb2dIV2M5YkZ1TVZlcngvbFMvL2lUYTEwUVZ1NQo3KzNGb0hXOXQwWnZtUC9NdXBGQWQ5YnRFOUhPU2g3R1ZvS21jOXpaZXVMcmxRcEJBMVYrcm5acEQ0T29iMWM5CmhrdUZ4c3V1Y1pjVXVxa05LSk9qaFFLQmdBNDZ3VVpWVEFxMlNxbFA2VVIyYnZCZGU1UExkUzlRc3FPWGdCQSsKQVpvbUVCYXZkSlRRMmZDWFJrbS8xMUVxZVd5UzE1dmEydmxiWjFraEFmQmJKWFlNY0d2ZDF6NVlvRzJpTmpNRgpEd2pGR3RpbGlSNCtEWU1MZnFhWDVxVWh5bHdtN3FLRVlzWTIwOGNxTmY1SVNYdjBvaUtRRTJkbDJybC9ZN1RTClFjMjlBb0dBTDQ2c1dxaDR6bzk1cTU1dVNPNlVwNDVRc1NaVlZOdERZRk0rUTVSa3hUZFFULy82bkYyYVh1Z3AKcEJ4dm1GTGs2bVV1RDJlVzk0QzRxbDBWNmFWNXJVUFNXdXk1dUhmN3k5aG1vUTkvaDZZc0lyMjFnZmsyV0lkcwpjMSthTjJYSDBQUW1OemVYbmdLUi9BNlYvYnMvVU9DdklEeWZNY1FUanRnRlhWbjdGejA9Ci0tLS0tRU5EIFJTQSBQUklWQVRFIEtFWS0tLS0t"
`, meshName)),
	)
}<|MERGE_RESOLUTION|>--- conflicted
+++ resolved
@@ -43,7 +43,7 @@
 	// Added Flake because: https://github.com/kumahq/kuma/issues/4700
 	Describe("should support mode", FlakeAttempts(3), func() {
 		publicAddress := func() string {
-			return net.JoinHostPort(env.Cluster.GetApp("test-server").GetIP(), "80")
+			return net.JoinHostPort(env.Cluster.GetApp("test-server").GetIP(), "8080")
 		}
 		setupTest := func(mode string, serverTLS bool) {
 			meshYaml := fmt.Sprintf(
@@ -63,36 +63,7 @@
 				Setup(env.Cluster)
 			Expect(err).ToNot(HaveOccurred())
 		}
-<<<<<<< HEAD
-	}
-
-	clientToServer := curlAddr("test-server.mesh")
-	clientToServerDirect := func() error {
-		// using direct IP:PORT allows bypassing outbound listeners
-		addr := net.JoinHostPort(env.Cluster.GetApp("test-server").GetIP(), "8080")
-		return curlAddr(addr)()
-	}
-	clientToServerTLS := curlAddr("https://test-server.mesh:80", "--cacert", "/kuma/server.crt")
-	clientToServerTLSDirect := func() error {
-		host := env.Cluster.GetApp("test-server").GetIP()
-		// we're using curl with '--resolve' flag to verify certificate Common Name 'test-server.mesh'
-		return curlAddr("https://test-server.mesh:8080", "--cacert", "/kuma/server.crt", "--resolve", fmt.Sprintf("test-server.mesh:8080:[%s]", host))()
-	}
-
-	It("should support STRICT mTLS mode", func() {
-		meshName = "strict-test"
-		createMeshMTLS(meshName, "STRICT")
-
-		runTestServer(meshName, false)
-
-		runDemoClient(meshName)
-
-		// check the inside-mesh communication
-		Eventually(clientToServer, "20s", "250ms").Should(Succeed())
-
-		// check the outside-mesh communication
-		Eventually(clientToServerDirect).ShouldNot(Succeed())
-=======
+
 		It("PERMISSIVE server without TLS", func() {
 			setupTest("PERMISSIVE", false)
 			By("Check inside-mesh communication")
@@ -129,7 +100,6 @@
 			host := env.Cluster.GetApp("test-server").GetIP()
 			trafficBlocked(publicAddress(), "--cacert", "/kuma/server.crt", "--resolve", fmt.Sprintf("test-server.mesh:80:[%s]", host))
 		})
->>>>>>> fd3c678d
 	})
 	It("enabling PERMISSIVE with no failed requests", func() {
 		Expect(env.Cluster.Install(MeshUniversal(meshName))).To(Succeed())
