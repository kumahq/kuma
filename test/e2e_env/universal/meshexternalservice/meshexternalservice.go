package meshexternalservice

import (
	"encoding/base64"
	"fmt"
	"strconv"
	"strings"
	"time"

	. "github.com/onsi/ginkgo/v2"
	. "github.com/onsi/gomega"
	"github.com/onsi/gomega/types"

	common_api "github.com/kumahq/kuma/api/common/v1alpha1"
	meshexternalservice_api "github.com/kumahq/kuma/pkg/core/resources/apis/meshexternalservice/api/v1alpha1"
	meshaccesslog_api "github.com/kumahq/kuma/pkg/plugins/policies/meshaccesslog/api/v1alpha1"
	meshcircuitbreaker_api "github.com/kumahq/kuma/pkg/plugins/policies/meshcircuitbreaker/api/v1alpha1"
	meshhttproute_api "github.com/kumahq/kuma/pkg/plugins/policies/meshhttproute/api/v1alpha1"
	meshretry_api "github.com/kumahq/kuma/pkg/plugins/policies/meshretry/api/v1alpha1"
	meshtcproute_api "github.com/kumahq/kuma/pkg/plugins/policies/meshtcproute/api/v1alpha1"
	meshtimeout_api "github.com/kumahq/kuma/pkg/plugins/policies/meshtimeout/api/v1alpha1"
	test_model "github.com/kumahq/kuma/pkg/test/resources/model"
	"github.com/kumahq/kuma/pkg/util/pointer"
	. "github.com/kumahq/kuma/test/framework"
	"github.com/kumahq/kuma/test/framework/client"
	"github.com/kumahq/kuma/test/framework/envs/universal"
)

func MeshExternalService() {
	var tcpSinkDockerName string
	meshNameNoDefaults := "mesh-external-service-no-default-policy"
	meshDefaulMtlsOn := func(meshName string) InstallFunc {
		return YamlUniversal(fmt.Sprintf(`
type: Mesh
name: "%s"
mtls:
  enabledBackend: ca-1
  backends:
  - name: ca-1
    type: builtin
networking:
  outbound:
    passthrough: false
routing:
  zoneEgress: true
`, meshName))
	}

	meshExternalService := func(service, host, meshName string, port int, tls bool, caCert []byte) *meshexternalservice_api.MeshExternalServiceResource {
		mes := &meshexternalservice_api.MeshExternalServiceResource{
			Meta: &test_model.ResourceMeta{
				Mesh: meshName,
				Name: service,
				Labels: map[string]string{
					"kuma.io/origin": "zone",
				},
			},
			Spec: &meshexternalservice_api.MeshExternalService{
				Match: meshexternalservice_api.Match{
					Type:     pointer.To(meshexternalservice_api.HostnameGeneratorType),
					Port:     80,
					Protocol: meshexternalservice_api.HttpProtocol,
				},
				Endpoints: []meshexternalservice_api.Endpoint{{
					Address: host,
					Port:    pointer.To(meshexternalservice_api.Port(port)),
				}},
			},
			Status: &meshexternalservice_api.MeshExternalServiceStatus{},
		}

		if tls {
			mes.Spec.Tls = &meshexternalservice_api.Tls{
				Enabled: true,
				Verification: &meshexternalservice_api.Verification{
					CaCert: &common_api.DataSource{Inline: &caCert},
				},
			}
		}

		return mes
	}

	var esHttpContainerName string
	var esHttpsContainerName string
	var esHttp2ContainerName string

	BeforeAll(func() {
		esHttpName := "mes-http"
		esHttpsName := "mes-https"
		esHttp2Name := "mes-http-2"

		tcpSinkDockerName = fmt.Sprintf("%s_%s_%s", universal.Cluster.Name(), meshNameNoDefaults, AppModeTcpSink)

		esHttpContainerName = fmt.Sprintf("%s_%s", universal.Cluster.Name(), esHttpName)
		esHttpsContainerName = fmt.Sprintf("%s_%s", universal.Cluster.Name(), esHttpsName)
		esHttp2ContainerName = fmt.Sprintf("%s_%s", universal.Cluster.Name(), esHttp2Name)

		err := NewClusterSetup().
			Install(meshDefaulMtlsOn(meshNameNoDefaults)).
			Install(TcpSinkUniversal(AppModeTcpSink, WithDockerContainerName(tcpSinkDockerName))).
			Install(TestServerExternalServiceUniversal(esHttpName, 80, false, WithDockerContainerName(esHttpContainerName))).
			Install(TestServerExternalServiceUniversal(esHttpsName, 443, true, WithDockerContainerName(esHttpsContainerName))).
			Install(TestServerExternalServiceUniversal(esHttp2Name, 81, false, WithDockerContainerName(esHttp2ContainerName))).
			Install(DemoClientUniversal("mes-demo-client-no-defaults", meshNameNoDefaults, WithTransparentProxy(true))).
			Setup(universal.Cluster)
		Expect(err).ToNot(HaveOccurred())
	})

	AfterEachFailure(func() {
		DebugUniversal(universal.Cluster, meshNameNoDefaults)
	})

	BeforeEach(func() {
		Expect(DeleteMeshResources(universal.Cluster, meshNameNoDefaults,
			meshretry_api.MeshRetryResourceTypeDescriptor,
			meshtimeout_api.MeshTimeoutResourceTypeDescriptor,
			meshcircuitbreaker_api.MeshCircuitBreakerResourceTypeDescriptor,
		)).To(Succeed())
	})

	E2EAfterAll(func() {
		Expect(universal.Cluster.DeleteMeshApps(meshNameNoDefaults)).To(Succeed())
		Expect(universal.Cluster.DeleteMesh(meshNameNoDefaults)).To(Succeed())
	})

	checkSuccessfulRequest := func(url, clientName string, matcher types.GomegaMatcher) {
		Eventually(func(g Gomega) {
			stdout, _, err := client.CollectResponse(
				universal.Cluster, clientName, url,
				client.WithVerbose(),
			)
			g.Expect(err).ToNot(HaveOccurred())
			g.Expect(stdout).To(ContainSubstring("HTTP/1.1 200 OK"))
			g.Expect(stdout).To(matcher)
		}, "30s", "500ms").WithOffset(1).Should(Succeed())
	}

	contextFor := func(name, meshName, clientName string) {
		Context(name, func() {
			It("should route to mesh-external-service", func() {
				err := universal.Cluster.Install(ResourceUniversal(meshExternalService("ext-srv-1", esHttpContainerName, meshName, 80, false, nil)))
				Expect(err).ToNot(HaveOccurred())

				checkSuccessfulRequest("ext-srv-1.extsvc.mesh.local", clientName, And(
					Not(ContainSubstring("HTTPS")),
					// Should rewrite host header
					ContainSubstring(fmt.Sprintf(`"Host":["%s"]`, esHttpContainerName)),
				))
			})

			It("should route to mesh-external-service with same hostname but different ports", func() {
				err := universal.Cluster.Install(ResourceUniversal(meshExternalService("ext-srv-1", esHttpContainerName, meshName, 80, false, nil)))
				Expect(err).ToNot(HaveOccurred())

				err = universal.Cluster.Install(ResourceUniversal(meshExternalService("ext-srv-2", esHttp2ContainerName, meshName, 81, false, nil)))
				Expect(err).ToNot(HaveOccurred())

				// when access the first external service with .mesh
				checkSuccessfulRequest("ext-srv-1.extsvc.mesh.local", clientName,
					And(Not(ContainSubstring("HTTPS")), ContainSubstring("mes-http")))

				checkSuccessfulRequest("ext-srv-2.extsvc.mesh.local", clientName,
					And(Not(ContainSubstring("HTTPS")), ContainSubstring("mes-http-2")))
			})

			It("should route to mesh-external-service over tls", func() {
				// when set invalid certificate
				otherCert := "LS0tLS1CRUdJTiBDRVJUSUZJQ0FURS0tLS0tCk1JSURMRENDQWhTZ0F3SUJBZ0lRSGRQaHhPZlhnV3VOeG9GbFYvRXdxVEFOQmdrcWhraUc5dzBCQVFzRkFEQVAKTVEwd0N3WURWUVFERXdScmRXMWhNQjRYRFRJd01Ea3hOakV5TWpnME5Gb1hEVE13TURreE5ERXlNamcwTkZvdwpEekVOTUFzR0ExVUVBeE1FYTNWdFlUQ0NBU0l3RFFZSktvWklodmNOQVFFQkJRQURnZ0VQQURDQ0FRb0NnZ0VCCkFPWkdiV2hTbFFTUnhGTnQ1cC8yV0NLRnlIWjNDdXdOZ3lMRVA3blM0Wlh5a3hzRmJZU3VWM2JJZ0Y3YlQvdXEKYTVRaXJlK0M2MGd1aEZicExjUGgyWjZVZmdJZDY5R2xRekhNVlljbUxHalZRdXlBdDRGTU1rVGZWRWw1STRPYQorMml0M0J2aWhWa0toVXo4eTVSUjVLYnFKZkdwNFoyMEZoNmZ0dG9DRmJlT0RtdkJzWUpGbVVRUytpZm95TVkvClAzUjAzU3U3ZzVpSXZuejd0bWt5ZG9OQzhuR1JEemRENUM4Zkp2clZJMVVYNkpSR3lMS3Q0NW9RWHQxbXhLMTAKNUthTjJ6TlYyV3RIc2FKcDlid3JQSCtKaVpHZVp5dnVoNVV3ckxkSENtcUs3c205VG9kR3p0VVpZMFZ6QWM0cQprWVZpWFk4Z1VqZk5tK2NRclBPMWtOOENBd0VBQWFPQmd6Q0JnREFPQmdOVkhROEJBZjhFQkFNQ0FxUXdIUVlEClZSMGxCQll3RkFZSUt3WUJCUVVIQXdFR0NDc0dBUVVGQndNQk1BOEdBMVVkRXdFQi93UUZNQU1CQWY4d0hRWUQKVlIwT0JCWUVGR01EQlBQaUJGSjNtdjJvQTlDVHFqZW1GVFYyTUI4R0ExVWRFUVFZTUJhQ0NXeHZZMkZzYUc5egpkSUlKYkc5allXeG9iM04wTUEwR0NTcUdTSWIzRFFFQkN3VUFBNElCQVFDLzE3UXdlT3BHZGIxTUVCSjhYUEc3CjNzSy91dG9XTFgxdGpmOFN1MURnYTZDRFQvZVRXSFpyV1JmODFLT1ZZMDdkbGU1U1JJREsxUWhmYkdHdEZQK1QKdlprcm9vdXNJOVVTMmFDV2xrZUNaV0dUbnF2TG1Eb091anFhZ0RvS1JSdWs0bVFkdE5Ob254aUwvd1p0VEZLaQorMWlOalVWYkxXaURYZEJMeG9SSVZkTE96cWIvTU54d0VsVXlhVERBa29wUXlPV2FURGtZUHJHbWFXamNzZlBHCmFPS293MHplK3pIVkZxVEhiam5DcUVWM2huc1V5UlV3c0JsbjkrakRKWGd3Wk0vdE1sVkpyWkNoMFNsZTlZNVoKTU9CMGZDZjZzVE1OUlRHZzVMcGw2dUlZTS81SU5wbUhWTW8zbjdNQlNucEVEQVVTMmJmL3VvNWdJaXE2WENkcAotLS0tLUVORCBDRVJUSUZJQ0FURS0tLS0tCg=="
				caCert, _ := base64.StdEncoding.DecodeString(otherCert)
				err := universal.Cluster.Install(ResourceUniversal(meshExternalService("ext-srv-tls", esHttpsContainerName, meshName, 443, true, caCert)))
				Expect(err).ToNot(HaveOccurred())

				// then accessing the secured external service fails
				Eventually(func(g Gomega) {
					response, err := client.CollectFailure(universal.Cluster, clientName, "http://ext-srv-tls.extsvc.mesh.local")
					g.Expect(err).ToNot(HaveOccurred())
					g.Expect(response.ResponseCode).To(Equal(503))
				}, "30s", "1s").MustPassRepeatedly(5).Should(Succeed())

				// when set proper certificate
				cert, _, err := universal.Cluster.Exec("", "", "mes-https", "cat /certs/cert.pem")
				Expect(err).ToNot(HaveOccurred())
				Expect(cert).ToNot(BeEmpty())

				err = universal.Cluster.Install(ResourceUniversal(meshExternalService("ext-srv-tls", esHttpsContainerName, meshName, 443, true, []byte(cert))))
				Expect(err).ToNot(HaveOccurred())

				// then accessing the secured external service succeeds
				checkSuccessfulRequest("http://ext-srv-tls.extsvc.mesh.local", clientName, Not(ContainSubstring("HTTPS")))
			})
		})
	}

	Context("MeshExternalService with MeshRetry", func() {
		E2EAfterEach(func() {
			Expect(DeleteMeshResources(universal.Cluster, meshNameNoDefaults,
				meshretry_api.MeshRetryResourceTypeDescriptor,
				meshexternalservice_api.MeshExternalServiceResourceTypeDescriptor,
			)).To(Succeed())
		})

		It("should retry on error", func() {
			meshExternalService := fmt.Sprintf(`
type: MeshExternalService
name: mes-retry
mesh: %s
labels:
  kuma.io/origin: zone
spec:
  match:
    type: HostnameGenerator
    port: 80
    protocol: http
  endpoints:
    - address: %s
      port: 80
    - address: %s
      port: 80
`, meshNameNoDefaults, esHttpsContainerName, esHttpContainerName)

			meshRetryPolicy := fmt.Sprintf(`
type: MeshRetry
mesh: %s
name: meshretry-mes-policy
spec:
  targetRef:
    kind: Mesh
  to:
    - targetRef:
        kind: MeshExternalService
        name: mes-retry
      default:
        http:
          numRetries: 5
          retryOn:
            - "5xx"
`, meshNameNoDefaults)
			Expect(universal.Cluster.Install(YamlUniversal(meshExternalService))).To(Succeed())

			// we have 2 endpoints, one http and another https so some requests should fail
			By("Check some errors happen")
			Eventually(func(g Gomega) {
				response, err := client.CollectFailure(
					universal.Cluster, "mes-demo-client-no-defaults", "mes-retry.extsvc.mesh.local",
					client.NoFail(),
				)

				g.Expect(err).ToNot(HaveOccurred())
				g.Expect(response.ResponseCode).To(Equal(503))
			}, "30s", "100ms").Should(Succeed())

			By("Apply a MeshRetry policy")
			Expect(universal.Cluster.Install(YamlUniversal(meshRetryPolicy))).To(Succeed())

			By("Eventually all requests succeed consistently")
			Eventually(func(g Gomega) {
				_, err := client.CollectEchoResponse(
					universal.Cluster, "mes-demo-client-no-defaults", "mes-retry.extsvc.mesh.local",
				)
				g.Expect(err).ToNot(HaveOccurred())
			}, "1m", "1s", MustPassRepeatedly(5)).Should(Succeed())
		})
	})

	Context("MeshExternalService with MeshTimeout", func() {
		E2EAfterEach(func() {
			Expect(DeleteMeshResources(universal.Cluster, meshNameNoDefaults,
				meshtimeout_api.MeshTimeoutResourceTypeDescriptor,
				meshexternalservice_api.MeshExternalServiceResourceTypeDescriptor,
			)).To(Succeed())
		})

		It("should target real MeshExternalService resource", func() {
			meshExternalService := fmt.Sprintf(`
type: MeshExternalService
name: mes-timeout
mesh: %s
spec:
  match:
    type: HostnameGenerator
    port: 80
    protocol: http
  endpoints:
    - address: %s
      port: 80
`, meshNameNoDefaults, esHttpContainerName)
			timeoutConfig := fmt.Sprintf(`
type: MeshTimeout
name: timeout-for-mes
mesh: %s
spec:
  targetRef:
    kind: Mesh
  to:
    - targetRef:
        kind: MeshExternalService
        name: mes-timeout
      default:
        idleTimeout: 20s
        http:
          requestTimeout: 2s
          maxStreamDuration: 20s`, meshNameNoDefaults)

			Expect(universal.Cluster.Install(YamlUniversal(meshExternalService))).To(Succeed())

			// given no MeshTimeout
			By("request should pass with the delay")
			Eventually(func(g Gomega) {
				start := time.Now()
				_, err := client.CollectEchoResponse(
					universal.Cluster, "mes-demo-client-no-defaults", "mes-timeout.extsvc.mesh.local",
					client.WithHeader("x-set-response-delay-ms", "5000"),
					client.WithMaxTime(10),
				)
				g.Expect(err).ToNot(HaveOccurred())
				g.Expect(time.Since(start)).To(BeNumerically(">", time.Second*5))
			}, "30s", "1s").Should(Succeed())

			// when timeout applied
			Expect(universal.Cluster.Install(YamlUniversal(timeoutConfig))).To(Succeed())

			// then should timeout after 5 seconds
			Eventually(func(g Gomega) {
				response, err := client.CollectFailure(
					universal.Cluster, "mes-demo-client-no-defaults", "mes-timeout.extsvc.mesh.local",
					client.WithHeader("x-set-response-delay-ms", "5000"),
					client.WithMaxTime(10),
				)
				g.Expect(err).ToNot(HaveOccurred())
				g.Expect(response.ResponseCode).To(Equal(504))
			}, "30s", "1s", MustPassRepeatedly(3)).Should(Succeed())
		})
	})

<<<<<<< HEAD
	Context("MeshExternalService with MeshAccessLog", func() {
		expectTrafficLogged := func(makeRequest func(g Gomega)) (string, string) {
			var src, dst string

			Eventually(func(g Gomega) {
				makeRequest(g)

				stdout, _, err := universal.Cluster.Exec("", "", AppModeTcpSink, "head", "-1", "/nc.out")
				g.Expect(err).ToNot(HaveOccurred())
				parts := strings.Split(stdout, ",")
				g.Expect(parts).To(HaveLen(3))

				startTimeInt, err := strconv.Atoi(strings.TrimSpace(parts[0]))
				Expect(err).ToNot(HaveOccurred())
				startTime := time.Unix(int64(startTimeInt), 0)
				Expect(startTime).To(BeTemporally("~", time.Now(), time.Hour))

				src, dst = parts[1], parts[2]
			}, "30s", "1s").Should(Succeed())

			return strings.TrimSpace(src), strings.TrimSpace(dst)
		}

		E2EAfterEach(func() {
			Expect(DeleteMeshResources(universal.Cluster, meshNameNoDefaults,
				meshaccesslog_api.MeshAccessLogResourceTypeDescriptor,
=======
	Context("MeshExternalService with MeshHTTPRoute", func() {
		E2EAfterEach(func() {
			Expect(DeleteMeshResources(universal.Cluster, meshNameNoDefaults,
				meshhttproute_api.MeshHTTPRouteResourceTypeDescriptor,
				meshexternalservice_api.MeshExternalServiceResourceTypeDescriptor,
			)).To(Succeed())
		})

		It("should route to other endpoint", func() {
			meshExternalService := fmt.Sprintf(`
type: MeshExternalService
name: mes-http-route
mesh: %s
labels:
  kuma.io/origin: zone
spec:
  match:
    type: HostnameGenerator
    port: 80
    protocol: http
  endpoints:
    - address: %s
      port: 80
`, meshNameNoDefaults, esHttpContainerName)

			meshExternalService2 := fmt.Sprintf(`
type: MeshExternalService
name: mes-http-2-route
mesh: %s
labels:
  kuma.io/origin: zone
spec:
  match:
    type: HostnameGenerator
    port: 80
    protocol: http
  endpoints:
    - address: %s
      port: 81
`, meshNameNoDefaults, esHttp2ContainerName)

			meshHttpRoutePolicy := fmt.Sprintf(`
type: MeshHTTPRoute
mesh: %s
name: mes-http-route-policy
spec:
  targetRef:
    kind: Mesh
  to:
    - targetRef:
        kind: MeshExternalService
        name: mes-http-route
      rules:
        - matches:
            - path:
                type: PathPrefix
                value: /
          default:
            backendRefs:
              - kind: MeshExternalService
                name: mes-http-2-route
                weight: 100
`, meshNameNoDefaults)
			Expect(universal.Cluster.Install(YamlUniversal(meshExternalService))).To(Succeed())
			Expect(universal.Cluster.Install(YamlUniversal(meshExternalService2))).To(Succeed())

			By("Check response arrives to mes-http")
			Eventually(func(g Gomega) {
				resp, err := client.CollectEchoResponse(
					universal.Cluster, "mes-demo-client-no-defaults", "mes-http-route.extsvc.mesh.local",
				)
				g.Expect(err).ToNot(HaveOccurred())
				g.Expect(resp.Instance).To(Equal("mes-http"))
			}, "30s", "1s").Should(Succeed())

			By("Apply a MeshHTTPRoute policy")
			Expect(universal.Cluster.Install(YamlUniversal(meshHttpRoutePolicy))).To(Succeed())

			By("Eventually all arrives to mes-http-2")
			Eventually(func(g Gomega) {
				resp, err := client.CollectEchoResponse(
					universal.Cluster, "mes-demo-client-no-defaults", "mes-http-route.extsvc.mesh.local",
				)
				g.Expect(err).ToNot(HaveOccurred())
				g.Expect(resp.Instance).To(Equal("mes-http-2"))
			}, "1m", "1s", MustPassRepeatedly(5)).Should(Succeed())
		})
	})

	Context("MeshExternalService with MeshTCPRoute", func() {
		E2EAfterEach(func() {
			Expect(DeleteMeshResources(universal.Cluster, meshNameNoDefaults,
				meshtcproute_api.MeshTCPRouteResourceTypeDescriptor,
>>>>>>> 0ea8d785
				meshexternalservice_api.MeshExternalServiceResourceTypeDescriptor,
			)).To(Succeed())
		})

<<<<<<< HEAD
		It("should log outgoing traffic to MeshExternalService", func() {
			trafficLogFormat := "%START_TIME(%s)%,%KUMA_SOURCE_SERVICE%,%KUMA_DESTINATION_SERVICE%"
			meshExternalService := fmt.Sprintf(`
type: MeshExternalService
name: mes-access-log
mesh: %s
=======
		It("should route to other backend", func() {
			meshExternalService := fmt.Sprintf(`
type: MeshExternalService
name: mes-tcp-route
mesh: %s
labels:
  kuma.io/origin: zone
>>>>>>> 0ea8d785
spec:
  match:
    type: HostnameGenerator
    port: 80
<<<<<<< HEAD
    protocol: http
=======
    protocol: tcp
>>>>>>> 0ea8d785
  endpoints:
    - address: %s
      port: 80
`, meshNameNoDefaults, esHttpContainerName)
<<<<<<< HEAD
			meshAccessLog := fmt.Sprintf(`
type: MeshAccessLog
name: mes-access-log-policy
=======

			meshExternalService2 := fmt.Sprintf(`
type: MeshExternalService
name: mes-tcp-2-route
mesh: %s
labels:
  kuma.io/origin: zone
spec:
  match:
    type: HostnameGenerator
    port: 80
    protocol: tcp
  endpoints:
    - address: %s
      port: 81
`, meshNameNoDefaults, esHttp2ContainerName)

			meshTcpRoute := fmt.Sprintf(`
type: MeshTCPRoute
name: mes-tcp-route-1
>>>>>>> 0ea8d785
mesh: %s
spec:
  targetRef:
    kind: Mesh
  to:
    - targetRef:
        kind: MeshExternalService
<<<<<<< HEAD
        name: mes-access-log
      default:
        backends:
          - type: Tcp
            tcp:
              format:
                type: Plain
                plain: '%s'
              address: "%s:9999"`, meshNameNoDefaults, trafficLogFormat, tcpSinkDockerName)

			makeRequest := func(g Gomega) {
				_, err := client.CollectEchoResponse(
					universal.Cluster, "mes-demo-client-no-defaults", "mes-access-log.extsvc.mesh.local",
				)
				g.Expect(err).ToNot(HaveOccurred())
			}

			Expect(universal.Cluster.Install(YamlUniversal(meshExternalService))).To(Succeed())
			Expect(universal.Cluster.Install(YamlUniversal(meshAccessLog))).To(Succeed())

			// then should timeout after 5 seconds
			src, dst := expectTrafficLogged(makeRequest)
			Expect(src).To(Equal("mes-demo-client-no-defaults"))
			Expect(dst).To(Equal("mes-access-log"))
=======
        name: mes-tcp-route
      rules:
        - default:
            backendRefs:
              - kind: MeshExternalService
                name: mes-tcp-2-route
`, meshNameNoDefaults)
			Expect(universal.Cluster.Install(YamlUniversal(meshExternalService))).To(Succeed())
			Expect(universal.Cluster.Install(YamlUniversal(meshExternalService2))).To(Succeed())

			By("Check response arrives to mes-http")
			Eventually(func(g Gomega) {
				response, err := client.CollectEchoResponse(
					universal.Cluster, "mes-demo-client-no-defaults", "mes-tcp-route.extsvc.mesh.local",
				)

				g.Expect(err).ToNot(HaveOccurred())
				g.Expect(response.Instance).To(Equal("mes-http"))
			}, "30s", "1s").Should(Succeed())

			By("Apply a MeshTCPRoute policy")
			Expect(universal.Cluster.Install(YamlUniversal(meshTcpRoute))).To(Succeed())

			By("Eventually all arrives to mes-http-2")
			Eventually(func(g Gomega) {
				response, err := client.CollectEchoResponse(
					universal.Cluster, "mes-demo-client-no-defaults", "mes-tcp-route.extsvc.mesh.local",
				)

				g.Expect(err).ToNot(HaveOccurred())
				g.Expect(response.Instance).To(Equal("mes-http-2"))
			}, "1m", "1s", MustPassRepeatedly(5)).Should(Succeed())
>>>>>>> 0ea8d785
		})
	})

	contextFor("without default policies", meshNameNoDefaults, "mes-demo-client-no-defaults")
}<|MERGE_RESOLUTION|>--- conflicted
+++ resolved
@@ -333,34 +333,6 @@
 		})
 	})
 
-<<<<<<< HEAD
-	Context("MeshExternalService with MeshAccessLog", func() {
-		expectTrafficLogged := func(makeRequest func(g Gomega)) (string, string) {
-			var src, dst string
-
-			Eventually(func(g Gomega) {
-				makeRequest(g)
-
-				stdout, _, err := universal.Cluster.Exec("", "", AppModeTcpSink, "head", "-1", "/nc.out")
-				g.Expect(err).ToNot(HaveOccurred())
-				parts := strings.Split(stdout, ",")
-				g.Expect(parts).To(HaveLen(3))
-
-				startTimeInt, err := strconv.Atoi(strings.TrimSpace(parts[0]))
-				Expect(err).ToNot(HaveOccurred())
-				startTime := time.Unix(int64(startTimeInt), 0)
-				Expect(startTime).To(BeTemporally("~", time.Now(), time.Hour))
-
-				src, dst = parts[1], parts[2]
-			}, "30s", "1s").Should(Succeed())
-
-			return strings.TrimSpace(src), strings.TrimSpace(dst)
-		}
-
-		E2EAfterEach(func() {
-			Expect(DeleteMeshResources(universal.Cluster, meshNameNoDefaults,
-				meshaccesslog_api.MeshAccessLogResourceTypeDescriptor,
-=======
 	Context("MeshExternalService with MeshHTTPRoute", func() {
 		E2EAfterEach(func() {
 			Expect(DeleteMeshResources(universal.Cluster, meshNameNoDefaults,
@@ -454,19 +426,10 @@
 		E2EAfterEach(func() {
 			Expect(DeleteMeshResources(universal.Cluster, meshNameNoDefaults,
 				meshtcproute_api.MeshTCPRouteResourceTypeDescriptor,
->>>>>>> 0ea8d785
 				meshexternalservice_api.MeshExternalServiceResourceTypeDescriptor,
 			)).To(Succeed())
 		})
 
-<<<<<<< HEAD
-		It("should log outgoing traffic to MeshExternalService", func() {
-			trafficLogFormat := "%START_TIME(%s)%,%KUMA_SOURCE_SERVICE%,%KUMA_DESTINATION_SERVICE%"
-			meshExternalService := fmt.Sprintf(`
-type: MeshExternalService
-name: mes-access-log
-mesh: %s
-=======
 		It("should route to other backend", func() {
 			meshExternalService := fmt.Sprintf(`
 type: MeshExternalService
@@ -474,25 +437,15 @@
 mesh: %s
 labels:
   kuma.io/origin: zone
->>>>>>> 0ea8d785
-spec:
-  match:
-    type: HostnameGenerator
-    port: 80
-<<<<<<< HEAD
-    protocol: http
-=======
+spec:
+  match:
+    type: HostnameGenerator
+    port: 80
     protocol: tcp
->>>>>>> 0ea8d785
   endpoints:
     - address: %s
       port: 80
 `, meshNameNoDefaults, esHttpContainerName)
-<<<<<<< HEAD
-			meshAccessLog := fmt.Sprintf(`
-type: MeshAccessLog
-name: mes-access-log-policy
-=======
 
 			meshExternalService2 := fmt.Sprintf(`
 type: MeshExternalService
@@ -513,7 +466,6 @@
 			meshTcpRoute := fmt.Sprintf(`
 type: MeshTCPRoute
 name: mes-tcp-route-1
->>>>>>> 0ea8d785
 mesh: %s
 spec:
   targetRef:
@@ -521,7 +473,96 @@
   to:
     - targetRef:
         kind: MeshExternalService
-<<<<<<< HEAD
+        name: mes-tcp-route
+      rules:
+        - default:
+            backendRefs:
+              - kind: MeshExternalService
+                name: mes-tcp-2-route
+`, meshNameNoDefaults)
+			Expect(universal.Cluster.Install(YamlUniversal(meshExternalService))).To(Succeed())
+			Expect(universal.Cluster.Install(YamlUniversal(meshExternalService2))).To(Succeed())
+
+			By("Check response arrives to mes-http")
+			Eventually(func(g Gomega) {
+				response, err := client.CollectEchoResponse(
+					universal.Cluster, "mes-demo-client-no-defaults", "mes-tcp-route.extsvc.mesh.local",
+				)
+
+				g.Expect(err).ToNot(HaveOccurred())
+				g.Expect(response.Instance).To(Equal("mes-http"))
+			}, "30s", "1s").Should(Succeed())
+
+			By("Apply a MeshTCPRoute policy")
+			Expect(universal.Cluster.Install(YamlUniversal(meshTcpRoute))).To(Succeed())
+
+			By("Eventually all arrives to mes-http-2")
+			Eventually(func(g Gomega) {
+				response, err := client.CollectEchoResponse(
+					universal.Cluster, "mes-demo-client-no-defaults", "mes-tcp-route.extsvc.mesh.local",
+				)
+
+				g.Expect(err).ToNot(HaveOccurred())
+				g.Expect(response.Instance).To(Equal("mes-http-2"))
+			}, "1m", "1s", MustPassRepeatedly(5)).Should(Succeed())
+		})
+	})
+
+	Context("MeshExternalService with MeshAccessLog", func() {
+		expectTrafficLogged := func(makeRequest func(g Gomega)) (string, string) {
+			var src, dst string
+
+			Eventually(func(g Gomega) {
+				makeRequest(g)
+
+				stdout, _, err := universal.Cluster.Exec("", "", AppModeTcpSink, "head", "-1", "/nc.out")
+				g.Expect(err).ToNot(HaveOccurred())
+				parts := strings.Split(stdout, ",")
+				g.Expect(parts).To(HaveLen(3))
+
+				startTimeInt, err := strconv.Atoi(strings.TrimSpace(parts[0]))
+				Expect(err).ToNot(HaveOccurred())
+				startTime := time.Unix(int64(startTimeInt), 0)
+				Expect(startTime).To(BeTemporally("~", time.Now(), time.Hour))
+
+				src, dst = parts[1], parts[2]
+			}, "30s", "1s").Should(Succeed())
+
+			return strings.TrimSpace(src), strings.TrimSpace(dst)
+		}
+
+		E2EAfterEach(func() {
+			Expect(DeleteMeshResources(universal.Cluster, meshNameNoDefaults,
+				meshaccesslog_api.MeshAccessLogResourceTypeDescriptor,
+				meshexternalservice_api.MeshExternalServiceResourceTypeDescriptor,
+			)).To(Succeed())
+		})
+
+		It("should log outgoing traffic to MeshExternalService", func() {
+			trafficLogFormat := "%START_TIME(%s)%,%KUMA_SOURCE_SERVICE%,%KUMA_DESTINATION_SERVICE%"
+			meshExternalService := fmt.Sprintf(`
+type: MeshExternalService
+name: mes-access-log
+mesh: %s
+spec:
+  match:
+    type: HostnameGenerator
+    port: 80
+    protocol: http
+  endpoints:
+    - address: %s
+      port: 80
+`, meshNameNoDefaults, esHttpContainerName)
+			meshAccessLog := fmt.Sprintf(`
+type: MeshAccessLog
+name: mes-access-log-policy
+mesh: %s
+spec:
+  targetRef:
+    kind: Mesh
+  to:
+    - targetRef:
+        kind: MeshExternalService
         name: mes-access-log
       default:
         backends:
@@ -546,40 +587,6 @@
 			src, dst := expectTrafficLogged(makeRequest)
 			Expect(src).To(Equal("mes-demo-client-no-defaults"))
 			Expect(dst).To(Equal("mes-access-log"))
-=======
-        name: mes-tcp-route
-      rules:
-        - default:
-            backendRefs:
-              - kind: MeshExternalService
-                name: mes-tcp-2-route
-`, meshNameNoDefaults)
-			Expect(universal.Cluster.Install(YamlUniversal(meshExternalService))).To(Succeed())
-			Expect(universal.Cluster.Install(YamlUniversal(meshExternalService2))).To(Succeed())
-
-			By("Check response arrives to mes-http")
-			Eventually(func(g Gomega) {
-				response, err := client.CollectEchoResponse(
-					universal.Cluster, "mes-demo-client-no-defaults", "mes-tcp-route.extsvc.mesh.local",
-				)
-
-				g.Expect(err).ToNot(HaveOccurred())
-				g.Expect(response.Instance).To(Equal("mes-http"))
-			}, "30s", "1s").Should(Succeed())
-
-			By("Apply a MeshTCPRoute policy")
-			Expect(universal.Cluster.Install(YamlUniversal(meshTcpRoute))).To(Succeed())
-
-			By("Eventually all arrives to mes-http-2")
-			Eventually(func(g Gomega) {
-				response, err := client.CollectEchoResponse(
-					universal.Cluster, "mes-demo-client-no-defaults", "mes-tcp-route.extsvc.mesh.local",
-				)
-
-				g.Expect(err).ToNot(HaveOccurred())
-				g.Expect(response.Instance).To(Equal("mes-http-2"))
-			}, "1m", "1s", MustPassRepeatedly(5)).Should(Succeed())
->>>>>>> 0ea8d785
 		})
 	})
 
