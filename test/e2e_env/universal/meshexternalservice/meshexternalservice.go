package meshexternalservice

import (
	"encoding/base64"
	"fmt"
	"time"

	. "github.com/onsi/ginkgo/v2"
	. "github.com/onsi/gomega"
	"github.com/onsi/gomega/types"

	common_api "github.com/kumahq/kuma/api/common/v1alpha1"
	"github.com/kumahq/kuma/pkg/core/resources/apis/meshexternalservice/api/v1alpha1"
	meshexternalservice_api "github.com/kumahq/kuma/pkg/core/resources/apis/meshexternalservice/api/v1alpha1"
	meshcircuitbreaker_api "github.com/kumahq/kuma/pkg/plugins/policies/meshcircuitbreaker/api/v1alpha1"
	meshhttproute_api "github.com/kumahq/kuma/pkg/plugins/policies/meshhttproute/api/v1alpha1"
	meshretry_api "github.com/kumahq/kuma/pkg/plugins/policies/meshretry/api/v1alpha1"
	meshtimeout_api "github.com/kumahq/kuma/pkg/plugins/policies/meshtimeout/api/v1alpha1"
	test_model "github.com/kumahq/kuma/pkg/test/resources/model"
	"github.com/kumahq/kuma/pkg/util/pointer"
	. "github.com/kumahq/kuma/test/framework"
	"github.com/kumahq/kuma/test/framework/client"
	"github.com/kumahq/kuma/test/framework/envs/universal"
)

func MeshExternalService() {
	meshNameNoDefaults := "mesh-external-service-no-default-policy"
	meshDefaulMtlsOn := func(meshName string) InstallFunc {
		return YamlUniversal(fmt.Sprintf(`
type: Mesh
name: "%s"
mtls:
  enabledBackend: ca-1
  backends:
  - name: ca-1
    type: builtin
networking:
  outbound:
    passthrough: false
routing:
  zoneEgress: true
`, meshName))
	}

	meshExternalService := func(service, host, meshName string, port int, tls bool, caCert []byte) *v1alpha1.MeshExternalServiceResource {
		mes := &v1alpha1.MeshExternalServiceResource{
			Meta: &test_model.ResourceMeta{
				Mesh: meshName,
				Name: service,
				Labels: map[string]string{
					"kuma.io/origin": "zone",
				},
			},
			Spec: &v1alpha1.MeshExternalService{
				Match: v1alpha1.Match{
					Type:     pointer.To(v1alpha1.HostnameGeneratorType),
					Port:     80,
					Protocol: v1alpha1.HttpProtocol,
				},
				Endpoints: []v1alpha1.Endpoint{{
					Address: host,
					Port:    pointer.To(v1alpha1.Port(port)),
				}},
			},
			Status: &v1alpha1.MeshExternalServiceStatus{},
		}

		if tls {
			mes.Spec.Tls = &v1alpha1.Tls{
				Enabled: true,
				Verification: &v1alpha1.Verification{
					CaCert: &common_api.DataSource{Inline: &caCert},
				},
			}
		}

		return mes
	}

	var esHttpContainerName string
	var esHttpsContainerName string
	var esHttp2ContainerName string

	BeforeAll(func() {
		esHttpName := "mes-http"
		esHttpsName := "mes-https"
		esHttp2Name := "mes-http-2"

		esHttpContainerName = fmt.Sprintf("%s_%s", universal.Cluster.Name(), esHttpName)
		esHttpsContainerName = fmt.Sprintf("%s_%s", universal.Cluster.Name(), esHttpsName)
		esHttp2ContainerName = fmt.Sprintf("%s_%s", universal.Cluster.Name(), esHttp2Name)

		err := NewClusterSetup().
			Install(meshDefaulMtlsOn(meshNameNoDefaults)).
			Install(TestServerExternalServiceUniversal(esHttpName, 80, false, WithDockerContainerName(esHttpContainerName))).
			Install(TestServerExternalServiceUniversal(esHttpsName, 443, true, WithDockerContainerName(esHttpsContainerName))).
			Install(TestServerExternalServiceUniversal(esHttp2Name, 81, false, WithDockerContainerName(esHttp2ContainerName))).
			Install(DemoClientUniversal("mes-demo-client-no-defaults", meshNameNoDefaults, WithTransparentProxy(true))).
			Setup(universal.Cluster)
		Expect(err).ToNot(HaveOccurred())
	})

	AfterEachFailure(func() {
		DebugUniversal(universal.Cluster, meshNameNoDefaults)
	})

	BeforeEach(func() {
		Expect(DeleteMeshResources(universal.Cluster, meshNameNoDefaults,
			meshretry_api.MeshRetryResourceTypeDescriptor,
			meshtimeout_api.MeshTimeoutResourceTypeDescriptor,
			meshcircuitbreaker_api.MeshCircuitBreakerResourceTypeDescriptor,
		)).To(Succeed())
	})

	E2EAfterAll(func() {
		Expect(universal.Cluster.DeleteMeshApps(meshNameNoDefaults)).To(Succeed())
		Expect(universal.Cluster.DeleteMesh(meshNameNoDefaults)).To(Succeed())
	})

	checkSuccessfulRequest := func(url, clientName string, matcher types.GomegaMatcher) {
		Eventually(func(g Gomega) {
			stdout, _, err := client.CollectResponse(
				universal.Cluster, clientName, url,
				client.WithVerbose(),
			)
			g.Expect(err).ToNot(HaveOccurred())
			g.Expect(stdout).To(ContainSubstring("HTTP/1.1 200 OK"))
			g.Expect(stdout).To(matcher)
		}, "30s", "500ms").WithOffset(1).Should(Succeed())
	}

	contextFor := func(name, meshName, clientName string) {
		Context(name, func() {
			It("should route to mesh-external-service", func() {
				err := universal.Cluster.Install(ResourceUniversal(meshExternalService("ext-srv-1", esHttpContainerName, meshName, 80, false, nil)))
				Expect(err).ToNot(HaveOccurred())

				checkSuccessfulRequest("ext-srv-1.extsvc.mesh.local", clientName, And(
					Not(ContainSubstring("HTTPS")),
					// Should rewrite host header
					ContainSubstring(fmt.Sprintf(`"Host":["%s"]`, esHttpContainerName)),
				))
			})

			It("should route to mesh-external-service with same hostname but different ports", func() {
				err := universal.Cluster.Install(ResourceUniversal(meshExternalService("ext-srv-1", esHttpContainerName, meshName, 80, false, nil)))
				Expect(err).ToNot(HaveOccurred())

				err = universal.Cluster.Install(ResourceUniversal(meshExternalService("ext-srv-2", esHttp2ContainerName, meshName, 81, false, nil)))
				Expect(err).ToNot(HaveOccurred())

				// when access the first external service with .mesh
				checkSuccessfulRequest("ext-srv-1.extsvc.mesh.local", clientName,
					And(Not(ContainSubstring("HTTPS")), ContainSubstring("mes-http")))

				checkSuccessfulRequest("ext-srv-2.extsvc.mesh.local", clientName,
					And(Not(ContainSubstring("HTTPS")), ContainSubstring("mes-http-2")))
			})

			It("should route to mesh-external-service over tls", func() {
				// when set invalid certificate
				otherCert := "LS0tLS1CRUdJTiBDRVJUSUZJQ0FURS0tLS0tCk1JSURMRENDQWhTZ0F3SUJBZ0lRSGRQaHhPZlhnV3VOeG9GbFYvRXdxVEFOQmdrcWhraUc5dzBCQVFzRkFEQVAKTVEwd0N3WURWUVFERXdScmRXMWhNQjRYRFRJd01Ea3hOakV5TWpnME5Gb1hEVE13TURreE5ERXlNamcwTkZvdwpEekVOTUFzR0ExVUVBeE1FYTNWdFlUQ0NBU0l3RFFZSktvWklodmNOQVFFQkJRQURnZ0VQQURDQ0FRb0NnZ0VCCkFPWkdiV2hTbFFTUnhGTnQ1cC8yV0NLRnlIWjNDdXdOZ3lMRVA3blM0Wlh5a3hzRmJZU3VWM2JJZ0Y3YlQvdXEKYTVRaXJlK0M2MGd1aEZicExjUGgyWjZVZmdJZDY5R2xRekhNVlljbUxHalZRdXlBdDRGTU1rVGZWRWw1STRPYQorMml0M0J2aWhWa0toVXo4eTVSUjVLYnFKZkdwNFoyMEZoNmZ0dG9DRmJlT0RtdkJzWUpGbVVRUytpZm95TVkvClAzUjAzU3U3ZzVpSXZuejd0bWt5ZG9OQzhuR1JEemRENUM4Zkp2clZJMVVYNkpSR3lMS3Q0NW9RWHQxbXhLMTAKNUthTjJ6TlYyV3RIc2FKcDlid3JQSCtKaVpHZVp5dnVoNVV3ckxkSENtcUs3c205VG9kR3p0VVpZMFZ6QWM0cQprWVZpWFk4Z1VqZk5tK2NRclBPMWtOOENBd0VBQWFPQmd6Q0JnREFPQmdOVkhROEJBZjhFQkFNQ0FxUXdIUVlEClZSMGxCQll3RkFZSUt3WUJCUVVIQXdFR0NDc0dBUVVGQndNQk1BOEdBMVVkRXdFQi93UUZNQU1CQWY4d0hRWUQKVlIwT0JCWUVGR01EQlBQaUJGSjNtdjJvQTlDVHFqZW1GVFYyTUI4R0ExVWRFUVFZTUJhQ0NXeHZZMkZzYUc5egpkSUlKYkc5allXeG9iM04wTUEwR0NTcUdTSWIzRFFFQkN3VUFBNElCQVFDLzE3UXdlT3BHZGIxTUVCSjhYUEc3CjNzSy91dG9XTFgxdGpmOFN1MURnYTZDRFQvZVRXSFpyV1JmODFLT1ZZMDdkbGU1U1JJREsxUWhmYkdHdEZQK1QKdlprcm9vdXNJOVVTMmFDV2xrZUNaV0dUbnF2TG1Eb091anFhZ0RvS1JSdWs0bVFkdE5Ob254aUwvd1p0VEZLaQorMWlOalVWYkxXaURYZEJMeG9SSVZkTE96cWIvTU54d0VsVXlhVERBa29wUXlPV2FURGtZUHJHbWFXamNzZlBHCmFPS293MHplK3pIVkZxVEhiam5DcUVWM2huc1V5UlV3c0JsbjkrakRKWGd3Wk0vdE1sVkpyWkNoMFNsZTlZNVoKTU9CMGZDZjZzVE1OUlRHZzVMcGw2dUlZTS81SU5wbUhWTW8zbjdNQlNucEVEQVVTMmJmL3VvNWdJaXE2WENkcAotLS0tLUVORCBDRVJUSUZJQ0FURS0tLS0tCg=="
				caCert, _ := base64.StdEncoding.DecodeString(otherCert)
				err := universal.Cluster.Install(ResourceUniversal(meshExternalService("ext-srv-tls", esHttpsContainerName, meshName, 443, true, caCert)))
				Expect(err).ToNot(HaveOccurred())

				// then accessing the secured external service fails
				Eventually(func(g Gomega) {
					response, err := client.CollectFailure(universal.Cluster, clientName, "http://ext-srv-tls.extsvc.mesh.local")
					g.Expect(err).ToNot(HaveOccurred())
					g.Expect(response.ResponseCode).To(Equal(503))
				}, "30s", "1s").MustPassRepeatedly(5).Should(Succeed())

				// when set proper certificate
				cert, _, err := universal.Cluster.Exec("", "", "mes-https", "cat /certs/cert.pem")
				Expect(err).ToNot(HaveOccurred())
				Expect(cert).ToNot(BeEmpty())

				err = universal.Cluster.Install(ResourceUniversal(meshExternalService("ext-srv-tls", esHttpsContainerName, meshName, 443, true, []byte(cert))))
				Expect(err).ToNot(HaveOccurred())

				// then accessing the secured external service succeeds
				checkSuccessfulRequest("http://ext-srv-tls.extsvc.mesh.local", clientName, Not(ContainSubstring("HTTPS")))
			})
		})
	}

	Context("MeshExternalService with MeshRetry", func() {
		E2EAfterEach(func() {
			Expect(DeleteMeshResources(universal.Cluster, meshNameNoDefaults,
				meshretry_api.MeshRetryResourceTypeDescriptor,
				meshexternalservice_api.MeshExternalServiceResourceTypeDescriptor,
			)).To(Succeed())
		})

		It("should retry on error", func() {
			meshExternalService := fmt.Sprintf(`
type: MeshExternalService
name: mes-retry
mesh: %s
labels:
  kuma.io/origin: zone
spec:
  match:
    type: HostnameGenerator
    port: 80
    protocol: http
  endpoints:
    - address: %s
      port: 80
    - address: %s
      port: 80
`, meshNameNoDefaults, esHttpsContainerName, esHttpContainerName)

			meshRetryPolicy := fmt.Sprintf(`
type: MeshRetry
mesh: %s
name: meshretry-mes-policy
spec:
  targetRef:
    kind: Mesh
  to:
    - targetRef:
        kind: MeshExternalService
        name: mes-retry
      default:
        http:
          numRetries: 5
          retryOn:
            - "5xx"
`, meshNameNoDefaults)
			Expect(universal.Cluster.Install(YamlUniversal(meshExternalService))).To(Succeed())

			// we have 2 endpoints, one http and another https so some requests should fail
			By("Check some errors happen")
			Eventually(func(g Gomega) {
				response, err := client.CollectFailure(
					universal.Cluster, "mes-demo-client-no-defaults", "mes-retry.extsvc.mesh.local",
					client.NoFail(),
				)

				g.Expect(err).ToNot(HaveOccurred())
				g.Expect(response.ResponseCode).To(Equal(503))
			}, "30s", "100ms").Should(Succeed())

			By("Apply a MeshRetry policy")
			Expect(universal.Cluster.Install(YamlUniversal(meshRetryPolicy))).To(Succeed())

			By("Eventually all requests succeed consistently")
			Eventually(func(g Gomega) {
				_, err := client.CollectEchoResponse(
					universal.Cluster, "mes-demo-client-no-defaults", "mes-retry.extsvc.mesh.local",
				)
				g.Expect(err).ToNot(HaveOccurred())
			}, "1m", "1s", MustPassRepeatedly(5)).Should(Succeed())
		})
	})

<<<<<<< HEAD
	Context("MeshExternalService with MeshHTTPRoute", func() {
		E2EAfterEach(func() {
			Expect(DeleteMeshResources(universal.Cluster, meshNameNoDefaults,
				meshhttproute_api.MeshHTTPRouteResourceTypeDescriptor,
=======
	Context("MeshExternalService with MeshTimeout", func() {
		E2EAfterEach(func() {
			Expect(DeleteMeshResources(universal.Cluster, meshNameNoDefaults,
				meshtimeout_api.MeshTimeoutResourceTypeDescriptor,
>>>>>>> 3a73f845
				meshexternalservice_api.MeshExternalServiceResourceTypeDescriptor,
			)).To(Succeed())
		})

<<<<<<< HEAD
		It("should route to other endpoint", func() {
			meshExternalService := fmt.Sprintf(`
type: MeshExternalService
name: mes-http-route
mesh: %s
labels:
  kuma.io/origin: zone
=======
		It("should target real MeshExternalService resource", func() {
			meshExternalService := fmt.Sprintf(`
type: MeshExternalService
name: mes-timeout
mesh: %s
>>>>>>> 3a73f845
spec:
  match:
    type: HostnameGenerator
    port: 80
    protocol: http
  endpoints:
    - address: %s
      port: 80
`, meshNameNoDefaults, esHttpContainerName)
<<<<<<< HEAD

			meshExternalService2 := fmt.Sprintf(`
type: MeshExternalService
name: mes-http-2-route
mesh: %s
labels:
  kuma.io/origin: zone
spec:
  match:
    type: HostnameGenerator
    port: 80
    protocol: http
  endpoints:
    - address: %s
      port: 81
`, meshNameNoDefaults, esHttp2ContainerName)

			meshHttpRoutePolicy := fmt.Sprintf(`
type: MeshHTTPRoute
mesh: %s
name: mes-http-route-policy
=======
			timeoutConfig := fmt.Sprintf(`
type: MeshTimeout
name: timeout-for-mes
mesh: %s
>>>>>>> 3a73f845
spec:
  targetRef:
    kind: Mesh
  to:
    - targetRef:
        kind: MeshExternalService
<<<<<<< HEAD
        name: mes-http-route
      rules:
        - matches:
            - path:
                type: PathPrefix
                value: /
          default:
            backendRefs:
              - kind: MeshExternalService
                name: mes-http-2-route
                weight: 100
`, meshNameNoDefaults)
			Expect(universal.Cluster.Install(YamlUniversal(meshExternalService))).To(Succeed())
			Expect(universal.Cluster.Install(YamlUniversal(meshExternalService2))).To(Succeed())

			By("Check response arrives to mes-http")
			Eventually(func(g Gomega) {
				resp, err := client.CollectEchoResponse(
					universal.Cluster, "mes-demo-client-no-defaults", "mes-http-route.extsvc.mesh.local",
				)
				g.Expect(err).ToNot(HaveOccurred())
				g.Expect(resp.Instance).To(Equal("mes-http"))
			}, "30s", "1s").Should(Succeed())

			By("Apply a MeshHTTPRoute policy")
			Expect(universal.Cluster.Install(YamlUniversal(meshHttpRoutePolicy))).To(Succeed())

			By("Eventually all arrives to mes-http-2")
			Eventually(func(g Gomega) {
				resp, err := client.CollectEchoResponse(
					universal.Cluster, "mes-demo-client-no-defaults", "mes-http-route.extsvc.mesh.local",
				)
				g.Expect(err).ToNot(HaveOccurred())
				g.Expect(resp.Instance).To(Equal("mes-http-2"))
			}, "1m", "1s", MustPassRepeatedly(5)).Should(Succeed())
=======
        name: mes-timeout
      default:
        idleTimeout: 20s
        http:
          requestTimeout: 2s
          maxStreamDuration: 20s`, meshNameNoDefaults)

			Expect(universal.Cluster.Install(YamlUniversal(meshExternalService))).To(Succeed())

			// given no MeshTimeout
			By("request should pass with the delay")
			Eventually(func(g Gomega) {
				start := time.Now()
				_, err := client.CollectEchoResponse(
					universal.Cluster, "mes-demo-client-no-defaults", "mes-timeout.extsvc.mesh.local",
					client.WithHeader("x-set-response-delay-ms", "5000"),
					client.WithMaxTime(10),
				)
				g.Expect(err).ToNot(HaveOccurred())
				g.Expect(time.Since(start)).To(BeNumerically(">", time.Second*5))
			}, "30s", "1s").Should(Succeed())

			// when timeout applied
			Expect(universal.Cluster.Install(YamlUniversal(timeoutConfig))).To(Succeed())

			// then should timeout after 5 seconds
			Eventually(func(g Gomega) {
				response, err := client.CollectFailure(
					universal.Cluster, "mes-demo-client-no-defaults", "mes-timeout.extsvc.mesh.local",
					client.WithHeader("x-set-response-delay-ms", "5000"),
					client.WithMaxTime(10),
				)
				g.Expect(err).ToNot(HaveOccurred())
				g.Expect(response.ResponseCode).To(Equal(504))
			}, "30s", "1s", MustPassRepeatedly(3)).Should(Succeed())
>>>>>>> 3a73f845
		})
	})

	contextFor("without default policies", meshNameNoDefaults, "mes-demo-client-no-defaults")
}<|MERGE_RESOLUTION|>--- conflicted
+++ resolved
@@ -256,36 +256,19 @@
 		})
 	})
 
-<<<<<<< HEAD
-	Context("MeshExternalService with MeshHTTPRoute", func() {
-		E2EAfterEach(func() {
-			Expect(DeleteMeshResources(universal.Cluster, meshNameNoDefaults,
-				meshhttproute_api.MeshHTTPRouteResourceTypeDescriptor,
-=======
 	Context("MeshExternalService with MeshTimeout", func() {
 		E2EAfterEach(func() {
 			Expect(DeleteMeshResources(universal.Cluster, meshNameNoDefaults,
 				meshtimeout_api.MeshTimeoutResourceTypeDescriptor,
->>>>>>> 3a73f845
 				meshexternalservice_api.MeshExternalServiceResourceTypeDescriptor,
 			)).To(Succeed())
 		})
 
-<<<<<<< HEAD
-		It("should route to other endpoint", func() {
-			meshExternalService := fmt.Sprintf(`
-type: MeshExternalService
-name: mes-http-route
-mesh: %s
-labels:
-  kuma.io/origin: zone
-=======
 		It("should target real MeshExternalService resource", func() {
 			meshExternalService := fmt.Sprintf(`
 type: MeshExternalService
 name: mes-timeout
 mesh: %s
->>>>>>> 3a73f845
 spec:
   match:
     type: HostnameGenerator
@@ -295,7 +278,78 @@
     - address: %s
       port: 80
 `, meshNameNoDefaults, esHttpContainerName)
-<<<<<<< HEAD
+			timeoutConfig := fmt.Sprintf(`
+type: MeshTimeout
+name: timeout-for-mes
+mesh: %s
+spec:
+  targetRef:
+    kind: Mesh
+  to:
+    - targetRef:
+        kind: MeshExternalService
+        name: mes-timeout
+      default:
+        idleTimeout: 20s
+        http:
+          requestTimeout: 2s
+          maxStreamDuration: 20s`, meshNameNoDefaults)
+
+			Expect(universal.Cluster.Install(YamlUniversal(meshExternalService))).To(Succeed())
+
+			// given no MeshTimeout
+			By("request should pass with the delay")
+			Eventually(func(g Gomega) {
+				start := time.Now()
+				_, err := client.CollectEchoResponse(
+					universal.Cluster, "mes-demo-client-no-defaults", "mes-timeout.extsvc.mesh.local",
+					client.WithHeader("x-set-response-delay-ms", "5000"),
+					client.WithMaxTime(10),
+				)
+				g.Expect(err).ToNot(HaveOccurred())
+				g.Expect(time.Since(start)).To(BeNumerically(">", time.Second*5))
+			}, "30s", "1s").Should(Succeed())
+
+			// when timeout applied
+			Expect(universal.Cluster.Install(YamlUniversal(timeoutConfig))).To(Succeed())
+
+			// then should timeout after 5 seconds
+			Eventually(func(g Gomega) {
+				response, err := client.CollectFailure(
+					universal.Cluster, "mes-demo-client-no-defaults", "mes-timeout.extsvc.mesh.local",
+					client.WithHeader("x-set-response-delay-ms", "5000"),
+					client.WithMaxTime(10),
+				)
+				g.Expect(err).ToNot(HaveOccurred())
+				g.Expect(response.ResponseCode).To(Equal(504))
+			}, "30s", "1s", MustPassRepeatedly(3)).Should(Succeed())
+		})
+	})
+
+	Context("MeshExternalService with MeshHTTPRoute", func() {
+		E2EAfterEach(func() {
+			Expect(DeleteMeshResources(universal.Cluster, meshNameNoDefaults,
+				meshhttproute_api.MeshHTTPRouteResourceTypeDescriptor,
+				meshexternalservice_api.MeshExternalServiceResourceTypeDescriptor,
+			)).To(Succeed())
+		})
+
+		It("should route to other endpoint", func() {
+			meshExternalService := fmt.Sprintf(`
+type: MeshExternalService
+name: mes-http-route
+mesh: %s
+labels:
+  kuma.io/origin: zone
+spec:
+  match:
+    type: HostnameGenerator
+    port: 80
+    protocol: http
+  endpoints:
+    - address: %s
+      port: 80
+`, meshNameNoDefaults, esHttpContainerName)
 
 			meshExternalService2 := fmt.Sprintf(`
 type: MeshExternalService
@@ -317,19 +371,12 @@
 type: MeshHTTPRoute
 mesh: %s
 name: mes-http-route-policy
-=======
-			timeoutConfig := fmt.Sprintf(`
-type: MeshTimeout
-name: timeout-for-mes
-mesh: %s
->>>>>>> 3a73f845
 spec:
   targetRef:
     kind: Mesh
   to:
     - targetRef:
         kind: MeshExternalService
-<<<<<<< HEAD
         name: mes-http-route
       rules:
         - matches:
@@ -365,43 +412,6 @@
 				g.Expect(err).ToNot(HaveOccurred())
 				g.Expect(resp.Instance).To(Equal("mes-http-2"))
 			}, "1m", "1s", MustPassRepeatedly(5)).Should(Succeed())
-=======
-        name: mes-timeout
-      default:
-        idleTimeout: 20s
-        http:
-          requestTimeout: 2s
-          maxStreamDuration: 20s`, meshNameNoDefaults)
-
-			Expect(universal.Cluster.Install(YamlUniversal(meshExternalService))).To(Succeed())
-
-			// given no MeshTimeout
-			By("request should pass with the delay")
-			Eventually(func(g Gomega) {
-				start := time.Now()
-				_, err := client.CollectEchoResponse(
-					universal.Cluster, "mes-demo-client-no-defaults", "mes-timeout.extsvc.mesh.local",
-					client.WithHeader("x-set-response-delay-ms", "5000"),
-					client.WithMaxTime(10),
-				)
-				g.Expect(err).ToNot(HaveOccurred())
-				g.Expect(time.Since(start)).To(BeNumerically(">", time.Second*5))
-			}, "30s", "1s").Should(Succeed())
-
-			// when timeout applied
-			Expect(universal.Cluster.Install(YamlUniversal(timeoutConfig))).To(Succeed())
-
-			// then should timeout after 5 seconds
-			Eventually(func(g Gomega) {
-				response, err := client.CollectFailure(
-					universal.Cluster, "mes-demo-client-no-defaults", "mes-timeout.extsvc.mesh.local",
-					client.WithHeader("x-set-response-delay-ms", "5000"),
-					client.WithMaxTime(10),
-				)
-				g.Expect(err).ToNot(HaveOccurred())
-				g.Expect(response.ResponseCode).To(Equal(504))
-			}, "30s", "1s", MustPassRepeatedly(3)).Should(Succeed())
->>>>>>> 3a73f845
 		})
 	})
 
