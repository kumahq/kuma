--- conflicted
+++ resolved
@@ -675,8 +675,7 @@
 		})
 	})
 
-<<<<<<< HEAD
-	Context("MeshExternalService with MeshHealthCheck", func() {
+	Context("MeshExternalService with MeshCircuitBreaker", func() {
 		E2EAfterEach(func() {
 			Expect(DeleteMeshResources(universal.Cluster, meshNameNoDefaults,
 				meshcircuitbreaker_api.MeshCircuitBreakerResourceTypeDescriptor,
@@ -750,7 +749,5 @@
 		})
 	})
 
-=======
->>>>>>> b0f95845
 	contextFor("without default policies", meshNameNoDefaults, "mes-demo-client-no-defaults")
 }