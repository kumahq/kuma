package meshexternalservice

import (
	"encoding/base64"
	"fmt"
	"strconv"
	"strings"
	"time"

	. "github.com/onsi/ginkgo/v2"
	. "github.com/onsi/gomega"
	"github.com/onsi/gomega/types"

	common_api "github.com/kumahq/kuma/api/common/v1alpha1"
	meshexternalservice_api "github.com/kumahq/kuma/pkg/core/resources/apis/meshexternalservice/api/v1alpha1"
	meshaccesslog_api "github.com/kumahq/kuma/pkg/plugins/policies/meshaccesslog/api/v1alpha1"
	meshcircuitbreaker_api "github.com/kumahq/kuma/pkg/plugins/policies/meshcircuitbreaker/api/v1alpha1"
<<<<<<< HEAD
	meshhealthcheck_api "github.com/kumahq/kuma/pkg/plugins/policies/meshhealthcheck/api/v1alpha1"
=======
	meshhttproute_api "github.com/kumahq/kuma/pkg/plugins/policies/meshhttproute/api/v1alpha1"
>>>>>>> 261792b6
	meshretry_api "github.com/kumahq/kuma/pkg/plugins/policies/meshretry/api/v1alpha1"
	meshtcproute_api "github.com/kumahq/kuma/pkg/plugins/policies/meshtcproute/api/v1alpha1"
	meshtimeout_api "github.com/kumahq/kuma/pkg/plugins/policies/meshtimeout/api/v1alpha1"
	test_model "github.com/kumahq/kuma/pkg/test/resources/model"
	"github.com/kumahq/kuma/pkg/util/pointer"
	. "github.com/kumahq/kuma/test/framework"
	"github.com/kumahq/kuma/test/framework/client"
	"github.com/kumahq/kuma/test/framework/envs/universal"
)

func MeshExternalService() {
	var tcpSinkDockerName string
	meshNameNoDefaults := "mesh-external-service-no-default-policy"
	meshDefaulMtlsOn := func(meshName string) InstallFunc {
		return YamlUniversal(fmt.Sprintf(`
type: Mesh
name: "%s"
mtls:
  enabledBackend: ca-1
  backends:
  - name: ca-1
    type: builtin
networking:
  outbound:
    passthrough: false
routing:
  zoneEgress: true
`, meshName))
	}

	meshExternalService := func(service, host, meshName string, port int, tls bool, caCert []byte) *meshexternalservice_api.MeshExternalServiceResource {
		mes := &meshexternalservice_api.MeshExternalServiceResource{
			Meta: &test_model.ResourceMeta{
				Mesh: meshName,
				Name: service,
				Labels: map[string]string{
					"kuma.io/origin": "zone",
				},
			},
			Spec: &meshexternalservice_api.MeshExternalService{
				Match: meshexternalservice_api.Match{
					Type:     pointer.To(meshexternalservice_api.HostnameGeneratorType),
					Port:     80,
					Protocol: meshexternalservice_api.HttpProtocol,
				},
				Endpoints: []meshexternalservice_api.Endpoint{{
					Address: host,
					Port:    pointer.To(meshexternalservice_api.Port(port)),
				}},
			},
			Status: &meshexternalservice_api.MeshExternalServiceStatus{},
		}

		if tls {
			mes.Spec.Tls = &meshexternalservice_api.Tls{
				Enabled: true,
				Verification: &meshexternalservice_api.Verification{
					CaCert: &common_api.DataSource{Inline: &caCert},
				},
			}
		}

		return mes
	}

	var esHttpContainerName string
	var esHttpsContainerName string
	var esHttp2ContainerName string

	BeforeAll(func() {
		esHttpName := "mes-http"
		esHttpsName := "mes-https"
		esHttp2Name := "mes-http-2"

		tcpSinkDockerName = fmt.Sprintf("%s_%s_%s", universal.Cluster.Name(), meshNameNoDefaults, AppModeTcpSink)

		esHttpContainerName = fmt.Sprintf("%s_%s", universal.Cluster.Name(), esHttpName)
		esHttpsContainerName = fmt.Sprintf("%s_%s", universal.Cluster.Name(), esHttpsName)
		esHttp2ContainerName = fmt.Sprintf("%s_%s", universal.Cluster.Name(), esHttp2Name)

		err := NewClusterSetup().
			Install(meshDefaulMtlsOn(meshNameNoDefaults)).
			Install(TcpSinkUniversal(AppModeTcpSink, WithDockerContainerName(tcpSinkDockerName))).
			Install(TestServerExternalServiceUniversal(esHttpName, 80, false, WithDockerContainerName(esHttpContainerName))).
			Install(TestServerExternalServiceUniversal(esHttpsName, 443, true, WithDockerContainerName(esHttpsContainerName))).
			Install(TestServerExternalServiceUniversal(esHttp2Name, 81, false, WithDockerContainerName(esHttp2ContainerName))).
			Install(DemoClientUniversal("mes-demo-client-no-defaults", meshNameNoDefaults, WithTransparentProxy(true))).
			Setup(universal.Cluster)
		Expect(err).ToNot(HaveOccurred())
	})

	AfterEachFailure(func() {
		DebugUniversal(universal.Cluster, meshNameNoDefaults)
	})

	BeforeEach(func() {
		Expect(DeleteMeshResources(universal.Cluster, meshNameNoDefaults,
			meshretry_api.MeshRetryResourceTypeDescriptor,
			meshtimeout_api.MeshTimeoutResourceTypeDescriptor,
			meshcircuitbreaker_api.MeshCircuitBreakerResourceTypeDescriptor,
		)).To(Succeed())
	})

	E2EAfterAll(func() {
		Expect(universal.Cluster.DeleteMeshApps(meshNameNoDefaults)).To(Succeed())
		Expect(universal.Cluster.DeleteMesh(meshNameNoDefaults)).To(Succeed())
	})

	checkSuccessfulRequest := func(url, clientName string, matcher types.GomegaMatcher) {
		Eventually(func(g Gomega) {
			stdout, _, err := client.CollectResponse(
				universal.Cluster, clientName, url,
				client.WithVerbose(),
			)
			g.Expect(err).ToNot(HaveOccurred())
			g.Expect(stdout).To(ContainSubstring("HTTP/1.1 200 OK"))
			g.Expect(stdout).To(matcher)
		}, "30s", "500ms").WithOffset(1).Should(Succeed())
	}

	contextFor := func(name, meshName, clientName string) {
		Context(name, func() {
			It("should route to mesh-external-service", func() {
				err := universal.Cluster.Install(ResourceUniversal(meshExternalService("ext-srv-1", esHttpContainerName, meshName, 80, false, nil)))
				Expect(err).ToNot(HaveOccurred())

				checkSuccessfulRequest("ext-srv-1.extsvc.mesh.local", clientName, And(
					Not(ContainSubstring("HTTPS")),
					// Should rewrite host header
					ContainSubstring(fmt.Sprintf(`"Host":["%s"]`, esHttpContainerName)),
				))
			})

			It("should route to mesh-external-service with same hostname but different ports", func() {
				err := universal.Cluster.Install(ResourceUniversal(meshExternalService("ext-srv-1", esHttpContainerName, meshName, 80, false, nil)))
				Expect(err).ToNot(HaveOccurred())

				err = universal.Cluster.Install(ResourceUniversal(meshExternalService("ext-srv-2", esHttp2ContainerName, meshName, 81, false, nil)))
				Expect(err).ToNot(HaveOccurred())

				// when access the first external service with .mesh
				checkSuccessfulRequest("ext-srv-1.extsvc.mesh.local", clientName,
					And(Not(ContainSubstring("HTTPS")), ContainSubstring("mes-http")))

				checkSuccessfulRequest("ext-srv-2.extsvc.mesh.local", clientName,
					And(Not(ContainSubstring("HTTPS")), ContainSubstring("mes-http-2")))
			})

			It("should route to mesh-external-service over tls", func() {
				// when set invalid certificate
				otherCert := "LS0tLS1CRUdJTiBDRVJUSUZJQ0FURS0tLS0tCk1JSURMRENDQWhTZ0F3SUJBZ0lRSGRQaHhPZlhnV3VOeG9GbFYvRXdxVEFOQmdrcWhraUc5dzBCQVFzRkFEQVAKTVEwd0N3WURWUVFERXdScmRXMWhNQjRYRFRJd01Ea3hOakV5TWpnME5Gb1hEVE13TURreE5ERXlNamcwTkZvdwpEekVOTUFzR0ExVUVBeE1FYTNWdFlUQ0NBU0l3RFFZSktvWklodmNOQVFFQkJRQURnZ0VQQURDQ0FRb0NnZ0VCCkFPWkdiV2hTbFFTUnhGTnQ1cC8yV0NLRnlIWjNDdXdOZ3lMRVA3blM0Wlh5a3hzRmJZU3VWM2JJZ0Y3YlQvdXEKYTVRaXJlK0M2MGd1aEZicExjUGgyWjZVZmdJZDY5R2xRekhNVlljbUxHalZRdXlBdDRGTU1rVGZWRWw1STRPYQorMml0M0J2aWhWa0toVXo4eTVSUjVLYnFKZkdwNFoyMEZoNmZ0dG9DRmJlT0RtdkJzWUpGbVVRUytpZm95TVkvClAzUjAzU3U3ZzVpSXZuejd0bWt5ZG9OQzhuR1JEemRENUM4Zkp2clZJMVVYNkpSR3lMS3Q0NW9RWHQxbXhLMTAKNUthTjJ6TlYyV3RIc2FKcDlid3JQSCtKaVpHZVp5dnVoNVV3ckxkSENtcUs3c205VG9kR3p0VVpZMFZ6QWM0cQprWVZpWFk4Z1VqZk5tK2NRclBPMWtOOENBd0VBQWFPQmd6Q0JnREFPQmdOVkhROEJBZjhFQkFNQ0FxUXdIUVlEClZSMGxCQll3RkFZSUt3WUJCUVVIQXdFR0NDc0dBUVVGQndNQk1BOEdBMVVkRXdFQi93UUZNQU1CQWY4d0hRWUQKVlIwT0JCWUVGR01EQlBQaUJGSjNtdjJvQTlDVHFqZW1GVFYyTUI4R0ExVWRFUVFZTUJhQ0NXeHZZMkZzYUc5egpkSUlKYkc5allXeG9iM04wTUEwR0NTcUdTSWIzRFFFQkN3VUFBNElCQVFDLzE3UXdlT3BHZGIxTUVCSjhYUEc3CjNzSy91dG9XTFgxdGpmOFN1MURnYTZDRFQvZVRXSFpyV1JmODFLT1ZZMDdkbGU1U1JJREsxUWhmYkdHdEZQK1QKdlprcm9vdXNJOVVTMmFDV2xrZUNaV0dUbnF2TG1Eb091anFhZ0RvS1JSdWs0bVFkdE5Ob254aUwvd1p0VEZLaQorMWlOalVWYkxXaURYZEJMeG9SSVZkTE96cWIvTU54d0VsVXlhVERBa29wUXlPV2FURGtZUHJHbWFXamNzZlBHCmFPS293MHplK3pIVkZxVEhiam5DcUVWM2huc1V5UlV3c0JsbjkrakRKWGd3Wk0vdE1sVkpyWkNoMFNsZTlZNVoKTU9CMGZDZjZzVE1OUlRHZzVMcGw2dUlZTS81SU5wbUhWTW8zbjdNQlNucEVEQVVTMmJmL3VvNWdJaXE2WENkcAotLS0tLUVORCBDRVJUSUZJQ0FURS0tLS0tCg=="
				caCert, _ := base64.StdEncoding.DecodeString(otherCert)
				err := universal.Cluster.Install(ResourceUniversal(meshExternalService("ext-srv-tls", esHttpsContainerName, meshName, 443, true, caCert)))
				Expect(err).ToNot(HaveOccurred())

				// then accessing the secured external service fails
				Eventually(func(g Gomega) {
					response, err := client.CollectFailure(universal.Cluster, clientName, "http://ext-srv-tls.extsvc.mesh.local")
					g.Expect(err).ToNot(HaveOccurred())
					g.Expect(response.ResponseCode).To(Equal(503))
				}, "30s", "1s").MustPassRepeatedly(5).Should(Succeed())

				// when set proper certificate
				cert, _, err := universal.Cluster.Exec("", "", "mes-https", "cat /certs/cert.pem")
				Expect(err).ToNot(HaveOccurred())
				Expect(cert).ToNot(BeEmpty())

				err = universal.Cluster.Install(ResourceUniversal(meshExternalService("ext-srv-tls", esHttpsContainerName, meshName, 443, true, []byte(cert))))
				Expect(err).ToNot(HaveOccurred())

				// then accessing the secured external service succeeds
				checkSuccessfulRequest("http://ext-srv-tls.extsvc.mesh.local", clientName, Not(ContainSubstring("HTTPS")))
			})
		})
	}

	Context("MeshExternalService with MeshRetry", func() {
		E2EAfterEach(func() {
			Expect(DeleteMeshResources(universal.Cluster, meshNameNoDefaults,
				meshretry_api.MeshRetryResourceTypeDescriptor,
				meshexternalservice_api.MeshExternalServiceResourceTypeDescriptor,
			)).To(Succeed())
		})

		It("should retry on error", func() {
			meshExternalService := fmt.Sprintf(`
type: MeshExternalService
name: mes-retry
mesh: %s
labels:
  kuma.io/origin: zone
spec:
  match:
    type: HostnameGenerator
    port: 80
    protocol: http
  endpoints:
    - address: %s
      port: 80
    - address: %s
      port: 80
`, meshNameNoDefaults, esHttpsContainerName, esHttpContainerName)

			meshRetryPolicy := fmt.Sprintf(`
type: MeshRetry
mesh: %s
name: meshretry-mes-policy
spec:
  targetRef:
    kind: Mesh
  to:
    - targetRef:
        kind: MeshExternalService
        name: mes-retry
      default:
        http:
          numRetries: 5
          retryOn:
            - "5xx"
`, meshNameNoDefaults)
			Expect(universal.Cluster.Install(YamlUniversal(meshExternalService))).To(Succeed())

			// we have 2 endpoints, one http and another https so some requests should fail
			By("Check some errors happen")
			Eventually(func(g Gomega) {
				response, err := client.CollectFailure(
					universal.Cluster, "mes-demo-client-no-defaults", "mes-retry.extsvc.mesh.local",
					client.NoFail(),
				)

				g.Expect(err).ToNot(HaveOccurred())
				g.Expect(response.ResponseCode).To(Equal(503))
			}, "30s", "100ms").Should(Succeed())

			By("Apply a MeshRetry policy")
			Expect(universal.Cluster.Install(YamlUniversal(meshRetryPolicy))).To(Succeed())

			By("Eventually all requests succeed consistently")
			Eventually(func(g Gomega) {
				_, err := client.CollectEchoResponse(
					universal.Cluster, "mes-demo-client-no-defaults", "mes-retry.extsvc.mesh.local",
				)
				g.Expect(err).ToNot(HaveOccurred())
			}, "1m", "1s", MustPassRepeatedly(5)).Should(Succeed())
		})
	})

	Context("MeshExternalService with MeshTimeout", func() {
		E2EAfterEach(func() {
			Expect(DeleteMeshResources(universal.Cluster, meshNameNoDefaults,
				meshtimeout_api.MeshTimeoutResourceTypeDescriptor,
				meshexternalservice_api.MeshExternalServiceResourceTypeDescriptor,
			)).To(Succeed())
		})

		It("should target real MeshExternalService resource", func() {
			meshExternalService := fmt.Sprintf(`
type: MeshExternalService
name: mes-timeout
mesh: %s
spec:
  match:
    type: HostnameGenerator
    port: 80
    protocol: http
  endpoints:
    - address: %s
      port: 80
`, meshNameNoDefaults, esHttpContainerName)
			timeoutConfig := fmt.Sprintf(`
type: MeshTimeout
name: timeout-for-mes
mesh: %s
spec:
  targetRef:
    kind: Mesh
  to:
    - targetRef:
        kind: MeshExternalService
        name: mes-timeout
      default:
        idleTimeout: 20s
        http:
          requestTimeout: 2s
          maxStreamDuration: 20s`, meshNameNoDefaults)

			Expect(universal.Cluster.Install(YamlUniversal(meshExternalService))).To(Succeed())

			// given no MeshTimeout
			By("request should pass with the delay")
			Eventually(func(g Gomega) {
				start := time.Now()
				_, err := client.CollectEchoResponse(
					universal.Cluster, "mes-demo-client-no-defaults", "mes-timeout.extsvc.mesh.local",
					client.WithHeader("x-set-response-delay-ms", "5000"),
					client.WithMaxTime(10),
				)
				g.Expect(err).ToNot(HaveOccurred())
				g.Expect(time.Since(start)).To(BeNumerically(">", time.Second*5))
			}, "30s", "1s").Should(Succeed())

			// when timeout applied
			Expect(universal.Cluster.Install(YamlUniversal(timeoutConfig))).To(Succeed())

			// then should timeout after 5 seconds
			Eventually(func(g Gomega) {
				response, err := client.CollectFailure(
					universal.Cluster, "mes-demo-client-no-defaults", "mes-timeout.extsvc.mesh.local",
					client.WithHeader("x-set-response-delay-ms", "5000"),
					client.WithMaxTime(10),
				)
				g.Expect(err).ToNot(HaveOccurred())
				g.Expect(response.ResponseCode).To(Equal(504))
			}, "30s", "1s", MustPassRepeatedly(3)).Should(Succeed())
		})
	})

<<<<<<< HEAD
	Context("MeshExternalService with MeshHealthCheck", func() {
		E2EAfterEach(func() {
			Expect(DeleteMeshResources(universal.Cluster, meshNameNoDefaults,
				meshhealthcheck_api.MeshHealthCheckResourceTypeDescriptor,
=======
	Context("MeshExternalService with MeshHTTPRoute", func() {
		E2EAfterEach(func() {
			Expect(DeleteMeshResources(universal.Cluster, meshNameNoDefaults,
				meshhttproute_api.MeshHTTPRouteResourceTypeDescriptor,
>>>>>>> 261792b6
				meshexternalservice_api.MeshExternalServiceResourceTypeDescriptor,
			)).To(Succeed())
		})

<<<<<<< HEAD
		It("should target real MeshExternalService resource", func() {
			meshExternalService := fmt.Sprintf(`
type: MeshExternalService
name: mes-health-check
mesh: %s
=======
		It("should route to other endpoint", func() {
			meshExternalService := fmt.Sprintf(`
type: MeshExternalService
name: mes-http-route
mesh: %s
labels:
  kuma.io/origin: zone
>>>>>>> 261792b6
spec:
  match:
    type: HostnameGenerator
    port: 80
    protocol: http
  endpoints:
    - address: %s
      port: 80
`, meshNameNoDefaults, esHttpContainerName)
<<<<<<< HEAD
			healthCheck := fmt.Sprintf(`
type: MeshHealthCheck
mesh: %s
name: mes-health-check-policy
=======

			meshExternalService2 := fmt.Sprintf(`
type: MeshExternalService
name: mes-http-2-route
mesh: %s
labels:
  kuma.io/origin: zone
spec:
  match:
    type: HostnameGenerator
    port: 80
    protocol: http
  endpoints:
    - address: %s
      port: 81
`, meshNameNoDefaults, esHttp2ContainerName)

			meshHttpRoutePolicy := fmt.Sprintf(`
type: MeshHTTPRoute
mesh: %s
name: mes-http-route-policy
>>>>>>> 261792b6
spec:
  targetRef:
    kind: Mesh
  to:
    - targetRef:
        kind: MeshExternalService
<<<<<<< HEAD
        name: mes-health-check
      default:
        interval: 10s
        timeout: 2s
        unhealthyThreshold: 3
        healthyThreshold: 1
        failTrafficOnPanic: true
        noTrafficInterval: 1s
        healthyPanicThreshold: 0
        reuseConnection: true
        http:
          path: /test
          expectedStatuses:
          - 500`, meshNameNoDefaults)

			Expect(universal.Cluster.Install(YamlUniversal(meshExternalService))).To(Succeed())

			// given no MeshHealthCheck
			By("check if service is healthy")
			Eventually(func(g Gomega) {
				response, err := client.CollectEchoResponse(
					universal.Cluster, "mes-demo-client-no-defaults", "mes-health-check.extsvc.mesh.local/test",
=======
        name: mes-http-route
      rules:
        - matches:
            - path:
                type: PathPrefix
                value: /
          default:
            backendRefs:
              - kind: MeshExternalService
                name: mes-http-2-route
                weight: 100
`, meshNameNoDefaults)
			Expect(universal.Cluster.Install(YamlUniversal(meshExternalService))).To(Succeed())
			Expect(universal.Cluster.Install(YamlUniversal(meshExternalService2))).To(Succeed())

			By("Check response arrives to mes-http")
			Eventually(func(g Gomega) {
				resp, err := client.CollectEchoResponse(
					universal.Cluster, "mes-demo-client-no-defaults", "mes-http-route.extsvc.mesh.local",
				)
				g.Expect(err).ToNot(HaveOccurred())
				g.Expect(resp.Instance).To(Equal("mes-http"))
			}, "30s", "1s").Should(Succeed())

			By("Apply a MeshHTTPRoute policy")
			Expect(universal.Cluster.Install(YamlUniversal(meshHttpRoutePolicy))).To(Succeed())

			By("Eventually all arrives to mes-http-2")
			Eventually(func(g Gomega) {
				resp, err := client.CollectEchoResponse(
					universal.Cluster, "mes-demo-client-no-defaults", "mes-http-route.extsvc.mesh.local",
				)
				g.Expect(err).ToNot(HaveOccurred())
				g.Expect(resp.Instance).To(Equal("mes-http-2"))
			}, "1m", "1s", MustPassRepeatedly(5)).Should(Succeed())
		})
	})

	Context("MeshExternalService with MeshTCPRoute", func() {
		E2EAfterEach(func() {
			Expect(DeleteMeshResources(universal.Cluster, meshNameNoDefaults,
				meshtcproute_api.MeshTCPRouteResourceTypeDescriptor,
				meshexternalservice_api.MeshExternalServiceResourceTypeDescriptor,
			)).To(Succeed())
		})

		It("should route to other backend", func() {
			meshExternalService := fmt.Sprintf(`
type: MeshExternalService
name: mes-tcp-route
mesh: %s
labels:
  kuma.io/origin: zone
spec:
  match:
    type: HostnameGenerator
    port: 80
    protocol: tcp
  endpoints:
    - address: %s
      port: 80
`, meshNameNoDefaults, esHttpContainerName)

			meshExternalService2 := fmt.Sprintf(`
type: MeshExternalService
name: mes-tcp-2-route
mesh: %s
labels:
  kuma.io/origin: zone
spec:
  match:
    type: HostnameGenerator
    port: 80
    protocol: tcp
  endpoints:
    - address: %s
      port: 81
`, meshNameNoDefaults, esHttp2ContainerName)

			meshTcpRoute := fmt.Sprintf(`
type: MeshTCPRoute
name: mes-tcp-route-1
mesh: %s
spec:
  targetRef:
    kind: Mesh
  to:
    - targetRef:
        kind: MeshExternalService
        name: mes-tcp-route
      rules:
        - default:
            backendRefs:
              - kind: MeshExternalService
                name: mes-tcp-2-route
`, meshNameNoDefaults)
			Expect(universal.Cluster.Install(YamlUniversal(meshExternalService))).To(Succeed())
			Expect(universal.Cluster.Install(YamlUniversal(meshExternalService2))).To(Succeed())

			By("Check response arrives to mes-http")
			Eventually(func(g Gomega) {
				response, err := client.CollectEchoResponse(
					universal.Cluster, "mes-demo-client-no-defaults", "mes-tcp-route.extsvc.mesh.local",
>>>>>>> 261792b6
				)

				g.Expect(err).ToNot(HaveOccurred())
				g.Expect(response.Instance).To(Equal("mes-http"))
			}, "30s", "1s").Should(Succeed())

<<<<<<< HEAD
			// when MeshHealthCheck applied
			Expect(universal.Cluster.Install(YamlUniversal(healthCheck))).To(Succeed())

			// wait cluster mes-health-check to be marked as unhealthy
			Eventually(func(g Gomega) {
				egressClusters, err := universal.Cluster.GetZoneEgressEnvoyTunnel().GetClusters()
				g.Expect(err).ToNot(HaveOccurred())
				cluster := egressClusters.GetCluster(fmt.Sprintf("%s:meshexternalservice_mes-health-check", meshNameNoDefaults))
				g.Expect(cluster).ToNot(BeNil())
				g.Expect(cluster.HostStatuses).To(HaveLen(1))
				g.Expect(cluster.HostStatuses[0].HealthStatus.FailedActiveHealthCheck).To(BeTrue())
			}, "30s", "1s").Should(Succeed())

			// check that mes-health-check is unhealthy
			Consistently(func(g Gomega) {
				response, err := client.CollectFailure(
					universal.Cluster, "mes-demo-client-no-defaults", "mes-health-check.extsvc.mesh.local/test",
				)
				g.Expect(err).ToNot(HaveOccurred())
				g.Expect(response.ResponseCode).To(Equal(503))
			}, "30s", "1s").Should(Succeed())
=======
			By("Apply a MeshTCPRoute policy")
			Expect(universal.Cluster.Install(YamlUniversal(meshTcpRoute))).To(Succeed())

			By("Eventually all arrives to mes-http-2")
			Eventually(func(g Gomega) {
				response, err := client.CollectEchoResponse(
					universal.Cluster, "mes-demo-client-no-defaults", "mes-tcp-route.extsvc.mesh.local",
				)

				g.Expect(err).ToNot(HaveOccurred())
				g.Expect(response.Instance).To(Equal("mes-http-2"))
			}, "1m", "1s", MustPassRepeatedly(5)).Should(Succeed())
		})
	})

	Context("MeshExternalService with MeshAccessLog", func() {
		expectTrafficLogged := func(makeRequest func(g Gomega)) (string, string) {
			var src, dst string

			Eventually(func(g Gomega) {
				makeRequest(g)

				stdout, _, err := universal.Cluster.Exec("", "", AppModeTcpSink, "head", "-1", "/nc.out")
				g.Expect(err).ToNot(HaveOccurred())
				parts := strings.Split(stdout, ",")
				g.Expect(parts).To(HaveLen(3))

				startTimeInt, err := strconv.Atoi(strings.TrimSpace(parts[0]))
				Expect(err).ToNot(HaveOccurred())
				startTime := time.Unix(int64(startTimeInt), 0)
				Expect(startTime).To(BeTemporally("~", time.Now(), time.Hour))

				src, dst = parts[1], parts[2]
			}, "30s", "1s").Should(Succeed())

			return strings.TrimSpace(src), strings.TrimSpace(dst)
		}

		E2EAfterEach(func() {
			Expect(DeleteMeshResources(universal.Cluster, meshNameNoDefaults,
				meshaccesslog_api.MeshAccessLogResourceTypeDescriptor,
				meshexternalservice_api.MeshExternalServiceResourceTypeDescriptor,
			)).To(Succeed())
		})

		It("should log outgoing traffic to MeshExternalService", func() {
			trafficLogFormat := "%START_TIME(%s)%,%KUMA_SOURCE_SERVICE%,%KUMA_DESTINATION_SERVICE%"
			meshExternalService := fmt.Sprintf(`
type: MeshExternalService
name: mes-access-log
mesh: %s
spec:
  match:
    type: HostnameGenerator
    port: 80
    protocol: http
  endpoints:
    - address: %s
      port: 80
`, meshNameNoDefaults, esHttpContainerName)
			meshAccessLog := fmt.Sprintf(`
type: MeshAccessLog
name: mes-access-log-policy
mesh: %s
spec:
  targetRef:
    kind: Mesh
  to:
    - targetRef:
        kind: MeshExternalService
        name: mes-access-log
      default:
        backends:
          - type: Tcp
            tcp:
              format:
                type: Plain
                plain: '%s'
              address: "%s:9999"`, meshNameNoDefaults, trafficLogFormat, tcpSinkDockerName)

			makeRequest := func(g Gomega) {
				_, err := client.CollectEchoResponse(
					universal.Cluster, "mes-demo-client-no-defaults", "mes-access-log.extsvc.mesh.local",
				)
				g.Expect(err).ToNot(HaveOccurred())
			}

			Expect(universal.Cluster.Install(YamlUniversal(meshExternalService))).To(Succeed())
			Expect(universal.Cluster.Install(YamlUniversal(meshAccessLog))).To(Succeed())

			// then should timeout after 5 seconds
			src, dst := expectTrafficLogged(makeRequest)
			Expect(src).To(Equal("mes-demo-client-no-defaults"))
			Expect(dst).To(Equal("mes-access-log"))
>>>>>>> 261792b6
		})
	})

	contextFor("without default policies", meshNameNoDefaults, "mes-demo-client-no-defaults")
}<|MERGE_RESOLUTION|>--- conflicted
+++ resolved
@@ -15,11 +15,8 @@
 	meshexternalservice_api "github.com/kumahq/kuma/pkg/core/resources/apis/meshexternalservice/api/v1alpha1"
 	meshaccesslog_api "github.com/kumahq/kuma/pkg/plugins/policies/meshaccesslog/api/v1alpha1"
 	meshcircuitbreaker_api "github.com/kumahq/kuma/pkg/plugins/policies/meshcircuitbreaker/api/v1alpha1"
-<<<<<<< HEAD
 	meshhealthcheck_api "github.com/kumahq/kuma/pkg/plugins/policies/meshhealthcheck/api/v1alpha1"
-=======
 	meshhttproute_api "github.com/kumahq/kuma/pkg/plugins/policies/meshhttproute/api/v1alpha1"
->>>>>>> 261792b6
 	meshretry_api "github.com/kumahq/kuma/pkg/plugins/policies/meshretry/api/v1alpha1"
 	meshtcproute_api "github.com/kumahq/kuma/pkg/plugins/policies/meshtcproute/api/v1alpha1"
 	meshtimeout_api "github.com/kumahq/kuma/pkg/plugins/policies/meshtimeout/api/v1alpha1"
@@ -337,28 +334,14 @@
 		})
 	})
 
-<<<<<<< HEAD
-	Context("MeshExternalService with MeshHealthCheck", func() {
-		E2EAfterEach(func() {
-			Expect(DeleteMeshResources(universal.Cluster, meshNameNoDefaults,
-				meshhealthcheck_api.MeshHealthCheckResourceTypeDescriptor,
-=======
 	Context("MeshExternalService with MeshHTTPRoute", func() {
 		E2EAfterEach(func() {
 			Expect(DeleteMeshResources(universal.Cluster, meshNameNoDefaults,
 				meshhttproute_api.MeshHTTPRouteResourceTypeDescriptor,
->>>>>>> 261792b6
 				meshexternalservice_api.MeshExternalServiceResourceTypeDescriptor,
 			)).To(Succeed())
 		})
 
-<<<<<<< HEAD
-		It("should target real MeshExternalService resource", func() {
-			meshExternalService := fmt.Sprintf(`
-type: MeshExternalService
-name: mes-health-check
-mesh: %s
-=======
 		It("should route to other endpoint", func() {
 			meshExternalService := fmt.Sprintf(`
 type: MeshExternalService
@@ -366,7 +349,6 @@
 mesh: %s
 labels:
   kuma.io/origin: zone
->>>>>>> 261792b6
 spec:
   match:
     type: HostnameGenerator
@@ -376,12 +358,6 @@
     - address: %s
       port: 80
 `, meshNameNoDefaults, esHttpContainerName)
-<<<<<<< HEAD
-			healthCheck := fmt.Sprintf(`
-type: MeshHealthCheck
-mesh: %s
-name: mes-health-check-policy
-=======
 
 			meshExternalService2 := fmt.Sprintf(`
 type: MeshExternalService
@@ -403,14 +379,250 @@
 type: MeshHTTPRoute
 mesh: %s
 name: mes-http-route-policy
->>>>>>> 261792b6
 spec:
   targetRef:
     kind: Mesh
   to:
     - targetRef:
         kind: MeshExternalService
-<<<<<<< HEAD
+        name: mes-http-route
+      rules:
+        - matches:
+            - path:
+                type: PathPrefix
+                value: /
+          default:
+            backendRefs:
+              - kind: MeshExternalService
+                name: mes-http-2-route
+                weight: 100
+`, meshNameNoDefaults)
+			Expect(universal.Cluster.Install(YamlUniversal(meshExternalService))).To(Succeed())
+			Expect(universal.Cluster.Install(YamlUniversal(meshExternalService2))).To(Succeed())
+
+			By("Check response arrives to mes-http")
+			Eventually(func(g Gomega) {
+				resp, err := client.CollectEchoResponse(
+					universal.Cluster, "mes-demo-client-no-defaults", "mes-http-route.extsvc.mesh.local",
+				)
+				g.Expect(err).ToNot(HaveOccurred())
+				g.Expect(resp.Instance).To(Equal("mes-http"))
+			}, "30s", "1s").Should(Succeed())
+
+			By("Apply a MeshHTTPRoute policy")
+			Expect(universal.Cluster.Install(YamlUniversal(meshHttpRoutePolicy))).To(Succeed())
+
+			By("Eventually all arrives to mes-http-2")
+			Eventually(func(g Gomega) {
+				resp, err := client.CollectEchoResponse(
+					universal.Cluster, "mes-demo-client-no-defaults", "mes-http-route.extsvc.mesh.local",
+				)
+				g.Expect(err).ToNot(HaveOccurred())
+				g.Expect(resp.Instance).To(Equal("mes-http-2"))
+			}, "1m", "1s", MustPassRepeatedly(5)).Should(Succeed())
+		})
+	})
+
+	Context("MeshExternalService with MeshTCPRoute", func() {
+		E2EAfterEach(func() {
+			Expect(DeleteMeshResources(universal.Cluster, meshNameNoDefaults,
+				meshtcproute_api.MeshTCPRouteResourceTypeDescriptor,
+				meshexternalservice_api.MeshExternalServiceResourceTypeDescriptor,
+			)).To(Succeed())
+		})
+
+		It("should route to other backend", func() {
+			meshExternalService := fmt.Sprintf(`
+type: MeshExternalService
+name: mes-tcp-route
+mesh: %s
+labels:
+  kuma.io/origin: zone
+spec:
+  match:
+    type: HostnameGenerator
+    port: 80
+    protocol: tcp
+  endpoints:
+    - address: %s
+      port: 80
+`, meshNameNoDefaults, esHttpContainerName)
+
+			meshExternalService2 := fmt.Sprintf(`
+type: MeshExternalService
+name: mes-tcp-2-route
+mesh: %s
+labels:
+  kuma.io/origin: zone
+spec:
+  match:
+    type: HostnameGenerator
+    port: 80
+    protocol: tcp
+  endpoints:
+    - address: %s
+      port: 81
+`, meshNameNoDefaults, esHttp2ContainerName)
+
+			meshTcpRoute := fmt.Sprintf(`
+type: MeshTCPRoute
+name: mes-tcp-route-1
+mesh: %s
+spec:
+  targetRef:
+    kind: Mesh
+  to:
+    - targetRef:
+        kind: MeshExternalService
+        name: mes-tcp-route
+      rules:
+        - default:
+            backendRefs:
+              - kind: MeshExternalService
+                name: mes-tcp-2-route
+`, meshNameNoDefaults)
+			Expect(universal.Cluster.Install(YamlUniversal(meshExternalService))).To(Succeed())
+			Expect(universal.Cluster.Install(YamlUniversal(meshExternalService2))).To(Succeed())
+
+			By("Check response arrives to mes-http")
+			Eventually(func(g Gomega) {
+				response, err := client.CollectEchoResponse(
+					universal.Cluster, "mes-demo-client-no-defaults", "mes-tcp-route.extsvc.mesh.local",
+				)
+
+				g.Expect(err).ToNot(HaveOccurred())
+				g.Expect(response.Instance).To(Equal("mes-http"))
+			}, "30s", "1s").Should(Succeed())
+
+			By("Apply a MeshTCPRoute policy")
+			Expect(universal.Cluster.Install(YamlUniversal(meshTcpRoute))).To(Succeed())
+
+			By("Eventually all arrives to mes-http-2")
+			Eventually(func(g Gomega) {
+				response, err := client.CollectEchoResponse(
+					universal.Cluster, "mes-demo-client-no-defaults", "mes-tcp-route.extsvc.mesh.local",
+				)
+
+				g.Expect(err).ToNot(HaveOccurred())
+				g.Expect(response.Instance).To(Equal("mes-http-2"))
+			}, "1m", "1s", MustPassRepeatedly(5)).Should(Succeed())
+		})
+	})
+
+	Context("MeshExternalService with MeshAccessLog", func() {
+		expectTrafficLogged := func(makeRequest func(g Gomega)) (string, string) {
+			var src, dst string
+
+			Eventually(func(g Gomega) {
+				makeRequest(g)
+
+				stdout, _, err := universal.Cluster.Exec("", "", AppModeTcpSink, "head", "-1", "/nc.out")
+				g.Expect(err).ToNot(HaveOccurred())
+				parts := strings.Split(stdout, ",")
+				g.Expect(parts).To(HaveLen(3))
+
+				startTimeInt, err := strconv.Atoi(strings.TrimSpace(parts[0]))
+				Expect(err).ToNot(HaveOccurred())
+				startTime := time.Unix(int64(startTimeInt), 0)
+				Expect(startTime).To(BeTemporally("~", time.Now(), time.Hour))
+
+				src, dst = parts[1], parts[2]
+			}, "30s", "1s").Should(Succeed())
+
+			return strings.TrimSpace(src), strings.TrimSpace(dst)
+		}
+
+		E2EAfterEach(func() {
+			Expect(DeleteMeshResources(universal.Cluster, meshNameNoDefaults,
+				meshaccesslog_api.MeshAccessLogResourceTypeDescriptor,
+				meshexternalservice_api.MeshExternalServiceResourceTypeDescriptor,
+			)).To(Succeed())
+		})
+
+		It("should log outgoing traffic to MeshExternalService", func() {
+			trafficLogFormat := "%START_TIME(%s)%,%KUMA_SOURCE_SERVICE%,%KUMA_DESTINATION_SERVICE%"
+			meshExternalService := fmt.Sprintf(`
+type: MeshExternalService
+name: mes-access-log
+mesh: %s
+spec:
+  match:
+    type: HostnameGenerator
+    port: 80
+    protocol: http
+  endpoints:
+    - address: %s
+      port: 80
+`, meshNameNoDefaults, esHttpContainerName)
+			meshAccessLog := fmt.Sprintf(`
+type: MeshAccessLog
+name: mes-access-log-policy
+mesh: %s
+spec:
+  targetRef:
+    kind: Mesh
+  to:
+    - targetRef:
+        kind: MeshExternalService
+        name: mes-access-log
+      default:
+        backends:
+          - type: Tcp
+            tcp:
+              format:
+                type: Plain
+                plain: '%s'
+              address: "%s:9999"`, meshNameNoDefaults, trafficLogFormat, tcpSinkDockerName)
+
+			makeRequest := func(g Gomega) {
+				_, err := client.CollectEchoResponse(
+					universal.Cluster, "mes-demo-client-no-defaults", "mes-access-log.extsvc.mesh.local",
+				)
+				g.Expect(err).ToNot(HaveOccurred())
+			}
+
+			Expect(universal.Cluster.Install(YamlUniversal(meshExternalService))).To(Succeed())
+			Expect(universal.Cluster.Install(YamlUniversal(meshAccessLog))).To(Succeed())
+
+			// then should timeout after 5 seconds
+			src, dst := expectTrafficLogged(makeRequest)
+			Expect(src).To(Equal("mes-demo-client-no-defaults"))
+			Expect(dst).To(Equal("mes-access-log"))
+		})
+	})
+
+	Context("MeshExternalService with MeshHealthCheck", func() {
+		E2EAfterEach(func() {
+			Expect(DeleteMeshResources(universal.Cluster, meshNameNoDefaults,
+				meshhealthcheck_api.MeshHealthCheckResourceTypeDescriptor,
+				meshexternalservice_api.MeshExternalServiceResourceTypeDescriptor,
+			)).To(Succeed())
+		})
+
+		It("should target real MeshExternalService resource", func() {
+			meshExternalService := fmt.Sprintf(`
+type: MeshExternalService
+name: mes-health-check
+mesh: %s
+spec:
+  match:
+    type: HostnameGenerator
+    port: 80
+    protocol: http
+  endpoints:
+    - address: %s
+      port: 80
+`, meshNameNoDefaults, esHttpContainerName)
+			healthCheck := fmt.Sprintf(`
+type: MeshHealthCheck
+mesh: %s
+name: mes-health-check-policy
+spec:
+  targetRef:
+    kind: Mesh
+  to:
+    - targetRef:
+        kind: MeshExternalService
         name: mes-health-check
       default:
         interval: 10s
@@ -433,118 +645,12 @@
 			Eventually(func(g Gomega) {
 				response, err := client.CollectEchoResponse(
 					universal.Cluster, "mes-demo-client-no-defaults", "mes-health-check.extsvc.mesh.local/test",
-=======
-        name: mes-http-route
-      rules:
-        - matches:
-            - path:
-                type: PathPrefix
-                value: /
-          default:
-            backendRefs:
-              - kind: MeshExternalService
-                name: mes-http-2-route
-                weight: 100
-`, meshNameNoDefaults)
-			Expect(universal.Cluster.Install(YamlUniversal(meshExternalService))).To(Succeed())
-			Expect(universal.Cluster.Install(YamlUniversal(meshExternalService2))).To(Succeed())
-
-			By("Check response arrives to mes-http")
-			Eventually(func(g Gomega) {
-				resp, err := client.CollectEchoResponse(
-					universal.Cluster, "mes-demo-client-no-defaults", "mes-http-route.extsvc.mesh.local",
-				)
-				g.Expect(err).ToNot(HaveOccurred())
-				g.Expect(resp.Instance).To(Equal("mes-http"))
-			}, "30s", "1s").Should(Succeed())
-
-			By("Apply a MeshHTTPRoute policy")
-			Expect(universal.Cluster.Install(YamlUniversal(meshHttpRoutePolicy))).To(Succeed())
-
-			By("Eventually all arrives to mes-http-2")
-			Eventually(func(g Gomega) {
-				resp, err := client.CollectEchoResponse(
-					universal.Cluster, "mes-demo-client-no-defaults", "mes-http-route.extsvc.mesh.local",
-				)
-				g.Expect(err).ToNot(HaveOccurred())
-				g.Expect(resp.Instance).To(Equal("mes-http-2"))
-			}, "1m", "1s", MustPassRepeatedly(5)).Should(Succeed())
-		})
-	})
-
-	Context("MeshExternalService with MeshTCPRoute", func() {
-		E2EAfterEach(func() {
-			Expect(DeleteMeshResources(universal.Cluster, meshNameNoDefaults,
-				meshtcproute_api.MeshTCPRouteResourceTypeDescriptor,
-				meshexternalservice_api.MeshExternalServiceResourceTypeDescriptor,
-			)).To(Succeed())
-		})
-
-		It("should route to other backend", func() {
-			meshExternalService := fmt.Sprintf(`
-type: MeshExternalService
-name: mes-tcp-route
-mesh: %s
-labels:
-  kuma.io/origin: zone
-spec:
-  match:
-    type: HostnameGenerator
-    port: 80
-    protocol: tcp
-  endpoints:
-    - address: %s
-      port: 80
-`, meshNameNoDefaults, esHttpContainerName)
-
-			meshExternalService2 := fmt.Sprintf(`
-type: MeshExternalService
-name: mes-tcp-2-route
-mesh: %s
-labels:
-  kuma.io/origin: zone
-spec:
-  match:
-    type: HostnameGenerator
-    port: 80
-    protocol: tcp
-  endpoints:
-    - address: %s
-      port: 81
-`, meshNameNoDefaults, esHttp2ContainerName)
-
-			meshTcpRoute := fmt.Sprintf(`
-type: MeshTCPRoute
-name: mes-tcp-route-1
-mesh: %s
-spec:
-  targetRef:
-    kind: Mesh
-  to:
-    - targetRef:
-        kind: MeshExternalService
-        name: mes-tcp-route
-      rules:
-        - default:
-            backendRefs:
-              - kind: MeshExternalService
-                name: mes-tcp-2-route
-`, meshNameNoDefaults)
-			Expect(universal.Cluster.Install(YamlUniversal(meshExternalService))).To(Succeed())
-			Expect(universal.Cluster.Install(YamlUniversal(meshExternalService2))).To(Succeed())
-
-			By("Check response arrives to mes-http")
-			Eventually(func(g Gomega) {
-				response, err := client.CollectEchoResponse(
-					universal.Cluster, "mes-demo-client-no-defaults", "mes-tcp-route.extsvc.mesh.local",
->>>>>>> 261792b6
 				)
 
 				g.Expect(err).ToNot(HaveOccurred())
 				g.Expect(response.Instance).To(Equal("mes-http"))
 			}, "30s", "1s").Should(Succeed())
 
-<<<<<<< HEAD
 			// when MeshHealthCheck applied
 			Expect(universal.Cluster.Install(YamlUniversal(healthCheck))).To(Succeed())
 
@@ -566,102 +672,6 @@
 				g.Expect(err).ToNot(HaveOccurred())
 				g.Expect(response.ResponseCode).To(Equal(503))
 			}, "30s", "1s").Should(Succeed())
-=======
-			By("Apply a MeshTCPRoute policy")
-			Expect(universal.Cluster.Install(YamlUniversal(meshTcpRoute))).To(Succeed())
-
-			By("Eventually all arrives to mes-http-2")
-			Eventually(func(g Gomega) {
-				response, err := client.CollectEchoResponse(
-					universal.Cluster, "mes-demo-client-no-defaults", "mes-tcp-route.extsvc.mesh.local",
-				)
-
-				g.Expect(err).ToNot(HaveOccurred())
-				g.Expect(response.Instance).To(Equal("mes-http-2"))
-			}, "1m", "1s", MustPassRepeatedly(5)).Should(Succeed())
-		})
-	})
-
-	Context("MeshExternalService with MeshAccessLog", func() {
-		expectTrafficLogged := func(makeRequest func(g Gomega)) (string, string) {
-			var src, dst string
-
-			Eventually(func(g Gomega) {
-				makeRequest(g)
-
-				stdout, _, err := universal.Cluster.Exec("", "", AppModeTcpSink, "head", "-1", "/nc.out")
-				g.Expect(err).ToNot(HaveOccurred())
-				parts := strings.Split(stdout, ",")
-				g.Expect(parts).To(HaveLen(3))
-
-				startTimeInt, err := strconv.Atoi(strings.TrimSpace(parts[0]))
-				Expect(err).ToNot(HaveOccurred())
-				startTime := time.Unix(int64(startTimeInt), 0)
-				Expect(startTime).To(BeTemporally("~", time.Now(), time.Hour))
-
-				src, dst = parts[1], parts[2]
-			}, "30s", "1s").Should(Succeed())
-
-			return strings.TrimSpace(src), strings.TrimSpace(dst)
-		}
-
-		E2EAfterEach(func() {
-			Expect(DeleteMeshResources(universal.Cluster, meshNameNoDefaults,
-				meshaccesslog_api.MeshAccessLogResourceTypeDescriptor,
-				meshexternalservice_api.MeshExternalServiceResourceTypeDescriptor,
-			)).To(Succeed())
-		})
-
-		It("should log outgoing traffic to MeshExternalService", func() {
-			trafficLogFormat := "%START_TIME(%s)%,%KUMA_SOURCE_SERVICE%,%KUMA_DESTINATION_SERVICE%"
-			meshExternalService := fmt.Sprintf(`
-type: MeshExternalService
-name: mes-access-log
-mesh: %s
-spec:
-  match:
-    type: HostnameGenerator
-    port: 80
-    protocol: http
-  endpoints:
-    - address: %s
-      port: 80
-`, meshNameNoDefaults, esHttpContainerName)
-			meshAccessLog := fmt.Sprintf(`
-type: MeshAccessLog
-name: mes-access-log-policy
-mesh: %s
-spec:
-  targetRef:
-    kind: Mesh
-  to:
-    - targetRef:
-        kind: MeshExternalService
-        name: mes-access-log
-      default:
-        backends:
-          - type: Tcp
-            tcp:
-              format:
-                type: Plain
-                plain: '%s'
-              address: "%s:9999"`, meshNameNoDefaults, trafficLogFormat, tcpSinkDockerName)
-
-			makeRequest := func(g Gomega) {
-				_, err := client.CollectEchoResponse(
-					universal.Cluster, "mes-demo-client-no-defaults", "mes-access-log.extsvc.mesh.local",
-				)
-				g.Expect(err).ToNot(HaveOccurred())
-			}
-
-			Expect(universal.Cluster.Install(YamlUniversal(meshExternalService))).To(Succeed())
-			Expect(universal.Cluster.Install(YamlUniversal(meshAccessLog))).To(Succeed())
-
-			// then should timeout after 5 seconds
-			src, dst := expectTrafficLogged(makeRequest)
-			Expect(src).To(Equal("mes-demo-client-no-defaults"))
-			Expect(dst).To(Equal("mes-access-log"))
->>>>>>> 261792b6
 		})
 	})
 
