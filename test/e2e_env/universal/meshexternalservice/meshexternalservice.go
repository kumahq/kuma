--- conflicted
+++ resolved
@@ -10,7 +10,6 @@
 	"github.com/onsi/gomega/types"
 
 	common_api "github.com/kumahq/kuma/api/common/v1alpha1"
-	"github.com/kumahq/kuma/pkg/core/resources/apis/meshexternalservice/api/v1alpha1"
 	meshexternalservice_api "github.com/kumahq/kuma/pkg/core/resources/apis/meshexternalservice/api/v1alpha1"
 	meshcircuitbreaker_api "github.com/kumahq/kuma/pkg/plugins/policies/meshcircuitbreaker/api/v1alpha1"
 	meshhttproute_api "github.com/kumahq/kuma/pkg/plugins/policies/meshhttproute/api/v1alpha1"
@@ -43,8 +42,8 @@
 `, meshName))
 	}
 
-	meshExternalService := func(service, host, meshName string, port int, tls bool, caCert []byte) *v1alpha1.MeshExternalServiceResource {
-		mes := &v1alpha1.MeshExternalServiceResource{
+	meshExternalService := func(service, host, meshName string, port int, tls bool, caCert []byte) *meshexternalservice_api.MeshExternalServiceResource {
+		mes := &meshexternalservice_api.MeshExternalServiceResource{
 			Meta: &test_model.ResourceMeta{
 				Mesh: meshName,
 				Name: service,
@@ -52,24 +51,24 @@
 					"kuma.io/origin": "zone",
 				},
 			},
-			Spec: &v1alpha1.MeshExternalService{
-				Match: v1alpha1.Match{
-					Type:     pointer.To(v1alpha1.HostnameGeneratorType),
+			Spec: &meshexternalservice_api.MeshExternalService{
+				Match: meshexternalservice_api.Match{
+					Type:     pointer.To(meshexternalservice_api.HostnameGeneratorType),
 					Port:     80,
-					Protocol: v1alpha1.HttpProtocol,
+					Protocol: meshexternalservice_api.HttpProtocol,
 				},
-				Endpoints: []v1alpha1.Endpoint{{
+				Endpoints: []meshexternalservice_api.Endpoint{{
 					Address: host,
-					Port:    pointer.To(v1alpha1.Port(port)),
+					Port:    pointer.To(meshexternalservice_api.Port(port)),
 				}},
 			},
-			Status: &v1alpha1.MeshExternalServiceStatus{},
+			Status: &meshexternalservice_api.MeshExternalServiceStatus{},
 		}
 
 		if tls {
-			mes.Spec.Tls = &v1alpha1.Tls{
+			mes.Spec.Tls = &meshexternalservice_api.Tls{
 				Enabled: true,
-				Verification: &v1alpha1.Verification{
+				Verification: &meshexternalservice_api.Verification{
 					CaCert: &common_api.DataSource{Inline: &caCert},
 				},
 			}
@@ -327,32 +326,18 @@
 		})
 	})
 
-<<<<<<< HEAD
-	Context("MeshExternalService with MeshTCPRoute", func() {
-		E2EAfterEach(func() {
-			Expect(DeleteMeshResources(universal.Cluster, meshNameNoDefaults,
-				meshtcproute_api.MeshTCPRouteResourceTypeDescriptor,
-=======
 	Context("MeshExternalService with MeshHTTPRoute", func() {
 		E2EAfterEach(func() {
 			Expect(DeleteMeshResources(universal.Cluster, meshNameNoDefaults,
 				meshhttproute_api.MeshHTTPRouteResourceTypeDescriptor,
->>>>>>> 57ab7def
 				meshexternalservice_api.MeshExternalServiceResourceTypeDescriptor,
 			)).To(Succeed())
 		})
 
-<<<<<<< HEAD
-		It("should route to other backend", func() {
-			meshExternalService := fmt.Sprintf(`
-type: MeshExternalService
-name: mes-tcp-route
-=======
 		It("should route to other endpoint", func() {
 			meshExternalService := fmt.Sprintf(`
 type: MeshExternalService
 name: mes-http-route
->>>>>>> 57ab7def
 mesh: %s
 labels:
   kuma.io/origin: zone
@@ -360,11 +345,7 @@
   match:
     type: HostnameGenerator
     port: 80
-<<<<<<< HEAD
-    protocol: tcp
-=======
     protocol: http
->>>>>>> 57ab7def
   endpoints:
     - address: %s
       port: 80
@@ -372,11 +353,7 @@
 
 			meshExternalService2 := fmt.Sprintf(`
 type: MeshExternalService
-<<<<<<< HEAD
-name: mes-tcp-2-route
-=======
 name: mes-http-2-route
->>>>>>> 57ab7def
 mesh: %s
 labels:
   kuma.io/origin: zone
@@ -384,41 +361,22 @@
   match:
     type: HostnameGenerator
     port: 80
-<<<<<<< HEAD
-    protocol: tcp
-=======
     protocol: http
->>>>>>> 57ab7def
   endpoints:
     - address: %s
       port: 81
 `, meshNameNoDefaults, esHttp2ContainerName)
 
-<<<<<<< HEAD
-			meshTcpRoute := fmt.Sprintf(`
-type: MeshTCPRoute
-name: mes-tcp-route-1
-mesh: %s
-=======
 			meshHttpRoutePolicy := fmt.Sprintf(`
 type: MeshHTTPRoute
 mesh: %s
 name: mes-http-route-policy
->>>>>>> 57ab7def
 spec:
   targetRef:
     kind: Mesh
   to:
     - targetRef:
         kind: MeshExternalService
-<<<<<<< HEAD
-        name: mes-tcp-route
-      rules:
-        - default:
-            backendRefs:
-              - kind: MeshExternalService
-                name: mes-tcp-2-route
-=======
         name: mes-http-route
       rules:
         - matches:
@@ -430,14 +388,96 @@
               - kind: MeshExternalService
                 name: mes-http-2-route
                 weight: 100
->>>>>>> 57ab7def
 `, meshNameNoDefaults)
 			Expect(universal.Cluster.Install(YamlUniversal(meshExternalService))).To(Succeed())
 			Expect(universal.Cluster.Install(YamlUniversal(meshExternalService2))).To(Succeed())
 
 			By("Check response arrives to mes-http")
 			Eventually(func(g Gomega) {
-<<<<<<< HEAD
+				resp, err := client.CollectEchoResponse(
+					universal.Cluster, "mes-demo-client-no-defaults", "mes-http-route.extsvc.mesh.local",
+				)
+				g.Expect(err).ToNot(HaveOccurred())
+				g.Expect(resp.Instance).To(Equal("mes-http"))
+			}, "30s", "1s").Should(Succeed())
+
+			By("Apply a MeshHTTPRoute policy")
+			Expect(universal.Cluster.Install(YamlUniversal(meshHttpRoutePolicy))).To(Succeed())
+
+			By("Eventually all arrives to mes-http-2")
+			Eventually(func(g Gomega) {
+				resp, err := client.CollectEchoResponse(
+					universal.Cluster, "mes-demo-client-no-defaults", "mes-http-route.extsvc.mesh.local",
+				)
+				g.Expect(err).ToNot(HaveOccurred())
+				g.Expect(resp.Instance).To(Equal("mes-http-2"))
+			}, "1m", "1s", MustPassRepeatedly(5)).Should(Succeed())
+		})
+	})
+
+	Context("MeshExternalService with MeshTCPRoute", func() {
+		E2EAfterEach(func() {
+			Expect(DeleteMeshResources(universal.Cluster, meshNameNoDefaults,
+				meshtcproute_api.MeshTCPRouteResourceTypeDescriptor,
+				meshexternalservice_api.MeshExternalServiceResourceTypeDescriptor,
+			)).To(Succeed())
+		})
+
+		It("should route to other backend", func() {
+			meshExternalService := fmt.Sprintf(`
+type: MeshExternalService
+name: mes-tcp-route
+mesh: %s
+labels:
+  kuma.io/origin: zone
+spec:
+  match:
+    type: HostnameGenerator
+    port: 80
+    protocol: tcp
+  endpoints:
+    - address: %s
+      port: 80
+`, meshNameNoDefaults, esHttpContainerName)
+
+			meshExternalService2 := fmt.Sprintf(`
+type: MeshExternalService
+name: mes-tcp-2-route
+mesh: %s
+labels:
+  kuma.io/origin: zone
+spec:
+  match:
+    type: HostnameGenerator
+    port: 80
+    protocol: tcp
+  endpoints:
+    - address: %s
+      port: 81
+`, meshNameNoDefaults, esHttp2ContainerName)
+
+			meshTcpRoute := fmt.Sprintf(`
+type: MeshTCPRoute
+name: mes-tcp-route-1
+mesh: %s
+spec:
+  targetRef:
+    kind: Mesh
+  to:
+    - targetRef:
+        kind: MeshExternalService
+        name: mes-tcp-route
+      rules:
+        - default:
+            backendRefs:
+              - kind: MeshExternalService
+                name: mes-tcp-2-route
+`, meshNameNoDefaults)
+			Expect(universal.Cluster.Install(YamlUniversal(meshExternalService))).To(Succeed())
+			Expect(universal.Cluster.Install(YamlUniversal(meshExternalService2))).To(Succeed())
+
+			By("Check response arrives to mes-http")
+			Eventually(func(g Gomega) {
 				response, err := client.CollectEchoResponse(
 					universal.Cluster, "mes-demo-client-no-defaults", "mes-tcp-route.extsvc.mesh.local",
 				)
@@ -457,25 +497,6 @@
 
 				g.Expect(err).ToNot(HaveOccurred())
 				g.Expect(response.Instance).To(Equal("mes-http-2"))
-=======
-				resp, err := client.CollectEchoResponse(
-					universal.Cluster, "mes-demo-client-no-defaults", "mes-http-route.extsvc.mesh.local",
-				)
-				g.Expect(err).ToNot(HaveOccurred())
-				g.Expect(resp.Instance).To(Equal("mes-http"))
-			}, "30s", "1s").Should(Succeed())
-
-			By("Apply a MeshHTTPRoute policy")
-			Expect(universal.Cluster.Install(YamlUniversal(meshHttpRoutePolicy))).To(Succeed())
-
-			By("Eventually all arrives to mes-http-2")
-			Eventually(func(g Gomega) {
-				resp, err := client.CollectEchoResponse(
-					universal.Cluster, "mes-demo-client-no-defaults", "mes-http-route.extsvc.mesh.local",
-				)
-				g.Expect(err).ToNot(HaveOccurred())
-				g.Expect(resp.Instance).To(Equal("mes-http-2"))
->>>>>>> 57ab7def
 			}, "1m", "1s", MustPassRepeatedly(5)).Should(Succeed())
 		})
 	})
