--- conflicted
+++ resolved
@@ -152,11 +152,7 @@
 		}, "30s", "1s").Should(Succeed())
 	})
 
-<<<<<<< HEAD
-	It("should configure URLRewrite", func() {
-=======
 	It("should configure redirect response", func() {
->>>>>>> 897764f8
 		// when
 		Expect(YamlK8s(fmt.Sprintf(`
 apiVersion: kuma.io/v1alpha1
@@ -178,16 +174,6 @@
         - matches:
             - path: 
                 type: Prefix
-<<<<<<< HEAD
-                value: /prefix
-          default:
-            filters:
-              - type: URLRewrite
-                urlRewrite:
-                  path:
-                    type: ReplacePrefixMatch
-                    replacePrefixMatch: /hello/
-=======
                 value: /
           default:
             filters:
@@ -197,7 +183,6 @@
                   path:
                     type: ReplaceFullPath
                     replaceFullPath: /new-path
->>>>>>> 897764f8
             backendRefs:
               - kind: MeshService
                 name: test-server_meshhttproute_svc_80
@@ -206,16 +191,54 @@
 
 		// then receive redirect response
 		Eventually(func(g Gomega) {
-<<<<<<< HEAD
-			resp, err := client.CollectResponse(kubernetes.Cluster, "test-client", "test-server_meshhttproute_svc_80.mesh/prefix/world", client.FromKubernetesPod(namespace, "test-client"))
-			g.Expect(err).ToNot(HaveOccurred())
-			g.Expect(resp.Received.Path).To(Equal("/hello/world"))
-=======
 			failure, err := client.CollectFailure(kubernetes.Cluster, "test-client", "test-server_meshhttproute_svc_80.mesh", client.FromKubernetesPod(namespace, "test-client"))
 			g.Expect(err).ToNot(HaveOccurred())
 			g.Expect(failure.ResponseCode).To(Equal(307))
 			g.Expect(failure.RedirectURL).To(Equal("http://test-server_meshhttproute_svc_80.mesh/new-path"))
->>>>>>> 897764f8
+		}, "30s", "1s").Should(Succeed())
+	})
+
+	It("should configure URLRewrite", func() {
+		// when
+		Expect(YamlK8s(fmt.Sprintf(`
+apiVersion: kuma.io/v1alpha1
+kind: MeshHTTPRoute
+metadata:
+  name: route-3
+  namespace: %s
+  labels:
+    kuma.io/mesh: %s
+spec:
+  targetRef:
+    kind: MeshService
+    name: test-client_%s_svc_80
+  to:
+    - targetRef:
+        kind: MeshService
+        name: test-server_meshhttproute_svc_80
+      rules: 
+        - matches:
+            - path: 
+                type: Prefix
+                value: /prefix
+          default:
+            filters:
+              - type: URLRewrite
+                urlRewrite:
+                  path:
+                    type: ReplacePrefixMatch
+                    replacePrefixMatch: /hello/
+            backendRefs:
+              - kind: MeshService
+                name: test-server_meshhttproute_svc_80
+                weight: 1
+`, Config.KumaNamespace, meshName, meshName))(kubernetes.Cluster)).To(Succeed())
+
+		// then receive redirect response
+		Eventually(func(g Gomega) {
+			resp, err := client.CollectResponse(kubernetes.Cluster, "test-client", "test-server_meshhttproute_svc_80.mesh/prefix/world", client.FromKubernetesPod(namespace, "test-client"))
+			g.Expect(err).ToNot(HaveOccurred())
+			g.Expect(resp.Received.Path).To(Equal("/hello/world"))
 		}, "30s", "1s").Should(Succeed())
 	})
 }