--- conflicted
+++ resolved
@@ -50,16 +50,11 @@
 		Expect(kubernetes.Cluster.DeleteMesh(meshName)).To(Succeed())
 	})
 
-<<<<<<< HEAD
-	It("should create default routes when no policies defined", func() {
-		Eventually(func(g Gomega) {
-			_, err := client.CollectEchoResponse(kubernetes.Cluster, "test-client", "test-server_meshhttproute_svc_80.mesh", client.FromKubernetesPod(namespace, "test-client"))
-=======
 	It("should use MeshHTTPRoute if no TrafficRoutes are present", func() {
 		Eventually(func(g Gomega) {
 			response, err := client.CollectEchoResponse(kubernetes.Cluster, "test-client", "test-server_meshhttproute_svc_80.mesh", client.FromKubernetesPod(namespace, "test-client"))
->>>>>>> 6b7284b5
-			g.Expect(err).ToNot(HaveOccurred())
+			g.Expect(err).ToNot(HaveOccurred())
+			g.Expect(response.Instance).To(HavePrefix("test-server"))
 		}, "30s", "1s").Should(Succeed())
 	})
 
