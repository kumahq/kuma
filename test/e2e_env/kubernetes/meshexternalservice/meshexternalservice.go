--- conflicted
+++ resolved
@@ -154,12 +154,8 @@
 		filter := fmt.Sprintf(
 			"cluster.%s_%s_%s.upstream_rq_total",
 			meshNameEgress,
-<<<<<<< HEAD
-			"meshexternalservice_mesh-external-service-egress_default",
-=======
-			"mesh-external-service-egress",
+			"meshexternalservice_mesh-external-service-egress",
 			Config.KumaNamespace,
->>>>>>> 17e4c209
 		)
 		BeforeAll(func() {
 			err := kubernetes.Cluster.Install(testserver.Install(
