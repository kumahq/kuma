--- conflicted
+++ resolved
@@ -73,15 +73,10 @@
 var _ = SynchronizedAfterSuite(func() {}, func() {})
 
 var _ = Describe("Virtual Probes", healthcheck.VirtualProbes, Ordered)
-<<<<<<< HEAD
-var _ = Describe("Gateway mTLS", gateway.Mtls, Ordered)
-var _ = Describe("Cross-mesh Gateways", gateway.CrossMeshGatewayOnKubernetes, Ordered)
-var _ = Describe("Gateways Resources", gateway.Resources, Ordered)
-=======
 var _ = Describe("Gateway", gateway.Gateway, Ordered)
 var _ = Describe("Gateway - mTLS", gateway.Mtls, Ordered)
 var _ = Describe("Gateway - Cross-mesh", gateway.CrossMeshGatewayOnKubernetes, Ordered)
->>>>>>> ecdf217b
+var _ = Describe("Gateways- Resources", gateway.Resources, Ordered)
 var _ = Describe("Graceful", graceful.Graceful, Ordered)
 var _ = Describe("Jobs", jobs.Jobs)
 var _ = Describe("Membership", membership.Membership, Ordered)
