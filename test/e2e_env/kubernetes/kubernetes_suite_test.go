--- conflicted
+++ resolved
@@ -33,7 +33,6 @@
 var _ = SynchronizedBeforeSuite(
 	func() []byte {
 		env.Cluster = NewK8sCluster(NewTestingT(), Kuma1, Verbose)
-<<<<<<< HEAD
 		Expect(env.Cluster.Install(
 			gateway.GatewayAPICRDs,
 		)).To(Succeed())
@@ -41,14 +40,9 @@
 			Kuma(core.Standalone,
 				WithEnv("KUMA_STORE_UNSAFE_DELETE", "true"),
 				WithCtlOpts(map[string]string{"--experimental-gatewayapi": "true"}),
+				WithEgress(),
 			)),
 		).To(Succeed())
-=======
-		Expect(env.Cluster.Install(Kuma(core.Standalone,
-			WithEnv("KUMA_STORE_UNSAFE_DELETE", "true"),
-			WithEgress(),
-		))).To(Succeed())
->>>>>>> 9f2ae256
 		portFwd := env.Cluster.GetKuma().(*K8sControlPlane).PortFwd()
 
 		bytes, err := json.Marshal(portFwd)
