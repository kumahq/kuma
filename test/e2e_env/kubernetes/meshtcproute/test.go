--- conflicted
+++ resolved
@@ -73,22 +73,16 @@
 		Expect(kubernetes.Cluster.DeleteMesh(meshName)).To(Succeed())
 	})
 
-<<<<<<< HEAD
-	It("should create default routes when no policies defined", func() {
-		// given
-		Eventually(func(g Gomega) {
-			_, err := client.CollectEchoResponse(
-=======
 	It("should use MeshTCPRoute if no TrafficRoutes are present", func() {
 		Eventually(func(g Gomega) {
 			response, err := client.CollectEchoResponse(
->>>>>>> 6b7284b5
-				kubernetes.Cluster,
-				"test-client",
-				"test-http-server_meshtcproute_svc_80.mesh",
-				client.FromKubernetesPod(namespace, "test-client"),
-			)
-			g.Expect(err).ToNot(HaveOccurred())
+				kubernetes.Cluster,
+				"test-client",
+				"test-http-server_meshtcproute_svc_80.mesh",
+				client.FromKubernetesPod(namespace, "test-client"),
+			)
+			g.Expect(err).ToNot(HaveOccurred())
+			g.Expect(response.Instance).To(HavePrefix("test-http-server"))
 		}, "30s", "1s").Should(Succeed())
 	})
 
@@ -213,18 +207,6 @@
 	It("should use MeshHTTPRoute if both MeshTCPRoute and MeshHTTPRoute "+
 		"are present and point to the same source and http destination", func() {
 		// given
-<<<<<<< HEAD
-		Eventually(func(g Gomega) {
-			g.Expect(client.CollectEchoResponse(
-				kubernetes.Cluster,
-				"test-client",
-				"test-http-server_meshtcproute_svc_80.mesh",
-				client.FromKubernetesPod(namespace, "test-client"),
-			)).Error().ToNot(HaveOccurred())
-		}, "30s", "1s").Should(Succeed())
-
-=======
->>>>>>> 6b7284b5
 		Expect(kubernetes.Cluster.Install(YamlK8s(fmt.Sprintf(`
 apiVersion: kuma.io/v1alpha1
 kind: ExternalService
@@ -313,18 +295,6 @@
 	It("should use MeshTCPRoute if both MeshTCPRoute and MeshHTTPRoute "+
 		"are present and point to the same source and tcp destination", func() {
 		// given
-<<<<<<< HEAD
-		Eventually(func(g Gomega) {
-			g.Expect(client.CollectEchoResponse(
-				kubernetes.Cluster,
-				"test-client",
-				"test-tcp-server_meshtcproute_svc_80.mesh",
-				client.FromKubernetesPod(namespace, "test-client"),
-			)).Error().ToNot(HaveOccurred())
-		}, "30s", "1s").Should(Succeed())
-
-=======
->>>>>>> 6b7284b5
 		Expect(kubernetes.Cluster.Install(YamlK8s(fmt.Sprintf(`
 apiVersion: kuma.io/v1alpha1
 kind: ExternalService
