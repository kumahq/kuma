package gateway

import (
	"encoding/base64"
	"fmt"
	"strings"
	"time"

	"github.com/gruntwork-io/terratest/modules/k8s"
	. "github.com/onsi/ginkgo/v2"
	. "github.com/onsi/gomega"

	meshretry_api "github.com/kumahq/kuma/pkg/plugins/policies/meshretry/api/v1alpha1"
	. "github.com/kumahq/kuma/test/framework"
	"github.com/kumahq/kuma/test/framework/client"
	"github.com/kumahq/kuma/test/framework/deployments/testserver"
	"github.com/kumahq/kuma/test/framework/envs/kubernetes"
)

func Gateway() {
	meshName := "simple-gateway"
	namespace := "simple-gateway"
	clientNamespace := "client-simple-gateway"
	meshGateway := `
apiVersion: kuma.io/v1alpha1
kind: MeshGateway
metadata:
  name: simple-gateway
mesh: simple-gateway
spec:
  selectors:
  - match:
      kuma.io/service: simple-gateway_simple-gateway_svc
  conf:
    listeners:
    - port: 8080
      protocol: HTTP
      hostname: example.kuma.io
      tags:
        hostname: example.kuma.io
    - port: 8081
      protocol: HTTPS
      tls:
        mode: TERMINATE
        certificates:
        - secret: kuma-io-certificate-k8s` +
		// secret names have to be unique because
		// we're removing secrets using owner reference, and we're relying on async namespace deletion,
		// so we could have a situation where the secrets are not yet deleted,
		// and we're trying to create a new mesh with the same secret name which k8s treats as changing the mesh of the secret
		// and results in "cannot change mesh of the Secret. Delete the Secret first and apply it again."
		// https://app.circleci.com/pipelines/github/kumahq/kuma/24848/workflows/f33edb5a-74cb-45ae-b0c2-4b14bf289585/jobs/497239
		`
      hostname: example.kuma.io
      tags:
        hostname: example.kuma.io
    - port: 8081
      protocol: HTTPS
      tls:
        mode: TERMINATE
        certificates:
        - secret: kuma-io-certificate-k8s` +
		// secret names have to be unique because
		// we're removing secrets using owner reference, and we're relying on async namespace deletion,
		// so we could have a situation where the secrets are not yet deleted,
		// and we're trying to create a new mesh with the same secret name which k8s treats as changing the mesh of the secret
		// and results in "cannot change mesh of the Secret. Delete the Secret first and apply it again."
		// https://app.circleci.com/pipelines/github/kumahq/kuma/24848/workflows/f33edb5a-74cb-45ae-b0c2-4b14bf289585/jobs/497239
		`
      hostname: otherexample.kuma.io
      tags:
        hostname: otherexample.kuma.io
    - port: 8082
      protocol: HTTP
      hostname: '*'
    - port: 8083
      protocol: TCP
`
	httpsSecret := func() string {
		cert, key, err := CreateCertsFor("example.kuma.io")
		Expect(err).To(Succeed())
		secretData := base64.StdEncoding.EncodeToString([]byte(strings.Join([]string{key, cert}, "\n")))
		return fmt.Sprintf(`
apiVersion: v1
kind: Secret
metadata:
  name: kuma-io-certificate-k8s
  namespace: %s
  labels:
    kuma.io/mesh: simple-gateway
data:
  value: %s
type: system.kuma.io/secret
`, Config.KumaNamespace, secretData)
	}
	var clusterIP string

	BeforeAll(func() {
		err := NewClusterSetup().
			Install(MTLSMeshKubernetes(meshName)).
			Install(Namespace(clientNamespace)).
			Install(NamespaceWithSidecarInjection(namespace)).
			Install(testserver.Install(
				testserver.WithName("demo-client"),
				testserver.WithNamespace(clientNamespace),
			)).
			Install(testserver.Install(
				testserver.WithName("echo-server"),
				testserver.WithMesh(meshName),
				testserver.WithNamespace(namespace),
				testserver.WithEchoArgs("echo", "--instance", "echo-server"),
			)).
			Install(YamlK8s(httpsSecret())).
			Install(YamlK8s(meshGateway)).
			Install(YamlK8s(MkGatewayInstanceNoServiceTag("simple-gateway", namespace, meshName))).
			Install(MeshTrafficPermissionAllowAllKubernetes(meshName)).
			Setup(kubernetes.Cluster)
		Expect(err).ToNot(HaveOccurred())

		Eventually(func(g Gomega) {
			var err error
			clusterIP, err = k8s.RunKubectlAndGetOutputE(
				kubernetes.Cluster.GetTesting(),
				kubernetes.Cluster.GetKubectlOptions(namespace),
				"get", "service", "simple-gateway", "-ojsonpath={.spec.clusterIP}",
			)
			g.Expect(err).ToNot(HaveOccurred())
			g.Expect(clusterIP).ToNot(BeEmpty())
		}, "30s", "1s").Should(Succeed())
	})

	E2EAfterAll(func() {
		Expect(kubernetes.Cluster.TriggerDeleteNamespace(namespace)).To(Succeed())
		Expect(kubernetes.Cluster.TriggerDeleteNamespace(clientNamespace)).To(Succeed())
		Expect(kubernetes.Cluster.DeleteMesh(meshName)).To(Succeed())
	})

	meshGatewayRoutes := func(name, path, destination string) []string {
		return []string{
			fmt.Sprintf(`
apiVersion: kuma.io/v1alpha1
kind: MeshGatewayRoute
metadata:
  name: %s
mesh: simple-gateway
spec:
  selectors:
  - match:
      kuma.io/service: simple-gateway_simple-gateway_svc
  conf:
    http:
      rules:
      - matches:
        - path:
            match: PREFIX
            value: %s
        backends:
        - destination:
            kuma.io/service: %s
      - matches:
        - path:
            match: PREFIX
            value: /rewrite-host%s
        filters:
        - rewrite:
            hostToBackendHostname: true
        backends:
        - destination:
            kuma.io/service: %s
`, name, path, destination, path, destination),
			fmt.Sprintf(`
apiVersion: kuma.io/v1alpha1
kind: MeshGatewayRoute
metadata:
  name: %s-specific
mesh: simple-gateway
spec:
  selectors:
  - match:
      kuma.io/service: simple-gateway_simple-gateway_svc
  conf:
    http:
      hostnames:
      - specific.kuma.io
      rules:
      - matches:
        - path:
            match: PREFIX
            value: %s
        filters:
        - requestHeader:
            add:
            - name: x-specific-hostname-header
              value: "true"
        backends:
        - destination:
            kuma.io/service: %s
      - matches:
        - path:
            match: PREFIX
            value: /rewrite-host%s
        filters:
        - rewrite:
            hostToBackendHostname: true
        backends:
        - destination:
            kuma.io/service: %s
`, name, path, destination, path, destination),
			fmt.Sprintf(`
apiVersion: kuma.io/v1alpha1
kind: MeshGatewayRoute
metadata:
  name: %s-specific-listener
mesh: simple-gateway
spec:
  selectors:
  - match:
      kuma.io/service: simple-gateway_simple-gateway_svc
      hostname: otherexample.kuma.io
  conf:
    http:
      rules:
      - matches:
        - path:
            match: PREFIX
            value: "%s-specific-listener"
        filters:
        - requestHeader:
            add:
            - name: x-listener-by-hostname-header
              value: "true"
        backends:
        - destination:
            kuma.io/service: %s
`, name, path, destination),
		}
	}

	httpRoute := func(name, path, destination string) []string {
		return []string{
			fmt.Sprintf(`
apiVersion: kuma.io/v1alpha1
kind: MeshHTTPRoute
metadata:
  name: %s
  namespace: %s
  labels:
    kuma.io/mesh: simple-gateway
spec:
  targetRef:
    kind: MeshGateway
    name: simple-gateway
  to:
  - targetRef:
      kind: Mesh
    rules:
    - matches:
      - path:
          type: PathPrefix
          value: "%s"
      default:
        backendRefs:
        - kind: MeshService
          name: "%s"
  - targetRef:
      kind: Mesh
    hostnames:
    - specific.kuma.io
    rules:
    - matches:
      - path:
          type: PathPrefix
          value: "%s"
      default:
        filters:
        - type: RequestHeaderModifier
          requestHeaderModifier:
            add:
            - name: x-specific-hostname-header
              value: "true"
        backendRefs:
        - kind: MeshService
          name: "%s"
`, name, Config.KumaNamespace, path, destination, path, destination),
			fmt.Sprintf(`
apiVersion: kuma.io/v1alpha1
kind: MeshHTTPRoute
metadata:
  name: %s
  namespace: %s
  labels:
    kuma.io/mesh: simple-gateway
spec:
  targetRef:
    kind: MeshGateway
    name: simple-gateway
    tags:
      hostname: otherexample.kuma.io 
  to:
  - targetRef:
      kind: Mesh
    rules:
    - matches:
      - path:
          type: PathPrefix
          value: "%s-specific-listener"
      default:
        filters:
        - type: RequestHeaderModifier
          requestHeaderModifier:
            add:
            - name: x-listener-by-hostname-header
              value: "true"
        backendRefs:
        - kind: MeshService
          name: "%s"
`, name+"-hostname-specific", Config.KumaNamespace, path, destination),
		}
	}

	basicRouting := func(name string, routeYAMLs []string) {
		Context(fmt.Sprintf("Mesh service - %s", name), func() {
			BeforeAll(func() {
				Expect(NewClusterSetup().
					Install(YamlK8s(routeYAMLs...)).
					Setup(kubernetes.Cluster),
				).To(Succeed())
			})

			E2EAfterAll(func() {
				Expect(NewClusterSetup().
					Install(DeleteYamlK8s(routeYAMLs...)).
					Setup(kubernetes.Cluster),
				).To(Succeed())
			})

			It("should proxy to service via HTTP without port in host", func() {
				Eventually(func(g Gomega) {
					response, err := client.CollectEchoResponse(
						kubernetes.Cluster, "demo-client",
						"http://simple-gateway.simple-gateway:8080/",
						client.WithHeader("host", "example.kuma.io"),
						client.FromKubernetesPod(clientNamespace, "demo-client"),
					)

					g.Expect(err).ToNot(HaveOccurred())
					g.Expect(response.Instance).To(Equal("echo-server"))
					g.Expect(response.Received.Headers).ToNot(HaveKey("X-Specific-Hostname-Header"))
				}, "1m", "1s").Should(Succeed())
			})
			It("should proxy to service via HTTP with port in host", func() {
				Eventually(func(g Gomega) {
					response, err := client.CollectEchoResponse(
						kubernetes.Cluster, "demo-client",
						"http://simple-gateway.simple-gateway:8080/",
						client.WithHeader("host", "example.kuma.io:8080"),
						client.FromKubernetesPod(clientNamespace, "demo-client"),
					)

					g.Expect(err).ToNot(HaveOccurred())
					g.Expect(response.Instance).To(Equal("echo-server"))
					g.Expect(response.Received.Headers).ToNot(HaveKey("X-Specific-Hostname-Header"))
				}, "30s", "1s").Should(Succeed())
			})

			It("should proxy to service via HTTPS", func() {
				Eventually(func(g Gomega) {
					response, err := client.CollectEchoResponse(
						kubernetes.Cluster, "demo-client",
						"https://example.kuma.io:8081/",
						client.Resolve("example.kuma.io:8081", clusterIP),
						client.FromKubernetesPod(clientNamespace, "demo-client"),
						client.Insecure(),
					)

					g.Expect(err).ToNot(HaveOccurred())
					g.Expect(response.Instance).To(Equal("echo-server"))
					g.Expect(response.Received.Headers).ToNot(HaveKey("X-Specific-Hostname-Header"))
				}, "30s", "1s").Should(Succeed())
			})

			It("should automatically set host header from service address", func() {
				Eventually(func(g Gomega) {
					response, err := client.CollectEchoResponse(
						kubernetes.Cluster, "demo-client",
						"http://simple-gateway.simple-gateway:8082/",
						client.WithHeader("host", "example.kuma.io"),
						client.FromKubernetesPod(clientNamespace, "demo-client"),
					)

					g.Expect(err).ToNot(HaveOccurred())
					g.Expect(response.Received.Headers["Host"]).To(HaveLen(1))
					g.Expect(response.Received.Headers["Host"]).To(ContainElements("example.kuma.io"))
					g.Expect(response.Received.Headers).ToNot(HaveKey("X-Specific-Hostname-Header"))
				}, "30s", "1s").Should(Succeed())
			})

			It("should route based on host name", func() {
				Eventually(func(g Gomega) {
					response, err := client.CollectEchoResponse(
						kubernetes.Cluster, "demo-client",
						"http://simple-gateway.simple-gateway:8082/",
						client.WithHeader("host", "specific.kuma.io"),
						client.FromKubernetesPod(clientNamespace, "demo-client"),
					)

					g.Expect(err).ToNot(HaveOccurred())
					g.Expect(response.Received.Headers["Host"]).To(HaveLen(1))
					g.Expect(response.Received.Headers["Host"]).To(ContainElements("specific.kuma.io"))
					g.Expect(response.Received.Headers["X-Specific-Hostname-Header"]).To(ContainElements("true"))
				}, "30s", "1s").Should(Succeed())
			})

			It("should match routes by SNI", func() {
				Eventually(func(g Gomega) {
					response, err := client.CollectEchoResponse(
						kubernetes.Cluster, "demo-client",
						"https://otherexample.kuma.io:8081/-specific-listener",
						client.Resolve("otherexample.kuma.io:8081", clusterIP),
						client.FromKubernetesPod(clientNamespace, "demo-client"),
						client.Insecure(),
					)

					g.Expect(err).ToNot(HaveOccurred())
					g.Expect(response.Received.Headers["Host"]).To(HaveLen(1))
					g.Expect(response.Received.Headers["Host"]).To(ContainElements("otherexample.kuma.io:8081"))
					g.Expect(response.Received.Headers["X-Listener-By-Hostname-Header"]).To(ContainElements("true"))
				}, "30s", "1s").Should(Succeed())
			})

			It("should isolate routes by SNI", func() {
				Eventually(func(g Gomega) {
					response, err := client.CollectEchoResponse(
						kubernetes.Cluster, "demo-client",
						"https://example.kuma.io:8081/-specific-listener",
						client.Resolve("example.kuma.io:8081", clusterIP),
						client.FromKubernetesPod(clientNamespace, "demo-client"),
						client.Insecure(),
					)

					g.Expect(err).ToNot(HaveOccurred())
					g.Expect(response.Received.Headers["Host"]).To(HaveLen(1))
					g.Expect(response.Received.Headers["Host"]).To(ContainElements("example.kuma.io:8081"))
					g.Expect(response.Received.Headers["X-Listener-By-Hostname-Header"]).NotTo(ContainElements("true"))
				}, "30s", "1s").Should(Succeed())
			})

			It("should check both SNI and Host", func() {
				Consistently(func(g Gomega) {
					status, err := client.CollectFailure(
						kubernetes.Cluster, "demo-client",
						"https://otherexample.kuma.io:8081/-specific-listener",
						client.Resolve("otherexample.kuma.io:8081", clusterIP),
						// Note the header differs from the SNI
						client.WithHeader("host", "example.kuma.io"),
						client.FromKubernetesPod(clientNamespace, "demo-client"),
						client.Insecure(),
					)

					g.Expect(err).ToNot(HaveOccurred())
					g.Expect(status.ResponseCode).To(Equal(404))
				}, "30s", "1s").Should(Succeed())
			})
		})
	}

	basicRouting("MeshGatewayRoute", meshGatewayRoutes("internal-service", "/", "echo-server_simple-gateway_svc_80"))
	basicRouting("MeshHTTPRoute", httpRoute("internal-service", "/", "echo-server_simple-gateway_svc_80"))

	Context("Rate Limit", func() {
		rt := `apiVersion: kuma.io/v1alpha1
kind: RateLimit
metadata:
  name: gateway-rate-limit
mesh: simple-gateway
spec:
  sources:
  - match:
      kuma.io/service: simple-gateway_simple-gateway_svc
  destinations:
  - match:
      kuma.io/service: rt-echo-server_simple-gateway_svc_80
  conf:
    http:
      requests: 5
      interval: 10s`
		routes := meshGatewayRoutes("rt-echo-server", "/rt", "rt-echo-server_simple-gateway_svc_80")

		BeforeAll(func() {
			err := NewClusterSetup().
				Install(testserver.Install(
					testserver.WithName("rt-echo-server"),
					testserver.WithMesh(meshName),
					testserver.WithNamespace(namespace),
					testserver.WithEchoArgs("echo", "--instance", "rt-echo-server"),
				)).
				Install(YamlK8s(rt)).
				Install(YamlK8s(routes...)).
				Setup(kubernetes.Cluster)
			Expect(err).ToNot(HaveOccurred())
		})

		AfterAll(func() {
			err := NewClusterSetup().
				Install(DeleteYamlK8s(routes...)).
				Setup(kubernetes.Cluster)
			Expect(err).ToNot(HaveOccurred())
		})

		It("should rate limit", func() {
			Eventually(func(g Gomega) {
				response, err := client.CollectFailure(
					kubernetes.Cluster, "demo-client",
					"http://simple-gateway.simple-gateway:8080/rt",
					client.WithHeader("host", "example.kuma.io"),
					client.FromKubernetesPod(clientNamespace, "demo-client"),
					client.NoFail(),
					client.OutputFormat(`{ "received": { "status": %{response_code} } }`),
				)

				g.Expect(err).ToNot(HaveOccurred())
				g.Expect(response.ResponseCode).To(Equal(429))
			}, "30s", "1s").Should(Succeed())
		})
	})

	Context("MeshRateLimit per route", func() {
		httpRoute := fmt.Sprintf(`
apiVersion: kuma.io/v1alpha1
kind: MeshHTTPRoute
metadata:
  name: http-route-1
  namespace: %s
  labels:
    kuma.io/mesh: %s
spec:
  targetRef:
    kind: MeshGateway
    name: simple-gateway
  to:
  - targetRef:
      kind: Mesh
    rules:
    - matches:
      - path:
          type: PathPrefix
          value: "/rate-limited"
      default:
        backendRefs:
        - kind: MeshService
          name: "echo-server_simple-gateway_svc_80"`, Config.KumaNamespace, meshName)
		httpRoute2 := fmt.Sprintf(`
apiVersion: kuma.io/v1alpha1
kind: MeshHTTPRoute
metadata:
  name: http-route-2
  namespace: %s
  labels:
    kuma.io/mesh: %s
spec:
  targetRef:
    kind: MeshGateway
    name: simple-gateway
  to:
  - targetRef:
      kind: Mesh
    rules:
    - matches:
      - path:
          type: PathPrefix
          value: "/non-rate-limited"
      default:
        backendRefs:
        - kind: MeshService
          name: "echo-server_simple-gateway_svc_80"`, Config.KumaNamespace, meshName)
		mrl := fmt.Sprintf(`
apiVersion: kuma.io/v1alpha1
kind: MeshRateLimit
metadata:
  name: mesh-rate-limit-1
  namespace: %s
  labels:
    kuma.io/mesh: %s
spec:
  targetRef:
    kind: MeshHTTPRoute
    name: http-route-1
  to:
    - targetRef:
        kind: Mesh
      default:
        local:
          http:
            requestRate:
              num: 1
              interval: 10s
            onRateLimit:
              status: 428
              headers:
                add:
                - name: "x-kuma-rate-limited"
                  value: "true"`, Config.KumaNamespace, meshName)

		BeforeAll(func() {
			err := NewClusterSetup().
				Install(YamlK8s(httpRoute, httpRoute2)).
				Install(YamlK8s(mrl)).
				Setup(kubernetes.Cluster)
			Expect(err).ToNot(HaveOccurred())
		})

		AfterAll(func() {
			err := NewClusterSetup().
				Install(DeleteYamlK8s(mrl)).
				Install(DeleteYamlK8s(httpRoute, httpRoute2)).
				Setup(kubernetes.Cluster)
			Expect(err).ToNot(HaveOccurred())
		})

		It("should rate limit only specific path", func() {
			Eventually(func(g Gomega) {
				response, err := client.CollectFailure(
					kubernetes.Cluster, "demo-client",
					"http://simple-gateway.simple-gateway:8080/rate-limited",
					client.WithHeader("host", "example.kuma.io"),
					client.FromKubernetesPod(clientNamespace, "demo-client"),
					client.NoFail(),
					client.OutputFormat(`{ "received": { "status": %{response_code} } }`),
				)

				g.Expect(err).ToNot(HaveOccurred())
				g.Expect(response.ResponseCode).To(Equal(428))
			}, "30s", "1s", MustPassRepeatedly(5)).Should(Succeed())
			Consistently(func(g Gomega) {
				_, err := client.CollectEchoResponse(
					kubernetes.Cluster, "demo-client",
					"http://simple-gateway.simple-gateway:8080/non-rate-limited",
					client.WithHeader("host", "example.kuma.io"),
					client.FromKubernetesPod(clientNamespace, "demo-client"),
				)
				g.Expect(err).ToNot(HaveOccurred())
			}, "30s", "1s", MustPassRepeatedly(5)).Should(Succeed())
		})
	})

	Context("TCPRoute", func() {
		routes := []string{
			fmt.Sprintf(`
apiVersion: kuma.io/v1alpha1
kind: MeshTCPRoute
metadata:
  name: simple-gateway-tcp-route
  namespace: %s
  labels:
    kuma.io/mesh: simple-gateway
spec:
  targetRef:
    kind: MeshGateway
    name: simple-gateway
  to:
    - targetRef:
        kind: Mesh
      rules:
        - default:
            backendRefs:
              - kind: MeshService
                name: test-tcp-server_simple-gateway_svc_80 
`, Config.KumaNamespace),
		}
		BeforeAll(func() {
			err := NewClusterSetup().
				Install(testserver.Install(
					testserver.WithName("test-tcp-server"),
					testserver.WithServicePortAppProtocol("tcp"),
					testserver.WithMesh(meshName),
					testserver.WithNamespace(namespace),
				)).
				Install(YamlK8s(routes...)).
				Setup(kubernetes.Cluster)
			Expect(err).ToNot(HaveOccurred())
		})
		AfterAll(func() {
			err := NewClusterSetup().
				Install(DeleteYamlK8s(routes...)).
				Setup(kubernetes.Cluster)
			Expect(err).ToNot(HaveOccurred())
		})

		It("should work on TCP service", func() {
			Eventually(func(g Gomega) {
				response, err := client.CollectEchoResponse(
					kubernetes.Cluster, "demo-client",
					"http://simple-gateway.simple-gateway:8083/",
					client.FromKubernetesPod(clientNamespace, "demo-client"),
				)
				g.Expect(err).ToNot(HaveOccurred())
				g.Expect(response.Instance).To(HavePrefix("test-tcp-server"))
			}, "30s", "1s").Should(Succeed())
		})
	})

<<<<<<< HEAD
	Context("MeshRateLimit per route", func() {
=======
	Context("MeshRetry per route", func() {
>>>>>>> d925a026
		httpRoute := fmt.Sprintf(`
apiVersion: kuma.io/v1alpha1
kind: MeshHTTPRoute
metadata:
  name: http-route-1
  namespace: %s
  labels:
    kuma.io/mesh: %s
spec:
  targetRef:
    kind: MeshGateway
    name: simple-gateway
  to:
  - targetRef:
      kind: Mesh
    rules:
    - matches:
      - path:
          type: PathPrefix
<<<<<<< HEAD
          value: "/timeout"
=======
          value: "/with-retry"
>>>>>>> d925a026
      default:
        backendRefs:
        - kind: MeshService
          name: "echo-server_simple-gateway_svc_80"`, Config.KumaNamespace, meshName)
		httpRoute2 := fmt.Sprintf(`
apiVersion: kuma.io/v1alpha1
kind: MeshHTTPRoute
metadata:
  name: http-route-2
  namespace: %s
  labels:
    kuma.io/mesh: %s
spec:
  targetRef:
    kind: MeshGateway
    name: simple-gateway
  to:
  - targetRef:
      kind: Mesh
    rules:
    - matches:
      - path:
          type: PathPrefix
<<<<<<< HEAD
          value: "/no-timeout"
=======
          value: "/no-retry"
>>>>>>> d925a026
      default:
        backendRefs:
        - kind: MeshService
          name: "echo-server_simple-gateway_svc_80"`, Config.KumaNamespace, meshName)
<<<<<<< HEAD
		mt := fmt.Sprintf(`
apiVersion: kuma.io/v1alpha1
kind: MeshTimeout
metadata:
  name: mesh-timeout-1
=======
		meshFaultInjection := fmt.Sprintf(`
apiVersion: kuma.io/v1alpha1
kind: MeshFaultInjection
metadata:
  namespace: %s
  name: mesh-fault-injecton
  labels:
    kuma.io/mesh: %s
spec:
  targetRef:
    kind: MeshService
    name: echo-server_simple-gateway_svc_80
  from:
    - targetRef:
        kind: Mesh
      default:
        http:
          - abort:
              httpStatus: 500
              percentage: "50.0"
`, Config.KumaNamespace, meshName)
		mr := fmt.Sprintf(`
apiVersion: kuma.io/v1alpha1
kind: MeshRetry
metadata:
  name: mesh-retry-1
>>>>>>> d925a026
  namespace: %s
  labels:
    kuma.io/mesh: %s
spec:
  targetRef:
    kind: MeshHTTPRoute
    name: http-route-1
  to:
    - targetRef:
        kind: Mesh
      default:
        http:
<<<<<<< HEAD
          requestTimeout: 2s
          streamIdleTimeout: 10s`, Config.KumaNamespace, meshName)

		BeforeAll(func() {
			err := NewClusterSetup().
				Install(YamlK8s(httpRoute, httpRoute2)).
				Install(YamlK8s(mt)).
=======
          numRetries: 5
          retryOn:
            - "5xx"`, Config.KumaNamespace, meshName)

		BeforeAll(func() {
			// remove default MeshRetry
			Expect(DeleteMeshResources(kubernetes.Cluster, meshName, meshretry_api.MeshRetryResourceTypeDescriptor)).To(Succeed())

			err := NewClusterSetup().
				Install(YamlK8s(httpRoute, httpRoute2)).
				Install(YamlK8s(mr)).
				Install(YamlK8s(meshFaultInjection)).
>>>>>>> d925a026
				Setup(kubernetes.Cluster)
			Expect(err).ToNot(HaveOccurred())
		})

		AfterAll(func() {
			err := NewClusterSetup().
<<<<<<< HEAD
				Install(DeleteYamlK8s(mt)).
				Install(DeleteYamlK8s(httpRoute, httpRoute2)).
=======
				Install(DeleteYamlK8s(mr)).
				Install(DeleteYamlK8s(httpRoute, httpRoute2)).
				Install(DeleteYamlK8s(meshFaultInjection)).
>>>>>>> d925a026
				Setup(kubernetes.Cluster)
			Expect(err).ToNot(HaveOccurred())
		})

<<<<<<< HEAD
		It("should timeout only on one route", func() {
			// timeout on specific route
			Eventually(func(g Gomega) {
				response, err := client.CollectFailure(
					kubernetes.Cluster, "demo-client", "http://simple-gateway.simple-gateway:8080/timeout",
					client.FromKubernetesPod(clientNamespace, "demo-client"),
					client.WithHeader("host", "example.kuma.io"),
					client.WithHeader("x-set-response-delay-ms", "3000"), // delay response by 3 seconds
				)
				g.Expect(err).ToNot(HaveOccurred())
				// check that request timed out
				g.Expect(response.ResponseCode).To(Equal(504))
			}, "1m", "1s", MustPassRepeatedly(5)).Should(Succeed())

			// no timeout on another route
			Eventually(func(g Gomega) {
				start := time.Now()
				_, err := client.CollectEchoResponse(
					kubernetes.Cluster, "demo-client", "http://simple-gateway.simple-gateway:8080/no-timeout",
					client.FromKubernetesPod(clientNamespace, "demo-client"),
					client.WithHeader("host", "example.kuma.io"),
					client.WithHeader("x-set-response-delay-ms", "3000"), // delay response by 3 seconds
				)
				g.Expect(err).ToNot(HaveOccurred())
				// check that resonse was received after more than 3 seconds
				g.Expect(time.Since(start)).To(BeNumerically(">", 3*time.Second))
			}, "30s", "1s").Should(Succeed())
=======
		It("should retry only specific path", func() {
			Eventually(func(g Gomega) {
				response, err := client.CollectFailure(
					kubernetes.Cluster, "demo-client",
					"http://simple-gateway.simple-gateway:8080/no-retry",
					client.WithHeader("host", "example.kuma.io"),
					client.FromKubernetesPod(clientNamespace, "demo-client"),
				)

				g.Expect(err).ToNot(HaveOccurred())
				g.Expect(response.ResponseCode).To(Equal(500))
			}, "30s", "1s").Should(Succeed())

			Eventually(func(g Gomega) {
				_, err := client.CollectEchoResponse(
					kubernetes.Cluster, "demo-client",
					"http://simple-gateway.simple-gateway:8080/with-retry",
					client.WithHeader("host", "example.kuma.io"),
					client.FromKubernetesPod(clientNamespace, "demo-client"),
				)
				g.Expect(err).ToNot(HaveOccurred())
			}, "30s", "1s", MustPassRepeatedly(5)).Should(Succeed())
>>>>>>> d925a026
		})
	})

	Context("External Service", func() {
		externalService := `
apiVersion: kuma.io/v1alpha1
kind: ExternalService
mesh: simple-gateway
metadata:
  name: simple-gateway-external-service
spec:
  tags:
    kuma.io/service: external-service
    kuma.io/protocol: http
  networking:
    address: es-echo-server.client-simple-gateway.svc.cluster.local:80`

		BeforeAll(func() {
			err := NewClusterSetup().
				Install(testserver.Install(
					testserver.WithName("es-echo-server"),
					testserver.WithNamespace(clientNamespace),
					testserver.WithEchoArgs("echo", "--instance", "es-echo-server"),
				)).
				Install(YamlK8s(externalService)).
				Setup(kubernetes.Cluster)
			Expect(err).ToNot(HaveOccurred())
		})

		It("should proxy to service via HTTP", func() {
			route := meshGatewayRoutes("es-echo-server", "/external-service", "external-service")
			setup := NewClusterSetup().Install(YamlK8s(route...))
			Expect(setup.Setup(kubernetes.Cluster)).To(Succeed())

			Eventually(func(g Gomega) {
				response, err := client.CollectEchoResponse(
					kubernetes.Cluster, "demo-client",
					"http://simple-gateway.simple-gateway:8080/external-service",
					client.WithHeader("host", "example.kuma.io"),
					client.FromKubernetesPod(clientNamespace, "demo-client"),
				)

				g.Expect(err).ToNot(HaveOccurred())
				g.Expect(response.Instance).To(Equal("es-echo-server"))
			}, "30s", "1s").Should(Succeed())

			Expect(NewClusterSetup().Install(DeleteYamlK8s(route...)).Setup(kubernetes.Cluster)).To(Succeed())
		})

		It("should automatically set host header from external service address when rewrite.hostToBackendHostname is set to true", func() {
			route := meshGatewayRoutes("es-echo-server", "/external-service", "external-service")
			setup := NewClusterSetup().Install(YamlK8s(route...))
			Expect(setup.Setup(kubernetes.Cluster)).To(Succeed())

			// don't rewrite host to backend hostname
			Eventually(func(g Gomega) {
				response, err := client.CollectEchoResponse(
					kubernetes.Cluster, "demo-client",
					"http://simple-gateway.simple-gateway:8080/external-service",
					client.WithHeader("host", "example.kuma.io"),
					client.FromKubernetesPod(clientNamespace, "demo-client"),
				)

				g.Expect(err).ToNot(HaveOccurred())
				g.Expect(response.Received.Headers["Host"]).To(HaveLen(1))
				g.Expect(response.Received.Headers["Host"]).To(ContainElements("example.kuma.io"))
			}, "30s", "1s").Should(Succeed())

			// rewrite host to backend hostname
			Eventually(func(g Gomega) {
				response, err := client.CollectEchoResponse(
					kubernetes.Cluster, "demo-client",
					"http://simple-gateway.simple-gateway:8080/rewrite-host/external-service",
					client.WithHeader("host", "example.kuma.io"),
					client.FromKubernetesPod(clientNamespace, "demo-client"),
				)

				g.Expect(err).ToNot(HaveOccurred())
				g.Expect(response.Received.Headers["Host"]).To(HaveLen(1))
				g.Expect(response.Received.Headers["Host"]).To(ContainElements("es-echo-server.client-simple-gateway.svc.cluster.local"))
			}, "30s", "1s").Should(Succeed())

			Expect(NewClusterSetup().Install(DeleteYamlK8s(route...)).Setup(kubernetes.Cluster)).To(Succeed())
		})

		It("should handle external-service excluded by tags", func() {
			route := fmt.Sprintf(`
apiVersion: kuma.io/v1alpha1
kind: MeshGatewayRoute
metadata:
  name: %s
mesh: simple-gateway
spec:
  selectors:
  - match:
      kuma.io/service: simple-gateway_simple-gateway_svc
  conf:
    http:
      rules:
      - matches:
        - path:
            match: PREFIX
            value: %s
        backends:
        - destination:
            kuma.io/service: %s
            nonexistent: tag
`, "es-echo-server-broken", "/external-service", "external-service")

			setup := NewClusterSetup().Install(YamlK8s(route))
			Expect(setup.Setup(kubernetes.Cluster)).To(Succeed())

			Eventually(func(g Gomega) {
				response, err := client.CollectFailure(
					kubernetes.Cluster, "demo-client",
					"http://simple-gateway.simple-gateway:8080/external-service",
					client.WithHeader("host", "example.kuma.io"),
					client.FromKubernetesPod(clientNamespace, "demo-client"),
				)

				g.Expect(err).ToNot(HaveOccurred())
				g.Expect(response.ResponseCode).To(Equal(503))
			}, "30s", "1s").Should(Succeed())

			Expect(NewClusterSetup().Install(DeleteYamlK8s(route)).Setup(kubernetes.Cluster)).To(Succeed())
		})
	})
}<|MERGE_RESOLUTION|>--- conflicted
+++ resolved
@@ -699,11 +699,7 @@
 		})
 	})
 
-<<<<<<< HEAD
-	Context("MeshRateLimit per route", func() {
-=======
 	Context("MeshRetry per route", func() {
->>>>>>> d925a026
 		httpRoute := fmt.Sprintf(`
 apiVersion: kuma.io/v1alpha1
 kind: MeshHTTPRoute
@@ -723,11 +719,7 @@
     - matches:
       - path:
           type: PathPrefix
-<<<<<<< HEAD
-          value: "/timeout"
-=======
           value: "/with-retry"
->>>>>>> d925a026
       default:
         backendRefs:
         - kind: MeshService
@@ -751,22 +743,11 @@
     - matches:
       - path:
           type: PathPrefix
-<<<<<<< HEAD
-          value: "/no-timeout"
-=======
           value: "/no-retry"
->>>>>>> d925a026
       default:
         backendRefs:
         - kind: MeshService
           name: "echo-server_simple-gateway_svc_80"`, Config.KumaNamespace, meshName)
-<<<<<<< HEAD
-		mt := fmt.Sprintf(`
-apiVersion: kuma.io/v1alpha1
-kind: MeshTimeout
-metadata:
-  name: mesh-timeout-1
-=======
 		meshFaultInjection := fmt.Sprintf(`
 apiVersion: kuma.io/v1alpha1
 kind: MeshFaultInjection
@@ -793,7 +774,6 @@
 kind: MeshRetry
 metadata:
   name: mesh-retry-1
->>>>>>> d925a026
   namespace: %s
   labels:
     kuma.io/mesh: %s
@@ -806,15 +786,6 @@
         kind: Mesh
       default:
         http:
-<<<<<<< HEAD
-          requestTimeout: 2s
-          streamIdleTimeout: 10s`, Config.KumaNamespace, meshName)
-
-		BeforeAll(func() {
-			err := NewClusterSetup().
-				Install(YamlK8s(httpRoute, httpRoute2)).
-				Install(YamlK8s(mt)).
-=======
           numRetries: 5
           retryOn:
             - "5xx"`, Config.KumaNamespace, meshName)
@@ -827,54 +798,19 @@
 				Install(YamlK8s(httpRoute, httpRoute2)).
 				Install(YamlK8s(mr)).
 				Install(YamlK8s(meshFaultInjection)).
->>>>>>> d925a026
 				Setup(kubernetes.Cluster)
 			Expect(err).ToNot(HaveOccurred())
 		})
 
 		AfterAll(func() {
 			err := NewClusterSetup().
-<<<<<<< HEAD
-				Install(DeleteYamlK8s(mt)).
-				Install(DeleteYamlK8s(httpRoute, httpRoute2)).
-=======
 				Install(DeleteYamlK8s(mr)).
 				Install(DeleteYamlK8s(httpRoute, httpRoute2)).
 				Install(DeleteYamlK8s(meshFaultInjection)).
->>>>>>> d925a026
 				Setup(kubernetes.Cluster)
 			Expect(err).ToNot(HaveOccurred())
 		})
 
-<<<<<<< HEAD
-		It("should timeout only on one route", func() {
-			// timeout on specific route
-			Eventually(func(g Gomega) {
-				response, err := client.CollectFailure(
-					kubernetes.Cluster, "demo-client", "http://simple-gateway.simple-gateway:8080/timeout",
-					client.FromKubernetesPod(clientNamespace, "demo-client"),
-					client.WithHeader("host", "example.kuma.io"),
-					client.WithHeader("x-set-response-delay-ms", "3000"), // delay response by 3 seconds
-				)
-				g.Expect(err).ToNot(HaveOccurred())
-				// check that request timed out
-				g.Expect(response.ResponseCode).To(Equal(504))
-			}, "1m", "1s", MustPassRepeatedly(5)).Should(Succeed())
-
-			// no timeout on another route
-			Eventually(func(g Gomega) {
-				start := time.Now()
-				_, err := client.CollectEchoResponse(
-					kubernetes.Cluster, "demo-client", "http://simple-gateway.simple-gateway:8080/no-timeout",
-					client.FromKubernetesPod(clientNamespace, "demo-client"),
-					client.WithHeader("host", "example.kuma.io"),
-					client.WithHeader("x-set-response-delay-ms", "3000"), // delay response by 3 seconds
-				)
-				g.Expect(err).ToNot(HaveOccurred())
-				// check that resonse was received after more than 3 seconds
-				g.Expect(time.Since(start)).To(BeNumerically(">", 3*time.Second))
-			}, "30s", "1s").Should(Succeed())
-=======
 		It("should retry only specific path", func() {
 			Eventually(func(g Gomega) {
 				response, err := client.CollectFailure(
@@ -897,7 +833,121 @@
 				)
 				g.Expect(err).ToNot(HaveOccurred())
 			}, "30s", "1s", MustPassRepeatedly(5)).Should(Succeed())
->>>>>>> d925a026
+		})
+	})
+
+	Context("MeshTimeout per route", func() {
+		httpRoute := fmt.Sprintf(`
+apiVersion: kuma.io/v1alpha1
+kind: MeshHTTPRoute
+metadata:
+  name: http-route-1
+  namespace: %s
+  labels:
+    kuma.io/mesh: %s
+spec:
+  targetRef:
+    kind: MeshGateway
+    name: simple-gateway
+  to:
+  - targetRef:
+      kind: Mesh
+    rules:
+    - matches:
+      - path:
+          type: PathPrefix
+          value: "/timeout"
+      default:
+        backendRefs:
+        - kind: MeshService
+          name: "echo-server_simple-gateway_svc_80"`, Config.KumaNamespace, meshName)
+		httpRoute2 := fmt.Sprintf(`
+apiVersion: kuma.io/v1alpha1
+kind: MeshHTTPRoute
+metadata:
+  name: http-route-2
+  namespace: %s
+  labels:
+    kuma.io/mesh: %s
+spec:
+  targetRef:
+    kind: MeshGateway
+    name: simple-gateway
+  to:
+  - targetRef:
+      kind: Mesh
+    rules:
+    - matches:
+      - path:
+          type: PathPrefix
+          value: "/no-timeout"
+      default:
+        backendRefs:
+        - kind: MeshService
+          name: "echo-server_simple-gateway_svc_80"`, Config.KumaNamespace, meshName)
+		mt := fmt.Sprintf(`
+apiVersion: kuma.io/v1alpha1
+kind: MeshTimeout
+metadata:
+  name: mesh-timeout-1
+  namespace: %s
+  labels:
+    kuma.io/mesh: %s
+spec:
+  targetRef:
+    kind: MeshHTTPRoute
+    name: http-route-1
+  to:
+    - targetRef:
+        kind: Mesh
+      default:
+        http:
+          requestTimeout: 2s
+          streamIdleTimeout: 10s`, Config.KumaNamespace, meshName)
+
+		BeforeAll(func() {
+			err := NewClusterSetup().
+				Install(YamlK8s(httpRoute, httpRoute2)).
+				Install(YamlK8s(mt)).
+				Setup(kubernetes.Cluster)
+			Expect(err).ToNot(HaveOccurred())
+		})
+
+		AfterAll(func() {
+			err := NewClusterSetup().
+				Install(DeleteYamlK8s(mt)).
+				Install(DeleteYamlK8s(httpRoute, httpRoute2)).
+				Setup(kubernetes.Cluster)
+			Expect(err).ToNot(HaveOccurred())
+		})
+
+		It("should timeout only on one route", func() {
+			// timeout on specific route
+			Eventually(func(g Gomega) {
+				response, err := client.CollectFailure(
+					kubernetes.Cluster, "demo-client", "http://simple-gateway.simple-gateway:8080/timeout",
+					client.FromKubernetesPod(clientNamespace, "demo-client"),
+					client.WithHeader("host", "example.kuma.io"),
+					client.WithHeader("x-set-response-delay-ms", "3000"), // delay response by 3 seconds
+				)
+				g.Expect(err).ToNot(HaveOccurred())
+				// check that request timed out
+				g.Expect(response.ResponseCode).To(Equal(504))
+			}, "1m", "1s", MustPassRepeatedly(5)).Should(Succeed())
+
+			// no timeout on another route
+			Eventually(func(g Gomega) {
+				start := time.Now()
+				_, err := client.CollectEchoResponse(
+					kubernetes.Cluster, "demo-client", "http://simple-gateway.simple-gateway:8080/no-timeout",
+					client.FromKubernetesPod(clientNamespace, "demo-client"),
+					client.WithHeader("host", "example.kuma.io"),
+					client.WithHeader("x-set-response-delay-ms", "3000"), // delay response by 3 seconds
+				)
+				g.Expect(err).ToNot(HaveOccurred())
+				// check that resonse was received after more than 3 seconds
+				g.Expect(time.Since(start)).To(BeNumerically(">", 3*time.Second))
+			}, "30s", "1s").Should(Succeed())
 		})
 	})
 
