package meshidentity

import (
	"fmt"

	. "github.com/onsi/ginkgo/v2"
	. "github.com/onsi/gomega"
	"golang.org/x/sync/errgroup"

	mesh_proto "github.com/kumahq/kuma/v2/api/mesh/v1alpha1"
	meshidentity_api "github.com/kumahq/kuma/v2/pkg/core/resources/apis/meshidentity/api/v1alpha1"
	meshtrust_api "github.com/kumahq/kuma/v2/pkg/core/resources/apis/meshtrust/api/v1alpha1"
	"github.com/kumahq/kuma/v2/pkg/core/resources/model"
	"github.com/kumahq/kuma/v2/pkg/core/resources/model/rest"
	"github.com/kumahq/kuma/v2/pkg/kds/hash"
	"github.com/kumahq/kuma/v2/pkg/test/resources/builders"
	. "github.com/kumahq/kuma/v2/test/framework"
	"github.com/kumahq/kuma/v2/test/framework/client"
	"github.com/kumahq/kuma/v2/test/framework/deployments/democlient"
	"github.com/kumahq/kuma/v2/test/framework/deployments/testserver"
	"github.com/kumahq/kuma/v2/test/framework/envs/multizone"
)

func Identity() {
	namespace := "meshidentity"
	meshName := "meshidentity"

	BeforeAll(func() {
		Expect(NewClusterSetup().
			Install(Yaml(
				builders.Mesh().
					WithName(meshName).
					WithMeshServicesEnabled(mesh_proto.Mesh_MeshServices_Exclusive),
			)).
			Install(MeshTrafficPermissionAllowAllUniversal(meshName)).
			Setup(multizone.Global)).To(Succeed())
		Expect(WaitForMesh(meshName, multizone.Zones())).To(Succeed())

		group := errgroup.Group{}
		NewClusterSetup().
			Install(NamespaceWithSidecarInjection(namespace)).
			Install(Parallel(
				testserver.Install(
					testserver.WithNamespace(namespace),
					testserver.WithMesh(meshName),
					testserver.WithEchoArgs("echo", "--instance", "kube-test-server-zone-1"),
				),
				democlient.Install(democlient.WithNamespace(namespace), democlient.WithMesh(meshName)),
			)).
			SetupInGroup(multizone.KubeZone1, &group)

		NewClusterSetup().
			Install(NamespaceWithSidecarInjection(namespace)).
			Install(Parallel(
				testserver.Install(
					testserver.WithNamespace(namespace),
					testserver.WithMesh(meshName),
					testserver.WithEchoArgs("echo", "--instance", "kube-test-server-zone-2"),
				),
				democlient.Install(democlient.WithNamespace(namespace), democlient.WithMesh(meshName)),
			)).
			SetupInGroup(multizone.KubeZone2, &group)

		NewClusterSetup().
			Install(Parallel(
				DemoClientUniversal("demo-client", meshName, WithTransparentProxy(true), WithWorkload("demo-client")),
				TestServerUniversal("test-server", meshName, WithArgs([]string{"echo", "--instance", "uni-test-server-zone-4"}), WithWorkload("test-server")),
			)).
			SetupInGroup(multizone.UniZone1, &group)

		Expect(group.Wait()).To(Succeed())
	})

	AfterEachFailure(func() {
		DebugUniversal(multizone.Global, meshName)
		DebugKube(multizone.KubeZone1, meshName, namespace)
		DebugKube(multizone.KubeZone2, meshName, namespace)
		DebugUniversal(multizone.UniZone1, meshName)
	})

	E2EAfterAll(func() {
		Expect(multizone.KubeZone1.TriggerDeleteNamespace(namespace)).To(Succeed())
		Expect(multizone.KubeZone2.TriggerDeleteNamespace(namespace)).To(Succeed())
		Expect(multizone.UniZone1.DeleteMeshApps(meshName)).To(Succeed())
		Expect(multizone.Global.DeleteMesh(meshName)).To(Succeed())
	})

	getMeshTrust := func(hashValues ...string) (*meshtrust_api.MeshTrust, error) {
		trust, err := multizone.Global.GetKumactlOptions().RunKumactlAndGetOutput("get", "meshtrust", "-m", meshName, hash.HashedName(meshName, hash.HashedName(meshName, "identity"), hashValues...), "-ojson")
		if err != nil {
			return nil, err
		}
		r, err := rest.JSON.Unmarshal([]byte(trust), meshtrust_api.MeshTrustResourceTypeDescriptor)
		if err != nil {
			return nil, err
		}
		return r.GetSpec().(*meshtrust_api.MeshTrust), nil
	}

	waitForMeshTrust := func(hashValues ...string) *meshtrust_api.MeshTrust {
		var trust *meshtrust_api.MeshTrust
		Eventually(func(g Gomega) {
			var err error
			trust, err = getMeshTrust(hashValues...)
			g.Expect(err).ToNot(HaveOccurred())
			g.Expect(trust).ToNot(BeNil())
		}, "30s", "1s").Should(Succeed())
		return trust
	}

	buildMeshTrustYaml := func(trust *meshtrust_api.MeshTrust, sourceZoneName, targetZoneName string, isK8s bool) string {
		builder := builders.MeshTrust().
			WithName("identity-trust-" + sourceZoneName).
			WithMesh(meshName).
			WithLabels(map[string]string{
				"kuma.io/origin": "zone",
				"kuma.io/zone":   targetZoneName,
			}).
			WithCA(trust.CABundles[0].PEM.Value).
			WithTrustDomain(trust.TrustDomain)
		if isK8s {
			return builder.WithNamespace(Config.KumaNamespace).KubeYaml()
		}
		return builder.UniYaml()
	}

	installTrustToZone := func(trust *meshtrust_api.MeshTrust, sourceZoneName string, targetZone Cluster, isK8s bool) error {
		yaml := buildMeshTrustYaml(trust, sourceZoneName, targetZone.ZoneName(), isK8s)
		if isK8s {
			return NewClusterSetup().Install(YamlK8s(yaml)).Setup(targetZone)
		} else {
			return NewClusterSetup().Install(YamlUniversal(yaml)).Setup(targetZone)
		}
	}

	It("should access the service in the same zone using mTLS", func() {
		// given
		// traffic in local zones works
		Eventually(func(g Gomega) {
			resp, err := client.CollectEchoResponse(
				multizone.KubeZone1, "demo-client", "test-server",
				client.FromKubernetesPod(namespace, "demo-client"),
			)
			g.Expect(err).ToNot(HaveOccurred())
			g.Expect(resp.Instance).To(Equal("kube-test-server-zone-1"))
		}, "30s", "1s").MustPassRepeatedly(5).Should(Succeed())

		// and
		Eventually(func(g Gomega) {
			resp, err := client.CollectEchoResponse(
				multizone.KubeZone2, "demo-client", "test-server",
				client.FromKubernetesPod(namespace, "demo-client"),
			)
			g.Expect(err).ToNot(HaveOccurred())
			g.Expect(resp.Instance).To(Equal("kube-test-server-zone-2"))
		}, "30s", "1s").MustPassRepeatedly(5).Should(Succeed())

		// and
		Eventually(func(g Gomega) {
			resp, err := client.CollectEchoResponse(
				multizone.UniZone1, "demo-client", "test-server.svc.mesh.local",
			)
			g.Expect(err).ToNot(HaveOccurred())
			g.Expect(resp.Instance).To(Equal("uni-test-server-zone-4"))
		}, "30s", "1s").MustPassRepeatedly(5).Should(Succeed())

		// when
		yaml := fmt.Sprintf(`
type: MeshIdentity
name: identity
mesh: %s
spec:
  selector:
    dataplane:
      matchLabels: {}
  spiffeID:
    trustDomain: "{{ .Mesh }}.{{ .Zone }}.mesh.local"
  provider:
    type: Bundled
    bundled:
      meshTrustCreation: Enabled
      insecureAllowSelfSigned: true
      certificateParameters:
        expiry: 24h
      autogenerate:
        enabled: true
`, meshName)
		Expect(NewClusterSetup().
			Install(YamlUniversal(yaml)).
			Setup(multizone.Global)).To(Succeed())
		hashedName := hash.HashedName(meshName, "identity")
		Expect(WaitForResource(meshidentity_api.MeshIdentityResourceTypeDescriptor, model.ResourceKey{Mesh: meshName, Name: fmt.Sprintf("%s.%s", hashedName, Config.KumaNamespace)}, multizone.KubeZone1, multizone.KubeZone2)).To(Succeed())

		// then
		// mTLS traffic in local zone works
		Eventually(func(g Gomega) {
			resp, err := client.CollectEchoResponse(
				multizone.KubeZone1, "demo-client", "test-server",
				client.FromKubernetesPod(namespace, "demo-client"),
			)
			g.Expect(err).ToNot(HaveOccurred())
			g.Expect(resp.Instance).To(Equal("kube-test-server-zone-1"))
		}, "30s", "1s").MustPassRepeatedly(5).Should(Succeed())

		// mTLS traffic in local zone works
		Eventually(func(g Gomega) {
			resp, err := client.CollectEchoResponse(
				multizone.KubeZone2, "demo-client", "test-server",
				client.FromKubernetesPod(namespace, "demo-client"),
			)
			g.Expect(err).ToNot(HaveOccurred())
			g.Expect(resp.Instance).To(Equal("kube-test-server-zone-2"))
		}, "30s", "1s").MustPassRepeatedly(5).Should(Succeed())

		// and
		Eventually(func(g Gomega) {
			resp, err := client.CollectEchoResponse(
				multizone.UniZone1, "demo-client", "test-server.svc.mesh.local",
			)
			g.Expect(err).ToNot(HaveOccurred())
			g.Expect(resp.Instance).To(Equal("uni-test-server-zone-4"))
		}, "30s", "1s").MustPassRepeatedly(5).Should(Succeed())

		// when
		// added Trust from zone 1 to zone 2
		trustZone1 := waitForMeshTrust(multizone.KubeZone1.Name(), Config.KumaNamespace)
		Expect(installTrustToZone(trustZone1, multizone.KubeZone1.Name(), multizone.KubeZone2, true)).To(Succeed())
		Expect(installTrustToZone(trustZone1, multizone.KubeZone1.Name(), multizone.UniZone1, false)).To(Succeed())

		trustZone2 := waitForMeshTrust(multizone.KubeZone2.Name(), Config.KumaNamespace)
		Expect(installTrustToZone(trustZone2, multizone.KubeZone2.Name(), multizone.KubeZone1, true)).To(Succeed())
		Expect(installTrustToZone(trustZone2, multizone.KubeZone2.Name(), multizone.UniZone1, false)).To(Succeed())

		trustZone4 := waitForMeshTrust(multizone.UniZone1.Name())
		Expect(installTrustToZone(trustZone4, multizone.UniZone1.Name(), multizone.KubeZone1, true)).To(Succeed())
		Expect(installTrustToZone(trustZone4, multizone.UniZone1.Name(), multizone.KubeZone2, true)).To(Succeed())

<<<<<<< HEAD
		// time.Sleep(1 * time.Hour)
=======
>>>>>>> 64d373ac
		// cross zone traffic works: kube-1 -> kube-2
		Eventually(func(g Gomega) {
			resp, err := client.CollectEchoResponse(
				multizone.KubeZone1, "demo-client", "test-server.meshidentity.svc.kuma-2.mesh.local",
				client.FromKubernetesPod(namespace, "demo-client"),
			)
			g.Expect(err).ToNot(HaveOccurred())
			g.Expect(resp.Instance).To(Equal("kube-test-server-zone-2"))
		}, "30s", "1s").MustPassRepeatedly(5).Should(Succeed())

		// cross zone traffic works: kube-2 -> kube-1
		Eventually(func(g Gomega) {
			resp, err := client.CollectEchoResponse(
				multizone.KubeZone2, "demo-client", "test-server.meshidentity.svc.kuma-1.mesh.local",
				client.FromKubernetesPod(namespace, "demo-client"),
			)
			g.Expect(err).ToNot(HaveOccurred())
			g.Expect(resp.Instance).To(Equal("kube-test-server-zone-1"))
		}, "30s", "1s").MustPassRepeatedly(5).Should(Succeed())

		// cross zone traffic works: kube-2 -> uni-1
		Eventually(func(g Gomega) {
			resp, err := client.CollectEchoResponse(
				multizone.KubeZone2, "demo-client", "test-server.svc.kuma-4.mesh.local",
				client.FromKubernetesPod(namespace, "demo-client"),
			)
			g.Expect(err).ToNot(HaveOccurred())
			g.Expect(resp.Instance).To(Equal("uni-test-server-zone-4"))
		}, "30s", "1s").MustPassRepeatedly(5).Should(Succeed())

		// cross zone traffic works: uni-1 -> kube-1
		Eventually(func(g Gomega) {
			resp, err := client.CollectEchoResponse(
				multizone.UniZone1, "demo-client", "test-server.meshidentity.svc.kuma-1.mesh.local",
			)
			g.Expect(err).ToNot(HaveOccurred())
			g.Expect(resp.Instance).To(Equal("kube-test-server-zone-1"))
		}, "30s", "1s").MustPassRepeatedly(5).Should(Succeed())
	})
}<|MERGE_RESOLUTION|>--- conflicted
+++ resolved
@@ -235,10 +235,6 @@
 		Expect(installTrustToZone(trustZone4, multizone.UniZone1.Name(), multizone.KubeZone1, true)).To(Succeed())
 		Expect(installTrustToZone(trustZone4, multizone.UniZone1.Name(), multizone.KubeZone2, true)).To(Succeed())
 
-<<<<<<< HEAD
-		// time.Sleep(1 * time.Hour)
-=======
->>>>>>> 64d373ac
 		// cross zone traffic works: kube-1 -> kube-2
 		Eventually(func(g Gomega) {
 			resp, err := client.CollectEchoResponse(
