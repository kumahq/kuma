package localityawarelb

import (
	"errors"
	"fmt"
	"strconv"
	"strings"

	"github.com/gruntwork-io/terratest/modules/k8s"
	. "github.com/onsi/ginkgo/v2"
	. "github.com/onsi/gomega"

	mesh_http_route_api "github.com/kumahq/kuma/pkg/plugins/policies/meshhttproute/api/v1alpha1"
	mesh_loadbalancing_api "github.com/kumahq/kuma/pkg/plugins/policies/meshloadbalancingstrategy/api/v1alpha1"
	. "github.com/kumahq/kuma/test/framework"
	"github.com/kumahq/kuma/test/framework/client"
	"github.com/kumahq/kuma/test/framework/deployments/democlient"
	"github.com/kumahq/kuma/test/framework/deployments/testserver"
	"github.com/kumahq/kuma/test/framework/envs/multizone"
)

func LocalityAwareLB() {
	const mesh = "locality-aware-lb"
	const namespace = "locality-aware-lb"

	meshLoadBalancingStrategyDemoClient := YamlUniversal(fmt.Sprintf(`
type: MeshLoadBalancingStrategy
name: mlbs-1
mesh: %s
spec:
  targetRef:
    kind: MeshService
    name: demo-client_locality-aware-lb_svc
  to:
    - targetRef:
        kind: MeshService
        name: test-server_locality-aware-lb_svc_80
      default:
        localityAwareness:
          localZone:
            affinityTags:
            - key: k8s.io/node
            - key: k8s.io/az
          crossZone:
            failover:
              - from:
                  zones: ["kuma-4", "kuma-5"]
                to:
                  type: Only
                  zones: ["kuma-4", "kuma-5"]
              - from:
                  zones: ["kuma-1-zone", "kuma-2-zone"]
                to:
                  type: Only
                  zones: ["kuma-1-zone", "kuma-2-zone"]
              - from:
                  zones: ["kuma-4"]
                to:
                  type: Only
                  zones: ["kuma-1-zone"]`, mesh))
	meshLoadBalancingStrategyDemoClientMeshRoute := YamlUniversal(fmt.Sprintf(`
type: MeshLoadBalancingStrategy
name: mlbs-2
mesh: %s
spec:
  targetRef:
    kind: MeshService
    name: demo-client-mesh-route_locality-aware-lb_svc
  to:
    - targetRef:
        kind: MeshService
        name: test-server-mesh-route_locality-aware-lb_svc_80
      default:
        localityAwareness:
          crossZone:
            failover:
              - to:
                  type: Only
                  zones: ["kuma-1-zone"]`, mesh))

	BeforeAll(func() {
		// Global
		Expect(NewClusterSetup().
			Install(MTLSMeshUniversal(mesh)).
			Setup(multizone.Global)).To(Succeed())
		Expect(WaitForMesh(mesh, multizone.Zones())).To(Succeed())

		// Universal Zone 4
		Expect(NewClusterSetup().
			Install(DemoClientUniversal(
				"demo-client_locality-aware-lb_svc",
				mesh,
				WithTransparentProxy(true),
				WithAdditionalTags(
					map[string]string{
						"k8s.io/node": "node-1",
						"k8s.io/az":   "az-1",
					}),
			)).
			Install(TestServerUniversal("test-server-node-1", mesh, WithAdditionalTags(
				map[string]string{
					"k8s.io/node": "node-1",
					"k8s.io/az":   "az-1",
				}),
				WithServiceName("test-server_locality-aware-lb_svc_80"),
				WithArgs([]string{"echo", "--instance", "test-server-node-1-zone-4"}),
			)).
			Install(TestServerUniversal("test-server-az-1", mesh, WithAdditionalTags(
				map[string]string{
					"k8s.io/az": "az-1",
				}),
				WithServiceName("test-server_locality-aware-lb_svc_80"),
				WithArgs([]string{"echo", "--instance", "test-server-az-1-zone-4"}),
			)).
			Install(TestServerUniversal("test-server-node-2", mesh, WithAdditionalTags(
				map[string]string{
					"k8s.io/node": "node-2",
				}),
				WithServiceName("test-server_locality-aware-lb_svc_80"),
				WithArgs([]string{"echo", "--instance", "test-server-node-2-zone-4"}),
			)).
			Install(TestServerUniversal("test-server-no-tags", mesh,
				WithArgs([]string{"echo", "--instance", "test-server-no-tags-zone-4"}),
				WithServiceName("test-server_locality-aware-lb_svc_80"),
			)).
			Setup(multizone.UniZone1),
		).To(Succeed())

		// Universal Zone 5
		Expect(NewClusterSetup().
			Install(DemoClientUniversal(
				"demo-client_locality-aware-lb_svc",
				mesh,
				WithTransparentProxy(true),
			)).
			Install(TestServerUniversal("test-server", mesh,
				WithServiceName("test-server_locality-aware-lb_svc_80"),
				WithArgs([]string{"echo", "--instance", "test-server-zone-5"}),
			)).
			Install(TestServerUniversal("test-server-mesh-route", mesh,
				WithServiceName("test-server-mesh-route_locality-aware-lb_svc_80"),
				WithArgs([]string{"echo", "--instance", "test-server-mesh-route-zone-5"}),
			)).
			Setup(multizone.UniZone2),
		).To(Succeed())

		// Kubernetes Zone 1
		Expect(NewClusterSetup().
			Install(NamespaceWithSidecarInjection(namespace)).
			Install(democlient.Install(democlient.WithMesh(mesh), democlient.WithNamespace(namespace))).
			Install(testserver.Install(
				testserver.WithName("test-server"),
				testserver.WithMesh(mesh),
				testserver.WithNamespace(namespace),
				testserver.WithEchoArgs("echo", "--instance", "test-server-zone-1"),
			)).
			Install(testserver.Install(
				testserver.WithName("test-server-mesh-route"),
				testserver.WithMesh(mesh),
				testserver.WithNamespace(namespace),
				testserver.WithEchoArgs("echo", "--instance", "test-server-mesh-route-zone-1"),
			)).
			Setup(multizone.KubeZone1)).ToNot(HaveOccurred())

		// Kubernetes Zone 2
		Expect(NewClusterSetup().
			Install(NamespaceWithSidecarInjection(namespace)).
			Install(democlient.Install(democlient.WithMesh(mesh), democlient.WithNamespace(namespace))).
			Install(democlient.Install(
				democlient.WithMesh(mesh),
				democlient.WithNamespace(namespace),
				democlient.WithName("demo-client-mesh-route"),
			)).
			Install(testserver.Install(
				testserver.WithName("test-server"),
				testserver.WithMesh(mesh),
				testserver.WithNamespace(namespace),
				testserver.WithEchoArgs("echo", "--instance", "test-server-zone-2"),
			)).
			Setup(multizone.KubeZone2)).ToNot(HaveOccurred())
	})

	E2EAfterAll(func() {
		Expect(multizone.UniZone1.DeleteMeshApps(mesh)).To(Succeed())
		Expect(multizone.UniZone2.DeleteMeshApps(mesh)).To(Succeed())
		Expect(multizone.KubeZone1.TriggerDeleteNamespace(namespace)).To(Succeed())
		Expect(multizone.KubeZone2.TriggerDeleteNamespace(namespace)).To(Succeed())
		Expect(multizone.Global.DeleteMesh(mesh)).To(Succeed())
	})

	E2EAfterEach(func() {
		Expect(DeleteMeshResources(
			multizone.Global,
			mesh,
			mesh_loadbalancing_api.MeshLoadBalancingStrategyResourceTypeDescriptor,
		)).To(Succeed())
		Expect(DeleteMeshResources(
			multizone.Global,
			mesh,
			mesh_http_route_api.MeshHTTPRouteResourceTypeDescriptor,
		)).To(Succeed())
	})

	successRequestCount := func(cluster Cluster, name string) (int, error) {
		return collectMetric(cluster, name, namespace, "test-server-mesh-route_locality-aware-lb_svc_80-f3615f466e37e855.upstream_rq_2xx")
	}

	failRequestCount := func(cluster Cluster, name string) (int, error) {
		return collectMetric(cluster, name, namespace, "test-server-mesh-route_locality-aware-lb_svc_80-ce3d32a0f959e460.upstream_rq_5xx")
	}

	It("should route based on defined strategy", func() {
		// should load balance traffic equally when no policy
		Eventually(func() (map[string]int, error) {
			return client.CollectResponsesByInstance(multizone.UniZone1, "demo-client_locality-aware-lb_svc", "test-server_locality-aware-lb_svc_80.mesh", client.WithNumberOfRequests(100))
		}, "30s", "5s").Should(
			And(
				HaveKeyWithValue(Equal(`test-server-node-1-zone-4`), BeNumerically("~", 20, 3)),
				HaveKeyWithValue(Equal(`test-server-az-1-zone-4`), BeNumerically("~", 20, 3)),
				HaveKeyWithValue(Equal(`test-server-node-2-zone-4`), BeNumerically("~", 20, 3)),
				HaveKeyWithValue(Equal(`test-server-no-tags-zone-4`), BeNumerically("~", 20, 3)),
				HaveKeyWithValue(Equal(`test-server-zone-5`), BeNumerically("~", 6, 2)),
				HaveKeyWithValue(Equal(`test-server-zone-1`), BeNumerically("~", 6, 2)),
				HaveKeyWithValue(Equal(`test-server-zone-2`), BeNumerically("~", 6, 2)),
			),
		)

		// when load balancing policy created
		Expect(NewClusterSetup().Install(meshLoadBalancingStrategyDemoClient).Setup(multizone.Global)).To(Succeed())

		// then traffic should be routed based on the policy
		Eventually(func() (map[string]int, error) {
			return client.CollectResponsesByInstance(multizone.UniZone1, "demo-client_locality-aware-lb_svc", "test-server_locality-aware-lb_svc_80.mesh", client.WithNumberOfRequests(100))
		}, "30s", "5s").Should(
			And(
				HaveKeyWithValue(Equal(`test-server-node-1-zone-4`), BeNumerically("~", 93, 5)),
				HaveKeyWithValue(Equal(`test-server-az-1-zone-4`), BeNumerically("~", 7, 5)),
				Or(
					HaveKeyWithValue(Equal(`test-server-node-2-zone-4`), BeNumerically("~", 2, 2)),
					HaveKeyWithValue(Equal(`test-server-no-tags-zone-4`), BeNumerically("~", 2, 2)),
					Not(HaveKeyWithValue(Equal(`test-server-node-2-zone-4`), BeNumerically("~", 2, 2))),
					Not(HaveKeyWithValue(Equal(`test-server-no-tags-zone-4`), BeNumerically("~", 2, 2))),
				),
			),
		)

		// when app with the highest weight is down
		Expect(multizone.UniZone1.DeleteApp("test-server-node-1")).To(Succeed())

		// then traffic goes to the next highest
		Eventually(func() (map[string]int, error) {
			return client.CollectResponsesByInstance(multizone.UniZone1, "demo-client_locality-aware-lb_svc", "test-server_locality-aware-lb_svc_80.mesh", client.WithNumberOfRequests(100))
		}, "30s", "5s").Should(
			And(
				HaveKeyWithValue(Equal(`test-server-az-1-zone-4`), BeNumerically("~", 90, 5)),
				Or(
					HaveKeyWithValue(Equal(`test-server-node-2-zone-4`), BeNumerically("~", 5, 3)),
					HaveKeyWithValue(Equal(`test-server-no-tags-zone-4`), BeNumerically("~", 5, 3)),
				),
			),
		)

		// when the next app with the highest weight is down
		Expect(multizone.UniZone1.DeleteApp("test-server-az-1")).To(Succeed())

		// then traffic goes to the next highest
		Eventually(func() (map[string]int, error) {
			return client.CollectResponsesByInstance(multizone.UniZone1, "demo-client_locality-aware-lb_svc", "test-server_locality-aware-lb_svc_80.mesh", client.WithNumberOfRequests(100))
		}, "30s", "5s").Should(
			And(
				HaveKeyWithValue(Equal(`test-server-node-2-zone-4`), BeNumerically("~", 50, 5)),
				HaveKeyWithValue(Equal(`test-server-no-tags-zone-4`), BeNumerically("~", 50, 5)),
			),
		)

		// when all apps in local zone down
		Expect(multizone.UniZone1.DeleteApp("test-server-node-2")).To(Succeed())
		Expect(multizone.UniZone1.DeleteApp("test-server-no-tags")).To(Succeed())

		// then traffic goes to the zone with the next priority, kuma-5
		Eventually(func() (map[string]int, error) {
			return client.CollectResponsesByInstance(multizone.UniZone1, "demo-client_locality-aware-lb_svc", "test-server_locality-aware-lb_svc_80.mesh", client.WithNumberOfRequests(100))
		}, "30s", "5s").Should(HaveKeyWithValue(Equal(`test-server-zone-5`), BeNumerically("==", 100)))

		// when zone kuma-5 is disabled
		Expect(multizone.UniZone2.DeleteApp("test-server")).To(Succeed())

		// then traffic should goes to k8s
		Eventually(func() (map[string]int, error) {
			return client.CollectResponsesByInstance(multizone.UniZone1, "demo-client_locality-aware-lb_svc", "test-server_locality-aware-lb_svc_80.mesh", client.WithNumberOfRequests(100))
		}, "30s", "5s").Should(HaveKeyWithValue(Equal(`test-server-zone-1`), BeNumerically("==", 100)))

		// when zone kuma-1-zone is disabled
		Expect(DeleteK8sApp(multizone.KubeZone1, "test-server", namespace)).To(Succeed())

		// then traffic should goes to k8s
		Eventually(func(g Gomega) {
			_, err := client.CollectEchoResponse(
				multizone.UniZone1, "demo-client_locality-aware-lb_svc", "test-server_locality-aware-lb_svc_80.mesh",
			)
			g.Expect(err).To(HaveOccurred())
		}).Should(Succeed())
	})

	It("should route based on the strategy when split defined", func() {
		// given
		Expect(YamlUniversal(fmt.Sprintf(`
type: MeshHTTPRoute
name: route-1
mesh: %s
spec:
  targetRef:
    kind: MeshService
    name: demo-client-mesh-route_locality-aware-lb_svc
  to:
    - targetRef:
        kind: MeshService
        name: test-server-mesh-route_locality-aware-lb_svc_80
      rules:
        - matches:
          - path:
              value: /
              type: PathPrefix
          default:
            backendRefs:
              - kind: MeshServiceSubset
                name: test-server-mesh-route_locality-aware-lb_svc_80
                weight: 50
                tags:
                  kuma.io/zone: kuma-5
              - kind: MeshServiceSubset
                name: test-server-mesh-route_locality-aware-lb_svc_80
                weight: 50
                tags:
                  kuma.io/zone: kuma-1-zone
`, mesh))(multizone.Global)).To(Succeed())

		// then traffic should be routed equally
		Eventually(func() (map[string]int, error) {
			return client.CollectResponsesByInstance(
				multizone.KubeZone2, "demo-client-mesh-route", "test-server-mesh-route_locality-aware-lb_svc_80.mesh",
				client.WithNumberOfRequests(200),
				client.FromKubernetesPod(namespace, "demo-client-mesh-route"),
			)
		}, "30s", "10s").Should(
			And(
<<<<<<< HEAD
				HaveKeyWithValue(Equal(`test-server-mesh-route-zone-1`), BeNumerically("~", 50, 15)),
				HaveKeyWithValue(Equal(`test-server-mesh-route-zone-5`), BeNumerically("~", 50, 15)),
=======
				HaveKeyWithValue(Equal(`test-server-mesh-route-zone-1`), BeNumerically("~", 100, 20)),
				HaveKeyWithValue(Equal(`test-server-mesh-route-zone-5`), BeNumerically("~", 100, 20)),
>>>>>>> 84f1ca09
			),
		)

		// clean stats
		Expect(resetCounter(multizone.KubeZone2, "demo-client-mesh-route", namespace)).To(Succeed())

		// when load balancing policy created
		Expect(NewClusterSetup().Install(meshLoadBalancingStrategyDemoClientMeshRoute).Setup(multizone.Global)).To(Succeed())

		// and generate some traffic
		_, err := client.CollectResponsesAndFailures(
			multizone.KubeZone2, "demo-client-mesh-route", "test-server-mesh-route_locality-aware-lb_svc_80.mesh",
			client.WithNumberOfRequests(200),
			client.NoFail(),
			client.WithoutRetries(),
			client.FromKubernetesPod(namespace, "demo-client-mesh-route"),
		)
		Expect(err).ToNot(HaveOccurred())

		// then
		failedRequests, err := failRequestCount(multizone.KubeZone2, "demo-client-mesh-route")
		Expect(err).ToNot(HaveOccurred())
		Expect(failedRequests).To(BeNumerically("~", 100, 20))
		successRequests, err := successRequestCount(multizone.KubeZone2, "demo-client-mesh-route")
		Expect(err).ToNot(HaveOccurred())
		Expect(successRequests).To(BeNumerically("~", 100, 20))
	})
}

func collectMetric(cluster Cluster, name string, namespace string, metricName string) (int, error) {
	resp, _, err := client.CollectResponse(cluster, name, fmt.Sprintf("http://localhost:9901/stats?filter=%s", metricName), client.FromKubernetesPod(namespace, name))
	if err != nil {
		return -1, err
	}
	split := strings.Split(resp, ": ")
	if len(split) == 2 {
		i, err := strconv.Atoi(split[1])
		if err != nil {
			return -1, err
		}
		return i, nil
	} else {
		return -1, errors.New("no metric found")
	}
}

func resetCounter(cluster Cluster, name string, namespace string) error {
	_, _, err := client.CollectResponse(
		cluster, name, "http://localhost:9901/reset_counters",
		client.FromKubernetesPod(namespace, name),
		client.WithMethod("POST"),
	)
	return err
}

// TODO(lukidzi): use test-server implementation: https://github.com/kumahq/kuma/issues/8245
func DeleteK8sApp(c Cluster, name string, namespace string) error {
	if err := k8s.RunKubectlE(c.GetTesting(), c.GetKubectlOptions(namespace), "delete", "service", name); err != nil {
		return err
	}
	if err := k8s.RunKubectlE(c.GetTesting(), c.GetKubectlOptions(namespace), "delete", "deployment", name); err != nil {
		return err
	}
	return nil
}<|MERGE_RESOLUTION|>--- conflicted
+++ resolved
@@ -344,13 +344,8 @@
 			)
 		}, "30s", "10s").Should(
 			And(
-<<<<<<< HEAD
-				HaveKeyWithValue(Equal(`test-server-mesh-route-zone-1`), BeNumerically("~", 50, 15)),
-				HaveKeyWithValue(Equal(`test-server-mesh-route-zone-5`), BeNumerically("~", 50, 15)),
-=======
 				HaveKeyWithValue(Equal(`test-server-mesh-route-zone-1`), BeNumerically("~", 100, 20)),
 				HaveKeyWithValue(Equal(`test-server-mesh-route-zone-5`), BeNumerically("~", 100, 20)),
->>>>>>> 84f1ca09
 			),
 		)
 
