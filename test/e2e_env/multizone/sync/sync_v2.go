--- conflicted
+++ resolved
@@ -48,18 +48,7 @@
 			defer GinkgoRecover()
 			defer wg.Done()
 			err := NewClusterSetup().
-<<<<<<< HEAD
-				Install(Kuma(core.Zone,
-					WithEnv("KUMA_EXPERIMENTAL_DELTA_ENABLED", "true"),
-					WithGlobalAddress(globalCP.GetKDSServerAddress()),
-					WithHDS(false),
-				)).
-				Install(IngressUniversal(globalCP.GenerateZoneIngressToken)).
-				Install(EgressUniversal(globalCP.GenerateZoneEgressToken)).
-				Install(TestServerUniversal("test-service", meshName, WithServiceName("test-service"))).
-=======
 				Install(Kuma(core.Zone, zone1Options...)).
->>>>>>> 314326e3
 				Setup(zone1)
 			Expect(err).ToNot(HaveOccurred())
 		}()
@@ -78,18 +67,7 @@
 			defer GinkgoRecover()
 			defer wg.Done()
 			err := NewClusterSetup().
-<<<<<<< HEAD
-				Install(Kuma(core.Zone,
-					WithEnv("KUMA_EXPERIMENTAL_DELTA_ENABLED", "true"),
-					WithGlobalAddress(globalCP.GetKDSServerAddress()),
-					WithHDS(false),
-				)).
-				Install(IngressUniversal(globalCP.GenerateZoneIngressToken)).
-				Install(EgressUniversal(globalCP.GenerateZoneEgressToken)).
-				Install(TestServerUniversal("test-service-zone2", meshName, WithServiceName("test-service-zone2"))).
-=======
 				Install(Kuma(core.Zone, zone2Options...)).
->>>>>>> 314326e3
 				Setup(zone2)
 			Expect(err).ToNot(HaveOccurred())
 		}()
