--- conflicted
+++ resolved
@@ -1,11 +1,7 @@
 package meshmultizoneservice
 
 import (
-<<<<<<< HEAD
-	"time"
-=======
 	"fmt"
->>>>>>> 6e96b268
 
 	. "github.com/onsi/ginkgo/v2"
 	. "github.com/onsi/gomega"
@@ -26,20 +22,7 @@
 
 	BeforeAll(func() {
 		Expect(NewClusterSetup().
-<<<<<<< HEAD
-			Install(YamlUniversal(`
-type: Mesh
-name: mzmsconnectivity
-mtls:
-  enabledBackend: ca-1
-  backends:
-    - name: ca-1
-      type: builtin
-routing:
-  zoneEgress: true`)).
-=======
 			Install(MTLSMeshWithMeshServicesUniversal(meshName, "Everywhere")).
->>>>>>> 6e96b268
 			Install(MeshTrafficPermissionAllowAllUniversal(meshName)).
 			Install(YamlUniversal(`
 type: MeshMultiZoneService
@@ -201,8 +184,6 @@
 		Eventually(responseFromInstance(multizone.KubeZone1), "30s", "1s").
 			MustPassRepeatedly(5).Should(Equal("kube-test-server-1"))
 
-		time.Sleep(1 * time.Hour)
-
 		// when
 		err := ScaleApp(multizone.KubeZone1, "test-server", namespace, 0)
 
